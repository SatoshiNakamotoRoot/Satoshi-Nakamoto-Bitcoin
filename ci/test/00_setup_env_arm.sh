--- conflicted
+++ resolved
@@ -25,8 +25,4 @@
 export GOAL="install"
 # -Wno-psabi is to disable ABI warnings: "note: parameter passing for argument of type ... changed in GCC 7.1"
 # This could be removed once the ABI change warning does not show up by default
-<<<<<<< HEAD
-export BITCOIN_CONFIG="--enable-glibc-back-compat --enable-reduce-exports CXXFLAGS=-Wno-psabi --with-boost-process"
-=======
-export BITCOIN_CONFIG="--enable-reduce-exports CXXFLAGS=-Wno-psabi"
->>>>>>> f6a356d2
+export BITCOIN_CONFIG="--enable-reduce-exports CXXFLAGS=-Wno-psabi"