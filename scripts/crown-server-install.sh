#!/bin/bash
# Copyright (c) 2018 The Crown developers
# Distributed under the MIT/X11 software license, see the accompanying
# file COPYING or http://www.opensource.org/licenses/mit-license.php.

# Usage: ./crown-server-install.sh [OPTION]...
#
# Setup crown server or update existing one

<<<<<<< HEAD
LATEST_RELEASE="0.12.5.2"
=======
LATEST_RELEASE="0.13.0.0"
>>>>>>> 8fc02854

systemnode=false
masternode=false
help=false
install=false
unknown=()
appname=$(basename "$0")

print_help()
{
echo "Usage: $(basename "$0") [OPTION]...
Setup crown server or update existing one

  -m, --masternode                  create a masternode
  -s, --systemnode                  create a systemnode
  -p, --privkey=privkey             set private key
  -v, --version=version             set version, default will be the latest release
  -h, --help                        display this help and exit

"
}

handle_arguments()
{
    while [[ $# -gt 0 ]]
    do
        key="$1"
        case $key in
            -h|--help)
                help=true
                shift
                ;;
            -m|--masternode)
                masternode=true
                shift
                ;;
            -s|--systemnode)
                systemnode=true
                shift
                ;;
            -p|--privkey)
                privkey="$2"
                shift
                shift
                ;;
            --privkey=*)
                privkey="${key#*=}"
                shift
                ;;
            -v|--version)
                LATEST_RELEASE="$2"
                shift
                shift
                ;;
            --version=*)
                LATEST_RELEASE="${key#*=}"
                shift
                ;;

            *)    # unknown option
                unknown+=("$1") # save it in an array
                shift
                ;;
        esac
    done
    if [ "$help" = true ] ; then
        print_help
        exit 0
    fi

    # Check if there are unknown arguments
    if [ ${#unknown[@]} -gt 0 ] ; then
        printf "$appname: unrecognized option '${unknown[0]}'\nTry '$appname --help' for more information.\n"
        exit 1
    fi

    # Check if only one of the options is set
    if [ "$masternode" = true ] && [ "$systemnode" = true ] ; then
        echo "'-m|masternode' and '-s|--systemnode' options are mutually exclusive."
        exit 1
    fi

    # Check if private key is set and not empty
    if [ ! -z ${privkey+x} ] && [ -z "$privkey" ]; then
        printf "$appname: option '-p|--privkey' requires an argument'\nTry '$appname --help' for more information.\n"
        exit 1
    fi

    # Check if '-m' or '-s' option is set with '-p'
    if [ ! -z "$privkey" ] && [ "$masternode" != true ] && [ "$systemnode" != true ] ; then
        printf "$appname: If private key is set '-m' or '-s' option is mandatory'\nTry '$appname --help' for more information.\n"
        exit 1
    fi

    # If private key is set then install otherwise update
    if [ ! -z "$privkey" ]; then
        install=true
    fi
    echo $LATEST_RELEASE
}

install_dependencies() {
    sudo apt-get install curl ufw unzip -y
}

create_swap() {
    if [ `sudo swapon | wc -l` -lt 2 ]; then
        sudo mkdir -p /var/cache/swap/   
        sudo dd if=/dev/zero of=/var/cache/swap/myswap bs=1M count=1024
        sudo chmod 600 /var/cache/swap/myswap
        sudo mkswap /var/cache/swap/myswap
        sudo swapon /var/cache/swap/myswap
        swap_line='/var/cache/swap/myswap   none    swap    sw  0   0'
        # Add the line only once 
        sudo grep -q -F "$swap_line" /etc/fstab || echo "$swap_line" | sudo tee --append /etc/fstab > /dev/null
        cat /etc/fstab
    fi
}

update_repos() {
    sudo apt-get update
    sudo DEBIAN_FRONTEND=noninteractive apt-get -y -o Dpkg::Options::="--force-confdef" -o Dpkg::Options::="--force-confold" upgrade
}

download_package() {
    # Create temporary directory
    dir=`mktemp -d`
    if [ -z "$dir" ]; then
        # Create directory under $HOME if above operation failed
        dir=$HOME/crown-temp
        mkdir -p $dir
    fi
    # 32 or 64 bit? If getconf fails we'll assume 64
    BITS=$(getconf LONG_BIT 2>/dev/null)
    if [ $? -ne 0 ]; then
       BITS=64
    fi
    # Change this later to take latest release version.
<<<<<<< HEAD
    wget "https://github.com/Crowndev/crowncoin/releases/download/v$LATEST_RELEASE/Crown-$LATEST_RELEASE-Linux64.zip" -O $dir/crown.zip
=======
    wget "https://github.com/Crowndev/crowncoin/releases/download/v0.13.0/Crown-$LATEST_RELEASE-Linux64.zip" -O $dir/crown.zip
>>>>>>> 8fc02854
}

install_package() {
    sudo unzip -d $dir/crown $dir/crown.zip
    sudo cp -f $dir/crown/*/bin/* /usr/local/bin/
    sudo cp -f $dir/crown/*/lib/* /usr/local/lib/
    sudo rm -rf $dir
}

configure_conf() {
    cd $HOME
    mkdir -p .crown
    sudo mv .crown/crown.conf .crown/crown.bak
    touch .crown/crown.conf
    IP=$(curl http://checkip.amazonaws.com/)
    PW=$(< /dev/urandom tr -dc a-zA-Z0-9 | head -c32;echo;)
    echo "==========================================================="
    pwd
    echo "daemon=1" > .crown/crown.conf 
    echo "rpcallowip=127.0.0.1" >> .crown/crown.conf 
    echo "rpcuser=crowncoinrpc">> .crown/crown.conf 
    echo "rpcpassword="$PW >> .crown/crown.conf 
    echo "listen=1" >> .crown/crown.conf 
    echo "server=1" >>.crown/crown.conf 
    echo "externalip="$IP >>.crown/crown.conf 
    if [ "$systemnode" = true ] ; then
        echo "systemnode=1" >>.crown/crown.conf
        echo "systemnodeprivkey="$privkey >>.crown/crown.conf
    elif [ "$masternode" = true ] ; then
        echo "masternode=1" >>.crown/crown.conf
        echo "masternodeprivkey="$privkey >>.crown/crown.conf
    fi
    cat .crown/crown.conf
}

configure_firewall() {
    sudo ufw allow ssh/tcp
    sudo ufw limit ssh/tcp
    sudo ufw allow 9340/tcp
    sudo ufw logging on
    sudo ufw --force enable
}

add_cron_job() {
    cron_line="@reboot /usr/local/bin/crownd"
    if [ `crontab -l 2>/dev/null | grep "$cron_line" | wc -l` -eq 0 ]; then
        (crontab -l 2>/dev/null; echo "$cron_line") | crontab -
    fi
}

main() {
    # (Quietly) Stop crownd (in case it's running)
    /usr/local/bin/crown-cli stop 2>/dev/null
    # Update Repos
    update_repos
    # Install dependencies
    install_dependencies
    # Download the latest release
    download_package
    # Extract and install
    install_package

    if [ "$install" = true ] ; then
        # Create swap to help with sync
        create_swap
        # Create folder structures and configure crown.conf
        configure_conf
        # Configure firewall
        configure_firewall
    fi

    # Ensure there is a cron job to restart crownd on reboot
    add_cron_job
    # Start Crownd to begin sync
    /usr/local/bin/crownd
}

handle_arguments "$@"
main
<|MERGE_RESOLUTION|>--- conflicted
+++ resolved
@@ -7,11 +7,7 @@
 #
 # Setup crown server or update existing one
 
-<<<<<<< HEAD
-LATEST_RELEASE="0.12.5.2"
-=======
 LATEST_RELEASE="0.13.0.0"
->>>>>>> 8fc02854
 
 systemnode=false
 masternode=false
@@ -150,11 +146,7 @@
        BITS=64
     fi
     # Change this later to take latest release version.
-<<<<<<< HEAD
-    wget "https://github.com/Crowndev/crowncoin/releases/download/v$LATEST_RELEASE/Crown-$LATEST_RELEASE-Linux64.zip" -O $dir/crown.zip
-=======
     wget "https://github.com/Crowndev/crowncoin/releases/download/v0.13.0/Crown-$LATEST_RELEASE-Linux64.zip" -O $dir/crown.zip
->>>>>>> 8fc02854
 }
 
 install_package() {
