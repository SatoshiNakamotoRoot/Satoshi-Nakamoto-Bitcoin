<<<<<<< HEAD
#!/usr/bin/env python2
# Copyright (c) 2014-2015 The Bitcoin Core developers
=======
#!/usr/bin/env python3
# Copyright (c) 2014-2016 The Bitcoin Core developers
>>>>>>> 0d719145
# Distributed under the MIT software license, see the accompanying
# file COPYING or http://www.opensource.org/licenses/mit-license.php.

#
# Test rpc http basics
#

from test_framework.test_framework import BitcoinTestFramework
from test_framework.util import *

import http.client
import urllib.parse

class HTTPBasicsTest (BitcoinTestFramework):
    def __init__(self):
        super().__init__()
        self.num_nodes = 3
        self.setup_clean_chain = False

    def setup_network(self):
        self.nodes = self.setup_nodes()

    def run_test(self):

        #################################################
        # lowlevel check for http persistent connection #
        #################################################
        url = urllib.parse.urlparse(self.nodes[0].url)
        authpair = url.username + ':' + url.password
        headers = {"Authorization": "Basic " + str_to_b64str(authpair)}

        conn = http.client.HTTPConnection(url.hostname, url.port)
        conn.connect()
        conn.request('POST', '/', '{"method": "getbestblockhash"}', headers)
        out1 = conn.getresponse().read()
<<<<<<< HEAD
        assert_equal('"error":null' in out1, True)
        assert_equal(conn.sock!=None, True) #according to http/1.1 connection must still be open!

        #send 2nd request without closing connection
        conn.request('POST', '/', '{"method": "getchaintips"}', headers)
        out2 = conn.getresponse().read()
        assert_equal('"error":null' in out1, True) #must also response with a correct json-rpc message
        assert_equal(conn.sock!=None, True) #according to http/1.1 connection must still be open!
=======
        assert(b'"error":null' in out1)
        assert(conn.sock!=None) #according to http/1.1 connection must still be open!

        #send 2nd request without closing connection
        conn.request('POST', '/', '{"method": "getchaintips"}', headers)
        out1 = conn.getresponse().read()
        assert(b'"error":null' in out1) #must also response with a correct json-rpc message
        assert(conn.sock!=None) #according to http/1.1 connection must still be open!
>>>>>>> 0d719145
        conn.close()

        #same should be if we add keep-alive because this should be the std. behaviour
        headers = {"Authorization": "Basic " + str_to_b64str(authpair), "Connection": "keep-alive"}

        conn = http.client.HTTPConnection(url.hostname, url.port)
        conn.connect()
        conn.request('POST', '/', '{"method": "getbestblockhash"}', headers)
        out1 = conn.getresponse().read()
<<<<<<< HEAD
        assert_equal('"error":null' in out1, True)
        assert_equal(conn.sock!=None, True) #according to http/1.1 connection must still be open!

        #send 2nd request without closing connection
        conn.request('POST', '/', '{"method": "getchaintips"}', headers)
        out2 = conn.getresponse().read()
        assert_equal('"error":null' in out1, True) #must also response with a correct json-rpc message
        assert_equal(conn.sock!=None, True) #according to http/1.1 connection must still be open!
=======
        assert(b'"error":null' in out1)
        assert(conn.sock!=None) #according to http/1.1 connection must still be open!

        #send 2nd request without closing connection
        conn.request('POST', '/', '{"method": "getchaintips"}', headers)
        out1 = conn.getresponse().read()
        assert(b'"error":null' in out1) #must also response with a correct json-rpc message
        assert(conn.sock!=None) #according to http/1.1 connection must still be open!
>>>>>>> 0d719145
        conn.close()

        #now do the same with "Connection: close"
        headers = {"Authorization": "Basic " + str_to_b64str(authpair), "Connection":"close"}

        conn = http.client.HTTPConnection(url.hostname, url.port)
        conn.connect()
        conn.request('POST', '/', '{"method": "getbestblockhash"}', headers)
        out1 = conn.getresponse().read()
<<<<<<< HEAD
        assert_equal('"error":null' in out1, True)
        assert_equal(conn.sock!=None, False) #now the connection must be closed after the response
=======
        assert(b'"error":null' in out1)
        assert(conn.sock==None) #now the connection must be closed after the response
>>>>>>> 0d719145

        #node1 (2nd node) is running with disabled keep-alive option
        urlNode1 = urllib.parse.urlparse(self.nodes[1].url)
        authpair = urlNode1.username + ':' + urlNode1.password
        headers = {"Authorization": "Basic " + str_to_b64str(authpair)}

        conn = http.client.HTTPConnection(urlNode1.hostname, urlNode1.port)
        conn.connect()
        conn.request('POST', '/', '{"method": "getbestblockhash"}', headers)
        out1 = conn.getresponse().read()
<<<<<<< HEAD
        assert_equal('"error":null' in out1, True)
=======
        assert(b'"error":null' in out1)
>>>>>>> 0d719145

        #node2 (third node) is running with standard keep-alive parameters which means keep-alive is on
        urlNode2 = urllib.parse.urlparse(self.nodes[2].url)
        authpair = urlNode2.username + ':' + urlNode2.password
        headers = {"Authorization": "Basic " + str_to_b64str(authpair)}

        conn = http.client.HTTPConnection(urlNode2.hostname, urlNode2.port)
        conn.connect()
        conn.request('POST', '/', '{"method": "getbestblockhash"}', headers)
        out1 = conn.getresponse().read()
<<<<<<< HEAD
        assert_equal('"error":null' in out1, True)
        assert_equal(conn.sock!=None, True) #connection must be closed because bitcoind should use keep-alive by default
=======
        assert(b'"error":null' in out1)
        assert(conn.sock!=None) #connection must be closed because bitcoind should use keep-alive by default
>>>>>>> 0d719145

        # Check excessive request size
        conn = http.client.HTTPConnection(urlNode2.hostname, urlNode2.port)
        conn.connect()
        conn.request('GET', '/' + ('x'*1000), '', headers)
        out1 = conn.getresponse()
        assert_equal(out1.status, http.client.NOT_FOUND)

        conn = http.client.HTTPConnection(urlNode2.hostname, urlNode2.port)
        conn.connect()
        conn.request('GET', '/' + ('x'*10000), '', headers)
        out1 = conn.getresponse()
        assert_equal(out1.status, http.client.BAD_REQUEST)


if __name__ == '__main__':
    HTTPBasicsTest ().main ()<|MERGE_RESOLUTION|>--- conflicted
+++ resolved
@@ -1,10 +1,5 @@
-<<<<<<< HEAD
-#!/usr/bin/env python2
-# Copyright (c) 2014-2015 The Bitcoin Core developers
-=======
 #!/usr/bin/env python3
 # Copyright (c) 2014-2016 The Bitcoin Core developers
->>>>>>> 0d719145
 # Distributed under the MIT software license, see the accompanying
 # file COPYING or http://www.opensource.org/licenses/mit-license.php.
 
@@ -40,16 +35,6 @@
         conn.connect()
         conn.request('POST', '/', '{"method": "getbestblockhash"}', headers)
         out1 = conn.getresponse().read()
-<<<<<<< HEAD
-        assert_equal('"error":null' in out1, True)
-        assert_equal(conn.sock!=None, True) #according to http/1.1 connection must still be open!
-
-        #send 2nd request without closing connection
-        conn.request('POST', '/', '{"method": "getchaintips"}', headers)
-        out2 = conn.getresponse().read()
-        assert_equal('"error":null' in out1, True) #must also response with a correct json-rpc message
-        assert_equal(conn.sock!=None, True) #according to http/1.1 connection must still be open!
-=======
         assert(b'"error":null' in out1)
         assert(conn.sock!=None) #according to http/1.1 connection must still be open!
 
@@ -58,7 +43,6 @@
         out1 = conn.getresponse().read()
         assert(b'"error":null' in out1) #must also response with a correct json-rpc message
         assert(conn.sock!=None) #according to http/1.1 connection must still be open!
->>>>>>> 0d719145
         conn.close()
 
         #same should be if we add keep-alive because this should be the std. behaviour
@@ -68,16 +52,6 @@
         conn.connect()
         conn.request('POST', '/', '{"method": "getbestblockhash"}', headers)
         out1 = conn.getresponse().read()
-<<<<<<< HEAD
-        assert_equal('"error":null' in out1, True)
-        assert_equal(conn.sock!=None, True) #according to http/1.1 connection must still be open!
-
-        #send 2nd request without closing connection
-        conn.request('POST', '/', '{"method": "getchaintips"}', headers)
-        out2 = conn.getresponse().read()
-        assert_equal('"error":null' in out1, True) #must also response with a correct json-rpc message
-        assert_equal(conn.sock!=None, True) #according to http/1.1 connection must still be open!
-=======
         assert(b'"error":null' in out1)
         assert(conn.sock!=None) #according to http/1.1 connection must still be open!
 
@@ -86,7 +60,6 @@
         out1 = conn.getresponse().read()
         assert(b'"error":null' in out1) #must also response with a correct json-rpc message
         assert(conn.sock!=None) #according to http/1.1 connection must still be open!
->>>>>>> 0d719145
         conn.close()
 
         #now do the same with "Connection: close"
@@ -96,13 +69,8 @@
         conn.connect()
         conn.request('POST', '/', '{"method": "getbestblockhash"}', headers)
         out1 = conn.getresponse().read()
-<<<<<<< HEAD
-        assert_equal('"error":null' in out1, True)
-        assert_equal(conn.sock!=None, False) #now the connection must be closed after the response
-=======
         assert(b'"error":null' in out1)
         assert(conn.sock==None) #now the connection must be closed after the response
->>>>>>> 0d719145
 
         #node1 (2nd node) is running with disabled keep-alive option
         urlNode1 = urllib.parse.urlparse(self.nodes[1].url)
@@ -113,11 +81,7 @@
         conn.connect()
         conn.request('POST', '/', '{"method": "getbestblockhash"}', headers)
         out1 = conn.getresponse().read()
-<<<<<<< HEAD
-        assert_equal('"error":null' in out1, True)
-=======
         assert(b'"error":null' in out1)
->>>>>>> 0d719145
 
         #node2 (third node) is running with standard keep-alive parameters which means keep-alive is on
         urlNode2 = urllib.parse.urlparse(self.nodes[2].url)
@@ -128,13 +92,8 @@
         conn.connect()
         conn.request('POST', '/', '{"method": "getbestblockhash"}', headers)
         out1 = conn.getresponse().read()
-<<<<<<< HEAD
-        assert_equal('"error":null' in out1, True)
-        assert_equal(conn.sock!=None, True) #connection must be closed because bitcoind should use keep-alive by default
-=======
         assert(b'"error":null' in out1)
         assert(conn.sock!=None) #connection must be closed because bitcoind should use keep-alive by default
->>>>>>> 0d719145
 
         # Check excessive request size
         conn = http.client.HTTPConnection(urlNode2.hostname, urlNode2.port)
