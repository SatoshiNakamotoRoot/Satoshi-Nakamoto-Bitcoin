--- conflicted
+++ resolved
@@ -15,14 +15,9 @@
 """
 
 
-<<<<<<< HEAD
-from .mininode import CTransaction, CTxOut, hash256
-from binascii import hexlify
-=======
 from .mininode import CTransaction, CTxOut, sha256, hash256, uint256_from_str, ser_uint256, ser_string
 from binascii import hexlify
 import hashlib
->>>>>>> 0d719145
 
 import sys
 bchr = chr
@@ -238,11 +233,7 @@
 # expansion
 OP_NOP1 = CScriptOp(0xb0)
 OP_CHECKLOCKTIMEVERIFY = CScriptOp(0xb1)
-<<<<<<< HEAD
-OP_NOP3 = CScriptOp(0xb2)
-=======
 OP_CHECKSEQUENCEVERIFY = CScriptOp(0xb2)
->>>>>>> 0d719145
 OP_NOP4 = CScriptOp(0xb3)
 OP_NOP5 = CScriptOp(0xb4)
 OP_NOP6 = CScriptOp(0xb5)
@@ -369,11 +360,7 @@
 
     OP_NOP1,
     OP_CHECKLOCKTIMEVERIFY,
-<<<<<<< HEAD
-    OP_NOP3,
-=======
     OP_CHECKSEQUENCEVERIFY,
->>>>>>> 0d719145
     OP_NOP4,
     OP_NOP5,
     OP_NOP6,
@@ -492,11 +479,7 @@
     OP_CHECKMULTISIGVERIFY : 'OP_CHECKMULTISIGVERIFY',
     OP_NOP1 : 'OP_NOP1',
     OP_CHECKLOCKTIMEVERIFY : 'OP_CHECKLOCKTIMEVERIFY',
-<<<<<<< HEAD
-    OP_NOP3 : 'OP_NOP3',
-=======
     OP_CHECKSEQUENCEVERIFY : 'OP_CHECKSEQUENCEVERIFY',
->>>>>>> 0d719145
     OP_NOP4 : 'OP_NOP4',
     OP_NOP5 : 'OP_NOP5',
     OP_NOP6 : 'OP_NOP6',
@@ -615,11 +598,7 @@
     'OP_CHECKMULTISIGVERIFY' : OP_CHECKMULTISIGVERIFY,
     'OP_NOP1' : OP_NOP1,
     'OP_CHECKLOCKTIMEVERIFY' : OP_CHECKLOCKTIMEVERIFY,
-<<<<<<< HEAD
-    'OP_NOP3' : OP_NOP3,
-=======
     'OP_CHECKSEQUENCEVERIFY' : OP_CHECKSEQUENCEVERIFY,
->>>>>>> 0d719145
     'OP_NOP4' : OP_NOP4,
     'OP_NOP5' : OP_NOP5,
     'OP_NOP6' : OP_NOP6,
@@ -804,11 +783,7 @@
         # need to change
         def _repr(o):
             if isinstance(o, bytes):
-<<<<<<< HEAD
-                return "x('%s')" % hexlify(o).decode('utf8')
-=======
                 return b"x('%s')" % hexlify(o).decode('ascii')
->>>>>>> 0d719145
             else:
                 return repr(o)
 
