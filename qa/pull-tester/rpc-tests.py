--- conflicted
+++ resolved
@@ -1,10 +1,5 @@
-<<<<<<< HEAD
-#!/usr/bin/env python2
-# Copyright (c) 2014-2015 The Bitcoin Core developers
-=======
 #!/usr/bin/env python3
 # Copyright (c) 2014-2016 The Bitcoin Core developers
->>>>>>> 0d719145
 # Distributed under the MIT software license, see the accompanying
 # file COPYING or http://www.opensource.org/licenses/mit-license.php.
 
@@ -80,18 +75,10 @@
         opts.add(arg)
 
 #Set env vars
-<<<<<<< HEAD
-buildDir = BUILDDIR
-if "BITCOIND" not in os.environ:
-    os.environ["BITCOIND"] = buildDir + '/src/bitcoind' + EXEEXT
-if "BITCOINCLI" not in os.environ:
-    os.environ["BITCOINCLI"] = buildDir + '/src/bitcoin-cli' + EXEEXT
-=======
 if "BITCOIND" not in os.environ:
     os.environ["BITCOIND"] = BUILDDIR + '/src/bitcoind' + EXEEXT
 if "BITCOINCLI" not in os.environ:
     os.environ["BITCOINCLI"] = BUILDDIR + '/src/bitcoin-cli' + EXEEXT
->>>>>>> 0d719145
 
 if EXEEXT == ".exe" and "-win" not in opts:
     # https://github.com/bitcoin/bitcoin/commit/d52802551752140cf41f0d9a225a43e84404d3e9
@@ -114,12 +101,9 @@
         raise
 
 testScripts = [
-<<<<<<< HEAD
-=======
     # longest test should go first, to favor running tests in parallel
     'p2p-fullblocktest.py',
     'walletbackup.py',
->>>>>>> 0d719145
     'bip68-112-113-p2p.py',
     'wallet.py',
     'wallet-hd.py',
@@ -154,15 +138,12 @@
     'invalidtxrequest.py',
     'abandonconflict.py',
     'p2p-versionbits-warning.py',
-<<<<<<< HEAD
-=======
     'p2p-segwit.py',
     'segwit.py',
     'importprunedfunds.py',
     'signmessages.py',
     'p2p-compactblocks.py',
     'nulldummy.py',
->>>>>>> 0d719145
 ]
 if ENABLE_ZMQ:
     testScripts.append('zmq_test.py')
