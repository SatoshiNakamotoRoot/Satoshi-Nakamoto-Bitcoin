--- conflicted
+++ resolved
@@ -181,28 +181,6 @@
         """Tests must this method to change default values for number of nodes, topology, etc"""
         raise NotImplementedError
 
-<<<<<<< HEAD
-    def start_node(self, i, dirname, extra_args=None, rpchost=None, timewait=None, binary=None, stderr=None, legacymode=True):
-        """Start a bitcoind and return RPC connection to it"""
-
-        datadir = os.path.join(dirname, "node" + str(i))
-        if binary is None:
-            binary = os.getenv("BITCOIND", "particld")
-        args = [binary, "-datadir=" + datadir, "-server", "-keypool=1", "-discover=0", "-rest", "-logtimemicros", "-debug", "-debugexclude=libevent", "-debugexclude=leveldb", "-mocktime=" + str(self.mocktime), "-uacomment=testnode%d" % i]
-
-        if legacymode:
-            if extra_args is None:
-                extra_args = []
-            extra_args.append("-legacymode")
-
-        if extra_args is not None:
-            args.extend(extra_args)
-        self.bitcoind_processes[i] = subprocess.Popen(args, stderr=stderr)
-        self.log.debug("initialize_chain: bitcoind started, waiting for RPC to come up")
-        self._wait_for_bitcoind_start(self.bitcoind_processes[i], datadir, i, rpchost)
-        self.log.debug("initialize_chain: RPC successfully started")
-        proxy = get_rpc_proxy(rpc_url(datadir, i, rpchost), i, timeout=timewait)
-=======
     def add_options(self, parser):
         """Override this method to add command-line options to the test"""
         pass
@@ -214,7 +192,6 @@
             self._initialize_chain_clean()
         else:
             self._initialize_chain()
->>>>>>> 7b57bc99
 
     def setup_network(self):
         """Override this method to customize test network topology"""
@@ -253,12 +230,12 @@
         for i in range(num_nodes):
             self.nodes.append(TestNode(i, self.options.tmpdir, extra_args[i], rpchost, timewait=timewait, binary=binary[i], stderr=None, mocktime=self.mocktime, coverage_dir=self.options.coveragedir))
 
-    def start_node(self, i, extra_args=None, stderr=None):
+    def start_node(self, i, extra_args=None, stderr=None, legacymode=True):
         """Start a bitcoind"""
 
         node = self.nodes[i]
 
-        node.start(extra_args, stderr)
+        node.start(extra_args, stderr, legacymode)
         node.wait_for_rpc_connection()
 
         if self.options.coveragedir is not None:
@@ -414,13 +391,10 @@
 
             # Create cache directories, run bitcoinds:
             for i in range(MAX_NODES):
-<<<<<<< HEAD
-                datadir = initialize_datadir(cachedir, i)
+                datadir = initialize_datadir(self.options.cachedir, i)
                 args = [os.getenv("BITCOIND", "particld"), "-server", "-keypool=1", "-datadir=" + datadir, "-discover=0", "-legacymode"]
-=======
                 datadir = initialize_datadir(self.options.cachedir, i)
                 args = [os.getenv("BITCOIND", "bitcoind"), "-server", "-keypool=1", "-datadir=" + datadir, "-discover=0"]
->>>>>>> 7b57bc99
                 if i > 0:
                     args.append("-connect=127.0.0.1:" + str(p2p_port(0)))
                 self.nodes.append(TestNode(i, self.options.cachedir, extra_args=[], rpchost=None, timewait=None, binary=None, stderr=None, mocktime=self.mocktime, coverage_dir=None))
