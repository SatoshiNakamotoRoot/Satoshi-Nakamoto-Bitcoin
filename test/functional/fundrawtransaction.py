--- conflicted
+++ resolved
@@ -4,11 +4,7 @@
 # file COPYING or http://www.opensource.org/licenses/mit-license.php.
 """Test the fundrawtransaction RPC."""
 
-<<<<<<< HEAD
-from test_framework.test_framework import IoPTestFramework, IOPD_PROC_WAIT_TIMEOUT
-=======
-from test_framework.test_framework import BitcoinTestFramework
->>>>>>> 51bad919
+from test_framework.test_framework import IoPTestFramework
 from test_framework.util import *
 
 
@@ -18,17 +14,8 @@
             return utx
     raise AssertionError('Could not find unspent with amount={}'.format(amount))
 
-<<<<<<< HEAD
-
 class RawTransactionsTest(IoPTestFramework):
-
-    def __init__(self):
-        super().__init__()
-        self.setup_clean_chain = True
-=======
-class RawTransactionsTest(BitcoinTestFramework):
     def set_test_params(self):
->>>>>>> 51bad919
         self.num_nodes = 4
         self.setup_clean_chain = True
 
@@ -462,11 +449,6 @@
         self.nodes[1].node_encrypt_wallet("test")
         self.stop_node(2)
         self.stop_node(3)
-<<<<<<< HEAD
-        self.nodes[1].encryptwallet("test")
-        self.iopd_processes[1].wait(timeout=IOPD_PROC_WAIT_TIMEOUT)
-=======
->>>>>>> 51bad919
 
         self.start_nodes()
         # This test is not meant to test fee estimation and we'd like
