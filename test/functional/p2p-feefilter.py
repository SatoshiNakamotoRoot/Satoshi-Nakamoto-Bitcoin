--- conflicted
+++ resolved
@@ -36,15 +36,8 @@
         with mininode_lock:
             self.txinvs = []
 
-<<<<<<< HEAD
 class FeeFilterTest(IoPTestFramework):
-
-    def __init__(self):
-        super().__init__()
-=======
-class FeeFilterTest(BitcoinTestFramework):
     def set_test_params(self):
->>>>>>> 51bad919
         self.num_nodes = 2
 
     def run_test(self):
