#!/usr/bin/env python3
# Copyright (c) 2016-2021 The Bitcoin Core developers
# Distributed under the MIT software license, see the accompanying
# file COPYING or http://www.opensource.org/licenses/mit-license.php.
"""Test label RPCs.

RPCs tested are:
    - getaddressesbylabel
    - listaddressgroupings
    - setlabel
"""
from collections import defaultdict

from test_framework.blocktools import COINBASE_MATURITY
from test_framework.test_framework import BitcoinTestFramework
from test_framework.util import assert_equal, assert_raises_rpc_error
from test_framework.wallet_util import test_address


class WalletLabelsTest(BitcoinTestFramework):
    def set_test_params(self):
        self.setup_clean_chain = True
        self.num_nodes = 1

    def skip_test_if_missing_module(self):
        self.skip_if_no_wallet()

    def run_test(self):
        # Check that there's no UTXO on the node
        node = self.nodes[0]
        assert_equal(len(node.listunspent()), 0)

        # Note each time we call generate, all generated coins go into
        # the same address, so we call twice to get two addresses w/50 each
        self.generatetoaddress(node, nblocks=1, address=node.getnewaddress(label='coinbase'))
        self.generatetoaddress(node, nblocks=COINBASE_MATURITY + 1, address=node.getnewaddress(label='coinbase'))
        assert_equal(node.getbalance(), 100)

        # there should be 2 address groups
        # each with 1 address with a balance of 50 Bitcoins
        address_groups = node.listaddressgroupings()
        assert_equal(len(address_groups), 2)
        # the addresses aren't linked now, but will be after we send to the
        # common address
        linked_addresses = set()
        for address_group in address_groups:
            assert_equal(len(address_group), 1)
            assert_equal(len(address_group[0]), 3)
            assert_equal(address_group[0][1], 50)
            assert_equal(address_group[0][2], 'coinbase')
            linked_addresses.add(address_group[0][0])

        # send 50 from each address to a third address not in this wallet
        common_address = "msf4WtN1YQKXvNtvdFYt9JBnUD2FB41kjr"
        node.sendmany(
            amounts={common_address: 100},
            subtractfeefrom=[common_address],
            minconf=1,
        )
        # there should be 1 address group, with the previously
        # unlinked addresses now linked (they both have 0 balance)
        address_groups = node.listaddressgroupings()
        assert_equal(len(address_groups), 1)
        assert_equal(len(address_groups[0]), 2)
        assert_equal(set([a[0] for a in address_groups[0]]), linked_addresses)
        assert_equal([a[1] for a in address_groups[0]], [0, 0])

        self.generate(node, 1)

        # we want to reset so that the "" label has what's expected.
        # otherwise we're off by exactly the fee amount as that's mined
        # and matures in the next 100 blocks
        amount_to_send = 1.0

        # Create labels and make sure subsequent label API calls
        # recognize the label/address associations.
        labels = [Label(name) for name in ("a", "b", "c", "d", "e")]
        for label in labels:
            address = node.getnewaddress(label.name)
            label.add_receive_address(address)
            label.verify(node)

        # Check all labels are returned by listlabels.
        assert_equal(node.listlabels(), sorted(['coinbase'] + [label.name for label in labels]))

        # Send a transaction to each label.
        for label in labels:
            node.sendtoaddress(label.addresses[0], amount_to_send)
            label.verify(node)

        # Check the amounts received.
        self.generate(node, 1)
        for label in labels:
            assert_equal(
                node.getreceivedbyaddress(label.addresses[0]), amount_to_send)
            assert_equal(node.getreceivedbylabel(label.name), amount_to_send)

        for i, label in enumerate(labels):
            to_label = labels[(i + 1) % len(labels)]
            node.sendtoaddress(to_label.addresses[0], amount_to_send)
        self.generate(node, 1)
        for label in labels:
            address = node.getnewaddress(label.name)
            label.add_receive_address(address)
            label.verify(node)
            assert_equal(node.getreceivedbylabel(label.name), 2)
            label.verify(node)
        self.generate(node, COINBASE_MATURITY + 1)

        # Check that setlabel can assign a label to a new unused address.
        for label in labels:
            address = node.getnewaddress()
            node.setlabel(address, label.name)
            label.add_address(address)
            label.verify(node)
            assert_raises_rpc_error(-11, "No addresses with label", node.getaddressesbylabel, "")

        # Check that addmultisigaddress can assign labels.
        if not self.options.descriptors:
            for label in labels:
                addresses = []
                for _ in range(10):
                    addresses.append(node.getnewaddress())
                multisig_address = node.addmultisigaddress(5, addresses, label.name)['address']
                label.add_address(multisig_address)
                label.purpose[multisig_address] = "send"
                label.verify(node)
            self.generate(node, COINBASE_MATURITY + 1)

        # Check that setlabel can change the label of an address from a
        # different label.
        change_label(node, labels[0].addresses[0], labels[0], labels[1])

        # Check that setlabel can set the label of an address already
        # in the label. This is a no-op.
        change_label(node, labels[2].addresses[0], labels[2], labels[2])

<<<<<<< HEAD
        self.log.info('Check watchonly labels')
        node.createwallet(wallet_name='watch_only', disable_private_keys=True)
        wallet_watch_only = node.get_wallet_rpc('watch_only')
        BECH32_VALID = {
            '✔️_VER15_PROG40': 'bcrt10qqqqqqqqqqqqqqqqqqqqqqqqqqqqqqqqqqqqqqqqqqqqqqqqqqqqqqqqqqqqqqqqxkg7fn',
            '✔️_VER16_PROG03': 'bcrt1sqqqqq8uhdgr',
            '✔️_VER16_PROB02': 'bcrt1sqqqq4wstyw',
        }
        BECH32_INVALID = {
            '❌_VER15_PROG41': 'bcrt1sqqqqqqqqqqqqqqqqqqqqqqqqqqqqqqqqqqqqqqqqqqqqqqqqqqqqqqqqqqqqqqqqqqajlxj8',
            '❌_VER16_PROB01': 'bcrt1sqq5r4036',
        }
        for l in BECH32_VALID:
            ad = BECH32_VALID[l]
            wallet_watch_only.importaddress(label=l, rescan=False, address=ad)
            node.generatetoaddress(1, ad)
            assert_equal(wallet_watch_only.getaddressesbylabel(label=l), {ad: {'purpose': 'receive'}})
            assert_equal(wallet_watch_only.getreceivedbylabel(label=l), 0)
        for l in BECH32_INVALID:
            ad = BECH32_INVALID[l]
            assert_raises_rpc_error(
                -5,
                "Address is not valid" if self.options.descriptors else "Invalid Bitcoin address or script",
                lambda: wallet_watch_only.importaddress(label=l, rescan=False, address=ad),
            )
=======
        if self.options.descriptors:
            # This is a descriptor wallet test because of segwit v1+ addresses
            self.log.info('Check watchonly labels')
            node.createwallet(wallet_name='watch_only', disable_private_keys=True)
            wallet_watch_only = node.get_wallet_rpc('watch_only')
            BECH32_VALID = {
                '✔️_VER15_PROG40': 'bcrt10qqqqqqqqqqqqqqqqqqqqqqqqqqqqqqqqqqqqqqqqqqqqqqqqqqqqqqqqqqqqqqqqxkg7fn',
                '✔️_VER16_PROG03': 'bcrt1sqqqqq8uhdgr',
                '✔️_VER16_PROB02': 'bcrt1sqqqq4wstyw',
            }
            BECH32_INVALID = {
                '❌_VER15_PROG41': 'bcrt1sqqqqqqqqqqqqqqqqqqqqqqqqqqqqqqqqqqqqqqqqqqqqqqqqqqqqqqqqqqqqqqqqqqajlxj8',
                '❌_VER16_PROB01': 'bcrt1sqq5r4036',
            }
            for l in BECH32_VALID:
                ad = BECH32_VALID[l]
                wallet_watch_only.importaddress(label=l, rescan=False, address=ad)
                self.generatetoaddress(node, 1, ad)
                assert_equal(wallet_watch_only.getaddressesbylabel(label=l), {ad: {'purpose': 'receive'}})
                assert_equal(wallet_watch_only.getreceivedbylabel(label=l), 0)
            for l in BECH32_INVALID:
                ad = BECH32_INVALID[l]
                assert_raises_rpc_error(
                    -5,
                    "Address is not valid" if self.options.descriptors else "Invalid Bitcoin address or script",
                    lambda: wallet_watch_only.importaddress(label=l, rescan=False, address=ad),
                )
>>>>>>> f6a356d2


class Label:
    def __init__(self, name):
        # Label name
        self.name = name
        # Current receiving address associated with this label.
        self.receive_address = None
        # List of all addresses assigned with this label
        self.addresses = []
        # Map of address to address purpose
        self.purpose = defaultdict(lambda: "receive")

    def add_address(self, address):
        assert_equal(address not in self.addresses, True)
        self.addresses.append(address)

    def add_receive_address(self, address):
        self.add_address(address)

    def verify(self, node):
        if self.receive_address is not None:
            assert self.receive_address in self.addresses
        for address in self.addresses:
            test_address(node, address, labels=[self.name])
        assert self.name in node.listlabels()
        assert_equal(
            node.getaddressesbylabel(self.name),
            {address: {"purpose": self.purpose[address]} for address in self.addresses})

def change_label(node, address, old_label, new_label):
    assert_equal(address in old_label.addresses, True)
    node.setlabel(address, new_label.name)

    old_label.addresses.remove(address)
    new_label.add_address(address)

    old_label.verify(node)
    new_label.verify(node)

if __name__ == '__main__':
    WalletLabelsTest().main()<|MERGE_RESOLUTION|>--- conflicted
+++ resolved
@@ -135,33 +135,6 @@
         # in the label. This is a no-op.
         change_label(node, labels[2].addresses[0], labels[2], labels[2])
 
-<<<<<<< HEAD
-        self.log.info('Check watchonly labels')
-        node.createwallet(wallet_name='watch_only', disable_private_keys=True)
-        wallet_watch_only = node.get_wallet_rpc('watch_only')
-        BECH32_VALID = {
-            '✔️_VER15_PROG40': 'bcrt10qqqqqqqqqqqqqqqqqqqqqqqqqqqqqqqqqqqqqqqqqqqqqqqqqqqqqqqqqqqqqqqqxkg7fn',
-            '✔️_VER16_PROG03': 'bcrt1sqqqqq8uhdgr',
-            '✔️_VER16_PROB02': 'bcrt1sqqqq4wstyw',
-        }
-        BECH32_INVALID = {
-            '❌_VER15_PROG41': 'bcrt1sqqqqqqqqqqqqqqqqqqqqqqqqqqqqqqqqqqqqqqqqqqqqqqqqqqqqqqqqqqqqqqqqqqajlxj8',
-            '❌_VER16_PROB01': 'bcrt1sqq5r4036',
-        }
-        for l in BECH32_VALID:
-            ad = BECH32_VALID[l]
-            wallet_watch_only.importaddress(label=l, rescan=False, address=ad)
-            node.generatetoaddress(1, ad)
-            assert_equal(wallet_watch_only.getaddressesbylabel(label=l), {ad: {'purpose': 'receive'}})
-            assert_equal(wallet_watch_only.getreceivedbylabel(label=l), 0)
-        for l in BECH32_INVALID:
-            ad = BECH32_INVALID[l]
-            assert_raises_rpc_error(
-                -5,
-                "Address is not valid" if self.options.descriptors else "Invalid Bitcoin address or script",
-                lambda: wallet_watch_only.importaddress(label=l, rescan=False, address=ad),
-            )
-=======
         if self.options.descriptors:
             # This is a descriptor wallet test because of segwit v1+ addresses
             self.log.info('Check watchonly labels')
@@ -189,7 +162,6 @@
                     "Address is not valid" if self.options.descriptors else "Invalid Bitcoin address or script",
                     lambda: wallet_watch_only.importaddress(label=l, rescan=False, address=ad),
                 )
->>>>>>> f6a356d2
 
 
 class Label:
