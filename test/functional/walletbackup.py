#!/usr/bin/env python3
# Copyright (c) 2014-2016 The Bitcoin Core developers
# Distributed under the MIT software license, see the accompanying
# file COPYING or http://www.opensource.org/licenses/mit-license.php.
"""Test the wallet backup features.

Test case is:
4 nodes. 1 2 and 3 send transactions between each other,
fourth node is a miner.
1 2 3 each mine a block to start, then
Miner creates 100 blocks so 1 2 3 each have 50 mature
coins to spend.
Then 5 iterations of 1/2/3 sending coins amongst
themselves to get transactions in the wallets,
and the miner mining one block.

Wallets are backed up using dumpwallet/backupwallet.
Then 5 more iterations of transactions and mining a block.

Miner then generates 101 more blocks, so any
transaction fees paid mature.

Sanity check:
  Sum(1,2,3,4 balances) == 114*50

1/2/3 are shutdown, and their wallets erased.
Then restore using wallet.dat backup. And
confirm 1/2/3/4 balances are same as before.

Shutdown again, restore using importwallet,
and confirm again balances are correct.
"""
from random import randint
import shutil

from test_framework.test_framework import IoPTestFramework
from test_framework.util import *

<<<<<<< HEAD
class WalletBackupTest(IoPTestFramework):

    def __init__(self):
        super().__init__()
        self.setup_clean_chain = True
=======
class WalletBackupTest(BitcoinTestFramework):
    def set_test_params(self):
>>>>>>> 51bad919
        self.num_nodes = 4
        self.setup_clean_chain = True
        # nodes 1, 2,3 are spenders, let's give them a keypool=100
        self.extra_args = [["-keypool=100"], ["-keypool=100"], ["-keypool=100"], []]

    def setup_network(self, split=False):
        self.setup_nodes()
        connect_nodes(self.nodes[0], 3)
        connect_nodes(self.nodes[1], 3)
        connect_nodes(self.nodes[2], 3)
        connect_nodes(self.nodes[2], 0)
        self.sync_all()

    def one_send(self, from_node, to_address):
        if (randint(1,2) == 1):
            amount = Decimal(randint(1,10)) / Decimal(10)
            self.nodes[from_node].sendtoaddress(to_address, amount)

    def do_one_round(self):
        a0 = self.nodes[0].getnewaddress()
        a1 = self.nodes[1].getnewaddress()
        a2 = self.nodes[2].getnewaddress()

        self.one_send(0, a1)
        self.one_send(0, a2)
        self.one_send(1, a0)
        self.one_send(1, a2)
        self.one_send(2, a0)
        self.one_send(2, a1)

        # Have the miner (node3) mine a block.
        # Must sync mempools before mining.
        sync_mempools(self.nodes)
        self.nodes[3].generate(1)
        sync_blocks(self.nodes)

    # As above, this mirrors the original bash test.
    def start_three(self):
        self.start_node(0)
        self.start_node(1)
        self.start_node(2)
        connect_nodes(self.nodes[0], 3)
        connect_nodes(self.nodes[1], 3)
        connect_nodes(self.nodes[2], 3)
        connect_nodes(self.nodes[2], 0)

    def stop_three(self):
        self.stop_node(0)
        self.stop_node(1)
        self.stop_node(2)

    def erase_three(self):
        os.remove(self.options.tmpdir + "/node0/regtest/wallet.dat")
        os.remove(self.options.tmpdir + "/node1/regtest/wallet.dat")
        os.remove(self.options.tmpdir + "/node2/regtest/wallet.dat")

    def run_test(self):
        self.log.info("Generating initial blockchain")
        self.nodes[0].generate(1)
        sync_blocks(self.nodes)
        self.nodes[1].generate(1)
        sync_blocks(self.nodes)
        self.nodes[2].generate(1)
        sync_blocks(self.nodes)
        self.nodes[3].generate(100)
        sync_blocks(self.nodes)

        assert_equal(self.nodes[0].getbalance(), 50)
        assert_equal(self.nodes[1].getbalance(), 50)
        assert_equal(self.nodes[2].getbalance(), 50)
        assert_equal(self.nodes[3].getbalance(), 0)

        self.log.info("Creating transactions")
        # Five rounds of sending each other transactions.
        for i in range(5):
            self.do_one_round()

        self.log.info("Backing up")
        tmpdir = self.options.tmpdir
        self.nodes[0].backupwallet(tmpdir + "/node0/wallet.bak")
        self.nodes[0].dumpwallet(tmpdir + "/node0/wallet.dump")
        self.nodes[1].backupwallet(tmpdir + "/node1/wallet.bak")
        self.nodes[1].dumpwallet(tmpdir + "/node1/wallet.dump")
        self.nodes[2].backupwallet(tmpdir + "/node2/wallet.bak")
        self.nodes[2].dumpwallet(tmpdir + "/node2/wallet.dump")

        self.log.info("More transactions")
        for i in range(5):
            self.do_one_round()

        # Generate 101 more blocks, so any fees paid mature
        self.nodes[3].generate(101)
        self.sync_all()

        balance0 = self.nodes[0].getbalance()
        balance1 = self.nodes[1].getbalance()
        balance2 = self.nodes[2].getbalance()
        balance3 = self.nodes[3].getbalance()
        total = balance0 + balance1 + balance2 + balance3

        # At this point, there are 214 blocks (103 for setup, then 10 rounds, then 101.)
        # 114 are mature, so the sum of all wallets should be 114 * 50 = 5700.
        assert_equal(total, 5700)

        ##
        # Test restoring spender wallets from backups
        ##
        self.log.info("Restoring using wallet.dat")
        self.stop_three()
        self.erase_three()

        # Start node2 with no chain
        shutil.rmtree(self.options.tmpdir + "/node2/regtest/blocks")
        shutil.rmtree(self.options.tmpdir + "/node2/regtest/chainstate")

        # Restore wallets from backup
        shutil.copyfile(tmpdir + "/node0/wallet.bak", tmpdir + "/node0/regtest/wallet.dat")
        shutil.copyfile(tmpdir + "/node1/wallet.bak", tmpdir + "/node1/regtest/wallet.dat")
        shutil.copyfile(tmpdir + "/node2/wallet.bak", tmpdir + "/node2/regtest/wallet.dat")

        self.log.info("Re-starting nodes")
        self.start_three()
        sync_blocks(self.nodes)

        assert_equal(self.nodes[0].getbalance(), balance0)
        assert_equal(self.nodes[1].getbalance(), balance1)
        assert_equal(self.nodes[2].getbalance(), balance2)

        self.log.info("Restoring using dumped wallet")
        self.stop_three()
        self.erase_three()

        #start node2 with no chain
        shutil.rmtree(self.options.tmpdir + "/node2/regtest/blocks")
        shutil.rmtree(self.options.tmpdir + "/node2/regtest/chainstate")

        self.start_three()

        assert_equal(self.nodes[0].getbalance(), 0)
        assert_equal(self.nodes[1].getbalance(), 0)
        assert_equal(self.nodes[2].getbalance(), 0)

        self.nodes[0].importwallet(tmpdir + "/node0/wallet.dump")
        self.nodes[1].importwallet(tmpdir + "/node1/wallet.dump")
        self.nodes[2].importwallet(tmpdir + "/node2/wallet.dump")

        sync_blocks(self.nodes)

        assert_equal(self.nodes[0].getbalance(), balance0)
        assert_equal(self.nodes[1].getbalance(), balance1)
        assert_equal(self.nodes[2].getbalance(), balance2)


if __name__ == '__main__':
    WalletBackupTest().main()<|MERGE_RESOLUTION|>--- conflicted
+++ resolved
@@ -36,16 +36,8 @@
 from test_framework.test_framework import IoPTestFramework
 from test_framework.util import *
 
-<<<<<<< HEAD
 class WalletBackupTest(IoPTestFramework):
-
-    def __init__(self):
-        super().__init__()
-        self.setup_clean_chain = True
-=======
-class WalletBackupTest(BitcoinTestFramework):
     def set_test_params(self):
->>>>>>> 51bad919
         self.num_nodes = 4
         self.setup_clean_chain = True
         # nodes 1, 2,3 are spenders, let's give them a keypool=100
