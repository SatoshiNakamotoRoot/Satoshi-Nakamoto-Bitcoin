#!/usr/bin/env python3
# Copyright (c) 2020-2022 The Bitcoin Core developers
# Distributed under the MIT software license, see the accompanying
# file COPYING or http://www.opensource.org/licenses/mit-license.php.

import os

from test_framework.test_framework import BritanniaCoinTestFramework
from test_framework.util import assert_raises_rpc_error

class WalletCrossChain(BritanniaCoinTestFramework):
    def add_options(self, parser):
        self.add_wallet_options(parser)

    def set_test_params(self):
        self.num_nodes = 2
        self.setup_clean_chain = True

    def skip_test_if_missing_module(self):
        self.skip_if_no_wallet()

    def setup_network(self):
        self.add_nodes(self.num_nodes)

        # Switch node 1 to testnet before starting it.
        self.nodes[1].chain = 'testnet3'
        self.nodes[1].extra_args = ['-maxconnections=0', '-prune=550'] # disable testnet sync
<<<<<<< HEAD
        with open(self.nodes[1].britanniacoinconf, 'r', encoding='utf8') as conf:
            conf_data = conf.read()
        with open (self.nodes[1].britanniacoinconf, 'w', encoding='utf8') as conf:
            conf.write(conf_data.replace('regtest=', 'testnet=').replace('[regtest]', '[test]'))

=======
        self.nodes[1].replace_in_config([('regtest=', 'testnet='), ('[regtest]', '[test]')])
>>>>>>> 2d5acc90
        self.start_nodes()

    def run_test(self):
        self.log.info("Creating wallets")

        node0_wallet = os.path.join(self.nodes[0].datadir, 'node0_wallet')
        node0_wallet_backup = os.path.join(self.nodes[0].datadir, 'node0_wallet.bak')
        self.nodes[0].createwallet(node0_wallet)
        self.nodes[0].backupwallet(node0_wallet_backup)
        self.nodes[0].unloadwallet(node0_wallet)
        node1_wallet = os.path.join(self.nodes[1].datadir, 'node1_wallet')
        node1_wallet_backup = os.path.join(self.nodes[0].datadir, 'node1_wallet.bak')
        self.nodes[1].createwallet(node1_wallet)
        self.nodes[1].backupwallet(node1_wallet_backup)
        self.nodes[1].unloadwallet(node1_wallet)

        self.log.info("Loading/restoring wallets into nodes with a different genesis block")

        if self.options.descriptors:
            assert_raises_rpc_error(-18, 'Wallet file verification failed.', self.nodes[0].loadwallet, node1_wallet)
            assert_raises_rpc_error(-18, 'Wallet file verification failed.', self.nodes[1].loadwallet, node0_wallet)
            assert_raises_rpc_error(-18, 'Wallet file verification failed.', self.nodes[0].restorewallet, 'w', node1_wallet_backup)
            assert_raises_rpc_error(-18, 'Wallet file verification failed.', self.nodes[1].restorewallet, 'w', node0_wallet_backup)
        else:
            assert_raises_rpc_error(-4, 'Wallet files should not be reused across chains.', self.nodes[0].loadwallet, node1_wallet)
            assert_raises_rpc_error(-4, 'Wallet files should not be reused across chains.', self.nodes[1].loadwallet, node0_wallet)
            assert_raises_rpc_error(-4, 'Wallet files should not be reused across chains.', self.nodes[0].restorewallet, 'w', node1_wallet_backup)
            assert_raises_rpc_error(-4, 'Wallet files should not be reused across chains.', self.nodes[1].restorewallet, 'w', node0_wallet_backup)

        if not self.options.descriptors:
            self.log.info("Override cross-chain wallet load protection")
            self.stop_nodes()
            self.start_nodes([['-walletcrosschain', '-prune=550']] * self.num_nodes)
            self.nodes[0].loadwallet(node1_wallet)
            self.nodes[1].loadwallet(node0_wallet)


if __name__ == '__main__':
    WalletCrossChain().main()<|MERGE_RESOLUTION|>--- conflicted
+++ resolved
@@ -25,15 +25,9 @@
         # Switch node 1 to testnet before starting it.
         self.nodes[1].chain = 'testnet3'
         self.nodes[1].extra_args = ['-maxconnections=0', '-prune=550'] # disable testnet sync
-<<<<<<< HEAD
-        with open(self.nodes[1].britanniacoinconf, 'r', encoding='utf8') as conf:
-            conf_data = conf.read()
-        with open (self.nodes[1].britanniacoinconf, 'w', encoding='utf8') as conf:
-            conf.write(conf_data.replace('regtest=', 'testnet=').replace('[regtest]', '[test]'))
 
-=======
         self.nodes[1].replace_in_config([('regtest=', 'testnet='), ('[regtest]', '[test]')])
->>>>>>> 2d5acc90
+
         self.start_nodes()
 
     def run_test(self):
