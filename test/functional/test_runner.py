--- conflicted
+++ resolved
@@ -134,30 +134,21 @@
     # vv Tests less than 30s vv
     'wallet_keypool_topup.py --legacy-wallet',
     'wallet_keypool_topup.py --descriptors',
-<<<<<<< HEAD
     'feature_fee_estimates_persist.py',
-=======
->>>>>>> 58e2cab4
     'feature_fee_estimation.py',
     'interface_zmq.py',
     'rpc_invalid_address_message.py',
     'interface_bitcoin_cli.py',
     'feature_bind_extra.py',
     'mempool_resurrect.py',
-<<<<<<< HEAD
     'wallet_sweepprivkeys.py',
-=======
->>>>>>> 58e2cab4
     'wallet_txn_doublespend.py --mineblock',
     'tool_wallet.py --legacy-wallet',
     'tool_wallet.py --descriptors',
     'wallet_txn_clone.py',
     'wallet_txn_clone.py --segwit',
-<<<<<<< HEAD
-=======
     'mining_coin_age_priority.py',
     'mining_coin_age_priority.py --gbt',
->>>>>>> 58e2cab4
     'rpc_getchaintips.py',
     'rpc_misc.py',
     'interface_rest.py',
@@ -181,10 +172,7 @@
     'rpc_psbt.py --descriptors',
     'rpc_users.py',
     'rpc_whitelist.py',
-<<<<<<< HEAD
     'rpc_getrpcwhitelist.py',
-=======
->>>>>>> 58e2cab4
     'feature_proxy.py',
     'rpc_signrawtransaction.py --legacy-wallet',
     'rpc_signrawtransaction.py --descriptors',
@@ -226,10 +214,7 @@
     'wallet_txn_clone.py --mineblock',
     'feature_notifications.py',
     'rpc_getblockfilter.py',
-<<<<<<< HEAD
     'rpc_getblockfrompeer.py',
-=======
->>>>>>> 58e2cab4
     'rpc_invalidateblock.py',
     'feature_utxo_set_hash.py',
     'feature_rbf.py',
@@ -253,11 +238,8 @@
     'feature_nulldummy.py --descriptors',
     'mempool_accept.py',
     'mempool_expiry.py',
-<<<<<<< HEAD
     'mempool_fee_histogram.py',
     'rpc_sort_multisig.py',
-=======
->>>>>>> 58e2cab4
     'wallet_import_rescan.py --legacy-wallet',
     'wallet_import_with_label.py --legacy-wallet',
     'wallet_importdescriptors.py --descriptors',
@@ -271,10 +253,7 @@
     'wallet_bumpfee.py --descriptors',
     'wallet_implicitsegwit.py --legacy-wallet',
     'rpc_named_arguments.py',
-<<<<<<< HEAD
     'wallet_simulaterawtx.py',
-=======
->>>>>>> 58e2cab4
     'wallet_listsinceblock.py --legacy-wallet',
     'wallet_listsinceblock.py --descriptors',
     'wallet_listdescriptors.py --descriptors',
@@ -289,10 +268,7 @@
     'wallet_fallbackfee.py --legacy-wallet',
     'wallet_fallbackfee.py --descriptors',
     'rpc_dumptxoutset.py',
-<<<<<<< HEAD
     'rpc_getblocklocations.py',
-=======
->>>>>>> 58e2cab4
     'feature_minchainwork.py',
     'rpc_estimatefee.py',
     'rpc_getblockstats.py',
@@ -313,23 +289,16 @@
     'p2p_blockfilters.py',
     'p2p_message_capture.py',
     'feature_includeconf.py',
-<<<<<<< HEAD
     'feature_addrman.py',
-=======
->>>>>>> 58e2cab4
     'feature_asmap.py',
     'mempool_unbroadcast.py',
     'mempool_compatibility.py',
     'mempool_accept_wtxid.py',
     'rpc_deriveaddresses.py',
     'rpc_deriveaddresses.py --usecli',
-<<<<<<< HEAD
     'rpc_validateaddress.py',
     'p2p_ping.py',
     'rpc_scanblockfilters.py',
-=======
-    'p2p_ping.py',
->>>>>>> 58e2cab4
     'rpc_scantxoutset.py',
     'feature_logging.py',
     'feature_anchors.py',
@@ -344,10 +313,7 @@
     'feature_settings.py',
     'rpc_getdescriptorinfo.py',
     'rpc_addresses_deprecation.py',
-<<<<<<< HEAD
     'rpc_getgeneralinfo.py',
-=======
->>>>>>> 58e2cab4
     'rpc_help.py',
     'feature_help.py',
     'feature_shutdown.py',
@@ -601,11 +567,7 @@
     if not os.listdir(tmpdir):
         os.rmdir(tmpdir)
 
-<<<<<<< HEAD
     all_passed = all(map(lambda test_result: test_result.was_successful, test_results)) and (coverage_passed or True)
-=======
-    all_passed = all(map(lambda test_result: test_result.was_successful, test_results)) and coverage_passed
->>>>>>> 58e2cab4
 
     # Clean up dangling processes if any. This may only happen with --failfast option.
     # Killing the process group will also terminate the current process but that is
