--- conflicted
+++ resolved
@@ -18,12 +18,8 @@
 /** Default number of orphan+recently-replaced txn to keep around for block reconstruction */
 static const unsigned int DEFAULT_BLOCK_RECONSTRUCTION_EXTRA_TXN = 100;
 /** Default for BIP61 (sending reject messages) */
-<<<<<<< HEAD
-static constexpr bool DEFAULT_ENABLE_BIP61{true};
-=======
 static constexpr bool DEFAULT_ENABLE_BIP61{false};
 static const bool DEFAULT_PEERBLOOMFILTERS = false;
->>>>>>> a284bbbe
 
 class PeerLogicValidation final : public CValidationInterface, public NetEventsInterface {
 private:
