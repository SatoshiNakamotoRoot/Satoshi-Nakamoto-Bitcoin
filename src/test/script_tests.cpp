// Copyright (c) 2011-2017 The Bitcoin Core developers
// Distributed under the MIT software license, see the accompanying
// file COPYING or http://www.opensource.org/licenses/mit-license.php.

#include <test/data/script_tests.json.h>

#include <core_io.h>
#include <key/extkey.h>
#include <key/stealth.h>
#include <key.h>
#include <keystore.h>
#include <script/script.h>
#include <script/script_error.h>
#include <script/sign.h>
#include <util.h>
#include <utilstrencodings.h>
#include <test/test_bitcoin.h>
#include <rpc/server.h>

#if defined(HAVE_CONSENSUS_LIB)
#include <script/particlconsensus.h>
#endif

#include <fstream>
#include <stdint.h>
#include <string>
#include <vector>

#include <boost/test/unit_test.hpp>

#include <univalue.h>

// Uncomment if you want to output updated JSON tests.
// #define UPDATE_JSON_TESTS

static const unsigned int gFlags = SCRIPT_VERIFY_P2SH | SCRIPT_VERIFY_STRICTENC;

unsigned int ParseScriptFlags(std::string strFlags);
std::string FormatScriptFlags(unsigned int flags);

UniValue
read_json(const std::string& jsondata)
{
    UniValue v;

    if (!v.read(jsondata) || !v.isArray())
    {
        BOOST_ERROR("Parse error.");
        return UniValue(UniValue::VARR);
    }
    return v.get_array();
}

struct ScriptErrorDesc
{
    ScriptError_t err;
    const char *name;
};

static ScriptErrorDesc script_errors[]={
    {SCRIPT_ERR_OK, "OK"},
    {SCRIPT_ERR_UNKNOWN_ERROR, "UNKNOWN_ERROR"},
    {SCRIPT_ERR_EVAL_FALSE, "EVAL_FALSE"},
    {SCRIPT_ERR_OP_RETURN, "OP_RETURN"},
    {SCRIPT_ERR_SCRIPT_SIZE, "SCRIPT_SIZE"},
    {SCRIPT_ERR_PUSH_SIZE, "PUSH_SIZE"},
    {SCRIPT_ERR_OP_COUNT, "OP_COUNT"},
    {SCRIPT_ERR_STACK_SIZE, "STACK_SIZE"},
    {SCRIPT_ERR_SIG_COUNT, "SIG_COUNT"},
    {SCRIPT_ERR_PUBKEY_COUNT, "PUBKEY_COUNT"},
    {SCRIPT_ERR_VERIFY, "VERIFY"},
    {SCRIPT_ERR_EQUALVERIFY, "EQUALVERIFY"},
    {SCRIPT_ERR_CHECKMULTISIGVERIFY, "CHECKMULTISIGVERIFY"},
    {SCRIPT_ERR_CHECKSIGVERIFY, "CHECKSIGVERIFY"},
    {SCRIPT_ERR_NUMEQUALVERIFY, "NUMEQUALVERIFY"},
    {SCRIPT_ERR_BAD_OPCODE, "BAD_OPCODE"},
    {SCRIPT_ERR_DISABLED_OPCODE, "DISABLED_OPCODE"},
    {SCRIPT_ERR_INVALID_STACK_OPERATION, "INVALID_STACK_OPERATION"},
    {SCRIPT_ERR_INVALID_ALTSTACK_OPERATION, "INVALID_ALTSTACK_OPERATION"},
    {SCRIPT_ERR_UNBALANCED_CONDITIONAL, "UNBALANCED_CONDITIONAL"},
    {SCRIPT_ERR_NEGATIVE_LOCKTIME, "NEGATIVE_LOCKTIME"},
    {SCRIPT_ERR_UNSATISFIED_LOCKTIME, "UNSATISFIED_LOCKTIME"},
    {SCRIPT_ERR_SIG_HASHTYPE, "SIG_HASHTYPE"},
    {SCRIPT_ERR_SIG_DER, "SIG_DER"},
    {SCRIPT_ERR_MINIMALDATA, "MINIMALDATA"},
    {SCRIPT_ERR_SIG_PUSHONLY, "SIG_PUSHONLY"},
    {SCRIPT_ERR_SIG_HIGH_S, "SIG_HIGH_S"},
    {SCRIPT_ERR_SIG_NULLDUMMY, "SIG_NULLDUMMY"},
    {SCRIPT_ERR_PUBKEYTYPE, "PUBKEYTYPE"},
    {SCRIPT_ERR_CLEANSTACK, "CLEANSTACK"},
    {SCRIPT_ERR_MINIMALIF, "MINIMALIF"},
    {SCRIPT_ERR_SIG_NULLFAIL, "NULLFAIL"},
    {SCRIPT_ERR_DISCOURAGE_UPGRADABLE_NOPS, "DISCOURAGE_UPGRADABLE_NOPS"},
    {SCRIPT_ERR_DISCOURAGE_UPGRADABLE_WITNESS_PROGRAM, "DISCOURAGE_UPGRADABLE_WITNESS_PROGRAM"},
    {SCRIPT_ERR_WITNESS_PROGRAM_WRONG_LENGTH, "WITNESS_PROGRAM_WRONG_LENGTH"},
    {SCRIPT_ERR_WITNESS_PROGRAM_WITNESS_EMPTY, "WITNESS_PROGRAM_WITNESS_EMPTY"},
    {SCRIPT_ERR_WITNESS_PROGRAM_MISMATCH, "WITNESS_PROGRAM_MISMATCH"},
    {SCRIPT_ERR_WITNESS_MALLEATED, "WITNESS_MALLEATED"},
    {SCRIPT_ERR_WITNESS_MALLEATED_P2SH, "WITNESS_MALLEATED_P2SH"},
    {SCRIPT_ERR_WITNESS_UNEXPECTED, "WITNESS_UNEXPECTED"},
    {SCRIPT_ERR_WITNESS_PUBKEYTYPE, "WITNESS_PUBKEYTYPE"},
};

const char *FormatScriptError(ScriptError_t err)
{
    for (unsigned int i=0; i<ARRAYLEN(script_errors); ++i)
        if (script_errors[i].err == err)
            return script_errors[i].name;
    BOOST_ERROR("Unknown scripterror enumeration value, update script_errors in script_tests.cpp.");
    return "";
}

ScriptError_t ParseScriptError(const std::string &name)
{
    for (unsigned int i=0; i<ARRAYLEN(script_errors); ++i)
        if (script_errors[i].name == name)
            return script_errors[i].err;
    BOOST_ERROR("Unknown scripterror \"" << name << "\" in test description");
    return SCRIPT_ERR_UNKNOWN_ERROR;
}

BOOST_FIXTURE_TEST_SUITE(script_tests, BasicTestingSetup)

CMutableTransaction BuildCreditingTransaction(const CScript& scriptPubKey, int nValue = 0)
{
    CMutableTransaction txCredit;
    txCredit.nVersion = 1;
    txCredit.nLockTime = 0;
    txCredit.vin.resize(1);
    txCredit.vout.resize(1);
    txCredit.vin[0].prevout.SetNull();
    txCredit.vin[0].scriptSig = CScript() << CScriptNum(0) << CScriptNum(0);
    txCredit.vin[0].nSequence = CTxIn::SEQUENCE_FINAL;
    txCredit.vout[0].scriptPubKey = scriptPubKey;
    txCredit.vout[0].nValue = nValue;

    return txCredit;
}

CMutableTransaction BuildSpendingTransaction(const CScript& scriptSig, const CScriptWitness& scriptWitness, const CMutableTransaction& txCredit)
{
    CMutableTransaction txSpend;
    txSpend.nVersion = 1;
    txSpend.nLockTime = 0;
    txSpend.vin.resize(1);
    txSpend.vout.resize(1);
    txSpend.vin[0].scriptWitness = scriptWitness;
    txSpend.vin[0].prevout.hash = txCredit.GetHash();
    txSpend.vin[0].prevout.n = 0;
    txSpend.vin[0].scriptSig = scriptSig;
    txSpend.vin[0].nSequence = CTxIn::SEQUENCE_FINAL;
    txSpend.vout[0].scriptPubKey = CScript();
    txSpend.vout[0].nValue = txCredit.vout[0].nValue;

    return txSpend;
}

void DoTest(const CScript& scriptPubKey, const CScript& scriptSig, const CScriptWitness& scriptWitness, int flags, const std::string& message, int scriptError, CAmount nValue = 0)
{
    bool expect = (scriptError == SCRIPT_ERR_OK);
    if (flags & SCRIPT_VERIFY_CLEANSTACK) {
        flags |= SCRIPT_VERIFY_P2SH;
        flags |= SCRIPT_VERIFY_WITNESS;
    }
    ScriptError err;
    CMutableTransaction txCredit = BuildCreditingTransaction(scriptPubKey, nValue);
    CMutableTransaction tx = BuildSpendingTransaction(scriptSig, scriptWitness, txCredit);
    CMutableTransaction tx2 = tx;
    std::vector<uint8_t> vchAmount(8);
    memcpy(&vchAmount[0], &txCredit.vout[0].nValue, 8);

    BOOST_CHECK_MESSAGE(VerifyScript(scriptSig, scriptPubKey, &scriptWitness, flags, MutableTransactionSignatureChecker(&tx, 0, vchAmount), &err) == expect, message);
    BOOST_CHECK_MESSAGE(err == scriptError, std::string(FormatScriptError(err)) + " where " + std::string(FormatScriptError((ScriptError_t)scriptError)) + " expected: " + message);

    // Verify that removing flags from a passing test or adding flags to a failing test does not change the result.
    for (int i = 0; i < 16; ++i) {
        int extra_flags = InsecureRandBits(16);
        int combined_flags = expect ? (flags & ~extra_flags) : (flags | extra_flags);
        // Weed out some invalid flag combinations.
        if (combined_flags & SCRIPT_VERIFY_CLEANSTACK && ~combined_flags & (SCRIPT_VERIFY_P2SH | SCRIPT_VERIFY_WITNESS)) continue;
        if (combined_flags & SCRIPT_VERIFY_WITNESS && ~combined_flags & SCRIPT_VERIFY_P2SH) continue;
        std::vector<uint8_t> vchAmount(8);
        memcpy(vchAmount.data(), &txCredit.vout[0].nValue, 8);
        BOOST_CHECK_MESSAGE(VerifyScript(scriptSig, scriptPubKey, &scriptWitness, combined_flags, MutableTransactionSignatureChecker(&tx, 0, vchAmount), &err) == expect, message + strprintf(" (with flags %x)", combined_flags));
    }

#if defined(HAVE_CONSENSUS_LIB)
    CDataStream stream(SER_NETWORK, PROTOCOL_VERSION);
    stream << tx2;
    int libconsensus_flags = flags & bitcoinconsensus_SCRIPT_FLAGS_VERIFY_ALL;
    if (libconsensus_flags == flags) {
        if (flags & bitcoinconsensus_SCRIPT_FLAGS_VERIFY_WITNESS) {
            BOOST_CHECK_MESSAGE(bitcoinconsensus_verify_script_with_amount(scriptPubKey.data(), scriptPubKey.size(), txCredit.vout[0].nValue, (const unsigned char*)&stream[0], stream.size(), 0, libconsensus_flags, nullptr) == expect, message);
        } else {
            BOOST_CHECK_MESSAGE(bitcoinconsensus_verify_script_with_amount(scriptPubKey.data(), scriptPubKey.size(), 0, (const unsigned char*)&stream[0], stream.size(), 0, libconsensus_flags, nullptr) == expect, message);
            BOOST_CHECK_MESSAGE(bitcoinconsensus_verify_script(scriptPubKey.data(), scriptPubKey.size(), (const unsigned char*)&stream[0], stream.size(), 0, libconsensus_flags, nullptr) == expect,message);
        }
    }
#endif
}

void static NegateSignatureS(std::vector<unsigned char>& vchSig) {
    // Parse the signature.
    std::vector<unsigned char> r, s;
    r = std::vector<unsigned char>(vchSig.begin() + 4, vchSig.begin() + 4 + vchSig[3]);
    s = std::vector<unsigned char>(vchSig.begin() + 6 + vchSig[3], vchSig.begin() + 6 + vchSig[3] + vchSig[5 + vchSig[3]]);

    // Really ugly to implement mod-n negation here, but it would be feature creep to expose such functionality from libsecp256k1.
    static const unsigned char order[33] = {
        0x00,
        0xFF, 0xFF, 0xFF, 0xFF, 0xFF, 0xFF, 0xFF, 0xFF,
        0xFF, 0xFF, 0xFF, 0xFF, 0xFF, 0xFF, 0xFF, 0xFE,
        0xBA, 0xAE, 0xDC, 0xE6, 0xAF, 0x48, 0xA0, 0x3B,
        0xBF, 0xD2, 0x5E, 0x8C, 0xD0, 0x36, 0x41, 0x41
    };
    while (s.size() < 33) {
        s.insert(s.begin(), 0x00);
    }
    int carry = 0;
    for (int p = 32; p >= 1; p--) {
        int n = (int)order[p] - s[p] - carry;
        s[p] = (n + 256) & 0xFF;
        carry = (n < 0);
    }
    assert(carry == 0);
    if (s.size() > 1 && s[0] == 0 && s[1] < 0x80) {
        s.erase(s.begin());
    }

    // Reconstruct the signature.
    vchSig.clear();
    vchSig.push_back(0x30);
    vchSig.push_back(4 + r.size() + s.size());
    vchSig.push_back(0x02);
    vchSig.push_back(r.size());
    vchSig.insert(vchSig.end(), r.begin(), r.end());
    vchSig.push_back(0x02);
    vchSig.push_back(s.size());
    vchSig.insert(vchSig.end(), s.begin(), s.end());
}

namespace
{
const unsigned char vchKey0[32] = {0,0,0,0,0,0,0,0,0,0,0,0,0,0,0,0,0,0,0,0,0,0,0,0,0,0,0,0,0,0,0,1};
const unsigned char vchKey1[32] = {0,0,0,0,0,0,0,0,0,0,0,0,0,0,0,0,0,0,0,0,0,0,0,0,0,0,0,0,0,0,1,0};
const unsigned char vchKey2[32] = {0,0,0,0,0,0,0,0,0,0,0,0,0,0,0,0,0,0,0,0,0,0,0,0,0,0,0,0,0,1,0,0};

struct KeyData
{
    CKey key0, key0C, key1, key1C, key2, key2C;
    CPubKey pubkey0, pubkey0C, pubkey0H;
    CPubKey pubkey1, pubkey1C;
    CPubKey pubkey2, pubkey2C;

    KeyData()
    {

        key0.Set(vchKey0, vchKey0 + 32, false);
        key0C.Set(vchKey0, vchKey0 + 32, true);
        pubkey0 = key0.GetPubKey();
        pubkey0H = key0.GetPubKey();
        pubkey0C = key0C.GetPubKey();
        *const_cast<unsigned char*>(&pubkey0H[0]) = 0x06 | (pubkey0H[64] & 1);

        key1.Set(vchKey1, vchKey1 + 32, false);
        key1C.Set(vchKey1, vchKey1 + 32, true);
        pubkey1 = key1.GetPubKey();
        pubkey1C = key1C.GetPubKey();

        key2.Set(vchKey2, vchKey2 + 32, false);
        key2C.Set(vchKey2, vchKey2 + 32, true);
        pubkey2 = key2.GetPubKey();
        pubkey2C = key2C.GetPubKey();
    }
};

enum class WitnessMode {
    NONE,
    PKH,
    SH
};

class TestBuilder
{
private:
    //! Actually executed script
    CScript script;
    //! The P2SH redeemscript
    CScript redeemscript;
    //! The Witness embedded script
    CScript witscript;
    CScriptWitness scriptWitness;
    CTransactionRef creditTx;
    CMutableTransaction spendTx;
    bool havePush;
    std::vector<unsigned char> push;
    std::string comment;
    int flags;
    int scriptError;
    CAmount nValue;

    void DoPush()
    {
        if (havePush) {
            spendTx.vin[0].scriptSig << push;
            havePush = false;
        }
    }

    void DoPush(const std::vector<unsigned char>& data)
    {
         DoPush();
         push = data;
         havePush = true;
    }

public:
    TestBuilder(const CScript& script_, const std::string& comment_, int flags_, bool P2SH = false, WitnessMode wm = WitnessMode::NONE, int witnessversion = 0, CAmount nValue_ = 0) : script(script_), havePush(false), comment(comment_), flags(flags_), scriptError(SCRIPT_ERR_OK), nValue(nValue_)
    {
        CScript scriptPubKey = script;
        if (wm == WitnessMode::PKH) {
            uint160 hash;
            CHash160().Write(&script[1], script.size() - 1).Finalize(hash.begin());
            script = CScript() << OP_DUP << OP_HASH160 << ToByteVector(hash) << OP_EQUALVERIFY << OP_CHECKSIG;
            scriptPubKey = CScript() << witnessversion << ToByteVector(hash);
        } else if (wm == WitnessMode::SH) {
            witscript = scriptPubKey;
            uint256 hash;
            CSHA256().Write(&witscript[0], witscript.size()).Finalize(hash.begin());
            scriptPubKey = CScript() << witnessversion << ToByteVector(hash);
        }
        if (P2SH) {
            redeemscript = scriptPubKey;
            scriptPubKey = CScript() << OP_HASH160 << ToByteVector(CScriptID(redeemscript)) << OP_EQUAL;
        }
        creditTx = MakeTransactionRef(BuildCreditingTransaction(scriptPubKey, nValue));
        spendTx = BuildSpendingTransaction(CScript(), CScriptWitness(), *creditTx);
    }

    TestBuilder& ScriptError(ScriptError_t err)
    {
        scriptError = err;
        return *this;
    }

    TestBuilder& Add(const CScript& _script)
    {
        DoPush();
        spendTx.vin[0].scriptSig += _script;
        return *this;
    }

    TestBuilder& Num(int num)
    {
        DoPush();
        spendTx.vin[0].scriptSig << num;
        return *this;
    }

    TestBuilder& Push(const std::string& hex)
    {
        DoPush(ParseHex(hex));
        return *this;
    }

    TestBuilder& Push(const CScript& _script) {
         DoPush(std::vector<unsigned char>(_script.begin(), _script.end()));
        return *this;
    }

    TestBuilder& PushSig(const CKey& key, int nHashType = SIGHASH_ALL, unsigned int lenR = 32, unsigned int lenS = 32, SigVersion sigversion = SigVersion::BASE, CAmount amount = 0)
    {
        std::vector<uint8_t> vchAmount(8);
        memcpy(vchAmount.data(), &amount, 8);
        uint256 hash = SignatureHash(script, spendTx, 0, nHashType, vchAmount, sigversion);
        std::vector<unsigned char> vchSig, r, s;
        uint32_t iter = 0;
        do {
            key.Sign(hash, vchSig, iter++);
            if ((lenS == 33) != (vchSig[5 + vchSig[3]] == 33)) {
                NegateSignatureS(vchSig);
            }
            r = std::vector<unsigned char>(vchSig.begin() + 4, vchSig.begin() + 4 + vchSig[3]);
            s = std::vector<unsigned char>(vchSig.begin() + 6 + vchSig[3], vchSig.begin() + 6 + vchSig[3] + vchSig[5 + vchSig[3]]);
        } while (lenR != r.size() || lenS != s.size());
        vchSig.push_back(static_cast<unsigned char>(nHashType));
        DoPush(vchSig);
        return *this;
    }

    TestBuilder& PushWitSig(const CKey& key, CAmount amount = -1, int nHashType = SIGHASH_ALL, unsigned int lenR = 32, unsigned int lenS = 32, SigVersion sigversion = SigVersion::WITNESS_V0)
    {
        if (amount == -1)
            amount = nValue;
        return PushSig(key, nHashType, lenR, lenS, sigversion, amount).AsWit();
    }

    TestBuilder& Push(const CPubKey& pubkey)
    {
        DoPush(std::vector<unsigned char>(pubkey.begin(), pubkey.end()));
        return *this;
    }

    TestBuilder& PushRedeem()
    {
        DoPush(std::vector<unsigned char>(redeemscript.begin(), redeemscript.end()));
        return *this;
    }

    TestBuilder& PushWitRedeem()
    {
        DoPush(std::vector<unsigned char>(witscript.begin(), witscript.end()));
        return AsWit();
    }

    TestBuilder& EditPush(unsigned int pos, const std::string& hexin, const std::string& hexout)
    {
        assert(havePush);
        std::vector<unsigned char> datain = ParseHex(hexin);
        std::vector<unsigned char> dataout = ParseHex(hexout);
        assert(pos + datain.size() <= push.size());
        BOOST_CHECK_MESSAGE(std::vector<unsigned char>(push.begin() + pos, push.begin() + pos + datain.size()) == datain, comment);
        push.erase(push.begin() + pos, push.begin() + pos + datain.size());
        push.insert(push.begin() + pos, dataout.begin(), dataout.end());
        return *this;
    }

    TestBuilder& DamagePush(unsigned int pos)
    {
        assert(havePush);
        assert(pos < push.size());
        push[pos] ^= 1;
        return *this;
    }

    TestBuilder& Test()
    {
        TestBuilder copy = *this; // Make a copy so we can rollback the push.
        DoPush();
        DoTest(creditTx->vout[0].scriptPubKey, spendTx.vin[0].scriptSig, scriptWitness, flags, comment, scriptError, nValue);
        *this = copy;
        return *this;
    }

    TestBuilder& AsWit()
    {
        assert(havePush);
        scriptWitness.stack.push_back(push);
        havePush = false;
        return *this;
    }

    UniValue GetJSON()
    {
        DoPush();
        UniValue array(UniValue::VARR);
        if (!scriptWitness.stack.empty()) {
            UniValue wit(UniValue::VARR);
            for (unsigned i = 0; i < scriptWitness.stack.size(); i++) {
                wit.push_back(HexStr(scriptWitness.stack[i]));
            }
            wit.push_back(ValueFromAmount(nValue));
            array.push_back(wit);
        }
        array.push_back(FormatScript(spendTx.vin[0].scriptSig));
        array.push_back(FormatScript(creditTx->vout[0].scriptPubKey));
        array.push_back(FormatScriptFlags(flags));
        array.push_back(FormatScriptError((ScriptError_t)scriptError));
        array.push_back(comment);
        return array;
    }

    std::string GetComment() const
    {
        return comment;
    }
};

std::string JSONPrettyPrint(const UniValue& univalue)
{
    std::string ret = univalue.write(4);
    // Workaround for libunivalue pretty printer, which puts a space between commas and newlines
    size_t pos = 0;
    while ((pos = ret.find(" \n", pos)) != std::string::npos) {
        ret.replace(pos, 2, "\n");
        pos++;
    }
    return ret;
}
} // namespace

BOOST_AUTO_TEST_CASE(script_build)
{
    const KeyData keys;

    std::vector<TestBuilder> tests;

    tests.push_back(TestBuilder(CScript() << ToByteVector(keys.pubkey0) << OP_CHECKSIG,
                                "P2PK", 0
                               ).PushSig(keys.key0));
    tests.push_back(TestBuilder(CScript() << ToByteVector(keys.pubkey0) << OP_CHECKSIG,
                                "P2PK, bad sig", 0
                               ).PushSig(keys.key0).DamagePush(10).ScriptError(SCRIPT_ERR_EVAL_FALSE));

    tests.push_back(TestBuilder(CScript() << OP_DUP << OP_HASH160 << ToByteVector(keys.pubkey1C.GetID()) << OP_EQUALVERIFY << OP_CHECKSIG,
                                "P2PKH", 0
                               ).PushSig(keys.key1).Push(keys.pubkey1C));
    tests.push_back(TestBuilder(CScript() << OP_DUP << OP_HASH160 << ToByteVector(keys.pubkey2C.GetID()) << OP_EQUALVERIFY << OP_CHECKSIG,
                                "P2PKH, bad pubkey", 0
                               ).PushSig(keys.key2).Push(keys.pubkey2C).DamagePush(5).ScriptError(SCRIPT_ERR_EQUALVERIFY));

    tests.push_back(TestBuilder(CScript() << ToByteVector(keys.pubkey1) << OP_CHECKSIG,
                                "P2PK anyonecanpay", 0
                               ).PushSig(keys.key1, SIGHASH_ALL | SIGHASH_ANYONECANPAY));
    tests.push_back(TestBuilder(CScript() << ToByteVector(keys.pubkey1) << OP_CHECKSIG,
                                "P2PK anyonecanpay marked with normal hashtype", 0
                               ).PushSig(keys.key1, SIGHASH_ALL | SIGHASH_ANYONECANPAY).EditPush(70, "81", "01").ScriptError(SCRIPT_ERR_EVAL_FALSE));

    tests.push_back(TestBuilder(CScript() << ToByteVector(keys.pubkey0C) << OP_CHECKSIG,
                                "P2SH(P2PK)", SCRIPT_VERIFY_P2SH, true
                               ).PushSig(keys.key0).PushRedeem());
    tests.push_back(TestBuilder(CScript() << ToByteVector(keys.pubkey0C) << OP_CHECKSIG,
                                "P2SH(P2PK), bad redeemscript", SCRIPT_VERIFY_P2SH, true
                               ).PushSig(keys.key0).PushRedeem().DamagePush(10).ScriptError(SCRIPT_ERR_EVAL_FALSE));

    tests.push_back(TestBuilder(CScript() << OP_DUP << OP_HASH160 << ToByteVector(keys.pubkey0.GetID()) << OP_EQUALVERIFY << OP_CHECKSIG,
                                "P2SH(P2PKH)", SCRIPT_VERIFY_P2SH, true
                               ).PushSig(keys.key0).Push(keys.pubkey0).PushRedeem());
    tests.push_back(TestBuilder(CScript() << OP_DUP << OP_HASH160 << ToByteVector(keys.pubkey1.GetID()) << OP_EQUALVERIFY << OP_CHECKSIG,
                                "P2SH(P2PKH), bad sig but no VERIFY_P2SH", 0, true
                               ).PushSig(keys.key0).DamagePush(10).PushRedeem());
    tests.push_back(TestBuilder(CScript() << OP_DUP << OP_HASH160 << ToByteVector(keys.pubkey1.GetID()) << OP_EQUALVERIFY << OP_CHECKSIG,
                                "P2SH(P2PKH), bad sig", SCRIPT_VERIFY_P2SH, true
                               ).PushSig(keys.key0).DamagePush(10).PushRedeem().ScriptError(SCRIPT_ERR_EQUALVERIFY));

    tests.push_back(TestBuilder(CScript() << OP_3 << ToByteVector(keys.pubkey0C) << ToByteVector(keys.pubkey1C) << ToByteVector(keys.pubkey2C) << OP_3 << OP_CHECKMULTISIG,
                                "3-of-3", 0
                               ).Num(0).PushSig(keys.key0).PushSig(keys.key1).PushSig(keys.key2));
    tests.push_back(TestBuilder(CScript() << OP_3 << ToByteVector(keys.pubkey0C) << ToByteVector(keys.pubkey1C) << ToByteVector(keys.pubkey2C) << OP_3 << OP_CHECKMULTISIG,
                                "3-of-3, 2 sigs", 0
                               ).Num(0).PushSig(keys.key0).PushSig(keys.key1).Num(0).ScriptError(SCRIPT_ERR_EVAL_FALSE));

    tests.push_back(TestBuilder(CScript() << OP_2 << ToByteVector(keys.pubkey0C) << ToByteVector(keys.pubkey1C) << ToByteVector(keys.pubkey2C) << OP_3 << OP_CHECKMULTISIG,
                                "P2SH(2-of-3)", SCRIPT_VERIFY_P2SH, true
                               ).Num(0).PushSig(keys.key1).PushSig(keys.key2).PushRedeem());
    tests.push_back(TestBuilder(CScript() << OP_2 << ToByteVector(keys.pubkey0C) << ToByteVector(keys.pubkey1C) << ToByteVector(keys.pubkey2C) << OP_3 << OP_CHECKMULTISIG,
                                "P2SH(2-of-3), 1 sig", SCRIPT_VERIFY_P2SH, true
                               ).Num(0).PushSig(keys.key1).Num(0).PushRedeem().ScriptError(SCRIPT_ERR_EVAL_FALSE));

    tests.push_back(TestBuilder(CScript() << ToByteVector(keys.pubkey1C) << OP_CHECKSIG,
                                "P2PK with too much R padding but no DERSIG", 0
                               ).PushSig(keys.key1, SIGHASH_ALL, 31, 32).EditPush(1, "43021F", "44022000"));
    tests.push_back(TestBuilder(CScript() << ToByteVector(keys.pubkey1C) << OP_CHECKSIG,
                                "P2PK with too much R padding", SCRIPT_VERIFY_DERSIG
                               ).PushSig(keys.key1, SIGHASH_ALL, 31, 32).EditPush(1, "43021F", "44022000").ScriptError(SCRIPT_ERR_SIG_DER));
    tests.push_back(TestBuilder(CScript() << ToByteVector(keys.pubkey1C) << OP_CHECKSIG,
                                "P2PK with too much S padding but no DERSIG", 0
                               ).PushSig(keys.key1, SIGHASH_ALL).EditPush(1, "44", "45").EditPush(37, "20", "2100"));
    tests.push_back(TestBuilder(CScript() << ToByteVector(keys.pubkey1C) << OP_CHECKSIG,
                                "P2PK with too much S padding", SCRIPT_VERIFY_DERSIG
                               ).PushSig(keys.key1, SIGHASH_ALL).EditPush(1, "44", "45").EditPush(37, "20", "2100").ScriptError(SCRIPT_ERR_SIG_DER));
    tests.push_back(TestBuilder(CScript() << ToByteVector(keys.pubkey1C) << OP_CHECKSIG,
                                "P2PK with too little R padding but no DERSIG", 0
                               ).PushSig(keys.key1, SIGHASH_ALL, 33, 32).EditPush(1, "45022100", "440220"));
    tests.push_back(TestBuilder(CScript() << ToByteVector(keys.pubkey1C) << OP_CHECKSIG,
                                "P2PK with too little R padding", SCRIPT_VERIFY_DERSIG
                               ).PushSig(keys.key1, SIGHASH_ALL, 33, 32).EditPush(1, "45022100", "440220").ScriptError(SCRIPT_ERR_SIG_DER));
    tests.push_back(TestBuilder(CScript() << ToByteVector(keys.pubkey2C) << OP_CHECKSIG << OP_NOT,
                                "P2PK NOT with bad sig with too much R padding but no DERSIG", 0
                               ).PushSig(keys.key2, SIGHASH_ALL, 31, 32).EditPush(1, "43021F", "44022000").DamagePush(10));
    tests.push_back(TestBuilder(CScript() << ToByteVector(keys.pubkey2C) << OP_CHECKSIG << OP_NOT,
                                "P2PK NOT with bad sig with too much R padding", SCRIPT_VERIFY_DERSIG
                               ).PushSig(keys.key2, SIGHASH_ALL, 31, 32).EditPush(1, "43021F", "44022000").DamagePush(10).ScriptError(SCRIPT_ERR_SIG_DER));
    tests.push_back(TestBuilder(CScript() << ToByteVector(keys.pubkey2C) << OP_CHECKSIG << OP_NOT,
                                "P2PK NOT with too much R padding but no DERSIG", 0
                               ).PushSig(keys.key2, SIGHASH_ALL, 31, 32).EditPush(1, "43021F", "44022000").ScriptError(SCRIPT_ERR_EVAL_FALSE));
    tests.push_back(TestBuilder(CScript() << ToByteVector(keys.pubkey2C) << OP_CHECKSIG << OP_NOT,
                                "P2PK NOT with too much R padding", SCRIPT_VERIFY_DERSIG
                               ).PushSig(keys.key2, SIGHASH_ALL, 31, 32).EditPush(1, "43021F", "44022000").ScriptError(SCRIPT_ERR_SIG_DER));

    tests.push_back(TestBuilder(CScript() << ToByteVector(keys.pubkey1C) << OP_CHECKSIG,
                                "BIP66 example 1, without DERSIG", 0
                               ).PushSig(keys.key1, SIGHASH_ALL, 33, 32).EditPush(1, "45022100", "440220"));
    tests.push_back(TestBuilder(CScript() << ToByteVector(keys.pubkey1C) << OP_CHECKSIG,
                                "BIP66 example 1, with DERSIG", SCRIPT_VERIFY_DERSIG
                               ).PushSig(keys.key1, SIGHASH_ALL, 33, 32).EditPush(1, "45022100", "440220").ScriptError(SCRIPT_ERR_SIG_DER));
    tests.push_back(TestBuilder(CScript() << ToByteVector(keys.pubkey1C) << OP_CHECKSIG << OP_NOT,
                                "BIP66 example 2, without DERSIG", 0
                               ).PushSig(keys.key1, SIGHASH_ALL, 33, 32).EditPush(1, "45022100", "440220").ScriptError(SCRIPT_ERR_EVAL_FALSE));
    tests.push_back(TestBuilder(CScript() << ToByteVector(keys.pubkey1C) << OP_CHECKSIG << OP_NOT,
                                "BIP66 example 2, with DERSIG", SCRIPT_VERIFY_DERSIG
                               ).PushSig(keys.key1, SIGHASH_ALL, 33, 32).EditPush(1, "45022100", "440220").ScriptError(SCRIPT_ERR_SIG_DER));
    tests.push_back(TestBuilder(CScript() << ToByteVector(keys.pubkey1C) << OP_CHECKSIG,
                                "BIP66 example 3, without DERSIG", 0
                               ).Num(0).ScriptError(SCRIPT_ERR_EVAL_FALSE));
    tests.push_back(TestBuilder(CScript() << ToByteVector(keys.pubkey1C) << OP_CHECKSIG,
                                "BIP66 example 3, with DERSIG", SCRIPT_VERIFY_DERSIG
                               ).Num(0).ScriptError(SCRIPT_ERR_EVAL_FALSE));
    tests.push_back(TestBuilder(CScript() << ToByteVector(keys.pubkey1C) << OP_CHECKSIG << OP_NOT,
                                "BIP66 example 4, without DERSIG", 0
                               ).Num(0));
    tests.push_back(TestBuilder(CScript() << ToByteVector(keys.pubkey1C) << OP_CHECKSIG << OP_NOT,
                                "BIP66 example 4, with DERSIG", SCRIPT_VERIFY_DERSIG
                               ).Num(0));
    tests.push_back(TestBuilder(CScript() << ToByteVector(keys.pubkey1C) << OP_CHECKSIG,
                                "BIP66 example 5, without DERSIG", 0
                               ).Num(1).ScriptError(SCRIPT_ERR_EVAL_FALSE));
    tests.push_back(TestBuilder(CScript() << ToByteVector(keys.pubkey1C) << OP_CHECKSIG,
                                "BIP66 example 5, with DERSIG", SCRIPT_VERIFY_DERSIG
                               ).Num(1).ScriptError(SCRIPT_ERR_SIG_DER));
    tests.push_back(TestBuilder(CScript() << ToByteVector(keys.pubkey1C) << OP_CHECKSIG << OP_NOT,
                                "BIP66 example 6, without DERSIG", 0
                               ).Num(1));
    tests.push_back(TestBuilder(CScript() << ToByteVector(keys.pubkey1C) << OP_CHECKSIG << OP_NOT,
                                "BIP66 example 6, with DERSIG", SCRIPT_VERIFY_DERSIG
                               ).Num(1).ScriptError(SCRIPT_ERR_SIG_DER));
    tests.push_back(TestBuilder(CScript() << OP_2 << ToByteVector(keys.pubkey1C) << ToByteVector(keys.pubkey2C) << OP_2 << OP_CHECKMULTISIG,
                                "BIP66 example 7, without DERSIG", 0
                               ).Num(0).PushSig(keys.key1, SIGHASH_ALL, 33, 32).EditPush(1, "45022100", "440220").PushSig(keys.key2));
    tests.push_back(TestBuilder(CScript() << OP_2 << ToByteVector(keys.pubkey1C) << ToByteVector(keys.pubkey2C) << OP_2 << OP_CHECKMULTISIG,
                                "BIP66 example 7, with DERSIG", SCRIPT_VERIFY_DERSIG
                               ).Num(0).PushSig(keys.key1, SIGHASH_ALL, 33, 32).EditPush(1, "45022100", "440220").PushSig(keys.key2).ScriptError(SCRIPT_ERR_SIG_DER));
    tests.push_back(TestBuilder(CScript() << OP_2 << ToByteVector(keys.pubkey1C) << ToByteVector(keys.pubkey2C) << OP_2 << OP_CHECKMULTISIG << OP_NOT,
                                "BIP66 example 8, without DERSIG", 0
                               ).Num(0).PushSig(keys.key1, SIGHASH_ALL, 33, 32).EditPush(1, "45022100", "440220").PushSig(keys.key2).ScriptError(SCRIPT_ERR_EVAL_FALSE));
    tests.push_back(TestBuilder(CScript() << OP_2 << ToByteVector(keys.pubkey1C) << ToByteVector(keys.pubkey2C) << OP_2 << OP_CHECKMULTISIG << OP_NOT,
                                "BIP66 example 8, with DERSIG", SCRIPT_VERIFY_DERSIG
                               ).Num(0).PushSig(keys.key1, SIGHASH_ALL, 33, 32).EditPush(1, "45022100", "440220").PushSig(keys.key2).ScriptError(SCRIPT_ERR_SIG_DER));
    tests.push_back(TestBuilder(CScript() << OP_2 << ToByteVector(keys.pubkey1C) << ToByteVector(keys.pubkey2C) << OP_2 << OP_CHECKMULTISIG,
                                "BIP66 example 9, without DERSIG", 0
                               ).Num(0).Num(0).PushSig(keys.key2, SIGHASH_ALL, 33, 32).EditPush(1, "45022100", "440220").ScriptError(SCRIPT_ERR_EVAL_FALSE));
    tests.push_back(TestBuilder(CScript() << OP_2 << ToByteVector(keys.pubkey1C) << ToByteVector(keys.pubkey2C) << OP_2 << OP_CHECKMULTISIG,
                                "BIP66 example 9, with DERSIG", SCRIPT_VERIFY_DERSIG
                               ).Num(0).Num(0).PushSig(keys.key2, SIGHASH_ALL, 33, 32).EditPush(1, "45022100", "440220").ScriptError(SCRIPT_ERR_SIG_DER));
    tests.push_back(TestBuilder(CScript() << OP_2 << ToByteVector(keys.pubkey1C) << ToByteVector(keys.pubkey2C) << OP_2 << OP_CHECKMULTISIG << OP_NOT,
                                "BIP66 example 10, without DERSIG", 0
                               ).Num(0).Num(0).PushSig(keys.key2, SIGHASH_ALL, 33, 32).EditPush(1, "45022100", "440220"));
    tests.push_back(TestBuilder(CScript() << OP_2 << ToByteVector(keys.pubkey1C) << ToByteVector(keys.pubkey2C) << OP_2 << OP_CHECKMULTISIG << OP_NOT,
                                "BIP66 example 10, with DERSIG", SCRIPT_VERIFY_DERSIG
                               ).Num(0).Num(0).PushSig(keys.key2, SIGHASH_ALL, 33, 32).EditPush(1, "45022100", "440220").ScriptError(SCRIPT_ERR_SIG_DER));
    tests.push_back(TestBuilder(CScript() << OP_2 << ToByteVector(keys.pubkey1C) << ToByteVector(keys.pubkey2C) << OP_2 << OP_CHECKMULTISIG,
                                "BIP66 example 11, without DERSIG", 0
                               ).Num(0).PushSig(keys.key1, SIGHASH_ALL, 33, 32).EditPush(1, "45022100", "440220").Num(0).ScriptError(SCRIPT_ERR_EVAL_FALSE));
    tests.push_back(TestBuilder(CScript() << OP_2 << ToByteVector(keys.pubkey1C) << ToByteVector(keys.pubkey2C) << OP_2 << OP_CHECKMULTISIG,
                                "BIP66 example 11, with DERSIG", SCRIPT_VERIFY_DERSIG
                               ).Num(0).PushSig(keys.key1, SIGHASH_ALL, 33, 32).EditPush(1, "45022100", "440220").Num(0).ScriptError(SCRIPT_ERR_EVAL_FALSE));
    tests.push_back(TestBuilder(CScript() << OP_2 << ToByteVector(keys.pubkey1C) << ToByteVector(keys.pubkey2C) << OP_2 << OP_CHECKMULTISIG << OP_NOT,
                                "BIP66 example 12, without DERSIG", 0
                               ).Num(0).PushSig(keys.key1, SIGHASH_ALL, 33, 32).EditPush(1, "45022100", "440220").Num(0));
    tests.push_back(TestBuilder(CScript() << OP_2 << ToByteVector(keys.pubkey1C) << ToByteVector(keys.pubkey2C) << OP_2 << OP_CHECKMULTISIG << OP_NOT,
                                "BIP66 example 12, with DERSIG", SCRIPT_VERIFY_DERSIG
                               ).Num(0).PushSig(keys.key1, SIGHASH_ALL, 33, 32).EditPush(1, "45022100", "440220").Num(0));
    tests.push_back(TestBuilder(CScript() << ToByteVector(keys.pubkey2C) << OP_CHECKSIG,
                                "P2PK with multi-byte hashtype, without DERSIG", 0
                               ).PushSig(keys.key2, SIGHASH_ALL).EditPush(70, "01", "0101"));
    tests.push_back(TestBuilder(CScript() << ToByteVector(keys.pubkey2C) << OP_CHECKSIG,
                                "P2PK with multi-byte hashtype, with DERSIG", SCRIPT_VERIFY_DERSIG
                               ).PushSig(keys.key2, SIGHASH_ALL).EditPush(70, "01", "0101").ScriptError(SCRIPT_ERR_SIG_DER));

    tests.push_back(TestBuilder(CScript() << ToByteVector(keys.pubkey2C) << OP_CHECKSIG,
                                "P2PK with high S but no LOW_S", 0
                               ).PushSig(keys.key2, SIGHASH_ALL, 32, 33));
    tests.push_back(TestBuilder(CScript() << ToByteVector(keys.pubkey2C) << OP_CHECKSIG,
                                "P2PK with high S", SCRIPT_VERIFY_LOW_S
                               ).PushSig(keys.key2, SIGHASH_ALL, 32, 33).ScriptError(SCRIPT_ERR_SIG_HIGH_S));

    tests.push_back(TestBuilder(CScript() << ToByteVector(keys.pubkey0H) << OP_CHECKSIG,
                                "P2PK with hybrid pubkey but no STRICTENC", 0
                               ).PushSig(keys.key0, SIGHASH_ALL));
    tests.push_back(TestBuilder(CScript() << ToByteVector(keys.pubkey0H) << OP_CHECKSIG,
                                "P2PK with hybrid pubkey", SCRIPT_VERIFY_STRICTENC
                               ).PushSig(keys.key0, SIGHASH_ALL).ScriptError(SCRIPT_ERR_PUBKEYTYPE));
    tests.push_back(TestBuilder(CScript() << ToByteVector(keys.pubkey0H) << OP_CHECKSIG << OP_NOT,
                                "P2PK NOT with hybrid pubkey but no STRICTENC", 0
                               ).PushSig(keys.key0, SIGHASH_ALL).ScriptError(SCRIPT_ERR_EVAL_FALSE));
    tests.push_back(TestBuilder(CScript() << ToByteVector(keys.pubkey0H) << OP_CHECKSIG << OP_NOT,
                                "P2PK NOT with hybrid pubkey", SCRIPT_VERIFY_STRICTENC
                               ).PushSig(keys.key0, SIGHASH_ALL).ScriptError(SCRIPT_ERR_PUBKEYTYPE));
    tests.push_back(TestBuilder(CScript() << ToByteVector(keys.pubkey0H) << OP_CHECKSIG << OP_NOT,
                                "P2PK NOT with invalid hybrid pubkey but no STRICTENC", 0
                               ).PushSig(keys.key0, SIGHASH_ALL).DamagePush(10));
    tests.push_back(TestBuilder(CScript() << ToByteVector(keys.pubkey0H) << OP_CHECKSIG << OP_NOT,
                                "P2PK NOT with invalid hybrid pubkey", SCRIPT_VERIFY_STRICTENC
                               ).PushSig(keys.key0, SIGHASH_ALL).DamagePush(10).ScriptError(SCRIPT_ERR_PUBKEYTYPE));
    tests.push_back(TestBuilder(CScript() << OP_1 << ToByteVector(keys.pubkey0H) << ToByteVector(keys.pubkey1C) << OP_2 << OP_CHECKMULTISIG,
                                "1-of-2 with the second 1 hybrid pubkey and no STRICTENC", 0
                               ).Num(0).PushSig(keys.key1, SIGHASH_ALL));
    tests.push_back(TestBuilder(CScript() << OP_1 << ToByteVector(keys.pubkey0H) << ToByteVector(keys.pubkey1C) << OP_2 << OP_CHECKMULTISIG,
                                "1-of-2 with the second 1 hybrid pubkey", SCRIPT_VERIFY_STRICTENC
                               ).Num(0).PushSig(keys.key1, SIGHASH_ALL));
    tests.push_back(TestBuilder(CScript() << OP_1 << ToByteVector(keys.pubkey1C) << ToByteVector(keys.pubkey0H) << OP_2 << OP_CHECKMULTISIG,
                                "1-of-2 with the first 1 hybrid pubkey", SCRIPT_VERIFY_STRICTENC
                               ).Num(0).PushSig(keys.key1, SIGHASH_ALL).ScriptError(SCRIPT_ERR_PUBKEYTYPE));

    tests.push_back(TestBuilder(CScript() << ToByteVector(keys.pubkey1) << OP_CHECKSIG,
                                "P2PK with undefined hashtype but no STRICTENC", 0
                               ).PushSig(keys.key1, 5));
    tests.push_back(TestBuilder(CScript() << ToByteVector(keys.pubkey1) << OP_CHECKSIG,
                                "P2PK with undefined hashtype", SCRIPT_VERIFY_STRICTENC
                               ).PushSig(keys.key1, 5).ScriptError(SCRIPT_ERR_SIG_HASHTYPE));
    tests.push_back(TestBuilder(CScript() << ToByteVector(keys.pubkey1) << OP_CHECKSIG << OP_NOT,
                                "P2PK NOT with invalid sig and undefined hashtype but no STRICTENC", 0
                               ).PushSig(keys.key1, 5).DamagePush(10));
    tests.push_back(TestBuilder(CScript() << ToByteVector(keys.pubkey1) << OP_CHECKSIG << OP_NOT,
                                "P2PK NOT with invalid sig and undefined hashtype", SCRIPT_VERIFY_STRICTENC
                               ).PushSig(keys.key1, 5).DamagePush(10).ScriptError(SCRIPT_ERR_SIG_HASHTYPE));

    tests.push_back(TestBuilder(CScript() << OP_3 << ToByteVector(keys.pubkey0C) << ToByteVector(keys.pubkey1C) << ToByteVector(keys.pubkey2C) << OP_3 << OP_CHECKMULTISIG,
                                "3-of-3 with nonzero dummy but no NULLDUMMY", 0
                               ).Num(1).PushSig(keys.key0).PushSig(keys.key1).PushSig(keys.key2));
    tests.push_back(TestBuilder(CScript() << OP_3 << ToByteVector(keys.pubkey0C) << ToByteVector(keys.pubkey1C) << ToByteVector(keys.pubkey2C) << OP_3 << OP_CHECKMULTISIG,
                                "3-of-3 with nonzero dummy", SCRIPT_VERIFY_NULLDUMMY
                               ).Num(1).PushSig(keys.key0).PushSig(keys.key1).PushSig(keys.key2).ScriptError(SCRIPT_ERR_SIG_NULLDUMMY));
    tests.push_back(TestBuilder(CScript() << OP_3 << ToByteVector(keys.pubkey0C) << ToByteVector(keys.pubkey1C) << ToByteVector(keys.pubkey2C) << OP_3 << OP_CHECKMULTISIG << OP_NOT,
                                "3-of-3 NOT with invalid sig and nonzero dummy but no NULLDUMMY", 0
                               ).Num(1).PushSig(keys.key0).PushSig(keys.key1).PushSig(keys.key2).DamagePush(10));
    tests.push_back(TestBuilder(CScript() << OP_3 << ToByteVector(keys.pubkey0C) << ToByteVector(keys.pubkey1C) << ToByteVector(keys.pubkey2C) << OP_3 << OP_CHECKMULTISIG << OP_NOT,
                                "3-of-3 NOT with invalid sig with nonzero dummy", SCRIPT_VERIFY_NULLDUMMY
                               ).Num(1).PushSig(keys.key0).PushSig(keys.key1).PushSig(keys.key2).DamagePush(10).ScriptError(SCRIPT_ERR_SIG_NULLDUMMY));

    tests.push_back(TestBuilder(CScript() << OP_2 << ToByteVector(keys.pubkey1C) << ToByteVector(keys.pubkey1C) << OP_2 << OP_CHECKMULTISIG,
                                "2-of-2 with two identical keys and sigs pushed using OP_DUP but no SIGPUSHONLY", 0
                               ).Num(0).PushSig(keys.key1).Add(CScript() << OP_DUP));
    tests.push_back(TestBuilder(CScript() << OP_2 << ToByteVector(keys.pubkey1C) << ToByteVector(keys.pubkey1C) << OP_2 << OP_CHECKMULTISIG,
                                "2-of-2 with two identical keys and sigs pushed using OP_DUP", SCRIPT_VERIFY_SIGPUSHONLY
                               ).Num(0).PushSig(keys.key1).Add(CScript() << OP_DUP).ScriptError(SCRIPT_ERR_SIG_PUSHONLY));
    tests.push_back(TestBuilder(CScript() << ToByteVector(keys.pubkey2C) << OP_CHECKSIG,
                                "P2SH(P2PK) with non-push scriptSig but no P2SH or SIGPUSHONLY", 0, true
                               ).PushSig(keys.key2).Add(CScript() << OP_NOP8).PushRedeem());
    tests.push_back(TestBuilder(CScript() << ToByteVector(keys.pubkey2C) << OP_CHECKSIG,
                                "P2PK with non-push scriptSig but with P2SH validation", 0
                               ).PushSig(keys.key2).Add(CScript() << OP_NOP8));
    tests.push_back(TestBuilder(CScript() << ToByteVector(keys.pubkey2C) << OP_CHECKSIG,
                                "P2SH(P2PK) with non-push scriptSig but no SIGPUSHONLY", SCRIPT_VERIFY_P2SH, true
                               ).PushSig(keys.key2).Add(CScript() << OP_NOP8).PushRedeem().ScriptError(SCRIPT_ERR_SIG_PUSHONLY));
    tests.push_back(TestBuilder(CScript() << ToByteVector(keys.pubkey2C) << OP_CHECKSIG,
                                "P2SH(P2PK) with non-push scriptSig but not P2SH", SCRIPT_VERIFY_SIGPUSHONLY, true
                               ).PushSig(keys.key2).Add(CScript() << OP_NOP8).PushRedeem().ScriptError(SCRIPT_ERR_SIG_PUSHONLY));
    tests.push_back(TestBuilder(CScript() << OP_2 << ToByteVector(keys.pubkey1C) << ToByteVector(keys.pubkey1C) << OP_2 << OP_CHECKMULTISIG,
                                "2-of-2 with two identical keys and sigs pushed", SCRIPT_VERIFY_SIGPUSHONLY
                               ).Num(0).PushSig(keys.key1).PushSig(keys.key1));
    tests.push_back(TestBuilder(CScript() << ToByteVector(keys.pubkey0) << OP_CHECKSIG,
                                "P2PK with unnecessary input but no CLEANSTACK", SCRIPT_VERIFY_P2SH
                               ).Num(11).PushSig(keys.key0));
    tests.push_back(TestBuilder(CScript() << ToByteVector(keys.pubkey0) << OP_CHECKSIG,
                                "P2PK with unnecessary input", SCRIPT_VERIFY_CLEANSTACK | SCRIPT_VERIFY_P2SH
                               ).Num(11).PushSig(keys.key0).ScriptError(SCRIPT_ERR_CLEANSTACK));
    tests.push_back(TestBuilder(CScript() << ToByteVector(keys.pubkey0) << OP_CHECKSIG,
                                "P2SH with unnecessary input but no CLEANSTACK", SCRIPT_VERIFY_P2SH, true
                               ).Num(11).PushSig(keys.key0).PushRedeem());
    tests.push_back(TestBuilder(CScript() << ToByteVector(keys.pubkey0) << OP_CHECKSIG,
                                "P2SH with unnecessary input", SCRIPT_VERIFY_CLEANSTACK | SCRIPT_VERIFY_P2SH, true
                               ).Num(11).PushSig(keys.key0).PushRedeem().ScriptError(SCRIPT_ERR_CLEANSTACK));
    tests.push_back(TestBuilder(CScript() << ToByteVector(keys.pubkey0) << OP_CHECKSIG,
                                "P2SH with CLEANSTACK", SCRIPT_VERIFY_CLEANSTACK | SCRIPT_VERIFY_P2SH, true
                               ).PushSig(keys.key0).PushRedeem());

    tests.push_back(TestBuilder(CScript() << ToByteVector(keys.pubkey0) << OP_CHECKSIG,
                                "Basic P2WSH", SCRIPT_VERIFY_WITNESS | SCRIPT_VERIFY_P2SH, false, WitnessMode::SH,
                                0, 1).PushWitSig(keys.key0).PushWitRedeem());
    tests.push_back(TestBuilder(CScript() << ToByteVector(keys.pubkey0),
                                "Basic P2WPKH", SCRIPT_VERIFY_WITNESS | SCRIPT_VERIFY_P2SH, false, WitnessMode::PKH,
                                0, 1).PushWitSig(keys.key0).Push(keys.pubkey0).AsWit());
    tests.push_back(TestBuilder(CScript() << ToByteVector(keys.pubkey0) << OP_CHECKSIG,
                                "Basic P2SH(P2WSH)", SCRIPT_VERIFY_WITNESS | SCRIPT_VERIFY_P2SH, true, WitnessMode::SH,
                                0, 1).PushWitSig(keys.key0).PushWitRedeem().PushRedeem());
    tests.push_back(TestBuilder(CScript() << ToByteVector(keys.pubkey0),
                                "Basic P2SH(P2WPKH)", SCRIPT_VERIFY_WITNESS | SCRIPT_VERIFY_P2SH, true, WitnessMode::PKH,
                                0, 1).PushWitSig(keys.key0).Push(keys.pubkey0).AsWit().PushRedeem());
    tests.push_back(TestBuilder(CScript() << ToByteVector(keys.pubkey1) << OP_CHECKSIG,
                                "Basic P2WSH with the wrong key", SCRIPT_VERIFY_WITNESS | SCRIPT_VERIFY_P2SH, false, WitnessMode::SH
                               ).PushWitSig(keys.key0).PushWitRedeem().ScriptError(SCRIPT_ERR_EVAL_FALSE));
    tests.push_back(TestBuilder(CScript() << ToByteVector(keys.pubkey1),
                                "Basic P2WPKH with the wrong key", SCRIPT_VERIFY_WITNESS | SCRIPT_VERIFY_P2SH, false, WitnessMode::PKH
                               ).PushWitSig(keys.key0).Push(keys.pubkey1).AsWit().ScriptError(SCRIPT_ERR_EVAL_FALSE));
    tests.push_back(TestBuilder(CScript() << ToByteVector(keys.pubkey1) << OP_CHECKSIG,
                                "Basic P2SH(P2WSH) with the wrong key", SCRIPT_VERIFY_WITNESS | SCRIPT_VERIFY_P2SH, true, WitnessMode::SH
                               ).PushWitSig(keys.key0).PushWitRedeem().PushRedeem().ScriptError(SCRIPT_ERR_EVAL_FALSE));
    tests.push_back(TestBuilder(CScript() << ToByteVector(keys.pubkey1),
                                "Basic P2SH(P2WPKH) with the wrong key", SCRIPT_VERIFY_WITNESS | SCRIPT_VERIFY_P2SH, true, WitnessMode::PKH
                               ).PushWitSig(keys.key0).Push(keys.pubkey1).AsWit().PushRedeem().ScriptError(SCRIPT_ERR_EVAL_FALSE));
    tests.push_back(TestBuilder(CScript() << ToByteVector(keys.pubkey1) << OP_CHECKSIG,
                                "Basic P2WSH with the wrong key but no WITNESS", SCRIPT_VERIFY_P2SH, false, WitnessMode::SH
                               ).PushWitSig(keys.key0).PushWitRedeem());
    tests.push_back(TestBuilder(CScript() << ToByteVector(keys.pubkey1),
                                "Basic P2WPKH with the wrong key but no WITNESS", SCRIPT_VERIFY_P2SH, false, WitnessMode::PKH
                               ).PushWitSig(keys.key0).Push(keys.pubkey1).AsWit());
    tests.push_back(TestBuilder(CScript() << ToByteVector(keys.pubkey1) << OP_CHECKSIG,
                                "Basic P2SH(P2WSH) with the wrong key but no WITNESS", SCRIPT_VERIFY_P2SH, true, WitnessMode::SH
                               ).PushWitSig(keys.key0).PushWitRedeem().PushRedeem());
    tests.push_back(TestBuilder(CScript() << ToByteVector(keys.pubkey1),
                                "Basic P2SH(P2WPKH) with the wrong key but no WITNESS", SCRIPT_VERIFY_P2SH, true, WitnessMode::PKH
                               ).PushWitSig(keys.key0).Push(keys.pubkey1).AsWit().PushRedeem());
    tests.push_back(TestBuilder(CScript() << ToByteVector(keys.pubkey0) << OP_CHECKSIG,
                                "Basic P2WSH with wrong value", SCRIPT_VERIFY_WITNESS | SCRIPT_VERIFY_P2SH, false, WitnessMode::SH,
                                0, 0).PushWitSig(keys.key0, 1).PushWitRedeem().ScriptError(SCRIPT_ERR_EVAL_FALSE));
    tests.push_back(TestBuilder(CScript() << ToByteVector(keys.pubkey0),
                                "Basic P2WPKH with wrong value", SCRIPT_VERIFY_WITNESS | SCRIPT_VERIFY_P2SH, false, WitnessMode::PKH,
                                0, 0).PushWitSig(keys.key0, 1).Push(keys.pubkey0).AsWit().ScriptError(SCRIPT_ERR_EVAL_FALSE));
    tests.push_back(TestBuilder(CScript() << ToByteVector(keys.pubkey0) << OP_CHECKSIG,
                                "Basic P2SH(P2WSH) with wrong value", SCRIPT_VERIFY_WITNESS | SCRIPT_VERIFY_P2SH, true, WitnessMode::SH,
                                0, 0).PushWitSig(keys.key0, 1).PushWitRedeem().PushRedeem().ScriptError(SCRIPT_ERR_EVAL_FALSE));
    tests.push_back(TestBuilder(CScript() << ToByteVector(keys.pubkey0),
                                "Basic P2SH(P2WPKH) with wrong value", SCRIPT_VERIFY_WITNESS | SCRIPT_VERIFY_P2SH, true, WitnessMode::PKH,
                                0, 0).PushWitSig(keys.key0, 1).Push(keys.pubkey0).AsWit().PushRedeem().ScriptError(SCRIPT_ERR_EVAL_FALSE));

    tests.push_back(TestBuilder(CScript() << ToByteVector(keys.pubkey0),
                                "P2WPKH with future witness version", SCRIPT_VERIFY_WITNESS | SCRIPT_VERIFY_P2SH |
                                SCRIPT_VERIFY_DISCOURAGE_UPGRADABLE_WITNESS_PROGRAM, false, WitnessMode::PKH, 1
                               ).PushWitSig(keys.key0).Push(keys.pubkey0).AsWit().ScriptError(SCRIPT_ERR_DISCOURAGE_UPGRADABLE_WITNESS_PROGRAM));
    {
        CScript witscript = CScript() << ToByteVector(keys.pubkey0);
        uint256 hash;
        CSHA256().Write(&witscript[0], witscript.size()).Finalize(hash.begin());
        std::vector<unsigned char> hashBytes = ToByteVector(hash);
        hashBytes.pop_back();
        tests.push_back(TestBuilder(CScript() << OP_0 << hashBytes,
                                    "P2WPKH with wrong witness program length", SCRIPT_VERIFY_WITNESS | SCRIPT_VERIFY_P2SH, false
                                   ).PushWitSig(keys.key0).Push(keys.pubkey0).AsWit().ScriptError(SCRIPT_ERR_WITNESS_PROGRAM_WRONG_LENGTH));
    }
    tests.push_back(TestBuilder(CScript() << ToByteVector(keys.pubkey0) << OP_CHECKSIG,
                                "P2WSH with empty witness", SCRIPT_VERIFY_WITNESS | SCRIPT_VERIFY_P2SH, false, WitnessMode::SH
                               ).ScriptError(SCRIPT_ERR_WITNESS_PROGRAM_WITNESS_EMPTY));
    {
        CScript witscript = CScript() << ToByteVector(keys.pubkey0) << OP_CHECKSIG;
        tests.push_back(TestBuilder(witscript,
                                    "P2WSH with witness program mismatch", SCRIPT_VERIFY_WITNESS | SCRIPT_VERIFY_P2SH, false, WitnessMode::SH
                                   ).PushWitSig(keys.key0).Push(witscript).DamagePush(0).AsWit().ScriptError(SCRIPT_ERR_WITNESS_PROGRAM_MISMATCH));
    }
    tests.push_back(TestBuilder(CScript() << ToByteVector(keys.pubkey0),
                                "P2WPKH with witness program mismatch", SCRIPT_VERIFY_WITNESS | SCRIPT_VERIFY_P2SH, false, WitnessMode::PKH
                               ).PushWitSig(keys.key0).Push(keys.pubkey0).AsWit().Push("0").AsWit().ScriptError(SCRIPT_ERR_WITNESS_PROGRAM_MISMATCH));
    tests.push_back(TestBuilder(CScript() << ToByteVector(keys.pubkey0),
                                "P2WPKH with non-empty scriptSig", SCRIPT_VERIFY_WITNESS | SCRIPT_VERIFY_P2SH, false, WitnessMode::PKH
                               ).PushWitSig(keys.key0).Push(keys.pubkey0).AsWit().Num(11).ScriptError(SCRIPT_ERR_WITNESS_MALLEATED));
    tests.push_back(TestBuilder(CScript() << ToByteVector(keys.pubkey1),
                                "P2SH(P2WPKH) with superfluous push in scriptSig", SCRIPT_VERIFY_WITNESS | SCRIPT_VERIFY_P2SH, true, WitnessMode::PKH
                               ).PushWitSig(keys.key0).Push(keys.pubkey1).AsWit().Num(11).PushRedeem().ScriptError(SCRIPT_ERR_WITNESS_MALLEATED_P2SH));
    tests.push_back(TestBuilder(CScript() << ToByteVector(keys.pubkey0) << OP_CHECKSIG,
                                "P2PK with witness", SCRIPT_VERIFY_WITNESS | SCRIPT_VERIFY_P2SH
                               ).PushSig(keys.key0).Push("0").AsWit().ScriptError(SCRIPT_ERR_WITNESS_UNEXPECTED));

    // Compressed keys should pass SCRIPT_VERIFY_WITNESS_PUBKEYTYPE
    tests.push_back(TestBuilder(CScript() << ToByteVector(keys.pubkey0C) << OP_CHECKSIG,
                                "Basic P2WSH with compressed key", SCRIPT_VERIFY_WITNESS | SCRIPT_VERIFY_P2SH | SCRIPT_VERIFY_WITNESS_PUBKEYTYPE, false, WitnessMode::SH,
                                0, 1).PushWitSig(keys.key0C).PushWitRedeem());
    tests.push_back(TestBuilder(CScript() << ToByteVector(keys.pubkey0C),
                                "Basic P2WPKH with compressed key", SCRIPT_VERIFY_WITNESS | SCRIPT_VERIFY_P2SH | SCRIPT_VERIFY_WITNESS_PUBKEYTYPE, false, WitnessMode::PKH,
                                0, 1).PushWitSig(keys.key0C).Push(keys.pubkey0C).AsWit());
    tests.push_back(TestBuilder(CScript() << ToByteVector(keys.pubkey0C) << OP_CHECKSIG,
                                "Basic P2SH(P2WSH) with compressed key", SCRIPT_VERIFY_WITNESS | SCRIPT_VERIFY_P2SH | SCRIPT_VERIFY_WITNESS_PUBKEYTYPE, true, WitnessMode::SH,
                                0, 1).PushWitSig(keys.key0C).PushWitRedeem().PushRedeem());
    tests.push_back(TestBuilder(CScript() << ToByteVector(keys.pubkey0C),
                                "Basic P2SH(P2WPKH) with compressed key", SCRIPT_VERIFY_WITNESS | SCRIPT_VERIFY_P2SH | SCRIPT_VERIFY_WITNESS_PUBKEYTYPE, true, WitnessMode::PKH,
                                0, 1).PushWitSig(keys.key0C).Push(keys.pubkey0C).AsWit().PushRedeem());

    // Testing uncompressed key in witness with SCRIPT_VERIFY_WITNESS_PUBKEYTYPE
    tests.push_back(TestBuilder(CScript() << ToByteVector(keys.pubkey0) << OP_CHECKSIG,
                                "Basic P2WSH", SCRIPT_VERIFY_WITNESS | SCRIPT_VERIFY_P2SH | SCRIPT_VERIFY_WITNESS_PUBKEYTYPE, false, WitnessMode::SH,
                                0, 1).PushWitSig(keys.key0).PushWitRedeem().ScriptError(SCRIPT_ERR_WITNESS_PUBKEYTYPE));
    tests.push_back(TestBuilder(CScript() << ToByteVector(keys.pubkey0),
                                "Basic P2WPKH", SCRIPT_VERIFY_WITNESS | SCRIPT_VERIFY_P2SH | SCRIPT_VERIFY_WITNESS_PUBKEYTYPE, false, WitnessMode::PKH,
                                0, 1).PushWitSig(keys.key0).Push(keys.pubkey0).AsWit().ScriptError(SCRIPT_ERR_WITNESS_PUBKEYTYPE));
    tests.push_back(TestBuilder(CScript() << ToByteVector(keys.pubkey0) << OP_CHECKSIG,
                                "Basic P2SH(P2WSH)", SCRIPT_VERIFY_WITNESS | SCRIPT_VERIFY_P2SH | SCRIPT_VERIFY_WITNESS_PUBKEYTYPE, true, WitnessMode::SH,
                                0, 1).PushWitSig(keys.key0).PushWitRedeem().PushRedeem().ScriptError(SCRIPT_ERR_WITNESS_PUBKEYTYPE));
    tests.push_back(TestBuilder(CScript() << ToByteVector(keys.pubkey0),
                                "Basic P2SH(P2WPKH)", SCRIPT_VERIFY_WITNESS | SCRIPT_VERIFY_P2SH | SCRIPT_VERIFY_WITNESS_PUBKEYTYPE, true, WitnessMode::PKH,
                                0, 1).PushWitSig(keys.key0).Push(keys.pubkey0).AsWit().PushRedeem().ScriptError(SCRIPT_ERR_WITNESS_PUBKEYTYPE));

    // P2WSH 1-of-2 multisig with compressed keys
    tests.push_back(TestBuilder(CScript() << OP_1 << ToByteVector(keys.pubkey1C) << ToByteVector(keys.pubkey0C) << OP_2 << OP_CHECKMULTISIG,
                                "P2WSH CHECKMULTISIG with compressed keys", SCRIPT_VERIFY_WITNESS | SCRIPT_VERIFY_P2SH | SCRIPT_VERIFY_WITNESS_PUBKEYTYPE, false, WitnessMode::SH,
                                0, 1).Push(CScript()).AsWit().PushWitSig(keys.key0C).PushWitRedeem());
    tests.push_back(TestBuilder(CScript() << OP_1 << ToByteVector(keys.pubkey1C) << ToByteVector(keys.pubkey0C) << OP_2 << OP_CHECKMULTISIG,
                                "P2SH(P2WSH) CHECKMULTISIG with compressed keys", SCRIPT_VERIFY_WITNESS | SCRIPT_VERIFY_P2SH | SCRIPT_VERIFY_WITNESS_PUBKEYTYPE, true, WitnessMode::SH,
                                0, 1).Push(CScript()).AsWit().PushWitSig(keys.key0C).PushWitRedeem().PushRedeem());
    tests.push_back(TestBuilder(CScript() << OP_1 << ToByteVector(keys.pubkey1C) << ToByteVector(keys.pubkey0C) << OP_2 << OP_CHECKMULTISIG,
                                "P2WSH CHECKMULTISIG with compressed keys", SCRIPT_VERIFY_WITNESS | SCRIPT_VERIFY_P2SH | SCRIPT_VERIFY_WITNESS_PUBKEYTYPE, false, WitnessMode::SH,
                                0, 1).Push(CScript()).AsWit().PushWitSig(keys.key1C).PushWitRedeem());
    tests.push_back(TestBuilder(CScript() << OP_1 << ToByteVector(keys.pubkey1C) << ToByteVector(keys.pubkey0C) << OP_2 << OP_CHECKMULTISIG,
                                "P2SH(P2WSH) CHECKMULTISIG with compressed keys", SCRIPT_VERIFY_WITNESS | SCRIPT_VERIFY_P2SH | SCRIPT_VERIFY_WITNESS_PUBKEYTYPE, true, WitnessMode::SH,
                                0, 1).Push(CScript()).AsWit().PushWitSig(keys.key1C).PushWitRedeem().PushRedeem());

    // P2WSH 1-of-2 multisig with first key uncompressed
    tests.push_back(TestBuilder(CScript() << OP_1 << ToByteVector(keys.pubkey1C) << ToByteVector(keys.pubkey0) << OP_2 << OP_CHECKMULTISIG,
                                "P2WSH CHECKMULTISIG with first key uncompressed and signing with the first key", SCRIPT_VERIFY_WITNESS | SCRIPT_VERIFY_P2SH, false, WitnessMode::SH,
                                0, 1).Push(CScript()).AsWit().PushWitSig(keys.key0).PushWitRedeem());
    tests.push_back(TestBuilder(CScript() << OP_1 << ToByteVector(keys.pubkey1C) << ToByteVector(keys.pubkey0) << OP_2 << OP_CHECKMULTISIG,
                                "P2SH(P2WSH) CHECKMULTISIG first key uncompressed and signing with the first key", SCRIPT_VERIFY_WITNESS | SCRIPT_VERIFY_P2SH, true, WitnessMode::SH,
                                0, 1).Push(CScript()).AsWit().PushWitSig(keys.key0).PushWitRedeem().PushRedeem());
    tests.push_back(TestBuilder(CScript() << OP_1 << ToByteVector(keys.pubkey1C) << ToByteVector(keys.pubkey0) << OP_2 << OP_CHECKMULTISIG,
                                "P2WSH CHECKMULTISIG with first key uncompressed and signing with the first key", SCRIPT_VERIFY_WITNESS | SCRIPT_VERIFY_P2SH | SCRIPT_VERIFY_WITNESS_PUBKEYTYPE, false, WitnessMode::SH,
                                0, 1).Push(CScript()).AsWit().PushWitSig(keys.key0).PushWitRedeem().ScriptError(SCRIPT_ERR_WITNESS_PUBKEYTYPE));
    tests.push_back(TestBuilder(CScript() << OP_1 << ToByteVector(keys.pubkey1C) << ToByteVector(keys.pubkey0) << OP_2 << OP_CHECKMULTISIG,
                                "P2SH(P2WSH) CHECKMULTISIG with first key uncompressed and signing with the first key", SCRIPT_VERIFY_WITNESS | SCRIPT_VERIFY_P2SH | SCRIPT_VERIFY_WITNESS_PUBKEYTYPE, true, WitnessMode::SH,
                                0, 1).Push(CScript()).AsWit().PushWitSig(keys.key0).PushWitRedeem().PushRedeem().ScriptError(SCRIPT_ERR_WITNESS_PUBKEYTYPE));
    tests.push_back(TestBuilder(CScript() << OP_1 << ToByteVector(keys.pubkey1C) << ToByteVector(keys.pubkey0) << OP_2 << OP_CHECKMULTISIG,
                                "P2WSH CHECKMULTISIG with first key uncompressed and signing with the second key", SCRIPT_VERIFY_WITNESS | SCRIPT_VERIFY_P2SH, false, WitnessMode::SH,
                                0, 1).Push(CScript()).AsWit().PushWitSig(keys.key1C).PushWitRedeem());
    tests.push_back(TestBuilder(CScript() << OP_1 << ToByteVector(keys.pubkey1C) << ToByteVector(keys.pubkey0) << OP_2 << OP_CHECKMULTISIG,
                                "P2SH(P2WSH) CHECKMULTISIG with first key uncompressed and signing with the second key", SCRIPT_VERIFY_WITNESS | SCRIPT_VERIFY_P2SH, true, WitnessMode::SH,
                                0, 1).Push(CScript()).AsWit().PushWitSig(keys.key1C).PushWitRedeem().PushRedeem());
    tests.push_back(TestBuilder(CScript() << OP_1 << ToByteVector(keys.pubkey1C) << ToByteVector(keys.pubkey0) << OP_2 << OP_CHECKMULTISIG,
                                "P2WSH CHECKMULTISIG with first key uncompressed and signing with the second key", SCRIPT_VERIFY_WITNESS | SCRIPT_VERIFY_P2SH | SCRIPT_VERIFY_WITNESS_PUBKEYTYPE, false, WitnessMode::SH,
                                0, 1).Push(CScript()).AsWit().PushWitSig(keys.key1C).PushWitRedeem().ScriptError(SCRIPT_ERR_WITNESS_PUBKEYTYPE));
    tests.push_back(TestBuilder(CScript() << OP_1 << ToByteVector(keys.pubkey1C) << ToByteVector(keys.pubkey0) << OP_2 << OP_CHECKMULTISIG,
                                "P2SH(P2WSH) CHECKMULTISIG with first key uncompressed and signing with the second key", SCRIPT_VERIFY_WITNESS | SCRIPT_VERIFY_P2SH | SCRIPT_VERIFY_WITNESS_PUBKEYTYPE, true, WitnessMode::SH,
                                0, 1).Push(CScript()).AsWit().PushWitSig(keys.key1C).PushWitRedeem().PushRedeem().ScriptError(SCRIPT_ERR_WITNESS_PUBKEYTYPE));
    // P2WSH 1-of-2 multisig with second key uncompressed
    tests.push_back(TestBuilder(CScript() << OP_1 << ToByteVector(keys.pubkey1) << ToByteVector(keys.pubkey0C) << OP_2 << OP_CHECKMULTISIG,
                                "P2WSH CHECKMULTISIG with second key uncompressed and signing with the first key", SCRIPT_VERIFY_WITNESS | SCRIPT_VERIFY_P2SH, false, WitnessMode::SH,
                                0, 1).Push(CScript()).AsWit().PushWitSig(keys.key0C).PushWitRedeem());
    tests.push_back(TestBuilder(CScript() << OP_1 << ToByteVector(keys.pubkey1) << ToByteVector(keys.pubkey0C) << OP_2 << OP_CHECKMULTISIG,
                                "P2SH(P2WSH) CHECKMULTISIG second key uncompressed and signing with the first key", SCRIPT_VERIFY_WITNESS | SCRIPT_VERIFY_P2SH, true, WitnessMode::SH,
                                0, 1).Push(CScript()).AsWit().PushWitSig(keys.key0C).PushWitRedeem().PushRedeem());
    tests.push_back(TestBuilder(CScript() << OP_1 << ToByteVector(keys.pubkey1) << ToByteVector(keys.pubkey0C) << OP_2 << OP_CHECKMULTISIG,
                                "P2WSH CHECKMULTISIG with second key uncompressed and signing with the first key should pass as the uncompressed key is not used", SCRIPT_VERIFY_WITNESS | SCRIPT_VERIFY_P2SH | SCRIPT_VERIFY_WITNESS_PUBKEYTYPE, false, WitnessMode::SH,
                                0, 1).Push(CScript()).AsWit().PushWitSig(keys.key0C).PushWitRedeem());
    tests.push_back(TestBuilder(CScript() << OP_1 << ToByteVector(keys.pubkey1) << ToByteVector(keys.pubkey0C) << OP_2 << OP_CHECKMULTISIG,
                                "P2SH(P2WSH) CHECKMULTISIG with second key uncompressed and signing with the first key should pass as the uncompressed key is not used", SCRIPT_VERIFY_WITNESS | SCRIPT_VERIFY_P2SH | SCRIPT_VERIFY_WITNESS_PUBKEYTYPE, true, WitnessMode::SH,
                                0, 1).Push(CScript()).AsWit().PushWitSig(keys.key0C).PushWitRedeem().PushRedeem());
    tests.push_back(TestBuilder(CScript() << OP_1 << ToByteVector(keys.pubkey1) << ToByteVector(keys.pubkey0C) << OP_2 << OP_CHECKMULTISIG,
                                "P2WSH CHECKMULTISIG with second key uncompressed and signing with the second key", SCRIPT_VERIFY_WITNESS | SCRIPT_VERIFY_P2SH, false, WitnessMode::SH,
                                0, 1).Push(CScript()).AsWit().PushWitSig(keys.key1).PushWitRedeem());
    tests.push_back(TestBuilder(CScript() << OP_1 << ToByteVector(keys.pubkey1) << ToByteVector(keys.pubkey0C) << OP_2 << OP_CHECKMULTISIG,
                                "P2SH(P2WSH) CHECKMULTISIG with second key uncompressed and signing with the second key", SCRIPT_VERIFY_WITNESS | SCRIPT_VERIFY_P2SH, true, WitnessMode::SH,
                                0, 1).Push(CScript()).AsWit().PushWitSig(keys.key1).PushWitRedeem().PushRedeem());
    tests.push_back(TestBuilder(CScript() << OP_1 << ToByteVector(keys.pubkey1) << ToByteVector(keys.pubkey0C) << OP_2 << OP_CHECKMULTISIG,
                                "P2WSH CHECKMULTISIG with second key uncompressed and signing with the second key", SCRIPT_VERIFY_WITNESS | SCRIPT_VERIFY_P2SH | SCRIPT_VERIFY_WITNESS_PUBKEYTYPE, false, WitnessMode::SH,
                                0, 1).Push(CScript()).AsWit().PushWitSig(keys.key1).PushWitRedeem().ScriptError(SCRIPT_ERR_WITNESS_PUBKEYTYPE));
    tests.push_back(TestBuilder(CScript() << OP_1 << ToByteVector(keys.pubkey1) << ToByteVector(keys.pubkey0C) << OP_2 << OP_CHECKMULTISIG,
                                "P2SH(P2WSH) CHECKMULTISIG with second key uncompressed and signing with the second key", SCRIPT_VERIFY_WITNESS | SCRIPT_VERIFY_P2SH | SCRIPT_VERIFY_WITNESS_PUBKEYTYPE, true, WitnessMode::SH,
                                0, 1).Push(CScript()).AsWit().PushWitSig(keys.key1).PushWitRedeem().PushRedeem().ScriptError(SCRIPT_ERR_WITNESS_PUBKEYTYPE));

    std::set<std::string> tests_set;

    {
        UniValue json_tests = read_json(std::string(json_tests::script_tests, json_tests::script_tests + sizeof(json_tests::script_tests)));

        for (unsigned int idx = 0; idx < json_tests.size(); idx++) {
            const UniValue& tv = json_tests[idx];
            tests_set.insert(JSONPrettyPrint(tv.get_array()));
        }
    }

    std::string strGen;

    for (TestBuilder& test : tests) {
        test.Test();
        std::string str = JSONPrettyPrint(test.GetJSON());
#ifndef UPDATE_JSON_TESTS
        if (tests_set.count(str) == 0) {
            BOOST_CHECK_MESSAGE(false, "Missing auto script_valid test: " + test.GetComment());
        }
#endif
        strGen += str + ",\n";
    }

#ifdef UPDATE_JSON_TESTS
    FILE* file = fopen("script_tests.json.gen", "w");
    fputs(strGen.c_str(), file);
    fclose(file);
#endif
}

BOOST_AUTO_TEST_CASE(script_json_test)
{
    // Read tests from test/data/script_tests.json
    // Format is an array of arrays
    // Inner arrays are [ ["wit"..., nValue]?, "scriptSig", "scriptPubKey", "flags", "expected_scripterror" ]
    // ... where scriptSig and scriptPubKey are stringified
    // scripts.
    // If a witness is given, then the last value in the array should be the
    // amount (nValue) to use in the crediting tx
    UniValue tests = read_json(std::string(json_tests::script_tests, json_tests::script_tests + sizeof(json_tests::script_tests)));

    for (unsigned int idx = 0; idx < tests.size(); idx++) {
        UniValue test = tests[idx];
        std::string strTest = test.write();
        CScriptWitness witness;
        CAmount nValue = 0;
        unsigned int pos = 0;
        if (test.size() > 0 && test[pos].isArray()) {
            unsigned int i=0;
            for (i = 0; i < test[pos].size()-1; i++) {
                witness.stack.push_back(ParseHex(test[pos][i].get_str()));
            }
            nValue = AmountFromValue(test[pos][i]);
            pos++;
        }
        if (test.size() < 4 + pos) // Allow size > 3; extra stuff ignored (useful for comments)
        {
            if (test.size() != 1) {
                BOOST_ERROR("Bad test: " << strTest);
            }
            continue;
        }
        std::string scriptSigString = test[pos++].get_str();
        CScript scriptSig = ParseScript(scriptSigString);
        std::string scriptPubKeyString = test[pos++].get_str();
        CScript scriptPubKey = ParseScript(scriptPubKeyString);
        unsigned int scriptflags = ParseScriptFlags(test[pos++].get_str());
        int scriptError = ParseScriptError(test[pos++].get_str());

        DoTest(scriptPubKey, scriptSig, witness, scriptflags, strTest, scriptError, nValue);
    }
}

BOOST_AUTO_TEST_CASE(script_PushData)
{
    // Check that PUSHDATA1, PUSHDATA2, and PUSHDATA4 create the same value on
    // the stack as the 1-75 opcodes do.
    static const unsigned char direct[] = { 1, 0x5a };
    static const unsigned char pushdata1[] = { OP_PUSHDATA1, 1, 0x5a };
    static const unsigned char pushdata2[] = { OP_PUSHDATA2, 1, 0, 0x5a };
    static const unsigned char pushdata4[] = { OP_PUSHDATA4, 1, 0, 0, 0, 0x5a };

    ScriptError err;
    std::vector<std::vector<unsigned char> > directStack;
    BOOST_CHECK(EvalScript(directStack, CScript(&direct[0], &direct[sizeof(direct)]), SCRIPT_VERIFY_P2SH, BaseSignatureChecker(), SigVersion::BASE, &err));
    BOOST_CHECK_MESSAGE(err == SCRIPT_ERR_OK, ScriptErrorString(err));

    std::vector<std::vector<unsigned char> > pushdata1Stack;
    BOOST_CHECK(EvalScript(pushdata1Stack, CScript(&pushdata1[0], &pushdata1[sizeof(pushdata1)]), SCRIPT_VERIFY_P2SH, BaseSignatureChecker(), SigVersion::BASE, &err));
    BOOST_CHECK(pushdata1Stack == directStack);
    BOOST_CHECK_MESSAGE(err == SCRIPT_ERR_OK, ScriptErrorString(err));

    std::vector<std::vector<unsigned char> > pushdata2Stack;
    BOOST_CHECK(EvalScript(pushdata2Stack, CScript(&pushdata2[0], &pushdata2[sizeof(pushdata2)]), SCRIPT_VERIFY_P2SH, BaseSignatureChecker(), SigVersion::BASE, &err));
    BOOST_CHECK(pushdata2Stack == directStack);
    BOOST_CHECK_MESSAGE(err == SCRIPT_ERR_OK, ScriptErrorString(err));

    std::vector<std::vector<unsigned char> > pushdata4Stack;
    BOOST_CHECK(EvalScript(pushdata4Stack, CScript(&pushdata4[0], &pushdata4[sizeof(pushdata4)]), SCRIPT_VERIFY_P2SH, BaseSignatureChecker(), SigVersion::BASE, &err));
    BOOST_CHECK(pushdata4Stack == directStack);
    BOOST_CHECK_MESSAGE(err == SCRIPT_ERR_OK, ScriptErrorString(err));
}

CScript
sign_multisig(CScript scriptPubKey, std::vector<CKey> keys, CTransaction transaction)
{
<<<<<<< HEAD
    CAmount amount = 0;
    std::vector<uint8_t> vchAmount(8);
    memcpy(&vchAmount[0], &amount, 8);

    uint256 hash = SignatureHash(scriptPubKey, transaction, 0, SIGHASH_ALL, vchAmount, SIGVERSION_BASE);
=======
    uint256 hash = SignatureHash(scriptPubKey, transaction, 0, SIGHASH_ALL, 0, SigVersion::BASE);
>>>>>>> 243c9bb7

    CScript result;
    //
    // NOTE: CHECKMULTISIG has an unfortunate bug; it requires
    // one extra item on the stack, before the signatures.
    // Putting OP_0 on the stack is the workaround;
    // fixing the bug would mean splitting the block chain (old
    // clients would not accept new CHECKMULTISIG transactions,
    // and vice-versa)
    //
    result << OP_0;
    for (const CKey &key : keys)
    {
        std::vector<unsigned char> vchSig;
        BOOST_CHECK(key.Sign(hash, vchSig));
        vchSig.push_back((unsigned char)SIGHASH_ALL);
        result << vchSig;
    }
    return result;
}
CScript
sign_multisig(CScript scriptPubKey, const CKey &key, CTransaction transaction)
{
    std::vector<CKey> keys;
    keys.push_back(key);
    return sign_multisig(scriptPubKey, keys, transaction);
}

BOOST_AUTO_TEST_CASE(script_CHECKMULTISIG12)
{
    ScriptError err;
    CKey key1, key2, key3;
    key1.MakeNewKey(true);
    key2.MakeNewKey(false);
    key3.MakeNewKey(true);

    CScript scriptPubKey12;
    scriptPubKey12 << OP_1 << ToByteVector(key1.GetPubKey()) << ToByteVector(key2.GetPubKey()) << OP_2 << OP_CHECKMULTISIG;

    CMutableTransaction txFrom12 = BuildCreditingTransaction(scriptPubKey12);
    CMutableTransaction txTo12 = BuildSpendingTransaction(CScript(), CScriptWitness(), txFrom12);

    std::vector<uint8_t> vchAmount(8);
    memcpy(&vchAmount[0], &txFrom12.vout[0].nValue, 8);

    CScript goodsig1 = sign_multisig(scriptPubKey12, key1, txTo12);
    BOOST_CHECK(VerifyScript(goodsig1, scriptPubKey12, nullptr, gFlags, MutableTransactionSignatureChecker(&txTo12, 0, vchAmount), &err));
    BOOST_CHECK_MESSAGE(err == SCRIPT_ERR_OK, ScriptErrorString(err));
    txTo12.vout[0].nValue = 2;
    BOOST_CHECK(!VerifyScript(goodsig1, scriptPubKey12, nullptr, gFlags, MutableTransactionSignatureChecker(&txTo12, 0, vchAmount), &err));
    BOOST_CHECK_MESSAGE(err == SCRIPT_ERR_EVAL_FALSE, ScriptErrorString(err));

    CScript goodsig2 = sign_multisig(scriptPubKey12, key2, txTo12);
    BOOST_CHECK(VerifyScript(goodsig2, scriptPubKey12, nullptr, gFlags, MutableTransactionSignatureChecker(&txTo12, 0, vchAmount), &err));
    BOOST_CHECK_MESSAGE(err == SCRIPT_ERR_OK, ScriptErrorString(err));

    CScript badsig1 = sign_multisig(scriptPubKey12, key3, txTo12);
    BOOST_CHECK(!VerifyScript(badsig1, scriptPubKey12, nullptr, gFlags, MutableTransactionSignatureChecker(&txTo12, 0, vchAmount), &err));
    BOOST_CHECK_MESSAGE(err == SCRIPT_ERR_EVAL_FALSE, ScriptErrorString(err));
}

BOOST_AUTO_TEST_CASE(script_CHECKMULTISIG23)
{
    ScriptError err;
    CKey key1, key2, key3, key4;
    key1.MakeNewKey(true);
    key2.MakeNewKey(false);
    key3.MakeNewKey(true);
    key4.MakeNewKey(false);

    CScript scriptPubKey23;
    scriptPubKey23 << OP_2 << ToByteVector(key1.GetPubKey()) << ToByteVector(key2.GetPubKey()) << ToByteVector(key3.GetPubKey()) << OP_3 << OP_CHECKMULTISIG;

    CMutableTransaction txFrom23 = BuildCreditingTransaction(scriptPubKey23);
    CMutableTransaction txTo23 = BuildSpendingTransaction(CScript(), CScriptWitness(), txFrom23);

    std::vector<uint8_t> vchAmount(8);
    memcpy(&vchAmount[0], &txFrom23.vout[0].nValue, 8);

    std::vector<CKey> keys;
    keys.push_back(key1); keys.push_back(key2);
    CScript goodsig1 = sign_multisig(scriptPubKey23, keys, txTo23);
    BOOST_CHECK(VerifyScript(goodsig1, scriptPubKey23, nullptr, gFlags, MutableTransactionSignatureChecker(&txTo23, 0, vchAmount), &err));
    BOOST_CHECK_MESSAGE(err == SCRIPT_ERR_OK, ScriptErrorString(err));

    keys.clear();
    keys.push_back(key1); keys.push_back(key3);
    CScript goodsig2 = sign_multisig(scriptPubKey23, keys, txTo23);
    BOOST_CHECK(VerifyScript(goodsig2, scriptPubKey23, nullptr, gFlags, MutableTransactionSignatureChecker(&txTo23, 0, vchAmount), &err));
    BOOST_CHECK_MESSAGE(err == SCRIPT_ERR_OK, ScriptErrorString(err));

    keys.clear();
    keys.push_back(key2); keys.push_back(key3);
    CScript goodsig3 = sign_multisig(scriptPubKey23, keys, txTo23);
    BOOST_CHECK(VerifyScript(goodsig3, scriptPubKey23, nullptr, gFlags, MutableTransactionSignatureChecker(&txTo23, 0, vchAmount), &err));
    BOOST_CHECK_MESSAGE(err == SCRIPT_ERR_OK, ScriptErrorString(err));

    keys.clear();
    keys.push_back(key2); keys.push_back(key2); // Can't re-use sig
    CScript badsig1 = sign_multisig(scriptPubKey23, keys, txTo23);
    BOOST_CHECK(!VerifyScript(badsig1, scriptPubKey23, nullptr, gFlags, MutableTransactionSignatureChecker(&txTo23, 0, vchAmount), &err));
    BOOST_CHECK_MESSAGE(err == SCRIPT_ERR_EVAL_FALSE, ScriptErrorString(err));

    keys.clear();
    keys.push_back(key2); keys.push_back(key1); // sigs must be in correct order
    CScript badsig2 = sign_multisig(scriptPubKey23, keys, txTo23);
    BOOST_CHECK(!VerifyScript(badsig2, scriptPubKey23, nullptr, gFlags, MutableTransactionSignatureChecker(&txTo23, 0, vchAmount), &err));
    BOOST_CHECK_MESSAGE(err == SCRIPT_ERR_EVAL_FALSE, ScriptErrorString(err));

    keys.clear();
    keys.push_back(key3); keys.push_back(key2); // sigs must be in correct order
    CScript badsig3 = sign_multisig(scriptPubKey23, keys, txTo23);
    BOOST_CHECK(!VerifyScript(badsig3, scriptPubKey23, nullptr, gFlags, MutableTransactionSignatureChecker(&txTo23, 0, vchAmount), &err));
    BOOST_CHECK_MESSAGE(err == SCRIPT_ERR_EVAL_FALSE, ScriptErrorString(err));

    keys.clear();
    keys.push_back(key4); keys.push_back(key2); // sigs must match pubkeys
    CScript badsig4 = sign_multisig(scriptPubKey23, keys, txTo23);
    BOOST_CHECK(!VerifyScript(badsig4, scriptPubKey23, nullptr, gFlags, MutableTransactionSignatureChecker(&txTo23, 0, vchAmount), &err));
    BOOST_CHECK_MESSAGE(err == SCRIPT_ERR_EVAL_FALSE, ScriptErrorString(err));

    keys.clear();
    keys.push_back(key1); keys.push_back(key4); // sigs must match pubkeys
    CScript badsig5 = sign_multisig(scriptPubKey23, keys, txTo23);
    BOOST_CHECK(!VerifyScript(badsig5, scriptPubKey23, nullptr, gFlags, MutableTransactionSignatureChecker(&txTo23, 0, vchAmount), &err));
    BOOST_CHECK_MESSAGE(err == SCRIPT_ERR_EVAL_FALSE, ScriptErrorString(err));

    keys.clear(); // Must have signatures
    CScript badsig6 = sign_multisig(scriptPubKey23, keys, txTo23);
    BOOST_CHECK(!VerifyScript(badsig6, scriptPubKey23, nullptr, gFlags, MutableTransactionSignatureChecker(&txTo23, 0, vchAmount), &err));
    BOOST_CHECK_MESSAGE(err == SCRIPT_ERR_INVALID_STACK_OPERATION, ScriptErrorString(err));
}

BOOST_AUTO_TEST_CASE(script_combineSigs)
{
    // Test the CombineSignatures function
    CAmount amount = 0;
    std::vector<uint8_t> vchAmount(8);
    memcpy(&vchAmount[0], &amount, 8);

    CBasicKeyStore keystore;
    std::vector<CKey> keys;
    std::vector<CPubKey> pubkeys;
    for (int i = 0; i < 3; i++)
    {
        CKey key;
        key.MakeNewKey(i%2 == 1);
        keys.push_back(key);
        pubkeys.push_back(key.GetPubKey());
        keystore.AddKey(key);
    }

    CMutableTransaction txFrom = BuildCreditingTransaction(GetScriptForDestination(keys[0].GetPubKey().GetID()));
    CMutableTransaction txTo = BuildSpendingTransaction(CScript(), CScriptWitness(), txFrom);
    CScript& scriptPubKey = txFrom.vout[0].scriptPubKey;
    CScript& scriptSig = txTo.vin[0].scriptSig;

    SignatureData empty;
    SignatureData combined = CombineSignatures(scriptPubKey, MutableTransactionSignatureChecker(&txTo, 0, vchAmount), empty, empty);
    BOOST_CHECK(combined.scriptSig.empty());

    // Single signature case:
    SignSignature(keystore, txFrom, txTo, 0, SIGHASH_ALL); // changes scriptSig
    combined = CombineSignatures(scriptPubKey, MutableTransactionSignatureChecker(&txTo, 0, vchAmount), SignatureData(scriptSig), empty);
    BOOST_CHECK(combined.scriptSig == scriptSig);
    combined = CombineSignatures(scriptPubKey, MutableTransactionSignatureChecker(&txTo, 0, vchAmount), empty, SignatureData(scriptSig));
    BOOST_CHECK(combined.scriptSig == scriptSig);
    CScript scriptSigCopy = scriptSig;
    // Signing again will give a different, valid signature:
    SignSignature(keystore, txFrom, txTo, 0, SIGHASH_ALL);
    combined = CombineSignatures(scriptPubKey, MutableTransactionSignatureChecker(&txTo, 0, vchAmount), SignatureData(scriptSigCopy), SignatureData(scriptSig));
    BOOST_CHECK(combined.scriptSig == scriptSigCopy || combined.scriptSig == scriptSig);

    // P2SH, single-signature case:
    CScript pkSingle; pkSingle << ToByteVector(keys[0].GetPubKey()) << OP_CHECKSIG;
    keystore.AddCScript(pkSingle);
    scriptPubKey = GetScriptForDestination(CScriptID(pkSingle));
    SignSignature(keystore, txFrom, txTo, 0, SIGHASH_ALL);
    combined = CombineSignatures(scriptPubKey, MutableTransactionSignatureChecker(&txTo, 0, vchAmount), SignatureData(scriptSig), empty);
    BOOST_CHECK(combined.scriptSig == scriptSig);
    combined = CombineSignatures(scriptPubKey, MutableTransactionSignatureChecker(&txTo, 0, vchAmount), empty, SignatureData(scriptSig));
    BOOST_CHECK(combined.scriptSig == scriptSig);
    scriptSigCopy = scriptSig;
    SignSignature(keystore, txFrom, txTo, 0, SIGHASH_ALL);
    combined = CombineSignatures(scriptPubKey, MutableTransactionSignatureChecker(&txTo, 0, vchAmount), SignatureData(scriptSigCopy), SignatureData(scriptSig));
    BOOST_CHECK(combined.scriptSig == scriptSigCopy || combined.scriptSig == scriptSig);
    // dummy scriptSigCopy with placeholder, should always choose non-placeholder:
    scriptSigCopy = CScript() << OP_0 << std::vector<unsigned char>(pkSingle.begin(), pkSingle.end());
    combined = CombineSignatures(scriptPubKey, MutableTransactionSignatureChecker(&txTo, 0, vchAmount), SignatureData(scriptSigCopy), SignatureData(scriptSig));
    BOOST_CHECK(combined.scriptSig == scriptSig);
    combined = CombineSignatures(scriptPubKey, MutableTransactionSignatureChecker(&txTo, 0, vchAmount), SignatureData(scriptSig), SignatureData(scriptSigCopy));
    BOOST_CHECK(combined.scriptSig == scriptSig);

    // Hardest case:  Multisig 2-of-3
    scriptPubKey = GetScriptForMultisig(2, pubkeys);
    keystore.AddCScript(scriptPubKey);
    SignSignature(keystore, txFrom, txTo, 0, SIGHASH_ALL);
    combined = CombineSignatures(scriptPubKey, MutableTransactionSignatureChecker(&txTo, 0, vchAmount), SignatureData(scriptSig), empty);
    BOOST_CHECK(combined.scriptSig == scriptSig);
    combined = CombineSignatures(scriptPubKey, MutableTransactionSignatureChecker(&txTo, 0, vchAmount), empty, SignatureData(scriptSig));
    BOOST_CHECK(combined.scriptSig == scriptSig);

    // A couple of partially-signed versions:
    std::vector<unsigned char> sig1;
<<<<<<< HEAD
    uint256 hash1 = SignatureHash(scriptPubKey, txTo, 0, SIGHASH_ALL, vchAmount, SIGVERSION_BASE);
    BOOST_CHECK(keys[0].Sign(hash1, sig1));
    sig1.push_back(SIGHASH_ALL);
    std::vector<unsigned char> sig2;
    uint256 hash2 = SignatureHash(scriptPubKey, txTo, 0, SIGHASH_NONE, vchAmount, SIGVERSION_BASE);
    BOOST_CHECK(keys[1].Sign(hash2, sig2));
    sig2.push_back(SIGHASH_NONE);
    std::vector<unsigned char> sig3;
    uint256 hash3 = SignatureHash(scriptPubKey, txTo, 0, SIGHASH_SINGLE, vchAmount, SIGVERSION_BASE);
=======
    uint256 hash1 = SignatureHash(scriptPubKey, txTo, 0, SIGHASH_ALL, 0, SigVersion::BASE);
    BOOST_CHECK(keys[0].Sign(hash1, sig1));
    sig1.push_back(SIGHASH_ALL);
    std::vector<unsigned char> sig2;
    uint256 hash2 = SignatureHash(scriptPubKey, txTo, 0, SIGHASH_NONE, 0, SigVersion::BASE);
    BOOST_CHECK(keys[1].Sign(hash2, sig2));
    sig2.push_back(SIGHASH_NONE);
    std::vector<unsigned char> sig3;
    uint256 hash3 = SignatureHash(scriptPubKey, txTo, 0, SIGHASH_SINGLE, 0, SigVersion::BASE);
>>>>>>> 243c9bb7
    BOOST_CHECK(keys[2].Sign(hash3, sig3));
    sig3.push_back(SIGHASH_SINGLE);

    // Not fussy about order (or even existence) of placeholders or signatures:
    CScript partial1a = CScript() << OP_0 << sig1 << OP_0;
    CScript partial1b = CScript() << OP_0 << OP_0 << sig1;
    CScript partial2a = CScript() << OP_0 << sig2;
    CScript partial2b = CScript() << sig2 << OP_0;
    CScript partial3a = CScript() << sig3;
    CScript partial3b = CScript() << OP_0 << OP_0 << sig3;
    CScript partial3c = CScript() << OP_0 << sig3 << OP_0;
    CScript complete12 = CScript() << OP_0 << sig1 << sig2;
    CScript complete13 = CScript() << OP_0 << sig1 << sig3;
    CScript complete23 = CScript() << OP_0 << sig2 << sig3;


    combined = CombineSignatures(scriptPubKey, MutableTransactionSignatureChecker(&txTo, 0, vchAmount), SignatureData(partial1a), SignatureData(partial1b));
    BOOST_CHECK(combined.scriptSig == partial1a);
    combined = CombineSignatures(scriptPubKey, MutableTransactionSignatureChecker(&txTo, 0, vchAmount), SignatureData(partial1a), SignatureData(partial2a));
    BOOST_CHECK(combined.scriptSig == complete12);
    combined = CombineSignatures(scriptPubKey, MutableTransactionSignatureChecker(&txTo, 0, vchAmount), SignatureData(partial2a), SignatureData(partial1a));
    BOOST_CHECK(combined.scriptSig == complete12);
    combined = CombineSignatures(scriptPubKey, MutableTransactionSignatureChecker(&txTo, 0, vchAmount), SignatureData(partial1b), SignatureData(partial2b));
    BOOST_CHECK(combined.scriptSig == complete12);
    combined = CombineSignatures(scriptPubKey, MutableTransactionSignatureChecker(&txTo, 0, vchAmount), SignatureData(partial3b), SignatureData(partial1b));
    BOOST_CHECK(combined.scriptSig == complete13);
    combined = CombineSignatures(scriptPubKey, MutableTransactionSignatureChecker(&txTo, 0, vchAmount), SignatureData(partial2a), SignatureData(partial3a));
    BOOST_CHECK(combined.scriptSig == complete23);
    combined = CombineSignatures(scriptPubKey, MutableTransactionSignatureChecker(&txTo, 0, vchAmount), SignatureData(partial3b), SignatureData(partial2b));
    BOOST_CHECK(combined.scriptSig == complete23);
    combined = CombineSignatures(scriptPubKey, MutableTransactionSignatureChecker(&txTo, 0, vchAmount), SignatureData(partial3b), SignatureData(partial3a));
    BOOST_CHECK(combined.scriptSig == partial3c);
}

BOOST_AUTO_TEST_CASE(script_standard_push)
{
    ScriptError err;
    for (int i=0; i<67000; i++) {
        CScript script;
        script << i;
        BOOST_CHECK_MESSAGE(script.IsPushOnly(), "Number " << i << " is not pure push.");
        BOOST_CHECK_MESSAGE(VerifyScript(script, CScript() << OP_1, nullptr, SCRIPT_VERIFY_MINIMALDATA, BaseSignatureChecker(), &err), "Number " << i << " push is not minimal data.");
        BOOST_CHECK_MESSAGE(err == SCRIPT_ERR_OK, ScriptErrorString(err));
    }

    for (unsigned int i=0; i<=MAX_SCRIPT_ELEMENT_SIZE; i++) {
        std::vector<unsigned char> data(i, '\111');
        CScript script;
        script << data;
        BOOST_CHECK_MESSAGE(script.IsPushOnly(), "Length " << i << " is not pure push.");
        BOOST_CHECK_MESSAGE(VerifyScript(script, CScript() << OP_1, nullptr, SCRIPT_VERIFY_MINIMALDATA, BaseSignatureChecker(), &err), "Length " << i << " push is not minimal data.");
        BOOST_CHECK_MESSAGE(err == SCRIPT_ERR_OK, ScriptErrorString(err));
    }
}

BOOST_AUTO_TEST_CASE(script_IsPushOnly_on_invalid_scripts)
{
    // IsPushOnly returns false when given a script containing only pushes that
    // are invalid due to truncation. IsPushOnly() is consensus critical
    // because P2SH evaluation uses it, although this specific behavior should
    // not be consensus critical as the P2SH evaluation would fail first due to
    // the invalid push. Still, it doesn't hurt to test it explicitly.
    static const unsigned char direct[] = { 1 };
    BOOST_CHECK(!CScript(direct, direct+sizeof(direct)).IsPushOnly());
}

BOOST_AUTO_TEST_CASE(script_GetScriptAsm)
{
    BOOST_CHECK_EQUAL("OP_CHECKLOCKTIMEVERIFY", ScriptToAsmStr(CScript() << OP_NOP2, true));
    BOOST_CHECK_EQUAL("OP_CHECKLOCKTIMEVERIFY", ScriptToAsmStr(CScript() << OP_CHECKLOCKTIMEVERIFY, true));
    BOOST_CHECK_EQUAL("OP_CHECKLOCKTIMEVERIFY", ScriptToAsmStr(CScript() << OP_NOP2));
    BOOST_CHECK_EQUAL("OP_CHECKLOCKTIMEVERIFY", ScriptToAsmStr(CScript() << OP_CHECKLOCKTIMEVERIFY));

    std::string derSig("304502207fa7a6d1e0ee81132a269ad84e68d695483745cde8b541e3bf630749894e342a022100c1f7ab20e13e22fb95281a870f3dcf38d782e53023ee313d741ad0cfbc0c5090");
    std::string pubKey("03b0da749730dc9b4b1f4a14d6902877a92541f5368778853d9c4a0cb7802dcfb2");
    std::vector<unsigned char> vchPubKey = ToByteVector(ParseHex(pubKey));

    BOOST_CHECK_EQUAL(derSig + "00 " + pubKey, ScriptToAsmStr(CScript() << ToByteVector(ParseHex(derSig + "00")) << vchPubKey, true));
    BOOST_CHECK_EQUAL(derSig + "80 " + pubKey, ScriptToAsmStr(CScript() << ToByteVector(ParseHex(derSig + "80")) << vchPubKey, true));
    BOOST_CHECK_EQUAL(derSig + "[ALL] " + pubKey, ScriptToAsmStr(CScript() << ToByteVector(ParseHex(derSig + "01")) << vchPubKey, true));
    BOOST_CHECK_EQUAL(derSig + "[NONE] " + pubKey, ScriptToAsmStr(CScript() << ToByteVector(ParseHex(derSig + "02")) << vchPubKey, true));
    BOOST_CHECK_EQUAL(derSig + "[SINGLE] " + pubKey, ScriptToAsmStr(CScript() << ToByteVector(ParseHex(derSig + "03")) << vchPubKey, true));
    BOOST_CHECK_EQUAL(derSig + "[ALL|ANYONECANPAY] " + pubKey, ScriptToAsmStr(CScript() << ToByteVector(ParseHex(derSig + "81")) << vchPubKey, true));
    BOOST_CHECK_EQUAL(derSig + "[NONE|ANYONECANPAY] " + pubKey, ScriptToAsmStr(CScript() << ToByteVector(ParseHex(derSig + "82")) << vchPubKey, true));
    BOOST_CHECK_EQUAL(derSig + "[SINGLE|ANYONECANPAY] " + pubKey, ScriptToAsmStr(CScript() << ToByteVector(ParseHex(derSig + "83")) << vchPubKey, true));

    BOOST_CHECK_EQUAL(derSig + "00 " + pubKey, ScriptToAsmStr(CScript() << ToByteVector(ParseHex(derSig + "00")) << vchPubKey));
    BOOST_CHECK_EQUAL(derSig + "80 " + pubKey, ScriptToAsmStr(CScript() << ToByteVector(ParseHex(derSig + "80")) << vchPubKey));
    BOOST_CHECK_EQUAL(derSig + "01 " + pubKey, ScriptToAsmStr(CScript() << ToByteVector(ParseHex(derSig + "01")) << vchPubKey));
    BOOST_CHECK_EQUAL(derSig + "02 " + pubKey, ScriptToAsmStr(CScript() << ToByteVector(ParseHex(derSig + "02")) << vchPubKey));
    BOOST_CHECK_EQUAL(derSig + "03 " + pubKey, ScriptToAsmStr(CScript() << ToByteVector(ParseHex(derSig + "03")) << vchPubKey));
    BOOST_CHECK_EQUAL(derSig + "81 " + pubKey, ScriptToAsmStr(CScript() << ToByteVector(ParseHex(derSig + "81")) << vchPubKey));
    BOOST_CHECK_EQUAL(derSig + "82 " + pubKey, ScriptToAsmStr(CScript() << ToByteVector(ParseHex(derSig + "82")) << vchPubKey));
    BOOST_CHECK_EQUAL(derSig + "83 " + pubKey, ScriptToAsmStr(CScript() << ToByteVector(ParseHex(derSig + "83")) << vchPubKey));
}

static CScript
ScriptFromHex(const char* hex)
{
    std::vector<unsigned char> data = ParseHex(hex);
    return CScript(data.begin(), data.end());
}


BOOST_AUTO_TEST_CASE(script_FindAndDelete)
{
    // Exercise the FindAndDelete functionality
    CScript s;
    CScript d;
    CScript expect;

    s = CScript() << OP_1 << OP_2;
    d = CScript(); // delete nothing should be a no-op
    expect = s;
    BOOST_CHECK_EQUAL(s.FindAndDelete(d), 0);
    BOOST_CHECK(s == expect);

    s = CScript() << OP_1 << OP_2 << OP_3;
    d = CScript() << OP_2;
    expect = CScript() << OP_1 << OP_3;
    BOOST_CHECK_EQUAL(s.FindAndDelete(d), 1);
    BOOST_CHECK(s == expect);

    s = CScript() << OP_3 << OP_1 << OP_3 << OP_3 << OP_4 << OP_3;
    d = CScript() << OP_3;
    expect = CScript() << OP_1 << OP_4;
    BOOST_CHECK_EQUAL(s.FindAndDelete(d), 4);
    BOOST_CHECK(s == expect);

    s = ScriptFromHex("0302ff03"); // PUSH 0x02ff03 onto stack
    d = ScriptFromHex("0302ff03");
    expect = CScript();
    BOOST_CHECK_EQUAL(s.FindAndDelete(d), 1);
    BOOST_CHECK(s == expect);

    s = ScriptFromHex("0302ff030302ff03"); // PUSH 0x2ff03 PUSH 0x2ff03
    d = ScriptFromHex("0302ff03");
    expect = CScript();
    BOOST_CHECK_EQUAL(s.FindAndDelete(d), 2);
    BOOST_CHECK(s == expect);

    s = ScriptFromHex("0302ff030302ff03");
    d = ScriptFromHex("02");
    expect = s; // FindAndDelete matches entire opcodes
    BOOST_CHECK_EQUAL(s.FindAndDelete(d), 0);
    BOOST_CHECK(s == expect);

    s = ScriptFromHex("0302ff030302ff03");
    d = ScriptFromHex("ff");
    expect = s;
    BOOST_CHECK_EQUAL(s.FindAndDelete(d), 0);
    BOOST_CHECK(s == expect);

    // This is an odd edge case: strip of the push-three-bytes
    // prefix, leaving 02ff03 which is push-two-bytes:
    s = ScriptFromHex("0302ff030302ff03");
    d = ScriptFromHex("03");
    expect = CScript() << ParseHex("ff03") << ParseHex("ff03");
    BOOST_CHECK_EQUAL(s.FindAndDelete(d), 2);
    BOOST_CHECK(s == expect);

    // Byte sequence that spans multiple opcodes:
    s = ScriptFromHex("02feed5169"); // PUSH(0xfeed) OP_1 OP_VERIFY
    d = ScriptFromHex("feed51");
    expect = s;
    BOOST_CHECK_EQUAL(s.FindAndDelete(d), 0); // doesn't match 'inside' opcodes
    BOOST_CHECK(s == expect);

    s = ScriptFromHex("02feed5169"); // PUSH(0xfeed) OP_1 OP_VERIFY
    d = ScriptFromHex("02feed51");
    expect = ScriptFromHex("69");
    BOOST_CHECK_EQUAL(s.FindAndDelete(d), 1);
    BOOST_CHECK(s == expect);

    s = ScriptFromHex("516902feed5169");
    d = ScriptFromHex("feed51");
    expect = s;
    BOOST_CHECK_EQUAL(s.FindAndDelete(d), 0);
    BOOST_CHECK(s == expect);

    s = ScriptFromHex("516902feed5169");
    d = ScriptFromHex("02feed51");
    expect = ScriptFromHex("516969");
    BOOST_CHECK_EQUAL(s.FindAndDelete(d), 1);
    BOOST_CHECK(s == expect);

    s = CScript() << OP_0 << OP_0 << OP_1 << OP_1;
    d = CScript() << OP_0 << OP_1;
    expect = CScript() << OP_0 << OP_1; // FindAndDelete is single-pass
    BOOST_CHECK_EQUAL(s.FindAndDelete(d), 1);
    BOOST_CHECK(s == expect);

    s = CScript() << OP_0 << OP_0 << OP_1 << OP_0 << OP_1 << OP_1;
    d = CScript() << OP_0 << OP_1;
    expect = CScript() << OP_0 << OP_1; // FindAndDelete is single-pass
    BOOST_CHECK_EQUAL(s.FindAndDelete(d), 2);
    BOOST_CHECK(s == expect);

    // Another weird edge case:
    // End with invalid push (not enough data)...
    s = ScriptFromHex("0003feed");
    d = ScriptFromHex("03feed"); // ... can remove the invalid push
    expect = ScriptFromHex("00");
    BOOST_CHECK_EQUAL(s.FindAndDelete(d), 1);
    BOOST_CHECK(s == expect);

    s = ScriptFromHex("0003feed");
    d = ScriptFromHex("00");
    expect = ScriptFromHex("03feed");
    BOOST_CHECK_EQUAL(s.FindAndDelete(d), 1);
    BOOST_CHECK(s == expect);
}

BOOST_AUTO_TEST_CASE(script_HasValidOps)
{
    // Exercise the HasValidOps functionality
    CScript script;
    script = ScriptFromHex("76a9141234567890abcdefa1a2a3a4a5a6a7a8a9a0aaab88ac"); // Normal script
    BOOST_CHECK(script.HasValidOps());
    script = ScriptFromHex("76a914ff34567890abcdefa1a2a3a4a5a6a7a8a9a0aaab88ac");
    BOOST_CHECK(script.HasValidOps());
    script = ScriptFromHex("ff88ac"); // Script with OP_INVALIDOPCODE explicit
    BOOST_CHECK(!script.HasValidOps());
    script = ScriptFromHex("88acc0"); // Script with undefined opcode
    BOOST_CHECK(!script.HasValidOps());
}

BOOST_AUTO_TEST_CASE(script_can_append_self)
{
    CScript s, d;

    s = ScriptFromHex("00");
    s += s;
    d = ScriptFromHex("0000");
    BOOST_CHECK(s == d);

    // check doubling a script that's large enough to require reallocation
    static const char hex[] = "04678afdb0fe5548271967f1a67130b7105cd6a828e03909a67962e0ea1f61deb649f6bc3f4cef38c4f35504e51ec112de5c384df7ba0b8d578a4c702b6bf11d5f";
    s = CScript() << ParseHex(hex) << OP_CHECKSIG;
    d = CScript() << ParseHex(hex) << OP_CHECKSIG << ParseHex(hex) << OP_CHECKSIG;
    s += s;
    BOOST_CHECK(s == d);
}

BOOST_AUTO_TEST_SUITE_END()<|MERGE_RESOLUTION|>--- conflicted
+++ resolved
@@ -1040,15 +1040,11 @@
 CScript
 sign_multisig(CScript scriptPubKey, std::vector<CKey> keys, CTransaction transaction)
 {
-<<<<<<< HEAD
     CAmount amount = 0;
     std::vector<uint8_t> vchAmount(8);
     memcpy(&vchAmount[0], &amount, 8);
 
-    uint256 hash = SignatureHash(scriptPubKey, transaction, 0, SIGHASH_ALL, vchAmount, SIGVERSION_BASE);
-=======
-    uint256 hash = SignatureHash(scriptPubKey, transaction, 0, SIGHASH_ALL, 0, SigVersion::BASE);
->>>>>>> 243c9bb7
+    uint256 hash = SignatureHash(scriptPubKey, transaction, 0, SIGHASH_ALL, vchAmount, SigVersion::BASE);
 
     CScript result;
     //
@@ -1253,27 +1249,15 @@
 
     // A couple of partially-signed versions:
     std::vector<unsigned char> sig1;
-<<<<<<< HEAD
-    uint256 hash1 = SignatureHash(scriptPubKey, txTo, 0, SIGHASH_ALL, vchAmount, SIGVERSION_BASE);
+    uint256 hash1 = SignatureHash(scriptPubKey, txTo, 0, SIGHASH_ALL, vchAmount, SigVersion::BASE);
     BOOST_CHECK(keys[0].Sign(hash1, sig1));
     sig1.push_back(SIGHASH_ALL);
     std::vector<unsigned char> sig2;
-    uint256 hash2 = SignatureHash(scriptPubKey, txTo, 0, SIGHASH_NONE, vchAmount, SIGVERSION_BASE);
+    uint256 hash2 = SignatureHash(scriptPubKey, txTo, 0, SIGHASH_NONE, vchAmount, SigVersion::BASE);
     BOOST_CHECK(keys[1].Sign(hash2, sig2));
     sig2.push_back(SIGHASH_NONE);
     std::vector<unsigned char> sig3;
-    uint256 hash3 = SignatureHash(scriptPubKey, txTo, 0, SIGHASH_SINGLE, vchAmount, SIGVERSION_BASE);
-=======
-    uint256 hash1 = SignatureHash(scriptPubKey, txTo, 0, SIGHASH_ALL, 0, SigVersion::BASE);
-    BOOST_CHECK(keys[0].Sign(hash1, sig1));
-    sig1.push_back(SIGHASH_ALL);
-    std::vector<unsigned char> sig2;
-    uint256 hash2 = SignatureHash(scriptPubKey, txTo, 0, SIGHASH_NONE, 0, SigVersion::BASE);
-    BOOST_CHECK(keys[1].Sign(hash2, sig2));
-    sig2.push_back(SIGHASH_NONE);
-    std::vector<unsigned char> sig3;
-    uint256 hash3 = SignatureHash(scriptPubKey, txTo, 0, SIGHASH_SINGLE, 0, SigVersion::BASE);
->>>>>>> 243c9bb7
+    uint256 hash3 = SignatureHash(scriptPubKey, txTo, 0, SIGHASH_SINGLE, vchAmount, SigVersion::BASE);
     BOOST_CHECK(keys[2].Sign(hash3, sig3));
     sig3.push_back(SIGHASH_SINGLE);
 
