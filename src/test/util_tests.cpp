// Copyright (c) 2011-2019 The Bitcoin Core developers
// Copyright (c) 2019-2020 Xenios SEZC
// https://www.veriblock.org
<<<<<<< HEAD

=======
>>>>>>> 1e63f662
// Distributed under the MIT software license, see the accompanying
// file COPYING or http://www.opensource.org/licenses/mit-license.php.

#include <util/system.h>

#include <clientversion.h>
#include <optional.h>
#include <sync.h>
#include <test/util/setup_common.h>
#include <test/util/str.h>
#include <util/moneystr.h>
#include <util/strencodings.h>
#include <util/string.h>
#include <util/time.h>
#include <util/spanparsing.h>
#include <util/vector.h>

#include <stdint.h>
#include <thread>
#include <univalue.h>
#include <utility>
#include <vector>
#ifndef WIN32
#include <signal.h>
#include <sys/types.h>
#include <sys/wait.h>
#endif

#include <boost/test/unit_test.hpp>

/* defined in logging.cpp */
namespace BCLog {
    std::string LogEscapeMessage(const std::string& str);
}

BOOST_FIXTURE_TEST_SUITE(util_tests, BasicTestingSetup)

BOOST_AUTO_TEST_CASE(util_criticalsection)
{
    CCriticalSection cs;

    do {
        LOCK(cs);
        break;

        BOOST_ERROR("break was swallowed!");
    } while(0);

    do {
        TRY_LOCK(cs, lockTest);
        if (lockTest) {
            BOOST_CHECK(true); // Needed to suppress "Test case [...] did not check any assertions"
            break;
        }

        BOOST_ERROR("break was swallowed!");
    } while(0);
}

static const unsigned char ParseHex_expected[65] = {
    0x04, 0x67, 0x8a, 0xfd, 0xb0, 0xfe, 0x55, 0x48, 0x27, 0x19, 0x67, 0xf1, 0xa6, 0x71, 0x30, 0xb7,
    0x10, 0x5c, 0xd6, 0xa8, 0x28, 0xe0, 0x39, 0x09, 0xa6, 0x79, 0x62, 0xe0, 0xea, 0x1f, 0x61, 0xde,
    0xb6, 0x49, 0xf6, 0xbc, 0x3f, 0x4c, 0xef, 0x38, 0xc4, 0xf3, 0x55, 0x04, 0xe5, 0x1e, 0xc1, 0x12,
    0xde, 0x5c, 0x38, 0x4d, 0xf7, 0xba, 0x0b, 0x8d, 0x57, 0x8a, 0x4c, 0x70, 0x2b, 0x6b, 0xf1, 0x1d,
    0x5f
};
BOOST_AUTO_TEST_CASE(util_ParseHex)
{
    std::vector<unsigned char> result;
    std::vector<unsigned char> expected(ParseHex_expected, ParseHex_expected + sizeof(ParseHex_expected));
    // Basic test vector
    result = ParseHex("04678afdb0fe5548271967f1a67130b7105cd6a828e03909a67962e0ea1f61deb649f6bc3f4cef38c4f35504e51ec112de5c384df7ba0b8d578a4c702b6bf11d5f");
    BOOST_CHECK_EQUAL_COLLECTIONS(result.begin(), result.end(), expected.begin(), expected.end());

    // Spaces between bytes must be supported
    result = ParseHex("12 34 56 78");
    BOOST_CHECK(result.size() == 4 && result[0] == 0x12 && result[1] == 0x34 && result[2] == 0x56 && result[3] == 0x78);

    // Leading space must be supported (used in BerkeleyEnvironment::Salvage)
    result = ParseHex(" 89 34 56 78");
    BOOST_CHECK(result.size() == 4 && result[0] == 0x89 && result[1] == 0x34 && result[2] == 0x56 && result[3] == 0x78);

    // Stop parsing at invalid value
    result = ParseHex("1234 invalid 1234");
    BOOST_CHECK(result.size() == 2 && result[0] == 0x12 && result[1] == 0x34);
}

BOOST_AUTO_TEST_CASE(util_HexStr)
{
    BOOST_CHECK_EQUAL(
        HexStr(ParseHex_expected, ParseHex_expected + sizeof(ParseHex_expected)),
        "04678afdb0fe5548271967f1a67130b7105cd6a828e03909a67962e0ea1f61deb649f6bc3f4cef38c4f35504e51ec112de5c384df7ba0b8d578a4c702b6bf11d5f");

    BOOST_CHECK_EQUAL(
        HexStr(ParseHex_expected + sizeof(ParseHex_expected),
               ParseHex_expected + sizeof(ParseHex_expected)),
        "");

    BOOST_CHECK_EQUAL(
        HexStr(ParseHex_expected, ParseHex_expected),
        "");

    std::vector<unsigned char> ParseHex_vec(ParseHex_expected, ParseHex_expected + 5);

    BOOST_CHECK_EQUAL(
        HexStr(ParseHex_vec.rbegin(), ParseHex_vec.rend()),
        "b0fd8a6704"
    );

    BOOST_CHECK_EQUAL(
        HexStr(std::reverse_iterator<const uint8_t *>(ParseHex_expected),
               std::reverse_iterator<const uint8_t *>(ParseHex_expected)),
        ""
    );

    BOOST_CHECK_EQUAL(
        HexStr(std::reverse_iterator<const uint8_t *>(ParseHex_expected + 1),
               std::reverse_iterator<const uint8_t *>(ParseHex_expected)),
        "04"
    );

    BOOST_CHECK_EQUAL(
        HexStr(std::reverse_iterator<const uint8_t *>(ParseHex_expected + 5),
               std::reverse_iterator<const uint8_t *>(ParseHex_expected)),
        "b0fd8a6704"
    );

    BOOST_CHECK_EQUAL(
        HexStr(std::reverse_iterator<const uint8_t *>(ParseHex_expected + 65),
               std::reverse_iterator<const uint8_t *>(ParseHex_expected)),
        "5f1df16b2b704c8a578d0bbaf74d385cde12c11ee50455f3c438ef4c3fbcf649b6de611feae06279a60939e028a8d65c10b73071a6f16719274855feb0fd8a6704"
    );
}

BOOST_AUTO_TEST_CASE(util_Join)
{
    // Normal version
    BOOST_CHECK_EQUAL(Join({}, ", "), "");
    BOOST_CHECK_EQUAL(Join({"foo"}, ", "), "foo");
    BOOST_CHECK_EQUAL(Join({"foo", "bar"}, ", "), "foo, bar");

    // Version with unary operator
    const auto op_upper = [](const std::string& s) { return ToUpper(s); };
    BOOST_CHECK_EQUAL(Join<std::string>({}, ", ", op_upper), "");
    BOOST_CHECK_EQUAL(Join<std::string>({"foo"}, ", ", op_upper), "FOO");
    BOOST_CHECK_EQUAL(Join<std::string>({"foo", "bar"}, ", ", op_upper), "FOO, BAR");
}

BOOST_AUTO_TEST_CASE(util_FormatParseISO8601DateTime)
{
    BOOST_CHECK_EQUAL(FormatISO8601DateTime(1317425777), "2011-09-30T23:36:17Z");
    BOOST_CHECK_EQUAL(FormatISO8601DateTime(0), "1970-01-01T00:00:00Z");

    BOOST_CHECK_EQUAL(ParseISO8601DateTime("1970-01-01T00:00:00Z"), 0);
    BOOST_CHECK_EQUAL(ParseISO8601DateTime("1960-01-01T00:00:00Z"), 0);
    BOOST_CHECK_EQUAL(ParseISO8601DateTime("2011-09-30T23:36:17Z"), 1317425777);

    auto time = GetSystemTimeInSeconds();
    BOOST_CHECK_EQUAL(ParseISO8601DateTime(FormatISO8601DateTime(time)), time);
}

BOOST_AUTO_TEST_CASE(util_FormatISO8601Date)
{
    BOOST_CHECK_EQUAL(FormatISO8601Date(1317425777), "2011-09-30");
}

struct TestArgsManager : public ArgsManager
{
    TestArgsManager() { m_network_only_args.clear(); }
    void ReadConfigString(const std::string str_config)
    {
        std::istringstream streamConfig(str_config);
        {
            LOCK(cs_args);
            m_settings.ro_config.clear();
            m_config_sections.clear();
        }
        std::string error;
        BOOST_REQUIRE(ReadConfigStream(streamConfig, "", error));
    }
    void SetNetworkOnlyArg(const std::string arg)
    {
        LOCK(cs_args);
        m_network_only_args.insert(arg);
    }
    void SetupArgs(const std::vector<std::pair<std::string, unsigned int>>& args)
    {
        for (const auto& arg : args) {
            AddArg(arg.first, "", arg.second, OptionsCategory::OPTIONS);
        }
    }
    using ArgsManager::GetSetting;
    using ArgsManager::GetSettingsList;
    using ArgsManager::ReadConfigStream;
    using ArgsManager::cs_args;
    using ArgsManager::m_network;
    using ArgsManager::m_settings;
};

//! Test GetSetting and GetArg type coercion, negation, and default value handling.
class CheckValueTest : public TestChain100Setup
{
public:
    struct Expect {
        util::SettingsValue setting;
        bool default_string = false;
        bool default_int = false;
        bool default_bool = false;
        const char* string_value = nullptr;
        Optional<int64_t> int_value;
        Optional<bool> bool_value;
        Optional<std::vector<std::string>> list_value;
        const char* error = nullptr;

        Expect(util::SettingsValue s) : setting(std::move(s)) {}
        Expect& DefaultString() { default_string = true; return *this; }
        Expect& DefaultInt() { default_int = true; return *this; }
        Expect& DefaultBool() { default_bool = true; return *this; }
        Expect& String(const char* s) { string_value = s; return *this; }
        Expect& Int(int64_t i) { int_value = i; return *this; }
        Expect& Bool(bool b) { bool_value = b; return *this; }
        Expect& List(std::vector<std::string> m) { list_value = std::move(m); return *this; }
        Expect& Error(const char* e) { error = e; return *this; }
    };

    void CheckValue(unsigned int flags, const char* arg, const Expect& expect)
    {
        TestArgsManager test;
        test.SetupArgs({{"-value", flags}});
        const char* argv[] = {"ignored", arg};
        std::string error;
        bool success = test.ParseParameters(arg ? 2 : 1, (char**)argv, error);

        BOOST_CHECK_EQUAL(test.GetSetting("-value").write(), expect.setting.write());
        auto settings_list = test.GetSettingsList("-value");
        if (expect.setting.isNull() || expect.setting.isFalse()) {
            BOOST_CHECK_EQUAL(settings_list.size(), 0);
        } else {
            BOOST_CHECK_EQUAL(settings_list.size(), 1);
            BOOST_CHECK_EQUAL(settings_list[0].write(), expect.setting.write());
        }

        if (expect.error) {
            BOOST_CHECK(!success);
            BOOST_CHECK_NE(error.find(expect.error), std::string::npos);
        } else {
            BOOST_CHECK(success);
            BOOST_CHECK_EQUAL(error, "");
        }

        if (expect.default_string) {
            BOOST_CHECK_EQUAL(test.GetArg("-value", "zzzzz"), "zzzzz");
        } else if (expect.string_value) {
            BOOST_CHECK_EQUAL(test.GetArg("-value", "zzzzz"), expect.string_value);
        } else {
            BOOST_CHECK(!success);
        }

        if (expect.default_int) {
            BOOST_CHECK_EQUAL(test.GetArg("-value", 99999), 99999);
        } else if (expect.int_value) {
            BOOST_CHECK_EQUAL(test.GetArg("-value", 99999), *expect.int_value);
        } else {
            BOOST_CHECK(!success);
        }

        if (expect.default_bool) {
            BOOST_CHECK_EQUAL(test.GetBoolArg("-value", false), false);
            BOOST_CHECK_EQUAL(test.GetBoolArg("-value", true), true);
        } else if (expect.bool_value) {
            BOOST_CHECK_EQUAL(test.GetBoolArg("-value", false), *expect.bool_value);
            BOOST_CHECK_EQUAL(test.GetBoolArg("-value", true), *expect.bool_value);
        } else {
            BOOST_CHECK(!success);
        }

        if (expect.list_value) {
            auto l = test.GetArgs("-value");
            BOOST_CHECK_EQUAL_COLLECTIONS(l.begin(), l.end(), expect.list_value->begin(), expect.list_value->end());
        } else {
            BOOST_CHECK(!success);
        }
    }
};

BOOST_FIXTURE_TEST_CASE(util_CheckValue, CheckValueTest)
{
    using M = ArgsManager;

    CheckValue(M::ALLOW_ANY, nullptr, Expect{{}}.DefaultString().DefaultInt().DefaultBool().List({}));
    CheckValue(M::ALLOW_ANY, "-novalue", Expect{false}.String("0").Int(0).Bool(false).List({}));
    CheckValue(M::ALLOW_ANY, "-novalue=", Expect{false}.String("0").Int(0).Bool(false).List({}));
    CheckValue(M::ALLOW_ANY, "-novalue=0", Expect{true}.String("1").Int(1).Bool(true).List({"1"}));
    CheckValue(M::ALLOW_ANY, "-novalue=1", Expect{false}.String("0").Int(0).Bool(false).List({}));
    CheckValue(M::ALLOW_ANY, "-novalue=2", Expect{false}.String("0").Int(0).Bool(false).List({}));
    CheckValue(M::ALLOW_ANY, "-novalue=abc", Expect{true}.String("1").Int(1).Bool(true).List({"1"}));
    CheckValue(M::ALLOW_ANY, "-value", Expect{""}.String("").Int(0).Bool(true).List({""}));
    CheckValue(M::ALLOW_ANY, "-value=", Expect{""}.String("").Int(0).Bool(true).List({""}));
    CheckValue(M::ALLOW_ANY, "-value=0", Expect{"0"}.String("0").Int(0).Bool(false).List({"0"}));
    CheckValue(M::ALLOW_ANY, "-value=1", Expect{"1"}.String("1").Int(1).Bool(true).List({"1"}));
    CheckValue(M::ALLOW_ANY, "-value=2", Expect{"2"}.String("2").Int(2).Bool(true).List({"2"}));
    CheckValue(M::ALLOW_ANY, "-value=abc", Expect{"abc"}.String("abc").Int(0).Bool(false).List({"abc"}));
}

BOOST_AUTO_TEST_CASE(util_ParseParameters)
{
    TestArgsManager testArgs;
    const auto a = std::make_pair("-a", ArgsManager::ALLOW_ANY);
    const auto b = std::make_pair("-b", ArgsManager::ALLOW_ANY);
    const auto ccc = std::make_pair("-ccc", ArgsManager::ALLOW_ANY);
    const auto d = std::make_pair("-d", ArgsManager::ALLOW_ANY);

    const char *argv_test[] = {"-ignored", "-a", "-b", "-ccc=argument", "-ccc=multiple", "f", "-d=e"};

    std::string error;
    LOCK(testArgs.cs_args);
    testArgs.SetupArgs({a, b, ccc, d});
    BOOST_CHECK(testArgs.ParseParameters(0, (char**)argv_test, error));
    BOOST_CHECK(testArgs.m_settings.command_line_options.empty() && testArgs.m_settings.ro_config.empty());

    BOOST_CHECK(testArgs.ParseParameters(1, (char**)argv_test, error));
    BOOST_CHECK(testArgs.m_settings.command_line_options.empty() && testArgs.m_settings.ro_config.empty());

    BOOST_CHECK(testArgs.ParseParameters(7, (char**)argv_test, error));
    // expectation: -ignored is ignored (program name argument),
    // -a, -b and -ccc end up in map, -d ignored because it is after
    // a non-option argument (non-GNU option parsing)
    BOOST_CHECK(testArgs.m_settings.command_line_options.size() == 3 && testArgs.m_settings.ro_config.empty());
    BOOST_CHECK(testArgs.IsArgSet("-a") && testArgs.IsArgSet("-b") && testArgs.IsArgSet("-ccc")
                && !testArgs.IsArgSet("f") && !testArgs.IsArgSet("-d"));
    BOOST_CHECK(testArgs.m_settings.command_line_options.count("a") && testArgs.m_settings.command_line_options.count("b") && testArgs.m_settings.command_line_options.count("ccc")
                && !testArgs.m_settings.command_line_options.count("f") && !testArgs.m_settings.command_line_options.count("d"));

    BOOST_CHECK(testArgs.m_settings.command_line_options["a"].size() == 1);
    BOOST_CHECK(testArgs.m_settings.command_line_options["a"].front().get_str() == "");
    BOOST_CHECK(testArgs.m_settings.command_line_options["ccc"].size() == 2);
    BOOST_CHECK(testArgs.m_settings.command_line_options["ccc"].front().get_str() == "argument");
    BOOST_CHECK(testArgs.m_settings.command_line_options["ccc"].back().get_str() == "multiple");
    BOOST_CHECK(testArgs.GetArgs("-ccc").size() == 2);
}

static void TestParse(const std::string& str, bool expected_bool, int64_t expected_int)
{
    TestArgsManager test;
    test.SetupArgs({{"-value", ArgsManager::ALLOW_ANY}});
    std::string arg = "-value=" + str;
    const char* argv[] = {"ignored", arg.c_str()};
    std::string error;
    BOOST_CHECK(test.ParseParameters(2, (char**)argv, error));
    BOOST_CHECK_EQUAL(test.GetBoolArg("-value", false), expected_bool);
    BOOST_CHECK_EQUAL(test.GetBoolArg("-value", true), expected_bool);
    BOOST_CHECK_EQUAL(test.GetArg("-value", 99998), expected_int);
    BOOST_CHECK_EQUAL(test.GetArg("-value", 99999), expected_int);
}

// Test bool and int parsing.
BOOST_AUTO_TEST_CASE(util_ArgParsing)
{
    // Some of these cases could be ambiguous or surprising to users, and might
    // be worth triggering errors or warnings in the future. But for now basic
    // test coverage is useful to avoid breaking backwards compatibility
    // unintentionally.
    TestParse("", true, 0);
    TestParse(" ", false, 0);
    TestParse("0", false, 0);
    TestParse("0 ", false, 0);
    TestParse(" 0", false, 0);
    TestParse("+0", false, 0);
    TestParse("-0", false, 0);
    TestParse("5", true, 5);
    TestParse("5 ", true, 5);
    TestParse(" 5", true, 5);
    TestParse("+5", true, 5);
    TestParse("-5", true, -5);
    TestParse("0 5", false, 0);
    TestParse("5 0", true, 5);
    TestParse("050", true, 50);
    TestParse("0.", false, 0);
    TestParse("5.", true, 5);
    TestParse("0.0", false, 0);
    TestParse("0.5", false, 0);
    TestParse("5.0", true, 5);
    TestParse("5.5", true, 5);
    TestParse("x", false, 0);
    TestParse("x0", false, 0);
    TestParse("x5", false, 0);
    TestParse("0x", false, 0);
    TestParse("5x", true, 5);
    TestParse("0x5", false, 0);
    TestParse("false", false, 0);
    TestParse("true", false, 0);
    TestParse("yes", false, 0);
    TestParse("no", false, 0);
}

BOOST_AUTO_TEST_CASE(util_GetBoolArg)
{
    TestArgsManager testArgs;
    const auto a = std::make_pair("-a", ArgsManager::ALLOW_ANY);
    const auto b = std::make_pair("-b", ArgsManager::ALLOW_ANY);
    const auto c = std::make_pair("-c", ArgsManager::ALLOW_ANY);
    const auto d = std::make_pair("-d", ArgsManager::ALLOW_ANY);
    const auto e = std::make_pair("-e", ArgsManager::ALLOW_ANY);
    const auto f = std::make_pair("-f", ArgsManager::ALLOW_ANY);

    const char *argv_test[] = {
        "ignored", "-a", "-nob", "-c=0", "-d=1", "-e=false", "-f=true"};
    std::string error;
    LOCK(testArgs.cs_args);
    testArgs.SetupArgs({a, b, c, d, e, f});
    BOOST_CHECK(testArgs.ParseParameters(7, (char**)argv_test, error));

    // Each letter should be set.
    for (const char opt : "abcdef")
        BOOST_CHECK(testArgs.IsArgSet({'-', opt}) || !opt);

    // Nothing else should be in the map
    BOOST_CHECK(testArgs.m_settings.command_line_options.size() == 6 &&
                testArgs.m_settings.ro_config.empty());

    // The -no prefix should get stripped on the way in.
    BOOST_CHECK(!testArgs.IsArgSet("-nob"));

    // The -b option is flagged as negated, and nothing else is
    BOOST_CHECK(testArgs.IsArgNegated("-b"));
    BOOST_CHECK(!testArgs.IsArgNegated("-a"));

    // Check expected values.
    BOOST_CHECK(testArgs.GetBoolArg("-a", false) == true);
    BOOST_CHECK(testArgs.GetBoolArg("-b", true) == false);
    BOOST_CHECK(testArgs.GetBoolArg("-c", true) == false);
    BOOST_CHECK(testArgs.GetBoolArg("-d", false) == true);
    BOOST_CHECK(testArgs.GetBoolArg("-e", true) == false);
    BOOST_CHECK(testArgs.GetBoolArg("-f", true) == false);
}

BOOST_AUTO_TEST_CASE(util_GetBoolArgEdgeCases)
{
    // Test some awful edge cases that hopefully no user will ever exercise.
    TestArgsManager testArgs;

    // Params test
    const auto foo = std::make_pair("-foo", ArgsManager::ALLOW_ANY);
    const auto bar = std::make_pair("-bar", ArgsManager::ALLOW_ANY);
    const char *argv_test[] = {"ignored", "-nofoo", "-foo", "-nobar=0"};
    testArgs.SetupArgs({foo, bar});
    std::string error;
    BOOST_CHECK(testArgs.ParseParameters(4, (char**)argv_test, error));

    // This was passed twice, second one overrides the negative setting.
    BOOST_CHECK(!testArgs.IsArgNegated("-foo"));
    BOOST_CHECK(testArgs.GetArg("-foo", "xxx") == "");

    // A double negative is a positive, and not marked as negated.
    BOOST_CHECK(!testArgs.IsArgNegated("-bar"));
    BOOST_CHECK(testArgs.GetArg("-bar", "xxx") == "1");

    // Config test
    const char *conf_test = "nofoo=1\nfoo=1\nnobar=0\n";
    BOOST_CHECK(testArgs.ParseParameters(1, (char**)argv_test, error));
    testArgs.ReadConfigString(conf_test);

    // This was passed twice, second one overrides the negative setting,
    // and the value.
    BOOST_CHECK(!testArgs.IsArgNegated("-foo"));
    BOOST_CHECK(testArgs.GetArg("-foo", "xxx") == "1");

    // A double negative is a positive, and does not count as negated.
    BOOST_CHECK(!testArgs.IsArgNegated("-bar"));
    BOOST_CHECK(testArgs.GetArg("-bar", "xxx") == "1");

    // Combined test
    const char *combo_test_args[] = {"ignored", "-nofoo", "-bar"};
    const char *combo_test_conf = "foo=1\nnobar=1\n";
    BOOST_CHECK(testArgs.ParseParameters(3, (char**)combo_test_args, error));
    testArgs.ReadConfigString(combo_test_conf);

    // Command line overrides, but doesn't erase old setting
    BOOST_CHECK(testArgs.IsArgNegated("-foo"));
    BOOST_CHECK(testArgs.GetArg("-foo", "xxx") == "0");
    BOOST_CHECK(testArgs.GetArgs("-foo").size() == 0);

    // Command line overrides, but doesn't erase old setting
    BOOST_CHECK(!testArgs.IsArgNegated("-bar"));
    BOOST_CHECK(testArgs.GetArg("-bar", "xxx") == "");
    BOOST_CHECK(testArgs.GetArgs("-bar").size() == 1
                && testArgs.GetArgs("-bar").front() == "");
}

BOOST_AUTO_TEST_CASE(util_ReadConfigStream)
{
    const char *str_config =
       "a=\n"
       "b=1\n"
       "ccc=argument\n"
       "ccc=multiple\n"
       "d=e\n"
       "nofff=1\n"
       "noggg=0\n"
       "h=1\n"
       "noh=1\n"
       "noi=1\n"
       "i=1\n"
       "sec1.ccc=extend1\n"
       "\n"
       "[sec1]\n"
       "ccc=extend2\n"
       "d=eee\n"
       "h=1\n"
       "[sec2]\n"
       "ccc=extend3\n"
       "iii=2\n";

    TestArgsManager test_args;
    LOCK(test_args.cs_args);
    const auto a = std::make_pair("-a", ArgsManager::ALLOW_ANY);
    const auto b = std::make_pair("-b", ArgsManager::ALLOW_ANY);
    const auto ccc = std::make_pair("-ccc", ArgsManager::ALLOW_ANY);
    const auto d = std::make_pair("-d", ArgsManager::ALLOW_ANY);
    const auto e = std::make_pair("-e", ArgsManager::ALLOW_ANY);
    const auto fff = std::make_pair("-fff", ArgsManager::ALLOW_ANY);
    const auto ggg = std::make_pair("-ggg", ArgsManager::ALLOW_ANY);
    const auto h = std::make_pair("-h", ArgsManager::ALLOW_ANY);
    const auto i = std::make_pair("-i", ArgsManager::ALLOW_ANY);
    const auto iii = std::make_pair("-iii", ArgsManager::ALLOW_ANY);
    test_args.SetupArgs({a, b, ccc, d, e, fff, ggg, h, i, iii});

    test_args.ReadConfigString(str_config);
    // expectation: a, b, ccc, d, fff, ggg, h, i end up in map
    // so do sec1.ccc, sec1.d, sec1.h, sec2.ccc, sec2.iii

    BOOST_CHECK(test_args.m_settings.command_line_options.empty());
    BOOST_CHECK(test_args.m_settings.ro_config.size() == 3);
    BOOST_CHECK(test_args.m_settings.ro_config[""].size() == 8);
    BOOST_CHECK(test_args.m_settings.ro_config["sec1"].size() == 3);
    BOOST_CHECK(test_args.m_settings.ro_config["sec2"].size() == 2);

    BOOST_CHECK(test_args.m_settings.ro_config[""].count("a")
                && test_args.m_settings.ro_config[""].count("b")
                && test_args.m_settings.ro_config[""].count("ccc")
                && test_args.m_settings.ro_config[""].count("d")
                && test_args.m_settings.ro_config[""].count("fff")
                && test_args.m_settings.ro_config[""].count("ggg")
                && test_args.m_settings.ro_config[""].count("h")
                && test_args.m_settings.ro_config[""].count("i")
               );
    BOOST_CHECK(test_args.m_settings.ro_config["sec1"].count("ccc")
                && test_args.m_settings.ro_config["sec1"].count("h")
                && test_args.m_settings.ro_config["sec2"].count("ccc")
                && test_args.m_settings.ro_config["sec2"].count("iii")
               );

    BOOST_CHECK(test_args.IsArgSet("-a")
                && test_args.IsArgSet("-b")
                && test_args.IsArgSet("-ccc")
                && test_args.IsArgSet("-d")
                && test_args.IsArgSet("-fff")
                && test_args.IsArgSet("-ggg")
                && test_args.IsArgSet("-h")
                && test_args.IsArgSet("-i")
                && !test_args.IsArgSet("-zzz")
                && !test_args.IsArgSet("-iii")
               );

    BOOST_CHECK(test_args.GetArg("-a", "xxx") == ""
                && test_args.GetArg("-b", "xxx") == "1"
                && test_args.GetArg("-ccc", "xxx") == "argument"
                && test_args.GetArg("-d", "xxx") == "e"
                && test_args.GetArg("-fff", "xxx") == "0"
                && test_args.GetArg("-ggg", "xxx") == "1"
                && test_args.GetArg("-h", "xxx") == "0"
                && test_args.GetArg("-i", "xxx") == "1"
                && test_args.GetArg("-zzz", "xxx") == "xxx"
                && test_args.GetArg("-iii", "xxx") == "xxx"
               );

    for (const bool def : {false, true}) {
        BOOST_CHECK(test_args.GetBoolArg("-a", def)
                     && test_args.GetBoolArg("-b", def)
                     && !test_args.GetBoolArg("-ccc", def)
                     && !test_args.GetBoolArg("-d", def)
                     && !test_args.GetBoolArg("-fff", def)
                     && test_args.GetBoolArg("-ggg", def)
                     && !test_args.GetBoolArg("-h", def)
                     && test_args.GetBoolArg("-i", def)
                     && test_args.GetBoolArg("-zzz", def) == def
                     && test_args.GetBoolArg("-iii", def) == def
                   );
    }

    BOOST_CHECK(test_args.GetArgs("-a").size() == 1
                && test_args.GetArgs("-a").front() == "");
    BOOST_CHECK(test_args.GetArgs("-b").size() == 1
                && test_args.GetArgs("-b").front() == "1");
    BOOST_CHECK(test_args.GetArgs("-ccc").size() == 2
                && test_args.GetArgs("-ccc").front() == "argument"
                && test_args.GetArgs("-ccc").back() == "multiple");
    BOOST_CHECK(test_args.GetArgs("-fff").size() == 0);
    BOOST_CHECK(test_args.GetArgs("-nofff").size() == 0);
    BOOST_CHECK(test_args.GetArgs("-ggg").size() == 1
                && test_args.GetArgs("-ggg").front() == "1");
    BOOST_CHECK(test_args.GetArgs("-noggg").size() == 0);
    BOOST_CHECK(test_args.GetArgs("-h").size() == 0);
    BOOST_CHECK(test_args.GetArgs("-noh").size() == 0);
    BOOST_CHECK(test_args.GetArgs("-i").size() == 1
                && test_args.GetArgs("-i").front() == "1");
    BOOST_CHECK(test_args.GetArgs("-noi").size() == 0);
    BOOST_CHECK(test_args.GetArgs("-zzz").size() == 0);

    BOOST_CHECK(!test_args.IsArgNegated("-a"));
    BOOST_CHECK(!test_args.IsArgNegated("-b"));
    BOOST_CHECK(!test_args.IsArgNegated("-ccc"));
    BOOST_CHECK(!test_args.IsArgNegated("-d"));
    BOOST_CHECK(test_args.IsArgNegated("-fff"));
    BOOST_CHECK(!test_args.IsArgNegated("-ggg"));
    BOOST_CHECK(test_args.IsArgNegated("-h")); // last setting takes precedence
    BOOST_CHECK(!test_args.IsArgNegated("-i")); // last setting takes precedence
    BOOST_CHECK(!test_args.IsArgNegated("-zzz"));

    // Test sections work
    test_args.SelectConfigNetwork("sec1");

    // same as original
    BOOST_CHECK(test_args.GetArg("-a", "xxx") == ""
                && test_args.GetArg("-b", "xxx") == "1"
                && test_args.GetArg("-fff", "xxx") == "0"
                && test_args.GetArg("-ggg", "xxx") == "1"
                && test_args.GetArg("-zzz", "xxx") == "xxx"
                && test_args.GetArg("-iii", "xxx") == "xxx"
               );
    // d is overridden
    BOOST_CHECK(test_args.GetArg("-d", "xxx") == "eee");
    // section-specific setting
    BOOST_CHECK(test_args.GetArg("-h", "xxx") == "1");
    // section takes priority for multiple values
    BOOST_CHECK(test_args.GetArg("-ccc", "xxx") == "extend1");
    // check multiple values works
    const std::vector<std::string> sec1_ccc_expected = {"extend1","extend2","argument","multiple"};
    const auto& sec1_ccc_res = test_args.GetArgs("-ccc");
    BOOST_CHECK_EQUAL_COLLECTIONS(sec1_ccc_res.begin(), sec1_ccc_res.end(), sec1_ccc_expected.begin(), sec1_ccc_expected.end());

    test_args.SelectConfigNetwork("sec2");

    // same as original
    BOOST_CHECK(test_args.GetArg("-a", "xxx") == ""
                && test_args.GetArg("-b", "xxx") == "1"
                && test_args.GetArg("-d", "xxx") == "e"
                && test_args.GetArg("-fff", "xxx") == "0"
                && test_args.GetArg("-ggg", "xxx") == "1"
                && test_args.GetArg("-zzz", "xxx") == "xxx"
                && test_args.GetArg("-h", "xxx") == "0"
               );
    // section-specific setting
    BOOST_CHECK(test_args.GetArg("-iii", "xxx") == "2");
    // section takes priority for multiple values
    BOOST_CHECK(test_args.GetArg("-ccc", "xxx") == "extend3");
    // check multiple values works
    const std::vector<std::string> sec2_ccc_expected = {"extend3","argument","multiple"};
    const auto& sec2_ccc_res = test_args.GetArgs("-ccc");
    BOOST_CHECK_EQUAL_COLLECTIONS(sec2_ccc_res.begin(), sec2_ccc_res.end(), sec2_ccc_expected.begin(), sec2_ccc_expected.end());

    // Test section only options

    test_args.SetNetworkOnlyArg("-d");
    test_args.SetNetworkOnlyArg("-ccc");
    test_args.SetNetworkOnlyArg("-h");

    test_args.SelectConfigNetwork(CBaseChainParams::MAIN);
    BOOST_CHECK(test_args.GetArg("-d", "xxx") == "e");
    BOOST_CHECK(test_args.GetArgs("-ccc").size() == 2);
    BOOST_CHECK(test_args.GetArg("-h", "xxx") == "0");

    test_args.SelectConfigNetwork("sec1");
    BOOST_CHECK(test_args.GetArg("-d", "xxx") == "eee");
    BOOST_CHECK(test_args.GetArgs("-d").size() == 1);
    BOOST_CHECK(test_args.GetArgs("-ccc").size() == 2);
    BOOST_CHECK(test_args.GetArg("-h", "xxx") == "1");

    test_args.SelectConfigNetwork("sec2");
    BOOST_CHECK(test_args.GetArg("-d", "xxx") == "xxx");
    BOOST_CHECK(test_args.GetArgs("-d").size() == 0);
    BOOST_CHECK(test_args.GetArgs("-ccc").size() == 1);
    BOOST_CHECK(test_args.GetArg("-h", "xxx") == "0");
}

BOOST_AUTO_TEST_CASE(util_GetArg)
{
    TestArgsManager testArgs;
    LOCK(testArgs.cs_args);
    testArgs.m_settings.command_line_options.clear();
    testArgs.m_settings.command_line_options["strtest1"] = {"string..."};
    // strtest2 undefined on purpose
    testArgs.m_settings.command_line_options["inttest1"] = {"12345"};
    testArgs.m_settings.command_line_options["inttest2"] = {"81985529216486895"};
    // inttest3 undefined on purpose
    testArgs.m_settings.command_line_options["booltest1"] = {""};
    // booltest2 undefined on purpose
    testArgs.m_settings.command_line_options["booltest3"] = {"0"};
    testArgs.m_settings.command_line_options["booltest4"] = {"1"};

    // priorities
    testArgs.m_settings.command_line_options["pritest1"] = {"a", "b"};
    testArgs.m_settings.ro_config[""]["pritest2"] = {"a", "b"};
    testArgs.m_settings.command_line_options["pritest3"] = {"a"};
    testArgs.m_settings.ro_config[""]["pritest3"] = {"b"};
    testArgs.m_settings.command_line_options["pritest4"] = {"a","b"};
    testArgs.m_settings.ro_config[""]["pritest4"] = {"c","d"};

    BOOST_CHECK_EQUAL(testArgs.GetArg("strtest1", "default"), "string...");
    BOOST_CHECK_EQUAL(testArgs.GetArg("strtest2", "default"), "default");
    BOOST_CHECK_EQUAL(testArgs.GetArg("inttest1", -1), 12345);
    BOOST_CHECK_EQUAL(testArgs.GetArg("inttest2", -1), 81985529216486895LL);
    BOOST_CHECK_EQUAL(testArgs.GetArg("inttest3", -1), -1);
    BOOST_CHECK_EQUAL(testArgs.GetBoolArg("booltest1", false), true);
    BOOST_CHECK_EQUAL(testArgs.GetBoolArg("booltest2", false), false);
    BOOST_CHECK_EQUAL(testArgs.GetBoolArg("booltest3", false), false);
    BOOST_CHECK_EQUAL(testArgs.GetBoolArg("booltest4", false), true);

    BOOST_CHECK_EQUAL(testArgs.GetArg("pritest1", "default"), "b");
    BOOST_CHECK_EQUAL(testArgs.GetArg("pritest2", "default"), "a");
    BOOST_CHECK_EQUAL(testArgs.GetArg("pritest3", "default"), "a");
    BOOST_CHECK_EQUAL(testArgs.GetArg("pritest4", "default"), "b");
}

BOOST_AUTO_TEST_CASE(util_GetChainName)
{
    TestArgsManager test_args;
    const auto testnet = std::make_pair("-testnet", ArgsManager::ALLOW_ANY);
    const auto regtest = std::make_pair("-regtest", ArgsManager::ALLOW_ANY);
    test_args.SetupArgs({testnet, regtest});

    const char* argv_testnet[] = {"cmd", "-testnet"};
    const char* argv_regtest[] = {"cmd", "-regtest"};
    const char* argv_test_no_reg[] = {"cmd", "-testnet", "-noregtest"};
    const char* argv_both[] = {"cmd", "-testnet", "-regtest"};

    // equivalent to "-testnet"
    // regtest in testnet section is ignored
    const char* testnetconf = "testnet=1\nregtest=0\n[test]\nregtest=1";
    std::string error;

    BOOST_CHECK(test_args.ParseParameters(0, (char**)argv_testnet, error));
    BOOST_CHECK_EQUAL(test_args.GetChainName(), "main");

    BOOST_CHECK(test_args.ParseParameters(2, (char**)argv_testnet, error));
    BOOST_CHECK_EQUAL(test_args.GetChainName(), "test");

    BOOST_CHECK(test_args.ParseParameters(2, (char**)argv_regtest, error));
    BOOST_CHECK_EQUAL(test_args.GetChainName(), "regtest");

    BOOST_CHECK(test_args.ParseParameters(3, (char**)argv_test_no_reg, error));
    BOOST_CHECK_EQUAL(test_args.GetChainName(), "test");

    BOOST_CHECK(test_args.ParseParameters(3, (char**)argv_both, error));
    BOOST_CHECK_THROW(test_args.GetChainName(), std::runtime_error);

    BOOST_CHECK(test_args.ParseParameters(0, (char**)argv_testnet, error));
    test_args.ReadConfigString(testnetconf);
    BOOST_CHECK_EQUAL(test_args.GetChainName(), "test");

    BOOST_CHECK(test_args.ParseParameters(2, (char**)argv_testnet, error));
    test_args.ReadConfigString(testnetconf);
    BOOST_CHECK_EQUAL(test_args.GetChainName(), "test");

    BOOST_CHECK(test_args.ParseParameters(2, (char**)argv_regtest, error));
    test_args.ReadConfigString(testnetconf);
    BOOST_CHECK_THROW(test_args.GetChainName(), std::runtime_error);

    BOOST_CHECK(test_args.ParseParameters(3, (char**)argv_test_no_reg, error));
    test_args.ReadConfigString(testnetconf);
    BOOST_CHECK_EQUAL(test_args.GetChainName(), "test");

    BOOST_CHECK(test_args.ParseParameters(3, (char**)argv_both, error));
    test_args.ReadConfigString(testnetconf);
    BOOST_CHECK_THROW(test_args.GetChainName(), std::runtime_error);

    // check setting the network to test (and thus making
    // [test] regtest=1 potentially relevant) doesn't break things
    test_args.SelectConfigNetwork("test");

    BOOST_CHECK(test_args.ParseParameters(0, (char**)argv_testnet, error));
    test_args.ReadConfigString(testnetconf);
    BOOST_CHECK_EQUAL(test_args.GetChainName(), "test");

    BOOST_CHECK(test_args.ParseParameters(2, (char**)argv_testnet, error));
    test_args.ReadConfigString(testnetconf);
    BOOST_CHECK_EQUAL(test_args.GetChainName(), "test");

    BOOST_CHECK(test_args.ParseParameters(2, (char**)argv_regtest, error));
    test_args.ReadConfigString(testnetconf);
    BOOST_CHECK_THROW(test_args.GetChainName(), std::runtime_error);

    BOOST_CHECK(test_args.ParseParameters(2, (char**)argv_test_no_reg, error));
    test_args.ReadConfigString(testnetconf);
    BOOST_CHECK_EQUAL(test_args.GetChainName(), "test");

    BOOST_CHECK(test_args.ParseParameters(3, (char**)argv_both, error));
    test_args.ReadConfigString(testnetconf);
    BOOST_CHECK_THROW(test_args.GetChainName(), std::runtime_error);
}

// Test different ways settings can be merged, and verify results. This test can
// be used to confirm that updates to settings code don't change behavior
// unintentionally.
//
// The test covers:
//
// - Combining different setting actions. Possible actions are: configuring a
//   setting, negating a setting (adding "-no" prefix), and configuring/negating
//   settings in a network section (adding "main." or "test." prefixes).
//
// - Combining settings from command line arguments and a config file.
//
// - Combining SoftSet and ForceSet calls.
//
// - Testing "main" and "test" network values to make sure settings from network
//   sections are applied and to check for mainnet-specific behaviors like
//   inheriting settings from the default section.
//
// - Testing network-specific settings like "-wallet", that may be ignored
//   outside a network section, and non-network specific settings like "-server"
//   that aren't sensitive to the network.
//
struct ArgsMergeTestingSetup : public BasicTestingSetup {
    //! Max number of actions to sequence together. Can decrease this when
    //! debugging to make test results easier to understand.
    static constexpr int MAX_ACTIONS = 3;

    enum Action { NONE, SET, NEGATE, SECTION_SET, SECTION_NEGATE };
    using ActionList = Action[MAX_ACTIONS];

    //! Enumerate all possible test configurations.
    template <typename Fn>
    void ForEachMergeSetup(Fn&& fn)
    {
        ActionList arg_actions = {};
        ForEachNoDup(arg_actions, SET, SECTION_NEGATE, [&] {
            ActionList conf_actions = {};
            ForEachNoDup(conf_actions, SET, SECTION_NEGATE, [&] {
                for (bool soft_set : {false, true}) {
                    for (bool force_set : {false, true}) {
                        for (const std::string& section : {CBaseChainParams::MAIN, CBaseChainParams::TESTNET}) {
                            for (const std::string& network : {CBaseChainParams::MAIN, CBaseChainParams::TESTNET}) {
                                for (bool net_specific : {false, true}) {
                                    fn(arg_actions, conf_actions, soft_set, force_set, section, network, net_specific);
                                }
                            }
                        }
                    }
                }
            });
        });
    }

    //! Translate actions into a list of <key>=<value> setting strings.
    std::vector<std::string> GetValues(const ActionList& actions,
        const std::string& section,
        const std::string& name,
        const std::string& value_prefix)
    {
        std::vector<std::string> values;
        int suffix = 0;
        for (Action action : actions) {
            if (action == NONE) break;
            std::string prefix;
            if (action == SECTION_SET || action == SECTION_NEGATE) prefix = section + ".";
            if (action == SET || action == SECTION_SET) {
                for (int i = 0; i < 2; ++i) {
                    values.push_back(prefix + name + "=" + value_prefix + std::to_string(++suffix));
                }
            }
            if (action == NEGATE || action == SECTION_NEGATE) {
                values.push_back(prefix + "no" + name + "=1");
            }
        }
        return values;
    }
};

// Regression test covering different ways config settings can be merged. The
// test parses and merges settings, representing the results as strings that get
// compared against an expected hash. To debug, the result strings can be dumped
// to a file (see comments below).
BOOST_FIXTURE_TEST_CASE(util_ArgsMerge, ArgsMergeTestingSetup)
{
    CHash256 out_sha;
    FILE* out_file = nullptr;
    if (const char* out_path = getenv("ARGS_MERGE_TEST_OUT")) {
        out_file = fsbridge::fopen(out_path, "w");
        if (!out_file) throw std::system_error(errno, std::generic_category(), "fopen failed");
    }

    ForEachMergeSetup([&](const ActionList& arg_actions, const ActionList& conf_actions, bool soft_set, bool force_set,
                          const std::string& section, const std::string& network, bool net_specific) {
        TestArgsManager parser;
        LOCK(parser.cs_args);

        std::string desc = "net=";
        desc += network;
        parser.m_network = network;

        const std::string& name = net_specific ? "wallet" : "server";
        const std::string key = "-" + name;
        parser.AddArg(key, name, ArgsManager::ALLOW_ANY, OptionsCategory::OPTIONS);
        if (net_specific) parser.SetNetworkOnlyArg(key);

        auto args = GetValues(arg_actions, section, name, "a");
        std::vector<const char*> argv = {"ignored"};
        for (auto& arg : args) {
            arg.insert(0, "-");
            desc += " ";
            desc += arg;
            argv.push_back(arg.c_str());
        }
        std::string error;
        BOOST_CHECK(parser.ParseParameters(argv.size(), argv.data(), error));
        BOOST_CHECK_EQUAL(error, "");

        std::string conf;
        for (auto& conf_val : GetValues(conf_actions, section, name, "c")) {
            desc += " ";
            desc += conf_val;
            conf += conf_val;
            conf += "\n";
        }
        std::istringstream conf_stream(conf);
        BOOST_CHECK(parser.ReadConfigStream(conf_stream, "filepath", error));
        BOOST_CHECK_EQUAL(error, "");

        if (soft_set) {
            desc += " soft";
            parser.SoftSetArg(key, "soft1");
            parser.SoftSetArg(key, "soft2");
        }

        if (force_set) {
            desc += " force";
            parser.ForceSetArg(key, "force1");
            parser.ForceSetArg(key, "force2");
        }

        desc += " || ";

        if (!parser.IsArgSet(key)) {
            desc += "unset";
            BOOST_CHECK(!parser.IsArgNegated(key));
            BOOST_CHECK_EQUAL(parser.GetArg(key, "default"), "default");
            BOOST_CHECK(parser.GetArgs(key).empty());
        } else if (parser.IsArgNegated(key)) {
            desc += "negated";
            BOOST_CHECK_EQUAL(parser.GetArg(key, "default"), "0");
            BOOST_CHECK(parser.GetArgs(key).empty());
        } else {
            desc += parser.GetArg(key, "default");
            desc += " |";
            for (const auto& arg : parser.GetArgs(key)) {
                desc += " ";
                desc += arg;
            }
        }

        std::set<std::string> ignored = parser.GetUnsuitableSectionOnlyArgs();
        if (!ignored.empty()) {
            desc += " | ignored";
            for (const auto& arg : ignored) {
                desc += " ";
                desc += arg;
            }
        }

        desc += "\n";

        out_sha.Write((const unsigned char*)desc.data(), desc.size());
        if (out_file) {
            BOOST_REQUIRE(fwrite(desc.data(), 1, desc.size(), out_file) == desc.size());
        }
    });

    if (out_file) {
        if (fclose(out_file)) throw std::system_error(errno, std::generic_category(), "fclose failed");
        out_file = nullptr;
    }

    unsigned char out_sha_bytes[CSHA256::OUTPUT_SIZE];
    out_sha.Finalize(out_sha_bytes);
    std::string out_sha_hex = HexStr(std::begin(out_sha_bytes), std::end(out_sha_bytes));

    // If check below fails, should manually dump the results with:
    //
    //   ARGS_MERGE_TEST_OUT=results.txt ./test_bitcoin --run_test=util_tests/util_ArgsMerge
    //
    // And verify diff against previous results to make sure the changes are expected.
    //
    // Results file is formatted like:
    //
    //   <input> || <IsArgSet/IsArgNegated/GetArg output> | <GetArgs output> | <GetUnsuitable output>
    BOOST_CHECK_EQUAL(out_sha_hex, "b835eef5977d69114eb039a976201f8c7121f34fe2b7ea2b73cafb516e5c9dc8");
}

// Similar test as above, but for ArgsManager::GetChainName function.
struct ChainMergeTestingSetup : public BasicTestingSetup {
    static constexpr int MAX_ACTIONS = 2;

    enum Action { NONE, ENABLE_TEST, DISABLE_TEST, NEGATE_TEST, ENABLE_REG, DISABLE_REG, NEGATE_REG };
    using ActionList = Action[MAX_ACTIONS];

    //! Enumerate all possible test configurations.
    template <typename Fn>
    void ForEachMergeSetup(Fn&& fn)
    {
        ActionList arg_actions = {};
        ForEachNoDup(arg_actions, ENABLE_TEST, NEGATE_REG, [&] {
            ActionList conf_actions = {};
            ForEachNoDup(conf_actions, ENABLE_TEST, NEGATE_REG, [&] { fn(arg_actions, conf_actions); });
        });
    }
};

BOOST_FIXTURE_TEST_CASE(util_ChainMerge, ChainMergeTestingSetup)
{
    CHash256 out_sha;
    FILE* out_file = nullptr;
    if (const char* out_path = getenv("CHAIN_MERGE_TEST_OUT")) {
        out_file = fsbridge::fopen(out_path, "w");
        if (!out_file) throw std::system_error(errno, std::generic_category(), "fopen failed");
    }

    ForEachMergeSetup([&](const ActionList& arg_actions, const ActionList& conf_actions) {
        TestArgsManager parser;
        LOCK(parser.cs_args);
        parser.AddArg("-regtest", "regtest", ArgsManager::ALLOW_ANY, OptionsCategory::OPTIONS);
        parser.AddArg("-testnet", "testnet", ArgsManager::ALLOW_ANY, OptionsCategory::OPTIONS);

        auto arg = [](Action action) { return action == ENABLE_TEST  ? "-testnet=1"   :
                                              action == DISABLE_TEST ? "-testnet=0"   :
                                              action == NEGATE_TEST  ? "-notestnet=1" :
                                              action == ENABLE_REG   ? "-regtest=1"   :
                                              action == DISABLE_REG  ? "-regtest=0"   :
                                              action == NEGATE_REG   ? "-noregtest=1" : nullptr; };

        std::string desc;
        std::vector<const char*> argv = {"ignored"};
        for (Action action : arg_actions) {
            const char* argstr = arg(action);
            if (!argstr) break;
            argv.push_back(argstr);
            desc += " ";
            desc += argv.back();
        }
        std::string error;
        BOOST_CHECK(parser.ParseParameters(argv.size(), argv.data(), error));
        BOOST_CHECK_EQUAL(error, "");

        std::string conf;
        for (Action action : conf_actions) {
            const char* argstr = arg(action);
            if (!argstr) break;
            desc += " ";
            desc += argstr + 1;
            conf += argstr + 1;
            conf += "\n";
        }
        std::istringstream conf_stream(conf);
        BOOST_CHECK(parser.ReadConfigStream(conf_stream, "filepath", error));
        BOOST_CHECK_EQUAL(error, "");

        desc += " || ";
        try {
            desc += parser.GetChainName();
        } catch (const std::runtime_error& e) {
            desc += "error: ";
            desc += e.what();
        }
        desc += "\n";

        out_sha.Write((const unsigned char*)desc.data(), desc.size());
        if (out_file) {
            BOOST_REQUIRE(fwrite(desc.data(), 1, desc.size(), out_file) == desc.size());
        }
    });

    if (out_file) {
        if (fclose(out_file)) throw std::system_error(errno, std::generic_category(), "fclose failed");
        out_file = nullptr;
    }

    unsigned char out_sha_bytes[CSHA256::OUTPUT_SIZE];
    out_sha.Finalize(out_sha_bytes);
    std::string out_sha_hex = HexStr(std::begin(out_sha_bytes), std::end(out_sha_bytes));

    // If check below fails, should manually dump the results with:
    //
    //   CHAIN_MERGE_TEST_OUT=results.txt ./test_bitcoin --run_test=util_tests/util_ChainMerge
    //
    // And verify diff against previous results to make sure the changes are expected.
    //
    // Results file is formatted like:
    //
    //   <input> || <output>
    BOOST_CHECK_EQUAL(out_sha_hex, "f0b3a3c29869edc765d579c928f7f1690a71fbb673b49ccf39cbc4de18156a0d");
}

BOOST_AUTO_TEST_CASE(util_FormatMoney)
{
    BOOST_CHECK_EQUAL(FormatMoney(0), "0.00");
    BOOST_CHECK_EQUAL(FormatMoney((COIN/10000)*123456789), "12345.6789");
    BOOST_CHECK_EQUAL(FormatMoney(-COIN), "-1.00");

    BOOST_CHECK_EQUAL(FormatMoney(COIN*100000000), "100000000.00");
    BOOST_CHECK_EQUAL(FormatMoney(COIN*10000000), "10000000.00");
    BOOST_CHECK_EQUAL(FormatMoney(COIN*1000000), "1000000.00");
    BOOST_CHECK_EQUAL(FormatMoney(COIN*100000), "100000.00");
    BOOST_CHECK_EQUAL(FormatMoney(COIN*10000), "10000.00");
    BOOST_CHECK_EQUAL(FormatMoney(COIN*1000), "1000.00");
    BOOST_CHECK_EQUAL(FormatMoney(COIN*100), "100.00");
    BOOST_CHECK_EQUAL(FormatMoney(COIN*10), "10.00");
    BOOST_CHECK_EQUAL(FormatMoney(COIN), "1.00");
    BOOST_CHECK_EQUAL(FormatMoney(COIN/10), "0.10");
    BOOST_CHECK_EQUAL(FormatMoney(COIN/100), "0.01");
    BOOST_CHECK_EQUAL(FormatMoney(COIN/1000), "0.001");
    BOOST_CHECK_EQUAL(FormatMoney(COIN/10000), "0.0001");
    BOOST_CHECK_EQUAL(FormatMoney(COIN/100000), "0.00001");
    BOOST_CHECK_EQUAL(FormatMoney(COIN/1000000), "0.000001");
    BOOST_CHECK_EQUAL(FormatMoney(COIN/10000000), "0.0000001");
    BOOST_CHECK_EQUAL(FormatMoney(COIN/100000000), "0.00000001");
}

BOOST_AUTO_TEST_CASE(util_ParseMoney)
{
    CAmount ret = 0;
    BOOST_CHECK(ParseMoney("0.0", ret));
    BOOST_CHECK_EQUAL(ret, 0);

    BOOST_CHECK(ParseMoney("12345.6789", ret));
    BOOST_CHECK_EQUAL(ret, (COIN/10000)*123456789);

    BOOST_CHECK(ParseMoney("100000000.00", ret));
    BOOST_CHECK_EQUAL(ret, COIN*100000000);
    BOOST_CHECK(ParseMoney("10000000.00", ret));
    BOOST_CHECK_EQUAL(ret, COIN*10000000);
    BOOST_CHECK(ParseMoney("1000000.00", ret));
    BOOST_CHECK_EQUAL(ret, COIN*1000000);
    BOOST_CHECK(ParseMoney("100000.00", ret));
    BOOST_CHECK_EQUAL(ret, COIN*100000);
    BOOST_CHECK(ParseMoney("10000.00", ret));
    BOOST_CHECK_EQUAL(ret, COIN*10000);
    BOOST_CHECK(ParseMoney("1000.00", ret));
    BOOST_CHECK_EQUAL(ret, COIN*1000);
    BOOST_CHECK(ParseMoney("100.00", ret));
    BOOST_CHECK_EQUAL(ret, COIN*100);
    BOOST_CHECK(ParseMoney("10.00", ret));
    BOOST_CHECK_EQUAL(ret, COIN*10);
    BOOST_CHECK(ParseMoney("1.00", ret));
    BOOST_CHECK_EQUAL(ret, COIN);
    BOOST_CHECK(ParseMoney("1", ret));
    BOOST_CHECK_EQUAL(ret, COIN);
    BOOST_CHECK(ParseMoney("0.1", ret));
    BOOST_CHECK_EQUAL(ret, COIN/10);
    BOOST_CHECK(ParseMoney("0.01", ret));
    BOOST_CHECK_EQUAL(ret, COIN/100);
    BOOST_CHECK(ParseMoney("0.001", ret));
    BOOST_CHECK_EQUAL(ret, COIN/1000);
    BOOST_CHECK(ParseMoney("0.0001", ret));
    BOOST_CHECK_EQUAL(ret, COIN/10000);
    BOOST_CHECK(ParseMoney("0.00001", ret));
    BOOST_CHECK_EQUAL(ret, COIN/100000);
    BOOST_CHECK(ParseMoney("0.000001", ret));
    BOOST_CHECK_EQUAL(ret, COIN/1000000);
    BOOST_CHECK(ParseMoney("0.0000001", ret));
    BOOST_CHECK_EQUAL(ret, COIN/10000000);
    BOOST_CHECK(ParseMoney("0.00000001", ret));
    BOOST_CHECK_EQUAL(ret, COIN/100000000);

    // Attempted 63 bit overflow should fail
    BOOST_CHECK(!ParseMoney("92233720368.54775808", ret));

    // Parsing negative amounts must fail
    BOOST_CHECK(!ParseMoney("-1", ret));

    // Parsing strings with embedded NUL characters should fail
    BOOST_CHECK(!ParseMoney(std::string("\0-1", 3), ret));
    BOOST_CHECK(!ParseMoney(std::string("\01", 2), ret));
    BOOST_CHECK(!ParseMoney(std::string("1\0", 2), ret));
}

BOOST_AUTO_TEST_CASE(util_IsHex)
{
    BOOST_CHECK(IsHex("00"));
    BOOST_CHECK(IsHex("00112233445566778899aabbccddeeffAABBCCDDEEFF"));
    BOOST_CHECK(IsHex("ff"));
    BOOST_CHECK(IsHex("FF"));

    BOOST_CHECK(!IsHex(""));
    BOOST_CHECK(!IsHex("0"));
    BOOST_CHECK(!IsHex("a"));
    BOOST_CHECK(!IsHex("eleven"));
    BOOST_CHECK(!IsHex("00xx00"));
    BOOST_CHECK(!IsHex("0x0000"));
}

BOOST_AUTO_TEST_CASE(util_IsHexNumber)
{
    BOOST_CHECK(IsHexNumber("0x0"));
    BOOST_CHECK(IsHexNumber("0"));
    BOOST_CHECK(IsHexNumber("0x10"));
    BOOST_CHECK(IsHexNumber("10"));
    BOOST_CHECK(IsHexNumber("0xff"));
    BOOST_CHECK(IsHexNumber("ff"));
    BOOST_CHECK(IsHexNumber("0xFfa"));
    BOOST_CHECK(IsHexNumber("Ffa"));
    BOOST_CHECK(IsHexNumber("0x00112233445566778899aabbccddeeffAABBCCDDEEFF"));
    BOOST_CHECK(IsHexNumber("00112233445566778899aabbccddeeffAABBCCDDEEFF"));

    BOOST_CHECK(!IsHexNumber(""));   // empty string not allowed
    BOOST_CHECK(!IsHexNumber("0x")); // empty string after prefix not allowed
    BOOST_CHECK(!IsHexNumber("0x0 ")); // no spaces at end,
    BOOST_CHECK(!IsHexNumber(" 0x0")); // or beginning,
    BOOST_CHECK(!IsHexNumber("0x 0")); // or middle,
    BOOST_CHECK(!IsHexNumber(" "));    // etc.
    BOOST_CHECK(!IsHexNumber("0x0ga")); // invalid character
    BOOST_CHECK(!IsHexNumber("x0"));    // broken prefix
    BOOST_CHECK(!IsHexNumber("0x0x00")); // two prefixes not allowed

}

BOOST_AUTO_TEST_CASE(util_seed_insecure_rand)
{
    SeedInsecureRand(SeedRand::ZEROS);
    for (int mod=2;mod<11;mod++)
    {
        int mask = 1;
        // Really rough binomial confidence approximation.
        int err = 30*10000./mod*sqrt((1./mod*(1-1./mod))/10000.);
        //mask is 2^ceil(log2(mod))-1
        while(mask<mod-1)mask=(mask<<1)+1;

        int count = 0;
        //How often does it get a zero from the uniform range [0,mod)?
        for (int i = 0; i < 10000; i++) {
            uint32_t rval;
            do{
                rval=InsecureRand32()&mask;
            }while(rval>=(uint32_t)mod);
            count += rval==0;
        }
        BOOST_CHECK(count<=10000/mod+err);
        BOOST_CHECK(count>=10000/mod-err);
    }
}

BOOST_AUTO_TEST_CASE(util_TimingResistantEqual)
{
    BOOST_CHECK(TimingResistantEqual(std::string(""), std::string("")));
    BOOST_CHECK(!TimingResistantEqual(std::string("abc"), std::string("")));
    BOOST_CHECK(!TimingResistantEqual(std::string(""), std::string("abc")));
    BOOST_CHECK(!TimingResistantEqual(std::string("a"), std::string("aa")));
    BOOST_CHECK(!TimingResistantEqual(std::string("aa"), std::string("a")));
    BOOST_CHECK(TimingResistantEqual(std::string("abc"), std::string("abc")));
    BOOST_CHECK(!TimingResistantEqual(std::string("abc"), std::string("aba")));
}

/* Test strprintf formatting directives.
 * Put a string before and after to ensure sanity of element sizes on stack. */
#define B "check_prefix"
#define E "check_postfix"
BOOST_AUTO_TEST_CASE(strprintf_numbers)
{
    int64_t s64t = -9223372036854775807LL; /* signed 64 bit test value */
    uint64_t u64t = 18446744073709551615ULL; /* unsigned 64 bit test value */
    BOOST_CHECK(strprintf("%s %d %s", B, s64t, E) == B" -9223372036854775807 " E);
    BOOST_CHECK(strprintf("%s %u %s", B, u64t, E) == B" 18446744073709551615 " E);
    BOOST_CHECK(strprintf("%s %x %s", B, u64t, E) == B" ffffffffffffffff " E);

    size_t st = 12345678; /* unsigned size_t test value */
    ssize_t sst = -12345678; /* signed size_t test value */
    BOOST_CHECK(strprintf("%s %d %s", B, sst, E) == B" -12345678 " E);
    BOOST_CHECK(strprintf("%s %u %s", B, st, E) == B" 12345678 " E);
    BOOST_CHECK(strprintf("%s %x %s", B, st, E) == B" bc614e " E);

    ptrdiff_t pt = 87654321; /* positive ptrdiff_t test value */
    ptrdiff_t spt = -87654321; /* negative ptrdiff_t test value */
    BOOST_CHECK(strprintf("%s %d %s", B, spt, E) == B" -87654321 " E);
    BOOST_CHECK(strprintf("%s %u %s", B, pt, E) == B" 87654321 " E);
    BOOST_CHECK(strprintf("%s %x %s", B, pt, E) == B" 5397fb1 " E);
}
#undef B
#undef E

/* Check for mingw/wine issue #3494
 * Remove this test before time.ctime(0xffffffff) == 'Sun Feb  7 07:28:15 2106'
 */
BOOST_AUTO_TEST_CASE(gettime)
{
    BOOST_CHECK((GetTime() & ~0xFFFFFFFFLL) == 0);
}

BOOST_AUTO_TEST_CASE(util_time_GetTime)
{
    SetMockTime(111);
    // Check that mock time does not change after a sleep
    for (const auto& num_sleep : {0, 1}) {
        MilliSleep(num_sleep);
        BOOST_CHECK_EQUAL(111, GetTime()); // Deprecated time getter
        BOOST_CHECK_EQUAL(111, GetTime<std::chrono::seconds>().count());
        BOOST_CHECK_EQUAL(111000, GetTime<std::chrono::milliseconds>().count());
        BOOST_CHECK_EQUAL(111000000, GetTime<std::chrono::microseconds>().count());
    }

    SetMockTime(0);
    // Check that system time changes after a sleep
    const auto ms_0 = GetTime<std::chrono::milliseconds>();
    const auto us_0 = GetTime<std::chrono::microseconds>();
    MilliSleep(1);
    BOOST_CHECK(ms_0 < GetTime<std::chrono::milliseconds>());
    BOOST_CHECK(us_0 < GetTime<std::chrono::microseconds>());
}

BOOST_AUTO_TEST_CASE(test_IsDigit)
{
    BOOST_CHECK_EQUAL(IsDigit('0'), true);
    BOOST_CHECK_EQUAL(IsDigit('1'), true);
    BOOST_CHECK_EQUAL(IsDigit('8'), true);
    BOOST_CHECK_EQUAL(IsDigit('9'), true);

    BOOST_CHECK_EQUAL(IsDigit('0' - 1), false);
    BOOST_CHECK_EQUAL(IsDigit('9' + 1), false);
    BOOST_CHECK_EQUAL(IsDigit(0), false);
    BOOST_CHECK_EQUAL(IsDigit(1), false);
    BOOST_CHECK_EQUAL(IsDigit(8), false);
    BOOST_CHECK_EQUAL(IsDigit(9), false);
}

BOOST_AUTO_TEST_CASE(test_ParseInt32)
{
    int32_t n;
    // Valid values
    BOOST_CHECK(ParseInt32("1234", nullptr));
    BOOST_CHECK(ParseInt32("0", &n) && n == 0);
    BOOST_CHECK(ParseInt32("1234", &n) && n == 1234);
    BOOST_CHECK(ParseInt32("01234", &n) && n == 1234); // no octal
    BOOST_CHECK(ParseInt32("2147483647", &n) && n == 2147483647);
    BOOST_CHECK(ParseInt32("-2147483648", &n) && n == (-2147483647 - 1)); // (-2147483647 - 1) equals INT_MIN
    BOOST_CHECK(ParseInt32("-1234", &n) && n == -1234);
    // Invalid values
    BOOST_CHECK(!ParseInt32("", &n));
    BOOST_CHECK(!ParseInt32(" 1", &n)); // no padding inside
    BOOST_CHECK(!ParseInt32("1 ", &n));
    BOOST_CHECK(!ParseInt32("1a", &n));
    BOOST_CHECK(!ParseInt32("aap", &n));
    BOOST_CHECK(!ParseInt32("0x1", &n)); // no hex
    BOOST_CHECK(!ParseInt32("0x1", &n)); // no hex
    const char test_bytes[] = {'1', 0, '1'};
    std::string teststr(test_bytes, sizeof(test_bytes));
    BOOST_CHECK(!ParseInt32(teststr, &n)); // no embedded NULs
    // Overflow and underflow
    BOOST_CHECK(!ParseInt32("-2147483649", nullptr));
    BOOST_CHECK(!ParseInt32("2147483648", nullptr));
    BOOST_CHECK(!ParseInt32("-32482348723847471234", nullptr));
    BOOST_CHECK(!ParseInt32("32482348723847471234", nullptr));
}

BOOST_AUTO_TEST_CASE(test_ParseInt64)
{
    int64_t n;
    // Valid values
    BOOST_CHECK(ParseInt64("1234", nullptr));
    BOOST_CHECK(ParseInt64("0", &n) && n == 0LL);
    BOOST_CHECK(ParseInt64("1234", &n) && n == 1234LL);
    BOOST_CHECK(ParseInt64("01234", &n) && n == 1234LL); // no octal
    BOOST_CHECK(ParseInt64("2147483647", &n) && n == 2147483647LL);
    BOOST_CHECK(ParseInt64("-2147483648", &n) && n == -2147483648LL);
    BOOST_CHECK(ParseInt64("9223372036854775807", &n) && n == (int64_t)9223372036854775807);
    BOOST_CHECK(ParseInt64("-9223372036854775808", &n) && n == (int64_t)-9223372036854775807-1);
    BOOST_CHECK(ParseInt64("-1234", &n) && n == -1234LL);
    // Invalid values
    BOOST_CHECK(!ParseInt64("", &n));
    BOOST_CHECK(!ParseInt64(" 1", &n)); // no padding inside
    BOOST_CHECK(!ParseInt64("1 ", &n));
    BOOST_CHECK(!ParseInt64("1a", &n));
    BOOST_CHECK(!ParseInt64("aap", &n));
    BOOST_CHECK(!ParseInt64("0x1", &n)); // no hex
    const char test_bytes[] = {'1', 0, '1'};
    std::string teststr(test_bytes, sizeof(test_bytes));
    BOOST_CHECK(!ParseInt64(teststr, &n)); // no embedded NULs
    // Overflow and underflow
    BOOST_CHECK(!ParseInt64("-9223372036854775809", nullptr));
    BOOST_CHECK(!ParseInt64("9223372036854775808", nullptr));
    BOOST_CHECK(!ParseInt64("-32482348723847471234", nullptr));
    BOOST_CHECK(!ParseInt64("32482348723847471234", nullptr));
}

BOOST_AUTO_TEST_CASE(test_ParseUInt32)
{
    uint32_t n;
    // Valid values
    BOOST_CHECK(ParseUInt32("1234", nullptr));
    BOOST_CHECK(ParseUInt32("0", &n) && n == 0);
    BOOST_CHECK(ParseUInt32("1234", &n) && n == 1234);
    BOOST_CHECK(ParseUInt32("01234", &n) && n == 1234); // no octal
    BOOST_CHECK(ParseUInt32("2147483647", &n) && n == 2147483647);
    BOOST_CHECK(ParseUInt32("2147483648", &n) && n == (uint32_t)2147483648);
    BOOST_CHECK(ParseUInt32("4294967295", &n) && n == (uint32_t)4294967295);
    // Invalid values
    BOOST_CHECK(!ParseUInt32("", &n));
    BOOST_CHECK(!ParseUInt32(" 1", &n)); // no padding inside
    BOOST_CHECK(!ParseUInt32(" -1", &n));
    BOOST_CHECK(!ParseUInt32("1 ", &n));
    BOOST_CHECK(!ParseUInt32("1a", &n));
    BOOST_CHECK(!ParseUInt32("aap", &n));
    BOOST_CHECK(!ParseUInt32("0x1", &n)); // no hex
    BOOST_CHECK(!ParseUInt32("0x1", &n)); // no hex
    const char test_bytes[] = {'1', 0, '1'};
    std::string teststr(test_bytes, sizeof(test_bytes));
    BOOST_CHECK(!ParseUInt32(teststr, &n)); // no embedded NULs
    // Overflow and underflow
    BOOST_CHECK(!ParseUInt32("-2147483648", &n));
    BOOST_CHECK(!ParseUInt32("4294967296", &n));
    BOOST_CHECK(!ParseUInt32("-1234", &n));
    BOOST_CHECK(!ParseUInt32("-32482348723847471234", nullptr));
    BOOST_CHECK(!ParseUInt32("32482348723847471234", nullptr));
}

BOOST_AUTO_TEST_CASE(test_ParseUInt64)
{
    uint64_t n;
    // Valid values
    BOOST_CHECK(ParseUInt64("1234", nullptr));
    BOOST_CHECK(ParseUInt64("0", &n) && n == 0LL);
    BOOST_CHECK(ParseUInt64("1234", &n) && n == 1234LL);
    BOOST_CHECK(ParseUInt64("01234", &n) && n == 1234LL); // no octal
    BOOST_CHECK(ParseUInt64("2147483647", &n) && n == 2147483647LL);
    BOOST_CHECK(ParseUInt64("9223372036854775807", &n) && n == 9223372036854775807ULL);
    BOOST_CHECK(ParseUInt64("9223372036854775808", &n) && n == 9223372036854775808ULL);
    BOOST_CHECK(ParseUInt64("18446744073709551615", &n) && n == 18446744073709551615ULL);
    // Invalid values
    BOOST_CHECK(!ParseUInt64("", &n));
    BOOST_CHECK(!ParseUInt64(" 1", &n)); // no padding inside
    BOOST_CHECK(!ParseUInt64(" -1", &n));
    BOOST_CHECK(!ParseUInt64("1 ", &n));
    BOOST_CHECK(!ParseUInt64("1a", &n));
    BOOST_CHECK(!ParseUInt64("aap", &n));
    BOOST_CHECK(!ParseUInt64("0x1", &n)); // no hex
    const char test_bytes[] = {'1', 0, '1'};
    std::string teststr(test_bytes, sizeof(test_bytes));
    BOOST_CHECK(!ParseUInt64(teststr, &n)); // no embedded NULs
    // Overflow and underflow
    BOOST_CHECK(!ParseUInt64("-9223372036854775809", nullptr));
    BOOST_CHECK(!ParseUInt64("18446744073709551616", nullptr));
    BOOST_CHECK(!ParseUInt64("-32482348723847471234", nullptr));
    BOOST_CHECK(!ParseUInt64("-2147483648", &n));
    BOOST_CHECK(!ParseUInt64("-9223372036854775808", &n));
    BOOST_CHECK(!ParseUInt64("-1234", &n));
}

BOOST_AUTO_TEST_CASE(test_ParseDouble)
{
    double n;
    // Valid values
    BOOST_CHECK(ParseDouble("1234", nullptr));
    BOOST_CHECK(ParseDouble("0", &n) && n == 0.0);
    BOOST_CHECK(ParseDouble("1234", &n) && n == 1234.0);
    BOOST_CHECK(ParseDouble("01234", &n) && n == 1234.0); // no octal
    BOOST_CHECK(ParseDouble("2147483647", &n) && n == 2147483647.0);
    BOOST_CHECK(ParseDouble("-2147483648", &n) && n == -2147483648.0);
    BOOST_CHECK(ParseDouble("-1234", &n) && n == -1234.0);
    BOOST_CHECK(ParseDouble("1e6", &n) && n == 1e6);
    BOOST_CHECK(ParseDouble("-1e6", &n) && n == -1e6);
    // Invalid values
    BOOST_CHECK(!ParseDouble("", &n));
    BOOST_CHECK(!ParseDouble(" 1", &n)); // no padding inside
    BOOST_CHECK(!ParseDouble("1 ", &n));
    BOOST_CHECK(!ParseDouble("1a", &n));
    BOOST_CHECK(!ParseDouble("aap", &n));
    BOOST_CHECK(!ParseDouble("0x1", &n)); // no hex
    const char test_bytes[] = {'1', 0, '1'};
    std::string teststr(test_bytes, sizeof(test_bytes));
    BOOST_CHECK(!ParseDouble(teststr, &n)); // no embedded NULs
    // Overflow and underflow
    BOOST_CHECK(!ParseDouble("-1e10000", nullptr));
    BOOST_CHECK(!ParseDouble("1e10000", nullptr));
}

BOOST_AUTO_TEST_CASE(test_FormatParagraph)
{
    BOOST_CHECK_EQUAL(FormatParagraph("", 79, 0), "");
    BOOST_CHECK_EQUAL(FormatParagraph("test", 79, 0), "test");
    BOOST_CHECK_EQUAL(FormatParagraph(" test", 79, 0), " test");
    BOOST_CHECK_EQUAL(FormatParagraph("test test", 79, 0), "test test");
    BOOST_CHECK_EQUAL(FormatParagraph("test test", 4, 0), "test\ntest");
    BOOST_CHECK_EQUAL(FormatParagraph("testerde test", 4, 0), "testerde\ntest");
    BOOST_CHECK_EQUAL(FormatParagraph("test test", 4, 4), "test\n    test");

    // Make sure we don't indent a fully-new line following a too-long line ending
    BOOST_CHECK_EQUAL(FormatParagraph("test test\nabc", 4, 4), "test\n    test\nabc");

    BOOST_CHECK_EQUAL(FormatParagraph("This_is_a_very_long_test_string_without_any_spaces_so_it_should_just_get_returned_as_is_despite_the_length until it gets here", 79), "This_is_a_very_long_test_string_without_any_spaces_so_it_should_just_get_returned_as_is_despite_the_length\nuntil it gets here");

    // Test wrap length is exact
    BOOST_CHECK_EQUAL(FormatParagraph("a b c d e f g h i j k l m n o p q r s t u v w x y z 1 2 3 4 5 6 7 8 9 a b c de f g h i j k l m n o p", 79), "a b c d e f g h i j k l m n o p q r s t u v w x y z 1 2 3 4 5 6 7 8 9 a b c de\nf g h i j k l m n o p");
    BOOST_CHECK_EQUAL(FormatParagraph("x\na b c d e f g h i j k l m n o p q r s t u v w x y z 1 2 3 4 5 6 7 8 9 a b c de f g h i j k l m n o p", 79), "x\na b c d e f g h i j k l m n o p q r s t u v w x y z 1 2 3 4 5 6 7 8 9 a b c de\nf g h i j k l m n o p");
    // Indent should be included in length of lines
    BOOST_CHECK_EQUAL(FormatParagraph("x\na b c d e f g h i j k l m n o p q r s t u v w x y z 1 2 3 4 5 6 7 8 9 a b c de f g h i j k l m n o p q r s t u v w x y z 0 1 2 3 4 5 6 7 8 9 a b c d e fg h i j k", 79, 4), "x\na b c d e f g h i j k l m n o p q r s t u v w x y z 1 2 3 4 5 6 7 8 9 a b c de\n    f g h i j k l m n o p q r s t u v w x y z 0 1 2 3 4 5 6 7 8 9 a b c d e fg\n    h i j k");

    BOOST_CHECK_EQUAL(FormatParagraph("This is a very long test string. This is a second sentence in the very long test string.", 79), "This is a very long test string. This is a second sentence in the very long\ntest string.");
    BOOST_CHECK_EQUAL(FormatParagraph("This is a very long test string.\nThis is a second sentence in the very long test string. This is a third sentence in the very long test string.", 79), "This is a very long test string.\nThis is a second sentence in the very long test string. This is a third\nsentence in the very long test string.");
    BOOST_CHECK_EQUAL(FormatParagraph("This is a very long test string.\n\nThis is a second sentence in the very long test string. This is a third sentence in the very long test string.", 79), "This is a very long test string.\n\nThis is a second sentence in the very long test string. This is a third\nsentence in the very long test string.");
    BOOST_CHECK_EQUAL(FormatParagraph("Testing that normal newlines do not get indented.\nLike here.", 79), "Testing that normal newlines do not get indented.\nLike here.");
}

BOOST_AUTO_TEST_CASE(test_FormatSubVersion)
{
    std::vector<std::string> comments;
    comments.push_back(std::string("comment1"));
    std::vector<std::string> comments2;
    comments2.push_back(std::string("comment1"));
    comments2.push_back(SanitizeString(std::string("Comment2; .,_?@-; !\"#$%&'()*+/<=>[]\\^`{|}~"), SAFE_CHARS_UA_COMMENT)); // Semicolon is discouraged but not forbidden by BIP-0014
    BOOST_CHECK_EQUAL(FormatSubVersion("Test", 99900, std::vector<std::string>()),std::string("/Test:0.9.99/"));
    BOOST_CHECK_EQUAL(FormatSubVersion("Test", 99900, comments),std::string("/Test:0.9.99(comment1)/"));
    BOOST_CHECK_EQUAL(FormatSubVersion("Test", 99900, comments2),std::string("/Test:0.9.99(comment1; Comment2; .,_?@-; )/"));
}

BOOST_AUTO_TEST_CASE(test_ParseFixedPoint)
{
    int64_t amount = 0;
    BOOST_CHECK(ParseFixedPoint("0", 8, &amount));
    BOOST_CHECK_EQUAL(amount, 0LL);
    BOOST_CHECK(ParseFixedPoint("1", 8, &amount));
    BOOST_CHECK_EQUAL(amount, 100000000LL);
    BOOST_CHECK(ParseFixedPoint("0.0", 8, &amount));
    BOOST_CHECK_EQUAL(amount, 0LL);
    BOOST_CHECK(ParseFixedPoint("-0.1", 8, &amount));
    BOOST_CHECK_EQUAL(amount, -10000000LL);
    BOOST_CHECK(ParseFixedPoint("1.1", 8, &amount));
    BOOST_CHECK_EQUAL(amount, 110000000LL);
    BOOST_CHECK(ParseFixedPoint("1.10000000000000000", 8, &amount));
    BOOST_CHECK_EQUAL(amount, 110000000LL);
    BOOST_CHECK(ParseFixedPoint("1.1e1", 8, &amount));
    BOOST_CHECK_EQUAL(amount, 1100000000LL);
    BOOST_CHECK(ParseFixedPoint("1.1e-1", 8, &amount));
    BOOST_CHECK_EQUAL(amount, 11000000LL);
    BOOST_CHECK(ParseFixedPoint("1000", 8, &amount));
    BOOST_CHECK_EQUAL(amount, 100000000000LL);
    BOOST_CHECK(ParseFixedPoint("-1000", 8, &amount));
    BOOST_CHECK_EQUAL(amount, -100000000000LL);
    BOOST_CHECK(ParseFixedPoint("0.00000001", 8, &amount));
    BOOST_CHECK_EQUAL(amount, 1LL);
    BOOST_CHECK(ParseFixedPoint("0.0000000100000000", 8, &amount));
    BOOST_CHECK_EQUAL(amount, 1LL);
    BOOST_CHECK(ParseFixedPoint("-0.00000001", 8, &amount));
    BOOST_CHECK_EQUAL(amount, -1LL);
    BOOST_CHECK(ParseFixedPoint("1000000000.00000001", 8, &amount));
    BOOST_CHECK_EQUAL(amount, 100000000000000001LL);
    BOOST_CHECK(ParseFixedPoint("9999999999.99999999", 8, &amount));
    BOOST_CHECK_EQUAL(amount, 999999999999999999LL);
    BOOST_CHECK(ParseFixedPoint("-9999999999.99999999", 8, &amount));
    BOOST_CHECK_EQUAL(amount, -999999999999999999LL);

    BOOST_CHECK(!ParseFixedPoint("", 8, &amount));
    BOOST_CHECK(!ParseFixedPoint("-", 8, &amount));
    BOOST_CHECK(!ParseFixedPoint("a-1000", 8, &amount));
    BOOST_CHECK(!ParseFixedPoint("-a1000", 8, &amount));
    BOOST_CHECK(!ParseFixedPoint("-1000a", 8, &amount));
    BOOST_CHECK(!ParseFixedPoint("-01000", 8, &amount));
    BOOST_CHECK(!ParseFixedPoint("00.1", 8, &amount));
    BOOST_CHECK(!ParseFixedPoint(".1", 8, &amount));
    BOOST_CHECK(!ParseFixedPoint("--0.1", 8, &amount));
    BOOST_CHECK(!ParseFixedPoint("0.000000001", 8, &amount));
    BOOST_CHECK(!ParseFixedPoint("-0.000000001", 8, &amount));
    BOOST_CHECK(!ParseFixedPoint("0.00000001000000001", 8, &amount));
    BOOST_CHECK(!ParseFixedPoint("-10000000000.00000000", 8, &amount));
    BOOST_CHECK(!ParseFixedPoint("10000000000.00000000", 8, &amount));
    BOOST_CHECK(!ParseFixedPoint("-10000000000.00000001", 8, &amount));
    BOOST_CHECK(!ParseFixedPoint("10000000000.00000001", 8, &amount));
    BOOST_CHECK(!ParseFixedPoint("-10000000000.00000009", 8, &amount));
    BOOST_CHECK(!ParseFixedPoint("10000000000.00000009", 8, &amount));
    BOOST_CHECK(!ParseFixedPoint("-99999999999.99999999", 8, &amount));
    BOOST_CHECK(!ParseFixedPoint("99999909999.09999999", 8, &amount));
    BOOST_CHECK(!ParseFixedPoint("92233720368.54775807", 8, &amount));
    BOOST_CHECK(!ParseFixedPoint("92233720368.54775808", 8, &amount));
    BOOST_CHECK(!ParseFixedPoint("-92233720368.54775808", 8, &amount));
    BOOST_CHECK(!ParseFixedPoint("-92233720368.54775809", 8, &amount));
    BOOST_CHECK(!ParseFixedPoint("1.1e", 8, &amount));
    BOOST_CHECK(!ParseFixedPoint("1.1e-", 8, &amount));
    BOOST_CHECK(!ParseFixedPoint("1.", 8, &amount));
}

static void TestOtherThread(fs::path dirname, std::string lockname, bool *result)
{
    *result = LockDirectory(dirname, lockname);
}

#ifndef WIN32 // Cannot do this test on WIN32 due to lack of fork()
static constexpr char LockCommand = 'L';
static constexpr char UnlockCommand = 'U';
static constexpr char ExitCommand = 'X';

static void TestOtherProcess(fs::path dirname, std::string lockname, int fd)
{
    char ch;
    while (true) {
        int rv = read(fd, &ch, 1); // Wait for command
        assert(rv == 1);
        switch(ch) {
        case LockCommand:
            ch = LockDirectory(dirname, lockname);
            rv = write(fd, &ch, 1);
            assert(rv == 1);
            break;
        case UnlockCommand:
            ReleaseDirectoryLocks();
            ch = true; // Always succeeds
            rv = write(fd, &ch, 1);
            assert(rv == 1);
            break;
        case ExitCommand:
            close(fd);
            exit(0);
        default:
            assert(0);
        }
    }
}
#endif

BOOST_AUTO_TEST_CASE(test_LockDirectory)
{
    fs::path dirname = GetDataDir() / "lock_dir";
    const std::string lockname = ".lock";
#ifndef WIN32

    // Revert SIGCHLD to default, otherwise boost.test will catch and fail on
    // it: there is BOOST_TEST_IGNORE_SIGCHLD but that only works when defined
    // at build-time of the boost library
    void (*old_handler)(int) = signal(SIGCHLD, SIG_DFL);

    // Fork another process for testing before creating the lock, so that we
    // won't fork while holding the lock (which might be undefined, and is not
    // relevant as test case as that is avoided with -daemonize).
    int fd[2];
    BOOST_CHECK_EQUAL(socketpair(AF_UNIX, SOCK_STREAM, 0, fd), 0);
    pid_t pid = fork();
    if (!pid) {
        BOOST_CHECK_EQUAL(close(fd[1]), 0); // Child: close parent end
        TestOtherProcess(dirname, lockname, fd[0]);
    }
    BOOST_CHECK_EQUAL(close(fd[0]), 0); // Parent: close child end
#endif
    // Lock on non-existent directory should fail
    BOOST_CHECK_EQUAL(LockDirectory(dirname, lockname), false);

    fs::create_directories(dirname);

    // Probing lock on new directory should succeed
    BOOST_CHECK_EQUAL(LockDirectory(dirname, lockname, true), true);

    // Persistent lock on new directory should succeed
    BOOST_CHECK_EQUAL(LockDirectory(dirname, lockname), true);

    // Another lock on the directory from the same thread should succeed
    BOOST_CHECK_EQUAL(LockDirectory(dirname, lockname), true);

    // Another lock on the directory from a different thread within the same process should succeed
    bool threadresult;
    std::thread thr(TestOtherThread, dirname, lockname, &threadresult);
    thr.join();
    BOOST_CHECK_EQUAL(threadresult, true);
#ifndef WIN32
    // Try to acquire lock in child process while we're holding it, this should fail.
    char ch;
    BOOST_CHECK_EQUAL(write(fd[1], &LockCommand, 1), 1);
    BOOST_CHECK_EQUAL(read(fd[1], &ch, 1), 1);
    BOOST_CHECK_EQUAL((bool)ch, false);

    // Give up our lock
    ReleaseDirectoryLocks();
    // Probing lock from our side now should succeed, but not hold on to the lock.
    BOOST_CHECK_EQUAL(LockDirectory(dirname, lockname, true), true);

    // Try to acquire the lock in the child process, this should be successful.
    BOOST_CHECK_EQUAL(write(fd[1], &LockCommand, 1), 1);
    BOOST_CHECK_EQUAL(read(fd[1], &ch, 1), 1);
    BOOST_CHECK_EQUAL((bool)ch, true);

    // When we try to probe the lock now, it should fail.
    BOOST_CHECK_EQUAL(LockDirectory(dirname, lockname, true), false);

    // Unlock the lock in the child process
    BOOST_CHECK_EQUAL(write(fd[1], &UnlockCommand, 1), 1);
    BOOST_CHECK_EQUAL(read(fd[1], &ch, 1), 1);
    BOOST_CHECK_EQUAL((bool)ch, true);

    // When we try to probe the lock now, it should succeed.
    BOOST_CHECK_EQUAL(LockDirectory(dirname, lockname, true), true);

    // Re-lock the lock in the child process, then wait for it to exit, check
    // successful return. After that, we check that exiting the process
    // has released the lock as we would expect by probing it.
    int processstatus;
    BOOST_CHECK_EQUAL(write(fd[1], &LockCommand, 1), 1);
    BOOST_CHECK_EQUAL(write(fd[1], &ExitCommand, 1), 1);
    BOOST_CHECK_EQUAL(waitpid(pid, &processstatus, 0), pid);
    BOOST_CHECK_EQUAL(processstatus, 0);
    BOOST_CHECK_EQUAL(LockDirectory(dirname, lockname, true), true);

    // Restore SIGCHLD
    signal(SIGCHLD, old_handler);
    BOOST_CHECK_EQUAL(close(fd[1]), 0); // Close our side of the socketpair
#endif
    // Clean up
    ReleaseDirectoryLocks();
    fs::remove_all(dirname);
}

BOOST_AUTO_TEST_CASE(test_DirIsWritable)
{
    // Should be able to write to the data dir.
    fs::path tmpdirname = GetDataDir();
    BOOST_CHECK_EQUAL(DirIsWritable(tmpdirname), true);

    // Should not be able to write to a non-existent dir.
    tmpdirname = tmpdirname / fs::unique_path();
    BOOST_CHECK_EQUAL(DirIsWritable(tmpdirname), false);

    fs::create_directory(tmpdirname);
    // Should be able to write to it now.
    BOOST_CHECK_EQUAL(DirIsWritable(tmpdirname), true);
    fs::remove(tmpdirname);
}

BOOST_AUTO_TEST_CASE(test_ToLower)
{
    BOOST_CHECK_EQUAL(ToLower('@'), '@');
    BOOST_CHECK_EQUAL(ToLower('A'), 'a');
    BOOST_CHECK_EQUAL(ToLower('Z'), 'z');
    BOOST_CHECK_EQUAL(ToLower('['), '[');
    BOOST_CHECK_EQUAL(ToLower(0), 0);
    BOOST_CHECK_EQUAL(ToLower('\xff'), '\xff');

    BOOST_CHECK_EQUAL(ToLower(""), "");
    BOOST_CHECK_EQUAL(ToLower("#HODL"), "#hodl");
    BOOST_CHECK_EQUAL(ToLower("\x00\xfe\xff"), "\x00\xfe\xff");
}

BOOST_AUTO_TEST_CASE(test_ToUpper)
{
    BOOST_CHECK_EQUAL(ToUpper('`'), '`');
    BOOST_CHECK_EQUAL(ToUpper('a'), 'A');
    BOOST_CHECK_EQUAL(ToUpper('z'), 'Z');
    BOOST_CHECK_EQUAL(ToUpper('{'), '{');
    BOOST_CHECK_EQUAL(ToUpper(0), 0);
    BOOST_CHECK_EQUAL(ToUpper('\xff'), '\xff');

    BOOST_CHECK_EQUAL(ToUpper(""), "");
    BOOST_CHECK_EQUAL(ToUpper("#hodl"), "#HODL");
    BOOST_CHECK_EQUAL(ToUpper("\x00\xfe\xff"), "\x00\xfe\xff");
}

BOOST_AUTO_TEST_CASE(test_Capitalize)
{
    BOOST_CHECK_EQUAL(Capitalize(""), "");
    BOOST_CHECK_EQUAL(Capitalize("bitcoin"), "Bitcoin");
    BOOST_CHECK_EQUAL(Capitalize("\x00\xfe\xff"), "\x00\xfe\xff");
}

static std::string SpanToStr(Span<const char>& span)
{
    return std::string(span.begin(), span.end());
}

BOOST_AUTO_TEST_CASE(test_spanparsing)
{
    using namespace spanparsing;
    std::string input;
    Span<const char> sp;
    bool success;

    // Const(...): parse a constant, update span to skip it if successful
    input = "MilkToastHoney";
    sp = MakeSpan(input);
    success = Const("", sp); // empty
    BOOST_CHECK(success);
    BOOST_CHECK_EQUAL(SpanToStr(sp), "MilkToastHoney");

    success = Const("Milk", sp);
    BOOST_CHECK(success);
    BOOST_CHECK_EQUAL(SpanToStr(sp), "ToastHoney");

    success = Const("Bread", sp);
    BOOST_CHECK(!success);

    success = Const("Toast", sp);
    BOOST_CHECK(success);
    BOOST_CHECK_EQUAL(SpanToStr(sp), "Honey");

    success = Const("Honeybadger", sp);
    BOOST_CHECK(!success);

    success = Const("Honey", sp);
    BOOST_CHECK(success);
    BOOST_CHECK_EQUAL(SpanToStr(sp), "");

    // Func(...): parse a function call, update span to argument if successful
    input = "Foo(Bar(xy,z()))";
    sp = MakeSpan(input);

    success = Func("FooBar", sp);
    BOOST_CHECK(!success);

    success = Func("Foo(", sp);
    BOOST_CHECK(!success);

    success = Func("Foo", sp);
    BOOST_CHECK(success);
    BOOST_CHECK_EQUAL(SpanToStr(sp), "Bar(xy,z())");

    success = Func("Bar", sp);
    BOOST_CHECK(success);
    BOOST_CHECK_EQUAL(SpanToStr(sp), "xy,z()");

    success = Func("xy", sp);
    BOOST_CHECK(!success);

    // Expr(...): return expression that span begins with, update span to skip it
    Span<const char> result;

    input = "(n*(n-1))/2";
    sp = MakeSpan(input);
    result = Expr(sp);
    BOOST_CHECK_EQUAL(SpanToStr(result), "(n*(n-1))/2");
    BOOST_CHECK_EQUAL(SpanToStr(sp), "");

    input = "foo,bar";
    sp = MakeSpan(input);
    result = Expr(sp);
    BOOST_CHECK_EQUAL(SpanToStr(result), "foo");
    BOOST_CHECK_EQUAL(SpanToStr(sp), ",bar");

    input = "(aaaaa,bbbbb()),c";
    sp = MakeSpan(input);
    result = Expr(sp);
    BOOST_CHECK_EQUAL(SpanToStr(result), "(aaaaa,bbbbb())");
    BOOST_CHECK_EQUAL(SpanToStr(sp), ",c");

    input = "xyz)foo";
    sp = MakeSpan(input);
    result = Expr(sp);
    BOOST_CHECK_EQUAL(SpanToStr(result), "xyz");
    BOOST_CHECK_EQUAL(SpanToStr(sp), ")foo");

    input = "((a),(b),(c)),xxx";
    sp = MakeSpan(input);
    result = Expr(sp);
    BOOST_CHECK_EQUAL(SpanToStr(result), "((a),(b),(c))");
    BOOST_CHECK_EQUAL(SpanToStr(sp), ",xxx");

    // Split(...): split a string on every instance of sep, return vector
    std::vector<Span<const char>> results;

    input = "xxx";
    results = Split(MakeSpan(input), 'x');
    BOOST_CHECK_EQUAL(results.size(), 4);
    BOOST_CHECK_EQUAL(SpanToStr(results[0]), "");
    BOOST_CHECK_EQUAL(SpanToStr(results[1]), "");
    BOOST_CHECK_EQUAL(SpanToStr(results[2]), "");
    BOOST_CHECK_EQUAL(SpanToStr(results[3]), "");

    input = "one#two#three";
    results = Split(MakeSpan(input), '-');
    BOOST_CHECK_EQUAL(results.size(), 1);
    BOOST_CHECK_EQUAL(SpanToStr(results[0]), "one#two#three");

    input = "one#two#three";
    results = Split(MakeSpan(input), '#');
    BOOST_CHECK_EQUAL(results.size(), 3);
    BOOST_CHECK_EQUAL(SpanToStr(results[0]), "one");
    BOOST_CHECK_EQUAL(SpanToStr(results[1]), "two");
    BOOST_CHECK_EQUAL(SpanToStr(results[2]), "three");

    input = "*foo*bar*";
    results = Split(MakeSpan(input), '*');
    BOOST_CHECK_EQUAL(results.size(), 4);
    BOOST_CHECK_EQUAL(SpanToStr(results[0]), "");
    BOOST_CHECK_EQUAL(SpanToStr(results[1]), "foo");
    BOOST_CHECK_EQUAL(SpanToStr(results[2]), "bar");
    BOOST_CHECK_EQUAL(SpanToStr(results[3]), "");
}

BOOST_AUTO_TEST_CASE(test_LogEscapeMessage)
{
    // ASCII and UTF-8 must pass through unaltered.
    BOOST_CHECK_EQUAL(BCLog::LogEscapeMessage("Valid log message貓"), "Valid log message貓");
    // Newlines must pass through unaltered.
    BOOST_CHECK_EQUAL(BCLog::LogEscapeMessage("Message\n with newlines\n"), "Message\n with newlines\n");
    // Other control characters are escaped in C syntax.
    BOOST_CHECK_EQUAL(BCLog::LogEscapeMessage("\x01\x7f Corrupted log message\x0d"), R"(\x01\x7f Corrupted log message\x0d)");
    // Embedded NULL characters are escaped too.
    const std::string NUL("O\x00O", 3);
    BOOST_CHECK_EQUAL(BCLog::LogEscapeMessage(NUL), R"(O\x00O)");
}

namespace {

struct Tracker
{
    //! Points to the original object (possibly itself) we moved/copied from
    const Tracker* origin;
    //! How many copies where involved between the original object and this one (moves are not counted)
    int copies;

    Tracker() noexcept : origin(this), copies(0) {}
    Tracker(const Tracker& t) noexcept : origin(t.origin), copies(t.copies + 1) {}
    Tracker(Tracker&& t) noexcept : origin(t.origin), copies(t.copies) {}
    Tracker& operator=(const Tracker& t) noexcept
    {
        origin = t.origin;
        copies = t.copies + 1;
        return *this;
    }
    Tracker& operator=(Tracker&& t) noexcept
    {
        origin = t.origin;
        copies = t.copies;
        return *this;
    }
};

}

BOOST_AUTO_TEST_CASE(test_tracked_vector)
{
    Tracker t1;
    Tracker t2;
    Tracker t3;

    BOOST_CHECK(t1.origin == &t1);
    BOOST_CHECK(t2.origin == &t2);
    BOOST_CHECK(t3.origin == &t3);

    auto v1 = Vector(t1);
    BOOST_CHECK_EQUAL(v1.size(), 1);
    BOOST_CHECK(v1[0].origin == &t1);
    BOOST_CHECK_EQUAL(v1[0].copies, 1);

    auto v2 = Vector(std::move(t2));
    BOOST_CHECK_EQUAL(v2.size(), 1);
    BOOST_CHECK(v2[0].origin == &t2);
    BOOST_CHECK_EQUAL(v2[0].copies, 0);

    auto v3 = Vector(t1, std::move(t2));
    BOOST_CHECK_EQUAL(v3.size(), 2);
    BOOST_CHECK(v3[0].origin == &t1);
    BOOST_CHECK(v3[1].origin == &t2);
    BOOST_CHECK_EQUAL(v3[0].copies, 1);
    BOOST_CHECK_EQUAL(v3[1].copies, 0);

    auto v4 = Vector(std::move(v3[0]), v3[1], std::move(t3));
    BOOST_CHECK_EQUAL(v4.size(), 3);
    BOOST_CHECK(v4[0].origin == &t1);
    BOOST_CHECK(v4[1].origin == &t2);
    BOOST_CHECK(v4[2].origin == &t3);
    BOOST_CHECK_EQUAL(v4[0].copies, 1);
    BOOST_CHECK_EQUAL(v4[1].copies, 1);
    BOOST_CHECK_EQUAL(v4[2].copies, 0);

    auto v5 = Cat(v1, v4);
    BOOST_CHECK_EQUAL(v5.size(), 4);
    BOOST_CHECK(v5[0].origin == &t1);
    BOOST_CHECK(v5[1].origin == &t1);
    BOOST_CHECK(v5[2].origin == &t2);
    BOOST_CHECK(v5[3].origin == &t3);
    BOOST_CHECK_EQUAL(v5[0].copies, 2);
    BOOST_CHECK_EQUAL(v5[1].copies, 2);
    BOOST_CHECK_EQUAL(v5[2].copies, 2);
    BOOST_CHECK_EQUAL(v5[3].copies, 1);

    auto v6 = Cat(std::move(v1), v3);
    BOOST_CHECK_EQUAL(v6.size(), 3);
    BOOST_CHECK(v6[0].origin == &t1);
    BOOST_CHECK(v6[1].origin == &t1);
    BOOST_CHECK(v6[2].origin == &t2);
    BOOST_CHECK_EQUAL(v6[0].copies, 1);
    BOOST_CHECK_EQUAL(v6[1].copies, 2);
    BOOST_CHECK_EQUAL(v6[2].copies, 1);

    auto v7 = Cat(v2, std::move(v4));
    BOOST_CHECK_EQUAL(v7.size(), 4);
    BOOST_CHECK(v7[0].origin == &t2);
    BOOST_CHECK(v7[1].origin == &t1);
    BOOST_CHECK(v7[2].origin == &t2);
    BOOST_CHECK(v7[3].origin == &t3);
    BOOST_CHECK_EQUAL(v7[0].copies, 1);
    BOOST_CHECK_EQUAL(v7[1].copies, 1);
    BOOST_CHECK_EQUAL(v7[2].copies, 1);
    BOOST_CHECK_EQUAL(v7[3].copies, 0);

    auto v8 = Cat(std::move(v2), std::move(v3));
    BOOST_CHECK_EQUAL(v8.size(), 3);
    BOOST_CHECK(v8[0].origin == &t2);
    BOOST_CHECK(v8[1].origin == &t1);
    BOOST_CHECK(v8[2].origin == &t2);
    BOOST_CHECK_EQUAL(v8[0].copies, 0);
    BOOST_CHECK_EQUAL(v8[1].copies, 1);
    BOOST_CHECK_EQUAL(v8[2].copies, 0);
}

BOOST_AUTO_TEST_SUITE_END()<|MERGE_RESOLUTION|>--- conflicted
+++ resolved
@@ -1,10 +1,6 @@
 // Copyright (c) 2011-2019 The Bitcoin Core developers
 // Copyright (c) 2019-2020 Xenios SEZC
 // https://www.veriblock.org
-<<<<<<< HEAD
-
-=======
->>>>>>> 1e63f662
 // Distributed under the MIT software license, see the accompanying
 // file COPYING or http://www.opensource.org/licenses/mit-license.php.
 
