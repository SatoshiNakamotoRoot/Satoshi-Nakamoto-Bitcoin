<!DOCTYPE RCC><RCC version="1.0">
    <qresource prefix="/translations">
<<<<<<< HEAD
        <file alias="af">locale/bitcoin_af.qm</file>
        <file alias="af_ZA">locale/bitcoin_af_ZA.qm</file>
        <file alias="am">locale/bitcoin_am.qm</file>
        <file alias="ar">locale/bitcoin_ar.qm</file>
        <file alias="be_BY">locale/bitcoin_be_BY.qm</file>
        <file alias="bg">locale/bitcoin_bg.qm</file>
        <file alias="bg_BG">locale/bitcoin_bg_BG.qm</file>
        <file alias="bn">locale/bitcoin_bn.qm</file>
        <file alias="bs">locale/bitcoin_bs.qm</file>
        <file alias="ca">locale/bitcoin_ca.qm</file>
        <file alias="ca@valencia">locale/bitcoin_ca@valencia.qm</file>
        <file alias="ca_ES">locale/bitcoin_ca_ES.qm</file>
=======
        <file alias="ar">locale/bitcoin_ar.qm</file>
        <file alias="ca">locale/bitcoin_ca.qm</file>
>>>>>>> a284bbbe
        <file alias="cs">locale/bitcoin_cs.qm</file>
        <file alias="cs_CZ">locale/bitcoin_cs_CZ.qm</file>
        <file alias="cy">locale/bitcoin_cy.qm</file>
        <file alias="da">locale/bitcoin_da.qm</file>
        <file alias="de">locale/bitcoin_de.qm</file>
<<<<<<< HEAD
        <file alias="de_DE">locale/bitcoin_de_DE.qm</file>
        <file alias="el">locale/bitcoin_el.qm</file>
        <file alias="el_GR">locale/bitcoin_el_GR.qm</file>
        <file alias="en">locale/bitcoin_en.qm</file>
        <file alias="en_AU">locale/bitcoin_en_AU.qm</file>
        <file alias="en_GB">locale/bitcoin_en_GB.qm</file>
        <file alias="eo">locale/bitcoin_eo.qm</file>
        <file alias="es">locale/bitcoin_es.qm</file>
        <file alias="es_419">locale/bitcoin_es_419.qm</file>
        <file alias="es_AR">locale/bitcoin_es_AR.qm</file>
=======
        <file alias="el">locale/bitcoin_el.qm</file>
        <file alias="en_GB">locale/bitcoin_en_GB.qm</file>
        <file alias="eo">locale/bitcoin_eo.qm</file>
        <file alias="es">locale/bitcoin_es.qm</file>
>>>>>>> a284bbbe
        <file alias="es_CL">locale/bitcoin_es_CL.qm</file>
        <file alias="es_CO">locale/bitcoin_es_CO.qm</file>
        <file alias="es_DO">locale/bitcoin_es_DO.qm</file>
        <file alias="es_MX">locale/bitcoin_es_MX.qm</file>
<<<<<<< HEAD
        <file alias="es_UY">locale/bitcoin_es_UY.qm</file>
        <file alias="es_VE">locale/bitcoin_es_VE.qm</file>
        <file alias="et">locale/bitcoin_et.qm</file>
        <file alias="et_EE">locale/bitcoin_et_EE.qm</file>
        <file alias="eu_ES">locale/bitcoin_eu_ES.qm</file>
=======
        <file alias="es_VE">locale/bitcoin_es_VE.qm</file>
        <file alias="et">locale/bitcoin_et.qm</file>
        <file alias="eu">locale/bitcoin_eu.qm</file>
>>>>>>> a284bbbe
        <file alias="fa">locale/bitcoin_fa.qm</file>
        <file alias="fa_IR">locale/bitcoin_fa_IR.qm</file>
        <file alias="fi">locale/bitcoin_fi.qm</file>
        <file alias="fil">locale/bitcoin_fil.qm</file>
        <file alias="fr">locale/bitcoin_fr.qm</file>
<<<<<<< HEAD
        <file alias="fr_CA">locale/bitcoin_fr_CA.qm</file>
        <file alias="fr_FR">locale/bitcoin_fr_FR.qm</file>
        <file alias="gl">locale/bitcoin_gl.qm</file>
        <file alias="he">locale/bitcoin_he.qm</file>
        <file alias="he_IL">locale/bitcoin_he_IL.qm</file>
        <file alias="hi">locale/bitcoin_hi.qm</file>
        <file alias="hi_IN">locale/bitcoin_hi_IN.qm</file>
        <file alias="hr">locale/bitcoin_hr.qm</file>
        <file alias="hu">locale/bitcoin_hu.qm</file>
        <file alias="hu_HU">locale/bitcoin_hu_HU.qm</file>
        <file alias="id">locale/bitcoin_id.qm</file>
        <file alias="id_ID">locale/bitcoin_id_ID.qm</file>
=======
        <file alias="gl">locale/bitcoin_gl.qm</file>
        <file alias="he">locale/bitcoin_he.qm</file>
        <file alias="hi">locale/bitcoin_hi.qm</file>
        <file alias="hr">locale/bitcoin_hr.qm</file>
        <file alias="hu">locale/bitcoin_hu.qm</file>
        <file alias="id">locale/bitcoin_id.qm</file>
>>>>>>> a284bbbe
        <file alias="is">locale/bitcoin_is.qm</file>
        <file alias="it">locale/bitcoin_it.qm</file>
        <file alias="it_IT">locale/bitcoin_it_IT.qm</file>
        <file alias="ja">locale/bitcoin_ja.qm</file>
        <file alias="ka">locale/bitcoin_ka.qm</file>
<<<<<<< HEAD
        <file alias="kk_KZ">locale/bitcoin_kk_KZ.qm</file>
        <file alias="km_KH">locale/bitcoin_km_KH.qm</file>
        <file alias="ko">locale/bitcoin_ko.qm</file>
        <file alias="ko_KR">locale/bitcoin_ko_KR.qm</file>
=======
        <file alias="kk">locale/bitcoin_kk.qm</file>
        <file alias="km">locale/bitcoin_km.qm</file>
        <file alias="ko">locale/bitcoin_ko.qm</file>
>>>>>>> a284bbbe
        <file alias="ku_IQ">locale/bitcoin_ku_IQ.qm</file>
        <file alias="ky">locale/bitcoin_ky.qm</file>
        <file alias="la">locale/bitcoin_la.qm</file>
        <file alias="lt">locale/bitcoin_lt.qm</file>
<<<<<<< HEAD
        <file alias="lv_LV">locale/bitcoin_lv_LV.qm</file>
        <file alias="mk_MK">locale/bitcoin_mk_MK.qm</file>
=======
        <file alias="lv">locale/bitcoin_lv.qm</file>
        <file alias="mk">locale/bitcoin_mk.qm</file>
>>>>>>> a284bbbe
        <file alias="ml">locale/bitcoin_ml.qm</file>
        <file alias="mn">locale/bitcoin_mn.qm</file>
        <file alias="mr_IN">locale/bitcoin_mr_IN.qm</file>
        <file alias="ms">locale/bitcoin_ms.qm</file>
<<<<<<< HEAD
        <file alias="ms_MY">locale/bitcoin_ms_MY.qm</file>
        <file alias="my">locale/bitcoin_my.qm</file>
=======
>>>>>>> a284bbbe
        <file alias="nb">locale/bitcoin_nb.qm</file>
        <file alias="nb_NO">locale/bitcoin_nb_NO.qm</file>
        <file alias="ne">locale/bitcoin_ne.qm</file>
        <file alias="nl">locale/bitcoin_nl.qm</file>
        <file alias="nl_BE">locale/bitcoin_nl_BE.qm</file>
        <file alias="nl_NL">locale/bitcoin_nl_NL.qm</file>
        <file alias="pam">locale/bitcoin_pam.qm</file>
        <file alias="pl">locale/bitcoin_pl.qm</file>
<<<<<<< HEAD
        <file alias="pl_PL">locale/bitcoin_pl_PL.qm</file>
        <file alias="pt">locale/bitcoin_pt.qm</file>
        <file alias="pt_BR">locale/bitcoin_pt_BR.qm</file>
        <file alias="pt_PT">locale/bitcoin_pt_PT.qm</file>
        <file alias="ro">locale/bitcoin_ro.qm</file>
        <file alias="ro_RO">locale/bitcoin_ro_RO.qm</file>
        <file alias="ru">locale/bitcoin_ru.qm</file>
        <file alias="ru_RU">locale/bitcoin_ru_RU.qm</file>
        <file alias="si">locale/bitcoin_si.qm</file>
        <file alias="sk">locale/bitcoin_sk.qm</file>
        <file alias="sk_SK">locale/bitcoin_sk_SK.qm</file>
        <file alias="sl_SI">locale/bitcoin_sl_SI.qm</file>
        <file alias="sn">locale/bitcoin_sn.qm</file>
        <file alias="sq">locale/bitcoin_sq.qm</file>
=======
        <file alias="pt">locale/bitcoin_pt.qm</file>
        <file alias="pt_BR">locale/bitcoin_pt_BR.qm</file>
        <file alias="ro">locale/bitcoin_ro.qm</file>
        <file alias="ru">locale/bitcoin_ru.qm</file>
        <file alias="si">locale/bitcoin_si.qm</file>
        <file alias="sk">locale/bitcoin_sk.qm</file>
        <file alias="sl">locale/bitcoin_sl.qm</file>
        <file alias="sn">locale/bitcoin_sn.qm</file>
>>>>>>> a284bbbe
        <file alias="sr">locale/bitcoin_sr.qm</file>
        <file alias="sr@latin">locale/bitcoin_sr@latin.qm</file>
        <file alias="sv">locale/bitcoin_sv.qm</file>
        <file alias="szl">locale/bitcoin_szl.qm</file>
        <file alias="ta">locale/bitcoin_ta.qm</file>
<<<<<<< HEAD
        <file alias="ta_IN">locale/bitcoin_ta_IN.qm</file>
        <file alias="te">locale/bitcoin_te.qm</file>
        <file alias="th">locale/bitcoin_th.qm</file>
        <file alias="th_TH">locale/bitcoin_th_TH.qm</file>
=======
        <file alias="te">locale/bitcoin_te.qm</file>
        <file alias="th">locale/bitcoin_th.qm</file>
>>>>>>> a284bbbe
        <file alias="tr">locale/bitcoin_tr.qm</file>
        <file alias="tr_TR">locale/bitcoin_tr_TR.qm</file>
        <file alias="uk">locale/bitcoin_uk.qm</file>
<<<<<<< HEAD
        <file alias="uk_UA">locale/bitcoin_uk_UA.qm</file>
        <file alias="ur_PK">locale/bitcoin_ur_PK.qm</file>
        <file alias="uz@Cyrl">locale/bitcoin_uz@Cyrl.qm</file>
        <file alias="vi">locale/bitcoin_vi.qm</file>
        <file alias="vi_VN">locale/bitcoin_vi_VN.qm</file>
        <file alias="zh-Hans">locale/bitcoin_zh-Hans.qm</file>
        <file alias="zh">locale/bitcoin_zh.qm</file>
=======
        <file alias="ur">locale/bitcoin_ur.qm</file>
        <file alias="uz@Cyrl">locale/bitcoin_uz@Cyrl.qm</file>
        <file alias="vi">locale/bitcoin_vi.qm</file>
        <file alias="yo">locale/bitcoin_yo.qm</file>
        <file alias="zh-Hans">locale/bitcoin_zh-Hans.qm</file>
>>>>>>> a284bbbe
        <file alias="zh_CN">locale/bitcoin_zh_CN.qm</file>
        <file alias="zh_HK">locale/bitcoin_zh_HK.qm</file>
        <file alias="zh_TW">locale/bitcoin_zh_TW.qm</file>
    </qresource>
</RCC><|MERGE_RESOLUTION|>--- conflicted
+++ resolved
@@ -1,120 +1,52 @@
 <!DOCTYPE RCC><RCC version="1.0">
     <qresource prefix="/translations">
-<<<<<<< HEAD
-        <file alias="af">locale/bitcoin_af.qm</file>
-        <file alias="af_ZA">locale/bitcoin_af_ZA.qm</file>
-        <file alias="am">locale/bitcoin_am.qm</file>
-        <file alias="ar">locale/bitcoin_ar.qm</file>
-        <file alias="be_BY">locale/bitcoin_be_BY.qm</file>
-        <file alias="bg">locale/bitcoin_bg.qm</file>
-        <file alias="bg_BG">locale/bitcoin_bg_BG.qm</file>
-        <file alias="bn">locale/bitcoin_bn.qm</file>
-        <file alias="bs">locale/bitcoin_bs.qm</file>
-        <file alias="ca">locale/bitcoin_ca.qm</file>
-        <file alias="ca@valencia">locale/bitcoin_ca@valencia.qm</file>
-        <file alias="ca_ES">locale/bitcoin_ca_ES.qm</file>
-=======
         <file alias="ar">locale/bitcoin_ar.qm</file>
         <file alias="ca">locale/bitcoin_ca.qm</file>
->>>>>>> a284bbbe
         <file alias="cs">locale/bitcoin_cs.qm</file>
         <file alias="cs_CZ">locale/bitcoin_cs_CZ.qm</file>
         <file alias="cy">locale/bitcoin_cy.qm</file>
         <file alias="da">locale/bitcoin_da.qm</file>
         <file alias="de">locale/bitcoin_de.qm</file>
-<<<<<<< HEAD
-        <file alias="de_DE">locale/bitcoin_de_DE.qm</file>
-        <file alias="el">locale/bitcoin_el.qm</file>
-        <file alias="el_GR">locale/bitcoin_el_GR.qm</file>
-        <file alias="en">locale/bitcoin_en.qm</file>
-        <file alias="en_AU">locale/bitcoin_en_AU.qm</file>
-        <file alias="en_GB">locale/bitcoin_en_GB.qm</file>
-        <file alias="eo">locale/bitcoin_eo.qm</file>
-        <file alias="es">locale/bitcoin_es.qm</file>
-        <file alias="es_419">locale/bitcoin_es_419.qm</file>
-        <file alias="es_AR">locale/bitcoin_es_AR.qm</file>
-=======
         <file alias="el">locale/bitcoin_el.qm</file>
         <file alias="en_GB">locale/bitcoin_en_GB.qm</file>
         <file alias="eo">locale/bitcoin_eo.qm</file>
         <file alias="es">locale/bitcoin_es.qm</file>
->>>>>>> a284bbbe
         <file alias="es_CL">locale/bitcoin_es_CL.qm</file>
         <file alias="es_CO">locale/bitcoin_es_CO.qm</file>
         <file alias="es_DO">locale/bitcoin_es_DO.qm</file>
         <file alias="es_MX">locale/bitcoin_es_MX.qm</file>
-<<<<<<< HEAD
-        <file alias="es_UY">locale/bitcoin_es_UY.qm</file>
-        <file alias="es_VE">locale/bitcoin_es_VE.qm</file>
-        <file alias="et">locale/bitcoin_et.qm</file>
-        <file alias="et_EE">locale/bitcoin_et_EE.qm</file>
-        <file alias="eu_ES">locale/bitcoin_eu_ES.qm</file>
-=======
         <file alias="es_VE">locale/bitcoin_es_VE.qm</file>
         <file alias="et">locale/bitcoin_et.qm</file>
         <file alias="eu">locale/bitcoin_eu.qm</file>
->>>>>>> a284bbbe
         <file alias="fa">locale/bitcoin_fa.qm</file>
         <file alias="fa_IR">locale/bitcoin_fa_IR.qm</file>
         <file alias="fi">locale/bitcoin_fi.qm</file>
         <file alias="fil">locale/bitcoin_fil.qm</file>
         <file alias="fr">locale/bitcoin_fr.qm</file>
-<<<<<<< HEAD
-        <file alias="fr_CA">locale/bitcoin_fr_CA.qm</file>
-        <file alias="fr_FR">locale/bitcoin_fr_FR.qm</file>
-        <file alias="gl">locale/bitcoin_gl.qm</file>
-        <file alias="he">locale/bitcoin_he.qm</file>
-        <file alias="he_IL">locale/bitcoin_he_IL.qm</file>
-        <file alias="hi">locale/bitcoin_hi.qm</file>
-        <file alias="hi_IN">locale/bitcoin_hi_IN.qm</file>
-        <file alias="hr">locale/bitcoin_hr.qm</file>
-        <file alias="hu">locale/bitcoin_hu.qm</file>
-        <file alias="hu_HU">locale/bitcoin_hu_HU.qm</file>
-        <file alias="id">locale/bitcoin_id.qm</file>
-        <file alias="id_ID">locale/bitcoin_id_ID.qm</file>
-=======
         <file alias="gl">locale/bitcoin_gl.qm</file>
         <file alias="he">locale/bitcoin_he.qm</file>
         <file alias="hi">locale/bitcoin_hi.qm</file>
         <file alias="hr">locale/bitcoin_hr.qm</file>
         <file alias="hu">locale/bitcoin_hu.qm</file>
         <file alias="id">locale/bitcoin_id.qm</file>
->>>>>>> a284bbbe
         <file alias="is">locale/bitcoin_is.qm</file>
         <file alias="it">locale/bitcoin_it.qm</file>
         <file alias="it_IT">locale/bitcoin_it_IT.qm</file>
         <file alias="ja">locale/bitcoin_ja.qm</file>
         <file alias="ka">locale/bitcoin_ka.qm</file>
-<<<<<<< HEAD
-        <file alias="kk_KZ">locale/bitcoin_kk_KZ.qm</file>
-        <file alias="km_KH">locale/bitcoin_km_KH.qm</file>
-        <file alias="ko">locale/bitcoin_ko.qm</file>
-        <file alias="ko_KR">locale/bitcoin_ko_KR.qm</file>
-=======
         <file alias="kk">locale/bitcoin_kk.qm</file>
         <file alias="km">locale/bitcoin_km.qm</file>
         <file alias="ko">locale/bitcoin_ko.qm</file>
->>>>>>> a284bbbe
         <file alias="ku_IQ">locale/bitcoin_ku_IQ.qm</file>
         <file alias="ky">locale/bitcoin_ky.qm</file>
         <file alias="la">locale/bitcoin_la.qm</file>
         <file alias="lt">locale/bitcoin_lt.qm</file>
-<<<<<<< HEAD
-        <file alias="lv_LV">locale/bitcoin_lv_LV.qm</file>
-        <file alias="mk_MK">locale/bitcoin_mk_MK.qm</file>
-=======
         <file alias="lv">locale/bitcoin_lv.qm</file>
         <file alias="mk">locale/bitcoin_mk.qm</file>
->>>>>>> a284bbbe
         <file alias="ml">locale/bitcoin_ml.qm</file>
         <file alias="mn">locale/bitcoin_mn.qm</file>
         <file alias="mr_IN">locale/bitcoin_mr_IN.qm</file>
         <file alias="ms">locale/bitcoin_ms.qm</file>
-<<<<<<< HEAD
-        <file alias="ms_MY">locale/bitcoin_ms_MY.qm</file>
-        <file alias="my">locale/bitcoin_my.qm</file>
-=======
->>>>>>> a284bbbe
         <file alias="nb">locale/bitcoin_nb.qm</file>
         <file alias="nb_NO">locale/bitcoin_nb_NO.qm</file>
         <file alias="ne">locale/bitcoin_ne.qm</file>
@@ -123,22 +55,6 @@
         <file alias="nl_NL">locale/bitcoin_nl_NL.qm</file>
         <file alias="pam">locale/bitcoin_pam.qm</file>
         <file alias="pl">locale/bitcoin_pl.qm</file>
-<<<<<<< HEAD
-        <file alias="pl_PL">locale/bitcoin_pl_PL.qm</file>
-        <file alias="pt">locale/bitcoin_pt.qm</file>
-        <file alias="pt_BR">locale/bitcoin_pt_BR.qm</file>
-        <file alias="pt_PT">locale/bitcoin_pt_PT.qm</file>
-        <file alias="ro">locale/bitcoin_ro.qm</file>
-        <file alias="ro_RO">locale/bitcoin_ro_RO.qm</file>
-        <file alias="ru">locale/bitcoin_ru.qm</file>
-        <file alias="ru_RU">locale/bitcoin_ru_RU.qm</file>
-        <file alias="si">locale/bitcoin_si.qm</file>
-        <file alias="sk">locale/bitcoin_sk.qm</file>
-        <file alias="sk_SK">locale/bitcoin_sk_SK.qm</file>
-        <file alias="sl_SI">locale/bitcoin_sl_SI.qm</file>
-        <file alias="sn">locale/bitcoin_sn.qm</file>
-        <file alias="sq">locale/bitcoin_sq.qm</file>
-=======
         <file alias="pt">locale/bitcoin_pt.qm</file>
         <file alias="pt_BR">locale/bitcoin_pt_BR.qm</file>
         <file alias="ro">locale/bitcoin_ro.qm</file>
@@ -147,39 +63,21 @@
         <file alias="sk">locale/bitcoin_sk.qm</file>
         <file alias="sl">locale/bitcoin_sl.qm</file>
         <file alias="sn">locale/bitcoin_sn.qm</file>
->>>>>>> a284bbbe
         <file alias="sr">locale/bitcoin_sr.qm</file>
         <file alias="sr@latin">locale/bitcoin_sr@latin.qm</file>
         <file alias="sv">locale/bitcoin_sv.qm</file>
         <file alias="szl">locale/bitcoin_szl.qm</file>
         <file alias="ta">locale/bitcoin_ta.qm</file>
-<<<<<<< HEAD
-        <file alias="ta_IN">locale/bitcoin_ta_IN.qm</file>
         <file alias="te">locale/bitcoin_te.qm</file>
         <file alias="th">locale/bitcoin_th.qm</file>
-        <file alias="th_TH">locale/bitcoin_th_TH.qm</file>
-=======
-        <file alias="te">locale/bitcoin_te.qm</file>
-        <file alias="th">locale/bitcoin_th.qm</file>
->>>>>>> a284bbbe
         <file alias="tr">locale/bitcoin_tr.qm</file>
         <file alias="tr_TR">locale/bitcoin_tr_TR.qm</file>
         <file alias="uk">locale/bitcoin_uk.qm</file>
-<<<<<<< HEAD
-        <file alias="uk_UA">locale/bitcoin_uk_UA.qm</file>
-        <file alias="ur_PK">locale/bitcoin_ur_PK.qm</file>
-        <file alias="uz@Cyrl">locale/bitcoin_uz@Cyrl.qm</file>
-        <file alias="vi">locale/bitcoin_vi.qm</file>
-        <file alias="vi_VN">locale/bitcoin_vi_VN.qm</file>
-        <file alias="zh-Hans">locale/bitcoin_zh-Hans.qm</file>
-        <file alias="zh">locale/bitcoin_zh.qm</file>
-=======
         <file alias="ur">locale/bitcoin_ur.qm</file>
         <file alias="uz@Cyrl">locale/bitcoin_uz@Cyrl.qm</file>
         <file alias="vi">locale/bitcoin_vi.qm</file>
         <file alias="yo">locale/bitcoin_yo.qm</file>
         <file alias="zh-Hans">locale/bitcoin_zh-Hans.qm</file>
->>>>>>> a284bbbe
         <file alias="zh_CN">locale/bitcoin_zh_CN.qm</file>
         <file alias="zh_HK">locale/bitcoin_zh_HK.qm</file>
         <file alias="zh_TW">locale/bitcoin_zh_TW.qm</file>
