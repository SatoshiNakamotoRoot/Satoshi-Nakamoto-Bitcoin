--- conflicted
+++ resolved
@@ -518,84 +518,8 @@
         CMPPending *p_pending = &(it->second);
         strTXText = "*** THIS TRANSACTION IS UNCONFIRMED ***\n" + p_pending->desc;
     } else {
-<<<<<<< HEAD
         int pop = populateRPCTransactionObject(txid, txobj, "", true);
         if (0<=pop) strTXText = write_string(Value(txobj), true);
-=======
-        int pop = populateRPCTransactionObject(txid, &txobj, "");
-        if (0<=pop) {
-            Object tradeobj;
-            CMPMetaDEx temp_metadexoffer;
-            string senderAddress;
-            unsigned int propertyId = 0;
-            CTransaction wtx;
-            uint256 blockHash = 0;
-            if (!GetTransaction(txid, wtx, blockHash, true)) { return; }
-            CMPTransaction mp_obj;
-            int parseRC = ParseTransaction(wtx, 0, 0, mp_obj);
-            if (0 <= parseRC) { //negative RC means no MP content/badly encoded TX, we shouldn't see this if TX in levelDB but check for sanity
-                if (0<=mp_obj.step1()) {
-                    senderAddress = mp_obj.getSender();
-                    if (0 == mp_obj.step2_Value()) propertyId = mp_obj.getProperty();
-                }
-            }
-            int64_t amountForSale = mp_obj.getAmount();
-
-            // obtain action byte
-            int actionByte = 0;
-            if (0 <= mp_obj.interpretPacket(NULL,&temp_metadexoffer)) { actionByte = (int)temp_metadexoffer.getAction(); }
-
-            // obtain an array of matched trades (action 1) or array of cancelled trades (action 2/3/4)
-            Array tradeArray, cancelArray;
-            int64_t totalBought = 0, totalSold = 0;
-            if (actionByte == 1) {
-                t_tradelistdb->getMatchingTrades(txid, propertyId, &tradeArray, &totalSold, &totalBought);
-            } else {
-                int numberOfCancels = p_txlistdb->getNumberOfMetaDExCancels(txid);
-                if (numberOfCancels > 0) {
-                    for(int refNumber = 1; refNumber <= numberOfCancels; refNumber++) {
-                        Object cancelTx;
-                        string strValue = p_txlistdb->getKeyValue(txid.ToString() + "-C" + static_cast<ostringstream*>( &(ostringstream() << refNumber) )->str() );
-                        if (!strValue.empty()) {
-                            std::vector<std::string> vstr;
-                            boost::split(vstr, strValue, boost::is_any_of(":"), boost::token_compress_on);
-                            if (3 <= vstr.size()) {
-                                uint64_t propId = boost::lexical_cast<uint64_t>(vstr[1]);
-                                cancelTx.push_back(Pair("txid", vstr[0]));
-                                cancelTx.push_back(Pair("propertyid", propId));
-                                cancelTx.push_back(Pair("amountunreserved", FormatMP(propId, boost::lexical_cast<uint64_t>(vstr[2]))));
-                                cancelArray.push_back(cancelTx);
-                            }
-                        }
-                    }
-                }
-            }
-
-            // obtain the status of the trade
-            bool orderOpen = MetaDEx_isOpen(txid, propertyId);
-            bool partialFilled = false, filled = false;
-            string statusText = "unknown";
-            if (totalSold>0) partialFilled = true;
-            if (totalSold>=amountForSale) filled = true;
-            if (orderOpen) {
-                if (!partialFilled) { statusText = "open"; } else { statusText = "open part filled"; }
-            } else {
-                if (!partialFilled) { statusText = "cancelled"; } else { statusText = "cancelled part filled"; }
-                if (filled) statusText = "filled";
-            }
-            if (actionByte == 1) { txobj.push_back(Pair("status", statusText)); } else { txobj.push_back(Pair("status", "N/A")); }
-
-            // add the appropriate array based on action byte
-            if(actionByte == 1) {
-                txobj.push_back(Pair("matches", tradeArray));
-                if((statusText == "cancelled") || (statusText == "cancelled part filled")) txobj.push_back(Pair("canceltxid", p_txlistdb->findMetaDExCancel(txid).GetHex()));
-            } else {
-                txobj.push_back(Pair("cancelledtransactions", cancelArray));
-            }
-
-            strTXText = write_string(Value(txobj), true);
-        }
->>>>>>> 37fff442
     }
 
     if (!strTXText.empty()) {
