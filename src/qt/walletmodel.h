--- conflicted
+++ resolved
@@ -58,7 +58,7 @@
     CAmount amount;
     // If from a payment request, this is used for storing the memo
     QString message;
-    
+
     QString narration;
 
     // If from a payment request, paymentRequest.IsInitialized() will be true
@@ -200,12 +200,9 @@
     UnlockContext requestUnlock();
 
     bool getPubKey(const CKeyID &address, CPubKey& vchPubKeyOut) const;
-<<<<<<< HEAD
     bool havePrivKey(const CKeyID &address) const;
     bool ownAddress(const CBitcoinAddress &address) const;
-=======
     bool IsSpendable(const CTxDestination& dest) const;
->>>>>>> 7b57bc99
     bool getPrivKey(const CKeyID &address, CKey& vchPrivKeyOut) const;
     void getOutputs(const std::vector<COutPoint>& vOutpoints, std::vector<COutput>& vOutputs);
     bool isSpent(const COutPoint& outpoint) const;
@@ -230,13 +227,13 @@
     bool hdEnabled() const;
 
     int getDefaultConfirmTarget() const;
-    
+
     void lockWallet();
     CHDWallet *getParticlWallet() const;
     CAmount getReserveBalance();
 
     void checkBalanceChanged();
-    
+
     bool tryCallRpc(const QString &sCommand, UniValue &rv) const;
     void warningBox(QString heading, QString msg) const;
 
@@ -310,9 +307,9 @@
     void updateWatchOnlyFlag(bool fHaveWatchonly);
     /* Current, immature or unconfirmed balance might have changed - emit 'balanceChanged' if so */
     void pollBalanceChanged();
-    
+
     void reserveBalanceChanged(CAmount nReserveBalanceNew);
-    
+
 };
 
 #endif // BITCOIN_QT_WALLETMODEL_H