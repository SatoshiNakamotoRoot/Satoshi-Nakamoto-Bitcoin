--- conflicted
+++ resolved
@@ -8,13 +8,8 @@
 #include "bantablemodel.h"
 #include "clientmodel.h"
 #include "guiutil.h"
-<<<<<<< HEAD
-#include "peertablemodel.h"
-#include "scicon.h"
-=======
 #include "platformstyle.h"
 #include "bantablemodel.h"
->>>>>>> 188ca9c3
 
 #include "chainparams.h"
 #include "rpcserver.h"
@@ -233,11 +228,7 @@
         }
         catch (const std::runtime_error&) // raised when converting to invalid type, i.e. missing code or message
         {   // Show raw JSON object
-<<<<<<< HEAD
-            Q_EMIT reply(RPCConsole::CMD_ERROR, QString::fromStdString(write_string(json_spirit::Value(objError), false)));
-=======
             Q_EMIT reply(RPCConsole::CMD_ERROR, QString::fromStdString(objError.write()));
->>>>>>> 188ca9c3
         }
     }
     catch (const std::exception& e)
@@ -259,17 +250,10 @@
     ui->setupUi(this);
     GUIUtil::restoreWindowGeometry("nRPCConsoleWindow", this->size(), this);
 
-<<<<<<< HEAD
-#ifndef Q_OS_MAC
-    ui->openDebugLogfileButton->setIcon(SingleColorIcon(":/icons/export"));
-#endif
-    ui->clearButton->setIcon(SingleColorIcon(":/icons/remove"));
-=======
     if (platformStyle->getImagesOnButtons()) {
         ui->openDebugLogfileButton->setIcon(platformStyle->SingleColorIcon(":/icons/export"));
     }
     ui->clearButton->setIcon(platformStyle->SingleColorIcon(":/icons/remove"));
->>>>>>> 188ca9c3
 
     // Install event filter for up and down arrow
     ui->lineEdit->installEventFilter(this);
@@ -309,11 +293,8 @@
 {
     GUIUtil::saveWindowGeometry("nRPCConsoleWindow", this);
     Q_EMIT stopExecutor();
-<<<<<<< HEAD
-=======
     RPCUnregisterTimerInterface(rpcTimerInterface);
     delete rpcTimerInterface;
->>>>>>> 188ca9c3
     delete ui;
 }
 
@@ -362,13 +343,8 @@
         setNumConnections(model->getNumConnections());
         connect(model, SIGNAL(numConnectionsChanged(int)), this, SLOT(setNumConnections(int)));
 
-<<<<<<< HEAD
-        setNumBlocks(model->getNumBlocks(), model->getLastBlockDate());
-        connect(model, SIGNAL(numBlocksChanged(int,QDateTime)), this, SLOT(setNumBlocks(int,QDateTime)));
-=======
         setNumBlocks(model->getNumBlocks(), model->getLastBlockDate(), model->getVerificationProgress(NULL));
         connect(model, SIGNAL(numBlocksChanged(int,QDateTime,double)), this, SLOT(setNumBlocks(int,QDateTime,double)));
->>>>>>> 188ca9c3
 
         updateTrafficStats(model->getTotalBytesRecv(), model->getTotalBytesSent());
         connect(model, SIGNAL(bytesChanged(quint64,quint64)), this, SLOT(updateTrafficStats(quint64, quint64)));
@@ -490,11 +466,7 @@
         ui->messagesWidget->document()->addResource(
                     QTextDocument::ImageResource,
                     QUrl(ICON_MAPPING[i].url),
-<<<<<<< HEAD
-                    SingleColorImage(ICON_MAPPING[i].source, SingleColor()).scaled(ICON_SIZE, Qt::IgnoreAspectRatio, Qt::SmoothTransformation));
-=======
                     platformStyle->SingleColorImage(ICON_MAPPING[i].source).scaled(ICON_SIZE, Qt::IgnoreAspectRatio, Qt::SmoothTransformation));
->>>>>>> 188ca9c3
     }
 
     // Set default style sheet
@@ -509,10 +481,7 @@
         QString(
                 "table { }"
                 "td.time { color: #808080; padding-top: 3px; } "
-<<<<<<< HEAD
-=======
                 "td.message { font-family: %1; font-size: %2; white-space:pre-wrap; } "
->>>>>>> 188ca9c3
                 "td.cmd-request { color: #006060; } "
                 "td.cmd-error { color: red; } "
                 "b { color: #006060; } "
@@ -560,12 +529,6 @@
     ui->numberOfConnections->setText(connections);
 }
 
-<<<<<<< HEAD
-void RPCConsole::setNumBlocks(int count, const QDateTime& blockDate)
-{
-    ui->numberOfBlocks->setText(QString::number(count));
-    ui->lastBlockTime->setText(blockDate.toString());
-=======
 void RPCConsole::setNumBlocks(int count, const QDateTime& blockDate, double nVerificationProgress)
 {
     ui->numberOfBlocks->setText(QString::number(count));
@@ -580,7 +543,6 @@
         ui->mempoolSize->setText(QString::number(dynUsage/1000.0, 'f', 2) + " KB");
     else
         ui->mempoolSize->setText(QString::number(dynUsage/1000000.0, 'f', 2) + " MB");
->>>>>>> 188ca9c3
 }
 
 void RPCConsole::on_lineEdit_returnPressed()
@@ -777,14 +739,9 @@
     ui->peerBytesRecv->setText(FormatBytes(stats->nodeStats.nRecvBytes));
     ui->peerConnTime->setText(GUIUtil::formatDurationStr(GetTime() - stats->nodeStats.nTimeConnected));
     ui->peerPingTime->setText(GUIUtil::formatPingTime(stats->nodeStats.dPingTime));
-<<<<<<< HEAD
-    ui->timeoffset->setText(GUIUtil::formatTimeOffset(stats->nodeStats.nTimeOffset));
-    ui->peerVersion->setText(QString("%1").arg(stats->nodeStats.nVersion));
-=======
     ui->peerPingWait->setText(GUIUtil::formatPingTime(stats->nodeStats.dPingWait));
     ui->timeoffset->setText(GUIUtil::formatTimeOffset(stats->nodeStats.nTimeOffset));
     ui->peerVersion->setText(QString("%1").arg(QString::number(stats->nodeStats.nVersion)));
->>>>>>> 188ca9c3
     ui->peerSubversion->setText(QString::fromStdString(stats->nodeStats.cleanSubVer));
     ui->peerDirection->setText(stats->nodeStats.fInbound ? tr("Inbound") : tr("Outbound"));
     ui->peerHeight->setText(QString("%1").arg(QString::number(stats->nodeStats.nStartingHeight)));
