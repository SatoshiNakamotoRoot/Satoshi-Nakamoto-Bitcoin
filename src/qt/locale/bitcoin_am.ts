--- conflicted
+++ resolved
@@ -75,11 +75,7 @@
     </message>
     <message>
         <source>&amp;Edit</source>
-<<<<<<< HEAD
-        <translation> &amp;አርም</translation>
-=======
         <translation type="unfinished"> &amp;አርም</translation>
->>>>>>> f6a356d2
     </message>
     <message>
         <source>Export Address List</source>
@@ -400,152 +396,11 @@
         <translation type="unfinished">አድራሻ፥ %1
 </translation>
     </message>
-    <message>
-        <source>Create Wallet...</source>
-        <translation>ዋሌት ፍጠር</translation>
-    </message>
-    <message>
-        <source>Create a new wallet</source>
-        <translation>አዲስ ዋሌት ፍጠር</translation>
-    </message>
-    <message>
-        <source>Wallet:</source>
-        <translation>ዋሌት</translation>
-    </message>
-    <message>
-        <source>&amp;Send</source>
-        <translation>&amp;ላክ</translation>
-    </message>
-    <message>
-        <source>&amp;Receive</source>
-        <translation>&amp;ተቀበል</translation>
-    </message>
-    <message>
-        <source>&amp;Show / Hide</source>
-        <translation>&amp;አሳይ/ ደብቅ</translation>
-    </message>
-    <message>
-        <source>&amp;File</source>
-        <translation>&amp;ፋይል</translation>
-    </message>
-    <message>
-        <source>&amp;Settings</source>
-        <translation>&amp;ቅንብሮች</translation>
-    </message>
-    <message>
-        <source>&amp;Help</source>
-        <translation>&amp;እርዳታ</translation>
-    </message>
-    <message>
-        <source>Error</source>
-        <translation>ስህተት</translation>
-    </message>
-    <message>
-        <source>Warning</source>
-        <translation>ማሳስቢያ</translation>
-    </message>
-    <message>
-        <source>Information</source>
-        <translation>መረጃ</translation>
-    </message>
-    <message>
-        <source>Open Wallet</source>
-        <translation>ዋሌት ክፈት</translation>
-    </message>
-    <message>
-        <source>Open a wallet</source>
-        <translation>ዋሌት ክፈት</translation>
-    </message>
-    <message>
-        <source>Close Wallet...</source>
-        <translation>ዋሌት ዝጋ</translation>
-    </message>
-    <message>
-        <source>Close wallet</source>
-        <translation>ዋሌት ዝጋ</translation>
-    </message>
-    <message>
-        <source>default wallet</source>
-        <translation>መደበኛ ዋሌት</translation>
-    </message>
-    <message>
-        <source>Minimize</source>
-        <translation>አሳንስ</translation>
-    </message>
-    <message>
-        <source>Zoom</source>
-        <translation>እሳድግ</translation>
-    </message>
-    <message>
-        <source>Error: %1</source>
-        <translation>ስህተት፥ %1</translation>
-    </message>
-    <message>
-        <source>Warning: %1</source>
-        <translation>ማሳሰቢያ፥ %1</translation>
-    </message>
-    <message>
-        <source>Date: %1
-</source>
-        <translation>ቀን፥ %1
-</translation>
-    </message>
-    <message>
-        <source>Amount: %1
-</source>
-        <translation>መጠን፥ %1
-</translation>
-    </message>
-    <message>
-        <source>Address: %1
-</source>
-        <translation>አድራሻ፥ %1
-</translation>
-    </message>
     </context>
 <context>
     <name>CoinControlDialog</name>
     <message>
         <source>Quantity:</source>
-<<<<<<< HEAD
-        <translation>ብዛት፥</translation>
-    </message>
-    <message>
-        <source>Amount:</source>
-        <translation>መጠን፥</translation>
-    </message>
-    <message>
-        <source>Fee:</source>
-        <translation>ክፍያ፥</translation>
-    </message>
-    <message>
-        <source>Amount</source>
-        <translation>መጠን</translation>
-    </message>
-    <message>
-        <source>Date</source>
-        <translation>ቀን</translation>
-    </message>
-    <message>
-        <source>Copy address</source>
-        <translation>አድራሻ ቅዳ</translation>
-    </message>
-    <message>
-        <source>Copy amount</source>
-        <translation>መጠኑ ገልብጥ</translation>
-    </message>
-    <message>
-        <source>Copy fee</source>
-        <translation>ክፍያው ቅዳ</translation>
-    </message>
-    <message>
-        <source>yes</source>
-        <translation>አዎ</translation>
-    </message>
-    <message>
-        <source>no</source>
-        <translation>አይ</translation>
-=======
         <translation type="unfinished">ብዛት፥</translation>
     </message>
     <message>
@@ -579,7 +434,6 @@
     <message>
         <source>no</source>
         <translation type="unfinished">አይ</translation>
->>>>>>> f6a356d2
     </message>
     <message>
         <source>(no label)</source>
@@ -599,21 +453,10 @@
     </message>
     </context>
 <context>
-<<<<<<< HEAD
-    <name>CreateWalletDialog</name>
-    <message>
-        <source>Wallet Name</source>
-        <translation>ዋሌት ስም</translation>
-    </message>
-    <message>
-        <source>Create</source>
-        <translation>ፍጠር</translation>
-=======
     <name>WalletController</name>
     <message>
         <source>Close wallet</source>
         <translation type="unfinished">ዋሌት ዝጋ</translation>
->>>>>>> f6a356d2
     </message>
     </context>
 <context>
@@ -631,68 +474,12 @@
     <name>FreespaceChecker</name>
     <message>
         <source>name</source>
-<<<<<<< HEAD
-        <translation>ስም</translation>
-    </message>
-    </context>
-<context>
-    <name>HelpMessageDialog</name>
-    <message>
-        <source>version</source>
-        <translation>ስሪት</translation>
-    </message>
-    <message>
-        <source>About %1</source>
-        <translation>ስለ እኛ %1</translation>
-=======
         <translation type="unfinished">ስም</translation>
->>>>>>> f6a356d2
     </message>
     </context>
 <context>
     <name>Intro</name>
     <message>
-<<<<<<< HEAD
-        <source>Welcome</source>
-        <translation>እንኳን ደህና መጣህ</translation>
-    </message>
-    <message>
-        <source>Welcome to %1.</source>
-        <translation>እንኳን  ወድ %1 በደህና መጣህ።</translation>
-    </message>
-    <message>
-        <source>Bitcoin</source>
-        <translation>ቢትኮይን</translation>
-    </message>
-    <message>
-        <source>Error</source>
-        <translation>ስህተት</translation>
-    </message>
-    </context>
-<context>
-    <name>ModalOverlay</name>
-    <message>
-        <source>Form</source>
-        <translation>ከ</translation>
-    </message>
-    <message>
-        <source>Unknown...</source>
-        <translation>የማይታወቅ...</translation>
-    </message>
-    <message>
-        <source>Hide</source>
-        <translation>ደብቅ</translation>
-    </message>
-    </context>
-<context>
-    <name>OpenURIDialog</name>
-    </context>
-<context>
-    <name>OpenWalletActivity</name>
-    <message>
-        <source>default wallet</source>
-        <translation>መደበኛ ዋሌት</translation>
-=======
         <source>Bitcoin</source>
         <translation type="unfinished">ቢትኮይን</translation>
     </message>
@@ -737,60 +524,19 @@
     <message>
         <source>Hide</source>
         <translation type="unfinished">ደብቅ</translation>
->>>>>>> f6a356d2
     </message>
     </context>
 <context>
     <name>OptionsDialog</name>
     <message>
         <source>Error</source>
-<<<<<<< HEAD
-        <translation>ስህተት</translation>
-=======
         <translation type="unfinished">ስህተት</translation>
->>>>>>> f6a356d2
     </message>
     </context>
 <context>
     <name>OverviewPage</name>
     <message>
         <source>Form</source>
-<<<<<<< HEAD
-        <translation>ከ</translation>
-    </message>
-    </context>
-<context>
-    <name>PSBTOperationsDialog</name>
-    </context>
-<context>
-    <name>PaymentServer</name>
-    </context>
-<context>
-    <name>PeerTableModel</name>
-    </context>
-<context>
-    <name>QObject</name>
-    <message>
-        <source>Amount</source>
-        <translation>መጠን</translation>
-    </message>
-    <message>
-        <source>Error: %1</source>
-        <translation>ስህተት፥ %1</translation>
-    </message>
-    </context>
-<context>
-    <name>QRImageWidget</name>
-    </context>
-<context>
-    <name>RPCConsole</name>
-    </context>
-<context>
-    <name>ReceiveCoinsDialog</name>
-    <message>
-        <source>Copy amount</source>
-        <translation>መጠኑ ገልብጥ</translation>
-=======
         <translation type="unfinished">ከ</translation>
     </message>
     </context>
@@ -800,37 +546,24 @@
         <source>Address</source>
         <extracomment>Title of Peers Table column which contains the IP/Onion/I2P address of the connected peer.</extracomment>
         <translation type="unfinished">አድራሻ</translation>
->>>>>>> f6a356d2
     </message>
     </context>
 <context>
     <name>ReceiveRequestDialog</name>
     <message>
         <source>Amount:</source>
-<<<<<<< HEAD
-        <translation>መጠን፥</translation>
-    </message>
-    <message>
-        <source>Wallet:</source>
-        <translation>ዋሌት</translation>
-=======
         <translation type="unfinished">መጠን፥</translation>
     </message>
     <message>
         <source>Wallet:</source>
         <translation type="unfinished">ዋሌት</translation>
->>>>>>> f6a356d2
     </message>
     </context>
 <context>
     <name>RecentRequestsTableModel</name>
     <message>
         <source>Date</source>
-<<<<<<< HEAD
-        <translation>ቀን</translation>
-=======
         <translation type="unfinished">ቀን</translation>
->>>>>>> f6a356d2
     </message>
     <message>
         <source>Label</source>
@@ -845,29 +578,6 @@
     <name>SendCoinsDialog</name>
     <message>
         <source>Quantity:</source>
-<<<<<<< HEAD
-        <translation>ብዛት፥</translation>
-    </message>
-    <message>
-        <source>Amount:</source>
-        <translation>መጠን፥</translation>
-    </message>
-    <message>
-        <source>Fee:</source>
-        <translation>ክፍያ፥</translation>
-    </message>
-    <message>
-        <source>Hide</source>
-        <translation>ደብቅ</translation>
-    </message>
-    <message>
-        <source>Copy amount</source>
-        <translation>መጠኑ ገልብጥ</translation>
-    </message>
-    <message>
-        <source>Copy fee</source>
-        <translation>ክፍያው ቅዳ</translation>
-=======
         <translation type="unfinished">ብዛት፥</translation>
     </message>
     <message>
@@ -896,7 +606,6 @@
             <numerusform />
             <numerusform />
         </translation>
->>>>>>> f6a356d2
     </message>
     <message>
         <source>(no label)</source>
@@ -907,17 +616,6 @@
     <name>TransactionDesc</name>
     <message>
         <source>Date</source>
-<<<<<<< HEAD
-        <translation>ቀን</translation>
-    </message>
-    <message>
-        <source>Amount</source>
-        <translation>መጠን</translation>
-    </message>
-    </context>
-<context>
-    <name>TransactionDescDialog</name>
-=======
         <translation type="unfinished">ቀን</translation>
     </message>
     <message numerus="yes">
@@ -931,17 +629,12 @@
         <source>Amount</source>
         <translation type="unfinished">መጠን</translation>
     </message>
->>>>>>> f6a356d2
     </context>
 <context>
     <name>TransactionTableModel</name>
     <message>
         <source>Date</source>
-<<<<<<< HEAD
-        <translation>ቀን</translation>
-=======
         <translation type="unfinished">ቀን</translation>
->>>>>>> f6a356d2
     </message>
     <message>
         <source>Label</source>
@@ -955,33 +648,12 @@
 <context>
     <name>TransactionView</name>
     <message>
-<<<<<<< HEAD
-        <source>Copy address</source>
-        <translation>አድራሻ ቅዳ</translation>
-    </message>
-    <message>
-        <source>Copy amount</source>
-        <translation>መጠኑ ገልብጥ</translation>
-    </message>
-    <message>
-        <source>Comma separated file (*.csv)</source>
-        <translation>ኮማ ሴፓሬትድ ፋይል (*.csv)</translation>
-=======
         <source>Date</source>
         <translation type="unfinished">ቀን</translation>
->>>>>>> f6a356d2
-    </message>
-    <message>
-        <source>Date</source>
-        <translation>ቀን</translation>
     </message>
     <message>
         <source>Label</source>
-<<<<<<< HEAD
-        <translation>መለዮ</translation>
-=======
         <translation type="unfinished">መለያ ስም</translation>
->>>>>>> f6a356d2
     </message>
     <message>
         <source>Address</source>
@@ -989,28 +661,6 @@
     </message>
     <message>
         <source>Exporting Failed</source>
-<<<<<<< HEAD
-        <translation>መላክ አልተሳካም</translation>
-    </message>
-    </context>
-<context>
-    <name>UnitDisplayStatusBarControl</name>
-    </context>
-<context>
-    <name>WalletController</name>
-    <message>
-        <source>Close wallet</source>
-        <translation>ዋሌት ዝጋ</translation>
-    </message>
-    </context>
-<context>
-    <name>WalletFrame</name>
-    <message>
-        <source>Create a new wallet</source>
-        <translation>አዲስ ዋሌት ፍጠር</translation>
-    </message>
-</context>
-=======
         <translation type="unfinished">ወደ ውጪ መላክ አልተሳካም</translation>
     </message>
     </context>
@@ -1025,16 +675,11 @@
         <translation type="unfinished">ስህተት</translation>
     </message>
     </context>
->>>>>>> f6a356d2
 <context>
     <name>WalletModel</name>
     <message>
         <source>default wallet</source>
-<<<<<<< HEAD
-        <translation>መደበኛ ዋሌት</translation>
-=======
         <translation type="unfinished">መደበኛ ዋሌት</translation>
->>>>>>> f6a356d2
     </message>
 </context>
 <context>
@@ -1047,9 +692,5 @@
         <source>Export the data in the current tab to a file</source>
         <translation type="unfinished">በአሁኑ ማውጫ ውስጥ ያለውን መረጃ ወደ አንድ ፋይል ላክ</translation>
     </message>
-    <message>
-        <source>Error</source>
-        <translation>ስህተት</translation>
-    </message>
     </context>
 </TS>