<TS version="2.1" language="el">
<context>
    <name>AddressBookPage</name>
    <message>
        <source>Right-click to edit address or label</source>
        <translation type="unfinished">Δεξί-κλικ για επεξεργασία της διεύθυνσης ή της ετικέτας</translation>
    </message>
    <message>
        <source>Create a new address</source>
        <translation type="unfinished">Δημιουργία νέας διεύθυνσης</translation>
    </message>
    <message>
        <source>&amp;New</source>
        <translation type="unfinished">&amp;Νέo</translation>
    </message>
    <message>
        <source>Copy the currently selected address to the system clipboard</source>
<<<<<<< HEAD
        <translation>Αντιγράψτε την επιλεγμένη διεύθυνση στο πρόχειρο του συστήματος</translation>
=======
        <translation type="unfinished">Αντιγράψτε την επιλεγμένη διεύθυνση στο πρόχειρο του συστήματος</translation>
>>>>>>> f6a356d2
    </message>
    <message>
        <source>&amp;Copy</source>
        <translation type="unfinished">&amp;Αντιγραφή</translation>
    </message>
    <message>
        <source>C&amp;lose</source>
        <translation type="unfinished">Κ&amp;λείσιμο</translation>
    </message>
    <message>
        <source>Delete the currently selected address from the list</source>
        <translation type="unfinished">Διαγραφή της επιλεγμένης διεύθυνσης από τη λίστα</translation>
    </message>
    <message>
        <source>Enter address or label to search</source>
        <translation type="unfinished">Αναζήτηση με βάση τη διεύθυνση ή την επιγραφή</translation>
    </message>
    <message>
        <source>Export the data in the current tab to a file</source>
        <translation type="unfinished">Εξαγωγή δεδομένων καρτέλας σε αρχείο</translation>
    </message>
    <message>
        <source>&amp;Export</source>
        <translation type="unfinished">&amp;Εξαγωγή</translation>
    </message>
    <message>
        <source>&amp;Delete</source>
        <translation type="unfinished">&amp;Διαγραφή</translation>
    </message>
    <message>
        <source>Choose the address to send coins to</source>
        <translation type="unfinished">Επιλέξτε διεύθυνση αποστολής των νομισμάτων σας</translation>
    </message>
    <message>
        <source>Choose the address to receive coins with</source>
        <translation type="unfinished">Επιλέξτε διεύθυνση παραλαβής νομισμάτων</translation>
    </message>
    <message>
        <source>C&amp;hoose</source>
        <translation type="unfinished">Ε&amp;πιλογή</translation>
    </message>
    <message>
        <source>Sending addresses</source>
        <translation type="unfinished">Διευθύνσεις αποστολής</translation>
    </message>
    <message>
        <source>Receiving addresses</source>
        <translation type="unfinished">Διευθύνσεις λήψης</translation>
    </message>
    <message>
        <source>These are your Bitcoin addresses for sending payments. Always check the amount and the receiving address before sending coins.</source>
        <translation type="unfinished">Αυτές είναι οι Bitcoin διευθύνσεις σας για να στέλνετε πληρωμές. Να ελέγχετε πάντα το ποσό, καθώς και τη διεύθυνση παραλήπτη πριν στείλετε νομίσματα.</translation>
    </message>
    <message>
        <source>These are your Bitcoin addresses for receiving payments. Use the 'Create new receiving address' button in the receive tab to create new addresses.
Signing is only possible with addresses of the type 'legacy'.</source>
        <translation type="unfinished">Αυτές είναι οι Bitcoin διευθύνσεις για την λήψη πληρωμών. Χρησιμοποιήστε το κουμπί  'Δημιουργία νέας διεύθυνσης λήψεων' στο παράθυρο λήψεων για την δημιουργία νέας διεύθυνσης.
Η υπογραφή είναι διαθέσιμη μόνο σε διευθύνσεις 'παλαιού τύπου'.</translation>
    </message>
    <message>
        <source>These are your Bitcoin addresses for receiving payments. Use the 'Create new receiving address' button in the receive tab to create new addresses.
Signing is only possible with addresses of the type 'legacy'.</source>
        <translation>Αυτές είναι οι Bitcoin διευθύνσεις για την λήψη πληρωμών. Χρησιμοποιήστε το κουμπί  'Δημιουργία νέας διεύθυνσης λήψεων' στο παράθυρο λήψεων για την δημιουργία νέας διεύθυνσης.
Η υπογραφή είναι διαθέσιμη μόνο σε διευθύνσεις 'παλαιού τύπου'.</translation>
    </message>
    <message>
        <source>&amp;Copy Address</source>
        <translation type="unfinished">&amp;Αντιγραφή διεύθυνσης</translation>
    </message>
    <message>
        <source>Copy &amp;Label</source>
        <translation type="unfinished">Αντιγραφή &amp;ετικέτας</translation>
    </message>
    <message>
        <source>&amp;Edit</source>
        <translation type="unfinished">&amp;Διόρθωση</translation>
    </message>
    <message>
        <source>Export Address List</source>
        <translation type="unfinished">Εξαγωγή Λίστας Διευθύνσεων</translation>
    </message>
    <message>
        <source>Comma separated file</source>
        <extracomment>Expanded name of the CSV file format. See: https://en.wikipedia.org/wiki/Comma-separated_values.</extracomment>
        <translation type="unfinished">Αρχείο οριοθετημένο με κόμμα</translation>
    </message>
    <message>
        <source>There was an error trying to save the address list to %1. Please try again.</source>
        <extracomment>An error message. %1 is a stand-in argument for the name of the file we attempted to save to.</extracomment>
        <translation type="unfinished">Σφάλμα κατά την προσπάθεια αποθήκευσης της λίστας διευθύνσεων στο %1. Παρακαλώ δοκιμάστε ξανά.</translation>
    </message>
    <message>
        <source>Exporting Failed</source>
        <translation type="unfinished">Αποτυχία εξαγωγής</translation>
    </message>
</context>
<context>
    <name>AddressTableModel</name>
    <message>
        <source>Label</source>
        <translation type="unfinished">Ετικέτα</translation>
    </message>
    <message>
        <source>Address</source>
        <translation type="unfinished">Διεύθυνση</translation>
    </message>
    <message>
        <source>(no label)</source>
        <translation type="unfinished">(χωρίς ετικέτα)</translation>
    </message>
</context>
<context>
    <name>AskPassphraseDialog</name>
    <message>
        <source>Passphrase Dialog</source>
        <translation type="unfinished">Φράση πρόσβασης</translation>
    </message>
    <message>
        <source>Enter passphrase</source>
        <translation type="unfinished">Βάλτε κωδικό πρόσβασης</translation>
    </message>
    <message>
        <source>New passphrase</source>
        <translation type="unfinished">&amp;Αλλαγή κωδικού</translation>
    </message>
    <message>
        <source>Repeat new passphrase</source>
        <translation type="unfinished">Επανάλαβε τον νέο κωδικό πρόσβασης</translation>
    </message>
    <message>
        <source>Show passphrase</source>
        <translation type="unfinished">Εμφάνισε τον κωδικό πρόσβασης</translation>
    </message>
    <message>
        <source>Encrypt wallet</source>
        <translation type="unfinished">&amp;Κρυπτογράφηση πορτοφολιού</translation>
    </message>
    <message>
        <source>This operation needs your wallet passphrase to unlock the wallet.</source>
        <translation type="unfinished">Αυτή η ενέργεια χρειάζεται τον κωδικό του πορτοφολιού για να ξεκλειδώσει το πορτοφόλι.</translation>
    </message>
    <message>
        <source>Unlock wallet</source>
        <translation type="unfinished">Ξεκλείδωσε το πορτοφόλι</translation>
    </message>
    <message>
        <source>Change passphrase</source>
        <translation type="unfinished">Αλλάξτε Φράση Πρόσβασης</translation>
    </message>
    <message>
        <source>Confirm wallet encryption</source>
        <translation type="unfinished">Επιβεβαίωσε κρυπτογράφηση πορτοφολιού</translation>
    </message>
    <message>
        <source>Warning: If you encrypt your wallet and lose your passphrase, you will &lt;b&gt;LOSE ALL OF YOUR BITCOINS&lt;/b&gt;!</source>
        <translation type="unfinished">Προσόχη! Εάν κρυπτογραφήσεις το πορτοφόλι σου και χάσεις τη φράση αποκατάστασης, θα &lt;b&gt; ΧΑΣΕΙΣ ΟΛΑ ΣΟΥ ΤΑ BITCOIN &lt;/b&gt;!</translation>
    </message>
    <message>
        <source>Are you sure you wish to encrypt your wallet?</source>
        <translation type="unfinished">Είστε σίγουρος/η ότι θέλετε να κρυπτογραφήσετε το πορτοφόλι σας;</translation>
    </message>
    <message>
        <source>Wallet encrypted</source>
        <translation type="unfinished">Πορτοφόλι κρυπτογραφήθηκε</translation>
    </message>
    <message>
        <source>Enter the new passphrase for the wallet.&lt;br/&gt;Please use a passphrase of &lt;b&gt;ten or more random characters&lt;/b&gt;, or &lt;b&gt;eight or more words&lt;/b&gt;.</source>
        <translation type="unfinished">Εισαγάγετε τη νέα φράση πρόσβασης για το πορτοφόλι. &lt;br/&gt;Παρακαλώ χρησιμοποιήστε μια φράση πρόσβασης &lt;b&gt;δέκα ή περισσότερων τυχαίων χαρακτήρων &lt;/b&gt;, ή &lt;b&gt;οκτώ ή περισσότερες λέξεις&lt;/b&gt;.</translation>
    </message>
    <message>
        <source>Enter the old passphrase and new passphrase for the wallet.</source>
        <translation type="unfinished">Πληκτρολόγησε τον παλιό κωδικό πρόσβασής σου και τον νέο κωδικό πρόσβασής σου για το πορτοφόλι</translation>
    </message>
    <message>
        <source>Remember that encrypting your wallet cannot fully protect your bitcoins from being stolen by malware infecting your computer.</source>
        <translation type="unfinished">Θυμίσου ότι το να κρυπτογραφείς το πορτοφόλι σου δεν μπορεί να προστατέψει πλήρως τα bitcoins σου από κλοπή από  κακόβουλο λογισμικό που έχει μολύνει τον υπολογιστή σου</translation>
    </message>
    <message>
        <source>Wallet to be encrypted</source>
        <translation type="unfinished">To πορτοφόλι θα κρυπτογραφηθεί</translation>
    </message>
    <message>
        <source>Your wallet is about to be encrypted. </source>
        <translation type="unfinished">Το πορτοφόλι σου πρόκειται να κρυπτογραφηθεί</translation>
    </message>
    <message>
        <source>Your wallet is now encrypted. </source>
        <translation type="unfinished">Το πορτοφόλι σου έχει κρυπτογραφηθεί τώρα</translation>
    </message>
    <message>
        <source>IMPORTANT: Any previous backups you have made of your wallet file should be replaced with the newly generated, encrypted wallet file. For security reasons, previous backups of the unencrypted wallet file will become useless as soon as you start using the new, encrypted wallet.</source>
        <translation type="unfinished">ΣΗΜΑΝΤΙΚΟ: Τα προηγούμενα αντίγραφα ασφαλείας που έχετε κάνει από το αρχείο του πορτοφόλιου σας θα πρέπει να αντικατασταθουν με το νέο που δημιουργείται, κρυπτογραφημένο αρχείο πορτοφόλιου. Για λόγους ασφαλείας, τα προηγούμενα αντίγραφα ασφαλείας του μη κρυπτογραφημένου αρχείου πορτοφόλιου θα καταστουν άχρηστα μόλις αρχίσετε να χρησιμοποιείτε το νέο κρυπτογραφημένο πορτοφόλι.</translation>
    </message>
    <message>
        <source>Wallet encryption failed</source>
        <translation type="unfinished">Η κρυπτογράφηση του πορτοφολιού απέτυχε</translation>
    </message>
    <message>
        <source>Wallet encryption failed due to an internal error. Your wallet was not encrypted.</source>
        <translation type="unfinished">Η κρυπτογράφηση του πορτοφολιού απέτυχε λογω εσωτερικού σφάλματος. Το πορτοφολι δεν κρυπτογραφηθηκε.</translation>
    </message>
    <message>
        <source>The supplied passphrases do not match.</source>
        <translation type="unfinished">Οι εισαχθέντες κωδικοί δεν ταιριάζουν.</translation>
    </message>
    <message>
        <source>Wallet unlock failed</source>
        <translation type="unfinished">Το ξεκλείδωμα του πορτοφολιού απέτυχε</translation>
    </message>
    <message>
        <source>The passphrase entered for the wallet decryption was incorrect.</source>
        <translation type="unfinished">Ο κωδικος που εισήχθη για την αποκρυπτογραφηση του πορτοφολιού ήταν λαθος.</translation>
    </message>
    <message>
        <source>Wallet passphrase was successfully changed.</source>
        <translation type="unfinished">Η φράση πρόσβασης άλλαξε επιτυχώς</translation>
    </message>
    <message>
        <source>Warning: The Caps Lock key is on!</source>
        <translation type="unfinished">Προσοχη: το πλήκτρο Caps Lock είναι ενεργο.</translation>
    </message>
</context>
<context>
    <name>BanTableModel</name>
    <message>
        <source>Banned Until</source>
        <translation type="unfinished">Απαγορευμένο έως</translation>
    </message>
</context>
<context>
    <name>BitcoinApplication</name>
    <message>
        <source>A fatal error occurred. %1 can no longer continue safely and will quit.</source>
        <translation type="unfinished">Συνέβη ενα μοιραίο σφάλμα. %1 δε μπορεί να συνεχιστεί με ασφάλεια και θα σταματήσει</translation>
    </message>
    <message>
        <source>Internal error</source>
        <translation type="unfinished">Εσωτερικό σφάλμα</translation>
    </message>
    <message>
        <source>An internal error occurred. %1 will attempt to continue safely. This is an unexpected bug which can be reported as described below.</source>
        <translation type="unfinished">Προέκυψε ένα εσωτερικό σφάλμα. Το %1 θα επιχειρήσει να συνεχίσει με ασφάλεια. Αυτό είναι ένα απροσδόκητο σφάλμα· μπορείτε να το αναφέρετε όπως περιγράφεται παρακάτω.</translation>
    </message>
</context>
<context>
    <name>QObject</name>
    <message>
        <source>Do you want to reset settings to default values, or to abort without making changes?</source>
        <extracomment>Explanatory text shown on startup when the settings file cannot be read. Prompts user to make a choice between resetting or aborting.</extracomment>
        <translation type="unfinished">Θέλετε να επαναφέρετε τις ρυθμίσεις στις προεπιλεγμένες τους τιμές, ή να αποχωρήσετε χωρίς να κάνετε αλλαγές;</translation>
    </message>
    <message>
        <source>A fatal error occurred. Check that settings file is writable, or try running with -nosettings.</source>
        <extracomment>Explanatory text shown on startup when the settings file could not be written. Prompts user to check that we have the ability to write to the file. Explains that the user has the option of running without a settings file.</extracomment>
        <translation type="unfinished">Συνέβη ένα μοιραίο σφάλμα. Ελέγξτε ότι το αρχείο ρυθμίσεων είναι προσπελάσιμο, ή δοκιμάστε να τρέξετε με -nosettings.</translation>
    </message>
    <message>
        <source>Error: Specified data directory "%1" does not exist.</source>
        <translation type="unfinished">Σφάλμα: Ο ορισμένος κατάλογος δεδομένων "%1" δεν υπάρχει.</translation>
    </message>
    <message>
        <source>Error: Cannot parse configuration file: %1.</source>
        <translation type="unfinished">Σφάλμα: Δεν είναι δυνατή η ανάλυση αρχείου ρυθμίσεων: %1.</translation>
    </message>
    <message>
        <source>Error: %1</source>
        <translation type="unfinished">Σφάλμα: %1</translation>
    </message>
    <message>
        <source>%1 didn't yet exit safely…</source>
        <translation type="unfinished">Το %1 δεν πραγματοποίησε ασφαλή έξοδο ακόμη...</translation>
    </message>
    <message>
        <source>unknown</source>
        <translation type="unfinished">άγνωστο</translation>
    </message>
    <message>
        <source>Amount</source>
        <translation type="unfinished">Ποσό</translation>
    </message>
    <message>
        <source>Enter a Bitcoin address (e.g. %1)</source>
        <translation type="unfinished">Εισάγετε μια διεύθυνση Bitcoin (π.χ. %1)</translation>
    </message>
    <message>
        <source>Unroutable</source>
        <translation type="unfinished">Αδρομολόγητο</translation>
    </message>
    <message>
        <source>Internal</source>
        <translation type="unfinished">Εσωτερικό</translation>
    </message>
    <message>
        <source>Inbound</source>
        <extracomment>An inbound connection from a peer. An inbound connection is a connection initiated by a peer.</extracomment>
        <translation type="unfinished">Εισερχόμενα</translation>
    </message>
    <message>
        <source>Outbound</source>
        <extracomment>An outbound connection to a peer. An outbound connection is a connection initiated by us.</extracomment>
        <translation type="unfinished">Εξερχόμενα</translation>
    </message>
    <message>
        <source>Full Relay</source>
        <extracomment>Peer connection type that relays all network information.</extracomment>
        <translation type="unfinished">Πλήρης αναμεταδότης</translation>
    </message>
    <message>
        <source>Block Relay</source>
        <extracomment>Peer connection type that relays network information about blocks and not transactions or addresses.</extracomment>
        <translation type="unfinished">Αναμεταδότης μπλοκ</translation>
    </message>
    <message>
        <source>Manual</source>
        <extracomment>Peer connection type established manually through one of several methods.</extracomment>
        <translation type="unfinished">Χειροκίνητα</translation>
    </message>
    <message>
        <source>None</source>
        <translation type="unfinished">Κανένα</translation>
    </message>
    <message>
        <source>N/A</source>
        <translation type="unfinished">Μη διαθέσιμο</translation>
    </message>
    <message numerus="yes">
        <source>%n second(s)</source>
        <translation type="unfinished">
            <numerusform />
            <numerusform />
        </translation>
    </message>
    <message numerus="yes">
        <source>%n minute(s)</source>
        <translation type="unfinished">
            <numerusform />
            <numerusform />
        </translation>
    </message>
    <message numerus="yes">
        <source>%n hour(s)</source>
        <translation type="unfinished">
            <numerusform />
            <numerusform />
        </translation>
    </message>
    <message numerus="yes">
        <source>%n day(s)</source>
        <translation type="unfinished">
            <numerusform />
            <numerusform />
        </translation>
    </message>
    <message numerus="yes">
        <source>%n week(s)</source>
        <translation type="unfinished">
            <numerusform />
            <numerusform />
        </translation>
    </message>
    <message>
        <source>%1 and %2</source>
        <translation type="unfinished">%1 και %2</translation>
    </message>
    <message numerus="yes">
        <source>%n year(s)</source>
        <translation type="unfinished">
            <numerusform />
            <numerusform />
        </translation>
    </message>
    </context>
<context>
    <name>bitcoin-core</name>
    <message>
        <source>Settings file could not be read</source>
        <translation type="unfinished">Το αρχείο ρυθμίσεων δεν μπόρεσε να διαβαστεί</translation>
    </message>
    <message>
        <source>Settings file could not be written</source>
        <translation type="unfinished">Το αρχείο ρυθμίσεων δεν μπόρεσε να επεξεργασθεί</translation>
    </message>
    <message>
        <source>The %s developers</source>
        <translation type="unfinished">Οι προγραμματιστές %s</translation>
    </message>
    <message>
        <source>%s corrupt. Try using the wallet tool bitcoin-wallet to salvage or restoring a backup.</source>
        <translation type="unfinished">%s κατεστραμμένο. Δοκιμάστε να το επισκευάσετε με το εργαλείο πορτοφολιού bitcoin-wallet, ή επαναφέρετε κάποιο αντίγραφο ασφαλείας.</translation>
    </message>
    <message>
        <source>-maxtxfee is set very high! Fees this large could be paid on a single transaction.</source>
        <translation type="unfinished"> -maxtxfee είναι καταχωρημένο πολύ υψηλά! Έξοδα τόσο υψηλά μπορούν να πληρωθούν σε μια ενιαία συναλλαγή.</translation>
    </message>
    <message>
        <source>Cannot downgrade wallet from version %i to version %i. Wallet version unchanged.</source>
        <translation type="unfinished">Αδύνατη η υποβάθμιση του πορτοφολιού από την έκδοση %i στην έκδοση %i. Η έκδοση του πορτοφολιού δεν έχει αλλάξει.</translation>
    </message>
    <message>
        <source>Cannot obtain a lock on data directory %s. %s is probably already running.</source>
        <translation type="unfinished">Δεν είναι δυνατή η εφαρμογή κλειδώματος στον κατάλογο δεδομένων %s. Το %s μάλλον εκτελείται ήδη.</translation>
    </message>
    <message>
        <source>Distributed under the MIT software license, see the accompanying file %s or %s</source>
        <translation type="unfinished">Διανέμεται υπό την άδεια χρήσης του λογισμικού MIT, δείτε το συνοδευτικό αρχείο %s ή %s</translation>
    </message>
    <message>
        <source>Error reading %s! All keys read correctly, but transaction data or address book entries might be missing or incorrect.</source>
        <translation type="unfinished">Σφάλμα κατά την ανάγνωση %s! Όλα τα κλειδιά διαβάζονται σωστά, αλλά τα δεδομένα των συναλλαγών ή οι καταχωρίσεις του βιβλίου διευθύνσεων ενδέχεται να λείπουν ή να είναι εσφαλμένα.</translation>
    </message>
    <message>
        <source>Error: Dumpfile format record is incorrect. Got "%s", expected "format".</source>
        <translation type="unfinished">Σφάλμα: Η καταγραφή του φορμά του αρχείου dump είναι εσφαλμένη. Ελήφθη: «%s», αναμενόταν: «φορμά».</translation>
    </message>
    <message>
        <source>Error: Dumpfile version is not supported. This version of bitcoin-wallet only supports version 1 dumpfiles. Got dumpfile with version %s</source>
        <translation type="unfinished">Σφάλμα: Η έκδοση του αρχείου dump δεν υποστηρίζεται. Αυτή η έκδοση του bitcoin-wallet υποστηρίζει αρχεία dump μόνο της έκδοσης 1. Δόθηκε αρχείο dump έκδοσης %s.</translation>
    </message>
    <message>
        <source>Error: Listening for incoming connections failed (listen returned error %s)</source>
        <translation type="unfinished">Σφάλμα: Η ακρόαση για εισερχόμενες συνδέσεις απέτυχε (ακούστε επιστραμμένο σφάλμα %s)</translation>
    </message>
    <message>
        <source>Fee estimation failed. Fallbackfee is disabled. Wait a few blocks or enable -fallbackfee.</source>
        <translation type="unfinished">Η αποτίμηση του τέλους απέτυχε. Το Fallbackfee είναι απενεργοποιημένο. Περιμένετε λίγα τετράγωνα ή ενεργοποιήστε το -fallbackfee.</translation>
    </message>
    <message>
        <source>File %s already exists. If you are sure this is what you want, move it out of the way first.</source>
        <translation type="unfinished">Το αρχείο %s υπάρχει ήδη. Αν είστε σίγουροι ότι αυτό θέλετε, βγάλτε το πρώτα από τη μέση.</translation>
    </message>
    <message>
        <source>Invalid amount for -maxtxfee=&lt;amount&gt;: '%s' (must be at least the minrelay fee of %s to prevent stuck transactions)</source>
        <translation type="unfinished">Μη έγκυρο ποσό για το -maxtxfee =: '%s' (πρέπει να είναι τουλάχιστον το minrelay έξοδο του %s για την αποφυγή κολλημένων συναλλαγών)</translation>
    </message>
    <message>
        <source>No dump file provided. To use createfromdump, -dumpfile=&lt;filename&gt; must be provided.</source>
        <translation type="unfinished">Δεν δόθηκε αρχείο dump. Για να χρησιμοποιηθεί το createfromdump θα πρέπει να δοθεί το -dumpfile=&lt;filename&gt;.</translation>
    </message>
    <message>
        <source>No dump file provided. To use dump, -dumpfile=&lt;filename&gt; must be provided.</source>
        <translation type="unfinished">Δεν δόθηκε αρχείο dump. Για να χρησιμοποιηθεί το dump, πρέπει να δοθεί το -dumpfile=&lt;filename&gt;.</translation>
    </message>
    <message>
        <source>No wallet file format provided. To use createfromdump, -format=&lt;format&gt; must be provided.</source>
        <translation type="unfinished">Δεν δόθηκε φορμά αρχείου πορτοφολιού. Για τη χρήση του createfromdump, πρέπει να δοθεί -format=&lt;format&gt;.</translation>
    </message>
    <message>
        <source>Please check that your computer's date and time are correct! If your clock is wrong, %s will not work properly.</source>
        <translation type="unfinished">Ελέγξτε ότι η ημερομηνία και η ώρα του υπολογιστή σας είναι σωστές! Αν το ρολόι σας είναι λάθος, το %s δεν θα λειτουργήσει σωστά.</translation>
    </message>
    <message>
        <source>Please contribute if you find %s useful. Visit %s for further information about the software.</source>
        <translation type="unfinished">Παρακαλώ συμβάλλετε αν βρείτε %s χρήσιμο. Επισκεφθείτε το %s για περισσότερες πληροφορίες σχετικά με το λογισμικό.</translation>
    </message>
    <message>
        <source>Prune configured below the minimum of %d MiB.  Please use a higher number.</source>
        <translation type="unfinished">Ο δακτύλιος έχει διαμορφωθεί κάτω από το ελάχιστο %d MiB. Χρησιμοποιήστε έναν υψηλότερο αριθμό.</translation>
    </message>
    <message>
        <source>Prune: last wallet synchronisation goes beyond pruned data. You need to -reindex (download the whole blockchain again in case of pruned node)</source>
        <translation type="unfinished">Κλάδεμα: ο τελευταίος συγχρονισμός πορτοφολιού ξεπερνά τα κλαδεμένα δεδομένα. Πρέπει να κάνετε -reindex (κατεβάστε ολόκληρο το blockchain και πάλι σε περίπτωση κλαδέματος κόμβου)</translation>
    </message>
    <message>
        <source>SQLiteDatabase: Unknown sqlite wallet schema version %d. Only version %d is supported</source>
        <translation type="unfinished">SQLiteDatabase: Άγνωστη sqlite έκδοση %d του schema πορτοφολιού . Υποστηρίζεται μόνο η έκδοση %d.</translation>
    </message>
    <message>
        <source>The block database contains a block which appears to be from the future. This may be due to your computer's date and time being set incorrectly. Only rebuild the block database if you are sure that your computer's date and time are correct</source>
        <translation type="unfinished">Η βάση δεδομένων μπλοκ περιέχει ένα μπλοκ που φαίνεται να είναι από το μέλλον. Αυτό μπορεί να οφείλεται στην εσφαλμένη ρύθμιση της ημερομηνίας και της ώρας του υπολογιστή σας. Αποκαταστήστε μόνο τη βάση δεδομένων μπλοκ αν είστε βέβαιοι ότι η ημερομηνία και η ώρα του υπολογιστή σας είναι σωστές</translation>
    </message>
    <message>
        <source>The transaction amount is too small to send after the fee has been deducted</source>
        <translation type="unfinished">Το ποσό της συναλλαγής είναι πολύ μικρό για να στείλει μετά την αφαίρεση του τέλους</translation>
    </message>
    <message>
        <source>This is a pre-release test build - use at your own risk - do not use for mining or merchant applications</source>
        <translation type="unfinished">Πρόκειται για δοκιμή πριν από την αποδέσμευση - χρησιμοποιήστε με δική σας ευθύνη - μην χρησιμοποιείτε για εξόρυξη ή εμπορικές εφαρμογές</translation>
    </message>
    <message>
        <source>This is the transaction fee you may discard if change is smaller than dust at this level</source>
        <translation type="unfinished">Αυτή είναι η αμοιβή συναλλαγής που μπορείτε να απορρίψετε εάν η αλλαγή είναι μικρότερη από τη σκόνη σε αυτό το επίπεδο</translation>
    </message>
    <message>
        <source>This is the transaction fee you may pay when fee estimates are not available.</source>
        <translation type="unfinished">Αυτό είναι το τέλος συναλλαγής που μπορείτε να πληρώσετε όταν δεν υπάρχουν εκτιμήσεις τελών.</translation>
    </message>
    <message>
<<<<<<< HEAD
        <source>&amp;Load PSBT from file...</source>
        <translation>&amp;Φόρτωση PSBT από αρχείο...</translation>
    </message>
    <message>
        <source>Load Partially Signed Bitcoin Transaction</source>
        <translation>Φόρτωση συναλλαγής Partially Signed Bitcoin</translation>
    </message>
    <message>
        <source>Load PSBT from clipboard...</source>
        <translation>Φόρτωση PSBT από το πρόχειρο...</translation>
    </message>
    <message>
        <source>Load Partially Signed Bitcoin Transaction from clipboard</source>
        <translation>Φόρτωση συναλλαγής Partially Signed Bitcoin από το πρόχειρο</translation>
    </message>
    <message>
        <source>Node window</source>
        <translation>Κόμβος παράθυρο</translation>
=======
        <source>Unable to replay blocks. You will need to rebuild the database using -reindex-chainstate.</source>
        <translation type="unfinished">Δεν είναι δυνατή η επανάληψη των μπλοκ. Θα χρειαστεί να ξαναφτιάξετε τη βάση δεδομένων χρησιμοποιώντας το -reindex-chainstate.</translation>
>>>>>>> f6a356d2
    </message>
    <message>
        <source>Warning: Private keys detected in wallet {%s} with disabled private keys</source>
        <translation type="unfinished">Προειδοποίηση: Ιδιωτικά κλειδιά εντοπίστηκαν στο πορτοφόλι {%s} με απενεργοποιημένα ιδιωτικά κλειδιά</translation>
    </message>
    <message>
        <source>Warning: We do not appear to fully agree with our peers! You may need to upgrade, or other nodes may need to upgrade.</source>
        <translation type="unfinished">Προειδοποίηση: Δεν φαίνεται να συμφωνείτε πλήρως με τους χρήστες! Ίσως χρειάζεται να κάνετε αναβάθμιση, ή ίσως οι άλλοι κόμβοι χρειάζονται αναβάθμιση.</translation>
    </message>
    <message>
        <source>You need to rebuild the database using -reindex to go back to unpruned mode.  This will redownload the entire blockchain</source>
        <translation type="unfinished">Πρέπει να ξαναφτιάξετε τη βάση δεδομένων χρησιμοποιώντας το -reindex για να επιστρέψετε στη λειτουργία χωρίς εκτύπωση. Αυτό θα ξαναφορτώσει ολόκληρο το blockchain</translation>
    </message>
    <message>
        <source>-maxmempool must be at least %d MB</source>
        <translation type="unfinished">-maxmempool πρέπει να είναι τουλάχιστον %d MB</translation>
    </message>
    <message>
        <source>A fatal internal error occurred, see debug.log for details</source>
        <translation type="unfinished">Προέκυψε ένα κρίσιμο εσωτερικό σφάλμα. Ανατρέξτε στο debug.log για λεπτομέρειες</translation>
    </message>
    <message>
        <source>Cannot resolve -%s address: '%s'</source>
        <translation type="unfinished">Δεν είναι δυνατή η επίλυση -%s διεύθυνση: '%s'</translation>
    </message>
    <message>
        <source>Cannot write to data directory '%s'; check permissions.</source>
        <translation type="unfinished">Αδύνατη η εγγραφή στον κατάλογο δεδομένων '%s'. Ελέγξτε τα δικαιώματα.</translation>
    </message>
    <message>
        <source>Config setting for %s only applied on %s network when in [%s] section.</source>
        <translation type="unfinished">Η ρύθμιση Config για το %s εφαρμόστηκε μόνο στο δίκτυο %s όταν βρίσκεται στην ενότητα [%s].</translation>
    </message>
    <message>
<<<<<<< HEAD
        <source>Close All Wallets...</source>
        <translation>Κλείσιμο όλων των πορτοφολιών...</translation>
    </message>
    <message>
        <source>Close all wallets</source>
        <translation>Κλείσιμο όλων των πορτοφολιών</translation>
    </message>
    <message>
        <source>Show the %1 help message to get a list with possible Bitcoin command-line options</source>
        <translation>Εμφάνισε το %1 βοηθητικό μήνυμα για λήψη μιας λίστας με διαθέσιμες επιλογές για Bitcoin εντολές </translation>
    </message>
    <message>
        <source>&amp;Mask values</source>
        <translation>&amp;Απόκρυψη τιμών</translation>
    </message>
    <message>
        <source>Mask the values in the Overview tab</source>
        <translation>Απόκρυψη τιμών στην καρτέλα Επισκόπησης</translation>
    </message>
    <message>
        <source>default wallet</source>
        <translation>Προεπιλεγμένο πορτοφόλι</translation>
=======
        <source>Copyright (C) %i-%i</source>
        <translation type="unfinished">Πνευματικά δικαιώματα (C) %i-%i</translation>
    </message>
    <message>
        <source>Corrupted block database detected</source>
        <translation type="unfinished">Εντοπίσθηκε διεφθαρμένη βάση δεδομένων των μπλοκ</translation>
>>>>>>> f6a356d2
    </message>
    <message>
        <source>Could not find asmap file %s</source>
        <translation type="unfinished">Δεν ήταν δυνατή η εύρεση του αρχείου asmap %s</translation>
    </message>
    <message>
        <source>Could not parse asmap file %s</source>
        <translation type="unfinished">Δεν ήταν δυνατή η ανάλυση του αρχείου asmap %s</translation>
    </message>
    <message>
        <source>Disk space is too low!</source>
        <translation type="unfinished">Αποθηκευτικός χώρος πολύ μικρός!</translation>
    </message>
    <message>
        <source>Do you want to rebuild the block database now?</source>
        <translation type="unfinished">Θέλετε να δημιουργηθεί τώρα η βάση δεδομένων των μπλοκ;</translation>
    </message>
    <message>
        <source>Done loading</source>
        <translation type="unfinished">Η φόρτωση ολοκληρώθηκε</translation>
    </message>
    <message>
        <source>Dump file %s does not exist.</source>
        <translation type="unfinished">Το αρχείο dump %s δεν υπάρχει.</translation>
    </message>
    <message>
        <source>Error creating %s</source>
        <translation type="unfinished">Σφάλμα στη δημιουργία %s</translation>
    </message>
    <message>
        <source>Error initializing block database</source>
        <translation type="unfinished">Σφάλμα κατά την ενεργοποίηση της βάσης δεδομένων των μπλοκ</translation>
    </message>
    <message>
        <source>Error initializing wallet database environment %s!</source>
        <translation type="unfinished">Σφάλμα ενεργοποίησης του περιβάλλοντος βάσης δεδομένων πορτοφολιού %s!</translation>
    </message>
    <message>
        <source>Error loading %s</source>
        <translation type="unfinished">Σφάλμα κατά τη φόρτωση %s</translation>
    </message>
    <message>
        <source>Error loading %s: Private keys can only be disabled during creation</source>
        <translation type="unfinished">Σφάλμα κατά τη φόρτωση %s: Τα ιδιωτικά κλειδιά μπορούν να απενεργοποιηθούν μόνο κατά τη δημιουργία</translation>
    </message>
    <message>
        <source>Error loading %s: Wallet corrupted</source>
        <translation type="unfinished">Σφάλμα κατά τη φόρτωση %s: Κατεστραμμένο Πορτοφόλι</translation>
    </message>
    <message>
        <source>Error loading %s: Wallet requires newer version of %s</source>
        <translation type="unfinished">Σφάλμα κατά τη φόρτωση του %s: Το πορτοφόλι απαιτεί νεότερη έκδοση του %s</translation>
    </message>
    <message>
        <source>Error loading block database</source>
        <translation type="unfinished">Σφάλμα φόρτωσης της βάσης δεδομένων των μπλοκ</translation>
    </message>
    <message>
        <source>Error opening block database</source>
        <translation type="unfinished">Σφάλμα φόρτωσης της βάσης δεδομένων των μπλοκ</translation>
    </message>
    <message>
        <source>Error reading from database, shutting down.</source>
        <translation type="unfinished">Σφάλμα ανάγνωσης από τη βάση δεδομένων, εκτελείται τερματισμός.</translation>
    </message>
    <message>
        <source>Error upgrading chainstate database</source>
        <translation type="unfinished">Σφάλμα κατά την αναβάθμιση της βάσης δεδομένων chainstate</translation>
    </message>
    <message>
        <source>Error: Disk space is low for %s</source>
        <translation type="unfinished">Σφάλμα: Ο χώρος στο δίσκο είναι χαμηλός για %s</translation>
    </message>
    <message>
        <source>Error: Dumpfile checksum does not match. Computed %s, expected %s</source>
        <translation type="unfinished">Σφάλμα: Το checksum του αρχείου dump δεν αντιστοιχεί. Υπολογίστηκε: %s, αναμενόταν: %s</translation>
    </message>
    <message>
        <source>Error: Got key that was not hex: %s</source>
        <translation type="unfinished">Σφάλμα: Ελήφθη μη δεκαεξαδικό κλειδί: %s</translation>
    </message>
    <message>
        <source>Error: Got value that was not hex: %s</source>
        <translation type="unfinished">Σφάλμα: Ελήφθη μη δεκαεξαδική τιμή: %s</translation>
    </message>
    <message>
        <source>Error: Missing checksum</source>
        <translation type="unfinished">Σφάλμα: Δεν υπάρχει το checksum</translation>
    </message>
    <message>
        <source>Error: No %s addresses available.</source>
        <translation type="unfinished">Σφάλμα: Δεν υπάρχουν διευθύνσεις %s διαθέσιμες.</translation>
    </message>
<<<<<<< HEAD
    <message>
        <source>Original message:</source>
        <translation>Αρχικό Μήνυμα:</translation>
    </message>
    <message>
        <source>A fatal error occurred. %1 can no longer continue safely and will quit.</source>
        <translation>Συνέβη ενα μοιραίο σφάλμα. %1 δε μπορεί να συνεχιστεί με ασφάλεια και θα σταματήσει</translation>
    </message>
</context>
<context>
    <name>CoinControlDialog</name>
=======
>>>>>>> f6a356d2
    <message>
        <source>Failed to listen on any port. Use -listen=0 if you want this.</source>
        <translation type="unfinished">Αποτυχία παρακολούθησης σε οποιαδήποτε θύρα. Χρησιμοποιήστε -listen=0 αν θέλετε αυτό.</translation>
    </message>
    <message>
        <source>Failed to rescan the wallet during initialization</source>
        <translation type="unfinished">Αποτυχία επανεγγραφής του πορτοφολιού κατά την αρχικοποίηση</translation>
    </message>
    <message>
        <source>Failed to verify database</source>
        <translation type="unfinished">Η επιβεβαίωση της βάσης δεδομένων απέτυχε</translation>
    </message>
    <message>
        <source>Ignoring duplicate -wallet %s.</source>
        <translation type="unfinished">Αγνόηση διπλότυπου -wallet %s.</translation>
    </message>
    <message>
<<<<<<< HEAD
        <source>Fee:</source>
        <translation>Τέλη:</translation>
=======
        <source>Importing…</source>
        <translation type="unfinished">Εισαγωγή...</translation>
>>>>>>> f6a356d2
    </message>
    <message>
        <source>Incorrect or no genesis block found. Wrong datadir for network?</source>
        <translation type="unfinished">Ανακαλύφθηκε λάθος ή δεν βρέθηκε μπλοκ γενετικής. Λάθος δεδομένων για το δίκτυο;</translation>
    </message>
    <message>
<<<<<<< HEAD
        <source>After Fee:</source>
        <translation>Τέλη αλλαγής:</translation>
=======
        <source>Initialization sanity check failed. %s is shutting down.</source>
        <translation type="unfinished"> Ο έλεγχος ευελιξίας εκκίνησης απέτυχε. Το %s τερματίζεται.</translation>
>>>>>>> f6a356d2
    </message>
    <message>
        <source>Insufficient funds</source>
        <translation type="unfinished">Ανεπαρκές κεφάλαιο</translation>
    </message>
    <message>
        <source>Invalid -onion address or hostname: '%s'</source>
        <translation type="unfinished">Μη έγκυρη διεύθυνση μητρώου ή όνομα κεντρικού υπολογιστή: '%s'</translation>
    </message>
    <message>
        <source>Invalid -proxy address or hostname: '%s'</source>
        <translation type="unfinished">Μη έγκυρη διεύθυνση -proxy ή όνομα κεντρικού υπολογιστή: '%s'</translation>
    </message>
    <message>
        <source>Invalid P2P permission: '%s'</source>
        <translation type="unfinished">Μη έγκυρη άδεια P2P: '%s'</translation>
    </message>
    <message>
        <source>Invalid amount for -discardfee=&lt;amount&gt;: '%s'</source>
        <translation type="unfinished">Μη έγκυρο ποσό για το -discardfee =&lt;amount&gt;: '%s'</translation>
    </message>
    <message>
        <source>Invalid amount for -fallbackfee=&lt;amount&gt;: '%s'</source>
        <translation type="unfinished">Μη έγκυρο ποσό για το -fallbackfee =&lt;amount&gt;: '%s'</translation>
    </message>
    <message>
        <source>Invalid amount for -paytxfee=&lt;amount&gt;: '%s' (must be at least %s)</source>
        <translation type="unfinished">Μη έγκυρο ποσό για το -paytxfee =&lt;amount&gt;: '%s' (πρέπει να είναι τουλάχιστον %s)</translation>
    </message>
    <message>
        <source>Invalid netmask specified in -whitelist: '%s'</source>
        <translation type="unfinished">Μη έγκυρη μάσκα δικτύου που καθορίζεται στο -whitelist: '%s'</translation>
    </message>
    <message>
        <source>Loading P2P addresses…</source>
        <translation type="unfinished">Φόρτωση διευθύνσεων P2P...</translation>
    </message>
    <message>
        <source>Loading banlist…</source>
        <translation type="unfinished">Φόρτωση λίστας απαγόρευσης...</translation>
    </message>
    <message>
        <source>Loading wallet…</source>
        <translation type="unfinished">Φόρτωση πορτοφολιού...</translation>
    </message>
    <message>
        <source>Need to specify a port with -whitebind: '%s'</source>
        <translation type="unfinished">Πρέπει να καθορίσετε μια θύρα με -whitebind: '%s'</translation>
    </message>
    <message>
        <source>No proxy server specified. Use -proxy=&lt;ip&gt; or -proxy=&lt;ip:port&gt;.</source>
        <translation type="unfinished">Δεν ορίστηκε διακομιστής μεσολάβησης. Χρησιμοποιήστε -proxy=&lt;ip&gt; ή -proxy=&lt;ip:port&gt;.</translation>
    </message>
    <message>
        <source>Not enough file descriptors available.</source>
        <translation type="unfinished">Δεν υπάρχουν αρκετοί περιγραφείς αρχείων διαθέσιμοι.</translation>
    </message>
    <message>
        <source>Prune cannot be configured with a negative value.</source>
        <translation type="unfinished">Ο δακτύλιος δεν μπορεί να ρυθμιστεί με αρνητική τιμή.</translation>
    </message>
    <message>
        <source>Prune mode is incompatible with -txindex.</source>
        <translation type="unfinished">Η λειτουργία κοπής δεν είναι συμβατή με το -txindex.</translation>
    </message>
    <message>
        <source>Reducing -maxconnections from %d to %d, because of system limitations.</source>
        <translation type="unfinished">Μείωση -maxconnections από %d σε %d, λόγω των περιορισμών του συστήματος.</translation>
    </message>
    <message>
        <source>Rescanning…</source>
        <translation type="unfinished">Σάρωση εκ νέου...</translation>
    </message>
    <message>
        <source>SQLiteDatabase: Unexpected application id. Expected %u, got %u</source>
        <translation type="unfinished">SQLiteDatabase: Μη αναμενόμενο αναγνωριστικό εφαρμογής. Αναμενόταν: %u, ελήφθη: %u</translation>
    </message>
    <message>
        <source>Section [%s] is not recognized.</source>
        <translation type="unfinished">Το τμήμα [%s] δεν αναγνωρίζεται.</translation>
    </message>
    <message>
        <source>Signing transaction failed</source>
        <translation type="unfinished">Η υπογραφή συναλλαγής απέτυχε</translation>
    </message>
    <message>
        <source>Specified -walletdir "%s" does not exist</source>
        <translation type="unfinished">Η ορισμένη -walletdir "%s" δεν υπάρχει</translation>
    </message>
    <message>
        <source>Specified -walletdir "%s" is a relative path</source>
        <translation type="unfinished">Το συγκεκριμένο -walletdir "%s" είναι μια σχετική διαδρομή</translation>
    </message>
    <message>
        <source>Specified -walletdir "%s" is not a directory</source>
        <translation type="unfinished">Το συγκεκριμένο -walletdir "%s" δεν είναι κατάλογος</translation>
    </message>
    <message>
        <source>Specified blocks directory "%s" does not exist.</source>
        <translation type="unfinished">Δεν υπάρχει κατάλογος καθορισμένων μπλοκ "%s".</translation>
    </message>
    <message>
        <source>The source code is available from %s.</source>
        <translation type="unfinished"> Ο πηγαίος κώδικας είναι διαθέσιμος από το %s.</translation>
    </message>
    <message>
        <source>The specified config file %s does not exist</source>
        <translation type="unfinished">Το δοθέν αρχείο ρυθμίσεων %s δεν υπάρχει </translation>
    </message>
    <message>
        <source>The transaction amount is too small to pay the fee</source>
        <translation type="unfinished">Το ποσό της συναλλαγής είναι πολύ μικρό για να πληρώσει το έξοδο</translation>
    </message>
    <message>
        <source>The wallet will avoid paying less than the minimum relay fee.</source>
        <translation type="unfinished">Το πορτοφόλι θα αποφύγει να πληρώσει λιγότερο από το ελάχιστο έξοδο αναμετάδοσης.</translation>
    </message>
    <message>
        <source>This is experimental software.</source>
        <translation type="unfinished">Η εφαρμογή είναι σε πειραματικό στάδιο.</translation>
    </message>
    <message>
        <source>This is the minimum transaction fee you pay on every transaction.</source>
        <translation type="unfinished">Αυτή είναι η ελάχιστη χρέωση συναλλαγής που πληρώνετε για κάθε συναλλαγή.</translation>
    </message>
    <message>
        <source>This is the transaction fee you will pay if you send a transaction.</source>
        <translation type="unfinished">Αυτή είναι η χρέωση συναλλαγής που θα πληρώσετε εάν στείλετε μια συναλλαγή.</translation>
    </message>
    <message>
        <source>Transaction amount too small</source>
        <translation type="unfinished">Το ποσό της συναλλαγής είναι πολύ μικρό</translation>
    </message>
    <message>
        <source>Transaction amounts must not be negative</source>
        <translation type="unfinished">Τα ποσά των συναλλαγών δεν πρέπει να είναι αρνητικά</translation>
    </message>
    <message>
<<<<<<< HEAD
        <source>Wallet</source>
        <translation>Πορτοφόλι</translation>
    </message>
    <message>
        <source>Wallet Name</source>
        <translation>Όνομα Πορτοφολιού</translation>
=======
        <source>Transaction has too long of a mempool chain</source>
        <translation type="unfinished">Η συναλλαγή έχει πολύ μακρά αλυσίδα mempool</translation>
>>>>>>> f6a356d2
    </message>
    <message>
        <source>Transaction must have at least one recipient</source>
        <translation type="unfinished">Η συναλλαγή πρέπει να έχει τουλάχιστον έναν παραλήπτη</translation>
    </message>
    <message>
        <source>Transaction too large</source>
        <translation type="unfinished">Η συναλλαγή είναι πολύ μεγάλη</translation>
    </message>
    <message>
<<<<<<< HEAD
        <source>Advanced Options</source>
        <translation>Προχωρημένες ρυθμίσεις</translation>
    </message>
    <message>
        <source>Disable private keys for this wallet. Wallets with private keys disabled will have no private keys and cannot have an HD seed or imported private keys. This is ideal for watch-only wallets.</source>
        <translation>Απενεργοποιήστε τα ιδιωτικά κλειδιά για αυτό το πορτοφόλι. Τα πορτοφόλια που έχουν απενεργοποιημένα ιδιωτικά κλειδιά δεν έχουν ιδιωτικά κλειδιά και δεν μπορούν να έχουν σπόρους HD ή εισαγόμενα ιδιωτικά κλειδιά. Αυτό είναι ιδανικό για πορτοφόλια μόνο για ρολόγια.</translation>
=======
        <source>Unable to bind to %s on this computer (bind returned error %s)</source>
        <translation type="unfinished">Δεν είναι δυνατή η δέσμευση του %s σε αυτόν τον υπολογιστή (η δέσμευση επέστρεψε σφάλμα %s)</translation>
>>>>>>> f6a356d2
    </message>
    <message>
        <source>Unable to bind to %s on this computer. %s is probably already running.</source>
        <translation type="unfinished">Δεν είναι δυνατή η δέσμευση του %s σε αυτόν τον υπολογιστή. Το %s πιθανώς ήδη εκτελείται.</translation>
    </message>
    <message>
        <source>Unable to create the PID file '%s': %s</source>
        <translation type="unfinished">Δεν είναι δυνατή η δημιουργία του PID αρχείου '%s': %s</translation>
    </message>
    <message>
        <source>Unable to generate initial keys</source>
        <translation type="unfinished">Δεν είναι δυνατή η δημιουργία αρχικών κλειδιών</translation>
    </message>
    <message>
<<<<<<< HEAD
        <source>Use descriptors for scriptPubKey management</source>
        <translation>χρήση περιγραφέων για την διαχείριση του scriptPubKey</translation>
    </message>
    <message>
        <source>Descriptor Wallet</source>
        <translation>Πορτοφόλι Περιγραφέα </translation>
    </message>
    <message>
        <source>Create</source>
        <translation>Δημιουργία</translation>
    </message>
    <message>
        <source>Compiled without sqlite support (required for descriptor wallets)</source>
        <translation>Μεταγλωτίστηκε χωρίς την υποστήριξη sqlite (απαραίτητη για περιγραφικά πορτοφόλια )</translation>
    </message>
</context>
<context>
    <name>EditAddressDialog</name>
=======
        <source>Unable to generate keys</source>
        <translation type="unfinished">Δεν είναι δυνατή η δημιουργία κλειδιών</translation>
    </message>
>>>>>>> f6a356d2
    <message>
        <source>Unable to open %s for writing</source>
        <translation type="unfinished">Αδυναμία στο άνοιγμα του %s για εγγραφή</translation>
    </message>
    <message>
        <source>Unable to start HTTP server. See debug log for details.</source>
        <translation type="unfinished">Δεν είναι δυνατή η εκκίνηση του διακομιστή HTTP. Δείτε το αρχείο εντοπισμού σφαλμάτων για λεπτομέρειες.</translation>
    </message>
    <message>
        <source>Unknown -blockfilterindex value %s.</source>
        <translation type="unfinished"> Άγνωστη -blockfilterindex τιμή %s.</translation>
    </message>
    <message>
        <source>Unknown address type '%s'</source>
        <translation type="unfinished">Άγνωστος τύπος διεύθυνσης '%s'</translation>
    </message>
    <message>
        <source>Unknown network specified in -onlynet: '%s'</source>
        <translation type="unfinished">Έχει οριστεί άγνωστo δίκτυο στο -onlynet: '%s'</translation>
    </message>
    <message>
        <source>Unsupported logging category %s=%s.</source>
        <translation type="unfinished">Μη υποστηριζόμενη κατηγορία καταγραφής %s=%s.</translation>
    </message>
    <message>
        <source>Upgrading UTXO database</source>
        <translation type="unfinished">Αναβάθμιση της βάσης δεδομένων UTXO</translation>
    </message>
    <message>
        <source>User Agent comment (%s) contains unsafe characters.</source>
        <translation type="unfinished">Το σχόλιο του παράγοντα χρήστη (%s) περιέχει μη ασφαλείς χαρακτήρες.</translation>
    </message>
    <message>
        <source>Verifying wallet(s)…</source>
        <translation type="unfinished">Επαλήθευση πορτοφολιού/ιών...</translation>
    </message>
    <message>
        <source>Wallet needed to be rewritten: restart %s to complete</source>
        <translation type="unfinished">Το πορτοφόλι χρειάζεται να ξαναγραφεί: κάντε επανεκκίνηση του %s για να ολοκληρώσετε</translation>
    </message>
</context>
<context>
    <name>BitcoinGUI</name>
    <message>
        <source>&amp;Overview</source>
        <translation type="unfinished">&amp;Επισκόπηση</translation>
    </message>
    <message>
        <source>Show general overview of wallet</source>
        <translation type="unfinished">Εμφάνισε τη γενική εικόνα του πορτοφολιού</translation>
    </message>
    <message>
        <source>&amp;Transactions</source>
        <translation type="unfinished">&amp;Συναλλαγές</translation>
    </message>
    <message>
        <source>Browse transaction history</source>
        <translation type="unfinished">Περιήγηση στο ιστορικό συναλλαγών</translation>
    </message>
    <message>
        <source>E&amp;xit</source>
        <translation type="unfinished">Έ&amp;ξοδος</translation>
    </message>
    <message>
        <source>Quit application</source>
        <translation type="unfinished">Έξοδος από την εφαρμογή</translation>
    </message>
    <message>
        <source>&amp;About %1</source>
        <translation type="unfinished">&amp;Περί %1</translation>
    </message>
    <message>
        <source>Show information about %1</source>
        <translation type="unfinished">Εμφάνισε πληροφορίες σχετικά με %1</translation>
    </message>
    <message>
        <source>About &amp;Qt</source>
        <translation type="unfinished">Σχετικά με &amp;Qt</translation>
    </message>
    <message>
        <source>Show information about Qt</source>
        <translation type="unfinished">Εμφάνισε πληροφορίες σχετικά με Qt</translation>
    </message>
    <message>
        <source>Modify configuration options for %1</source>
        <translation type="unfinished">Επεργασία ρυθμισεων επιλογών για το %1</translation>
    </message>
    <message>
        <source>Create a new wallet</source>
        <translation type="unfinished">Δημιουργία νέου Πορτοφολιού</translation>
    </message>
    <message>
        <source>&amp;Minimize</source>
        <translation type="unfinished">&amp;Σμίκρυνε </translation>
    </message>
    <message>
        <source>Wallet:</source>
        <translation type="unfinished">Πορτοφόλι:</translation>
    </message>
    <message>
        <source>Network activity disabled.</source>
        <extracomment>A substring of the tooltip.</extracomment>
        <translation type="unfinished">Η δραστηριότητα δικτύου είναι απενεργοποιημένη.</translation>
    </message>
    <message>
        <source>Proxy is &lt;b&gt;enabled&lt;/b&gt;: %1</source>
        <translation type="unfinished">Proxy είναι&lt;b&gt;ενεργοποιημένος&lt;/b&gt;:%1 </translation>
    </message>
    <message>
        <source>Send coins to a Bitcoin address</source>
        <translation type="unfinished">Στείλε νομίσματα σε μια διεύθυνση bitcoin</translation>
    </message>
    <message>
        <source>Backup wallet to another location</source>
        <translation type="unfinished">Δημιουργία αντιγράφου ασφαλείας πορτοφολιού σε άλλη τοποθεσία</translation>
    </message>
    <message>
        <source>Change the passphrase used for wallet encryption</source>
        <translation type="unfinished">Αλλαγή του κωδικού κρυπτογράφησης του πορτοφολιού</translation>
    </message>
    <message>
        <source>&amp;Send</source>
        <translation type="unfinished">&amp;Αποστολή</translation>
    </message>
    <message>
        <source>&amp;Receive</source>
        <translation type="unfinished">&amp;Παραλαβή</translation>
    </message>
    <message>
        <source>&amp;Options…</source>
        <translation type="unfinished">&amp;Επιλογές...</translation>
    </message>
    <message>
        <source>&amp;Encrypt Wallet…</source>
        <translation type="unfinished">&amp;Κρυπτογράφηση πορτοφολιού...</translation>
    </message>
    <message>
        <source>Encrypt the private keys that belong to your wallet</source>
        <translation type="unfinished">Κρυπτογραφήστε τα ιδιωτικά κλειδιά που ανήκουν στο πορτοφόλι σας</translation>
    </message>
    <message>
        <source>&amp;Backup Wallet…</source>
        <translation type="unfinished">&amp;Αντίγραφο ασφαλείας του πορτοφολιού...</translation>
    </message>
    <message>
        <source>&amp;Change Passphrase…</source>
        <translation type="unfinished">&amp;Αλλαγή φράσης πρόσβασης...</translation>
    </message>
    <message>
        <source>Sign &amp;message…</source>
        <translation type="unfinished">Υπογραφή &amp;μηνύματος...</translation>
    </message>
    <message>
        <source>Sign messages with your Bitcoin addresses to prove you own them</source>
        <translation type="unfinished">Υπογράψτε ένα μήνυμα για να βεβαιώσετε πως είστε ο κάτοχος αυτής της διεύθυνσης</translation>
    </message>
    <message>
        <source>&amp;Verify message…</source>
        <translation type="unfinished">&amp;Επιβεβαίωση μηνύματος...</translation>
    </message>
    <message>
        <source>Verify messages to ensure they were signed with specified Bitcoin addresses</source>
        <translation type="unfinished">Ελέγξτε τα μηνύματα για να βεβαιωθείτε ότι υπογράφηκαν με τις καθορισμένες διευθύνσεις Bitcoin</translation>
    </message>
    <message>
        <source>&amp;Load PSBT from file…</source>
        <translation type="unfinished">&amp;Φόρτωση PSBT από αρχείο...</translation>
    </message>
    <message>
        <source>Open &amp;URI…</source>
        <translation type="unfinished">Άνοιγμα &amp;URI...</translation>
    </message>
    <message>
        <source>Close Wallet…</source>
        <translation type="unfinished">Κλείσιμο πορτοφολιού...</translation>
    </message>
    <message>
        <source>Create Wallet…</source>
        <translation type="unfinished">Δημιουργία πορτοφολιού...</translation>
    </message>
    <message>
        <source>Close All Wallets…</source>
        <translation type="unfinished">Κλείσιμο όλων των πορτοφολιών...</translation>
    </message>
    <message>
        <source>&amp;File</source>
        <translation type="unfinished">&amp;Αρχείο</translation>
    </message>
    <message>
        <source>&amp;Settings</source>
        <translation type="unfinished">&amp;Ρυθμίσεις</translation>
    </message>
    <message>
        <source>&amp;Help</source>
        <translation type="unfinished">&amp;Βοήθεια</translation>
    </message>
    <message>
        <source>Tabs toolbar</source>
        <translation type="unfinished">Εργαλειοθήκη καρτελών</translation>
    </message>
    <message>
        <source>Syncing Headers (%1%)…</source>
        <translation type="unfinished">Συγχρονισμός επικεφαλίδων (%1%)...</translation>
    </message>
    <message>
        <source>Synchronizing with network…</source>
        <translation type="unfinished">Συγχρονισμός με το δίκτυο...</translation>
    </message>
    <message>
        <source>Indexing blocks on disk…</source>
        <translation type="unfinished">Καταλογισμός μπλοκ στον δίσκο...</translation>
    </message>
    <message>
        <source>Processing blocks on disk…</source>
        <translation type="unfinished">Επεξεργασία των μπλοκ στον δίσκο...</translation>
    </message>
    <message>
        <source>Reindexing blocks on disk…</source>
        <translation type="unfinished">Επανακαταλογισμός μπλοκ στον δίσκο...</translation>
    </message>
    <message>
        <source>Connecting to peers…</source>
        <translation type="unfinished">Σύνδεση στους χρήστες...</translation>
    </message>
    <message>
        <source>Request payments (generates QR codes and bitcoin: URIs)</source>
        <translation type="unfinished">Αίτηση πληρωμών (δημιουργεί QR codes και διευθύνσεις bitcoin: )</translation>
    </message>
    <message>
        <source>Show the list of used sending addresses and labels</source>
        <translation type="unfinished">Προβολή της λίστας των χρησιμοποιημένων διευθύνσεων και ετικετών αποστολής</translation>
    </message>
    <message>
        <source>Show the list of used receiving addresses and labels</source>
        <translation type="unfinished">Προβολή της λίστας των χρησιμοποιημένων διευθύνσεων και ετικετών λήψεως</translation>
    </message>
    <message>
        <source>&amp;Command-line options</source>
        <translation type="unfinished">&amp;Επιλογές γραμμής εντολών</translation>
    </message>
    <message numerus="yes">
        <source>Processed %n block(s) of transaction history.</source>
        <translation type="unfinished">
            <numerusform />
            <numerusform />
        </translation>
    </message>
    <message>
        <source>%1 behind</source>
        <translation type="unfinished">%1 πίσω</translation>
    </message>
    <message>
        <source>Catching up…</source>
        <translation type="unfinished">Φτάνει...</translation>
    </message>
    <message>
        <source>Last received block was generated %1 ago.</source>
        <translation type="unfinished">Το τελευταίο μπλοκ που ελήφθη δημιουργήθηκε %1 πριν.</translation>
    </message>
    <message>
        <source>Transactions after this will not yet be visible.</source>
        <translation type="unfinished">Οι συναλλαγές μετά από αυτό δεν θα είναι ακόμη ορατές.</translation>
    </message>
    <message>
        <source>Error</source>
        <translation type="unfinished">Σφάλμα</translation>
    </message>
    <message>
        <source>Warning</source>
        <translation type="unfinished">Προειδοποίηση</translation>
    </message>
    <message>
        <source>Information</source>
        <translation type="unfinished">Πληροφορία</translation>
    </message>
    <message>
        <source>Up to date</source>
        <translation type="unfinished">Ενημερωμένο</translation>
    </message>
    <message>
        <source>Load Partially Signed Bitcoin Transaction</source>
        <translation type="unfinished">Φόρτωση συναλλαγής Partially Signed Bitcoin</translation>
    </message>
    <message>
        <source>Load PSBT from &amp;clipboard…</source>
        <translation type="unfinished">Φόρτωσε PSBT από &amp;πρόχειρο...</translation>
    </message>
    <message>
        <source>Load Partially Signed Bitcoin Transaction from clipboard</source>
        <translation type="unfinished">Φόρτωση συναλλαγής Partially Signed Bitcoin από το πρόχειρο</translation>
    </message>
    <message>
        <source>Node window</source>
        <translation type="unfinished">Κόμβος παράθυρο</translation>
    </message>
    <message>
        <source>Open node debugging and diagnostic console</source>
        <translation type="unfinished">Ανοίξτε τον κόμβο εντοπισμού σφαλμάτων και τη διαγνωστική κονσόλα</translation>
    </message>
    <message>
        <source>&amp;Sending addresses</source>
        <translation type="unfinished">&amp;Αποστολή διεύθυνσης</translation>
    </message>
    <message>
        <source>&amp;Receiving addresses</source>
        <translation type="unfinished">&amp;Λήψη διευθύνσεων</translation>
    </message>
    <message>
        <source>Open a bitcoin: URI</source>
        <translation type="unfinished">Ανοίξτε ένα bitcoin: URI</translation>
    </message>
    <message>
        <source>Open Wallet</source>
        <translation type="unfinished">Άνοιγμα Πορτοφολιού</translation>
    </message>
    <message>
        <source>Open a wallet</source>
        <translation type="unfinished">Άνοιγμα ενός πορτοφολιού</translation>
    </message>
    <message>
        <source>Close wallet</source>
        <translation type="unfinished">Κλείσιμο πορτοφολιού</translation>
    </message>
    <message>
        <source>Close all wallets</source>
        <translation type="unfinished">Κλείσιμο όλων των πορτοφολιών</translation>
    </message>
    <message>
        <source>Show the %1 help message to get a list with possible Bitcoin command-line options</source>
        <translation type="unfinished">Εμφάνισε το %1 βοηθητικό μήνυμα για λήψη μιας λίστας με διαθέσιμες επιλογές για Bitcoin εντολές </translation>
    </message>
    <message>
        <source>&amp;Mask values</source>
        <translation type="unfinished">&amp;Απόκρυψη τιμών</translation>
    </message>
    <message>
        <source>Mask the values in the Overview tab</source>
        <translation type="unfinished">Απόκρυψη τιμών στην καρτέλα Επισκόπησης</translation>
    </message>
    <message>
        <source>default wallet</source>
        <translation type="unfinished">Προεπιλεγμένο πορτοφόλι</translation>
    </message>
    <message>
        <source>No wallets available</source>
        <translation type="unfinished">Κανένα πορτοφόλι διαθέσιμο</translation>
    </message>
    <message>
        <source>&amp;Window</source>
        <translation type="unfinished">&amp;Παράθυρο</translation>
    </message>
    <message>
        <source>Zoom</source>
        <translation type="unfinished">Μεγέθυνση</translation>
    </message>
    <message>
        <source>Main Window</source>
        <translation type="unfinished">Κυρίως Παράθυρο</translation>
    </message>
    <message>
        <source>%1 client</source>
        <translation type="unfinished">%1 πελάτης</translation>
    </message>
    <message numerus="yes">
        <source>%n active connection(s) to Bitcoin network.</source>
        <extracomment>A substring of the tooltip.</extracomment>
        <translation type="unfinished">
            <numerusform />
            <numerusform />
        </translation>
    </message>
    <message>
        <source>Click for more actions.</source>
        <extracomment>A substring of the tooltip. "More actions" are available via the context menu.</extracomment>
        <translation type="unfinished">Κάντε κλικ για περισσότερες επιλογές.</translation>
    </message>
    <message>
        <source>Show Peers tab</source>
        <extracomment>A context menu item. The "Peers tab" is an element of the "Node window".</extracomment>
        <translation type="unfinished">Προβολή καρτέλας Χρηστών</translation>
    </message>
    <message>
        <source>Disable network activity</source>
        <extracomment>A context menu item.</extracomment>
        <translation type="unfinished">Απενεργοποίηση δραστηριότητας δικτύου</translation>
    </message>
    <message>
        <source>Enable network activity</source>
        <extracomment>A context menu item. The network activity was disabled previously.</extracomment>
        <translation type="unfinished">Ενεργοποίηση δραστηριότητας δικτύου</translation>
    </message>
    <message>
        <source>Error: %1</source>
        <translation type="unfinished">Σφάλμα: %1</translation>
    </message>
    <message>
        <source>Warning: %1</source>
        <translation type="unfinished">Προειδοποίηση: %1</translation>
    </message>
    <message>
        <source>Date: %1
</source>
        <translation type="unfinished">Ημερομηνία: %1
</translation>
    </message>
    <message>
        <source>Amount: %1
</source>
        <translation type="unfinished">Ποσό: %1
</translation>
    </message>
    <message>
        <source>Wallet: %1
</source>
        <translation type="unfinished">Πορτοφόλι: %1
</translation>
    </message>
    <message>
        <source>Type: %1
</source>
        <translation type="unfinished">Τύπος: %1
</translation>
    </message>
    <message>
        <source>Label: %1
</source>
        <translation type="unfinished">Ετικέτα: %1
</translation>
    </message>
    <message>
        <source>Address: %1
</source>
        <translation type="unfinished">Διεύθυνση: %1
</translation>
    </message>
    <message>
        <source>Sent transaction</source>
        <translation type="unfinished">Η συναλλαγή απεστάλη</translation>
    </message>
    <message>
        <source>Incoming transaction</source>
        <translation type="unfinished">Εισερχόμενη συναλλαγή</translation>
    </message>
    <message>
        <source>HD key generation is &lt;b&gt;enabled&lt;/b&gt;</source>
        <translation type="unfinished">Δημιουργία πλήκτρων HD είναι &lt;b&gt;ενεργοποιημένη&lt;/b&gt;</translation>
    </message>
    <message>
        <source>HD key generation is &lt;b&gt;disabled&lt;/b&gt;</source>
        <translation type="unfinished">Δημιουργία πλήκτρων HD είναι &lt;b&gt;απενεργοποιημένη&lt;/b&gt;</translation>
    </message>
    <message>
        <source>Private key &lt;b&gt;disabled&lt;/b&gt;</source>
        <translation type="unfinished">Ιδιωτικό κλειδί &lt;b&gt;απενεργοποιημένο&lt;/b&gt;</translation>
    </message>
    <message>
        <source>Wallet is &lt;b&gt;encrypted&lt;/b&gt; and currently &lt;b&gt;unlocked&lt;/b&gt;</source>
        <translation type="unfinished">Το πορτοφόλι είναι &lt;b&gt;κρυπτογραφημένο&lt;/b&gt; και &lt;b&gt;ξεκλείδωτο&lt;/b&gt;</translation>
    </message>
    <message>
<<<<<<< HEAD
        <source>Connect to the Bitcoin network through a separate SOCKS5 proxy for Tor onion services.</source>
        <translation>Συνδεθείτε στο δίκτυο Bitcoin μέσω ενός ξεχωριστού διακομιστή μεσολάβησης SOCKS5 για τις onion υπηρεσίες του Tor.</translation>
    </message>
    <message>
        <source>Use separate SOCKS&amp;5 proxy to reach peers via Tor onion services:</source>
        <translation>Χρησιμοποιήστε ξεχωριστό διακομιστή μεσολάβησης SOCKS&amp;5 για σύνδεση με αποδέκτες μέσω των υπηρεσιών onion του Tor:</translation>
    </message>
    <message>
        <source>Options set in this dialog are overridden by the command line or in the configuration file:</source>
        <translation>Οι επιλογές που έχουν οριστεί σε αυτό το παράθυρο διαλόγου παραβλέπονται από τη γραμμή εντολών ή από το αρχείο διαμόρφωσης:</translation>
=======
        <source>Wallet is &lt;b&gt;encrypted&lt;/b&gt; and currently &lt;b&gt;locked&lt;/b&gt;</source>
        <translation type="unfinished">Το πορτοφόλι είναι &lt;b&gt;κρυπτογραφημένο&lt;/b&gt; και &lt;b&gt;κλειδωμένο&lt;/b&gt;</translation>
>>>>>>> f6a356d2
    </message>
    <message>
        <source>Original message:</source>
        <translation type="unfinished">Αρχικό Μήνυμα:</translation>
    </message>
</context>
<context>
    <name>UnitDisplayStatusBarControl</name>
    <message>
        <source>Unit to show amounts in. Click to select another unit.</source>
        <translation type="unfinished">Μονάδα μέτρησης προβολής ποσών. Κάντε κλικ για επιλογή άλλης μονάδας.</translation>
    </message>
</context>
<context>
    <name>CoinControlDialog</name>
    <message>
        <source>Coin Selection</source>
        <translation type="unfinished">Επιλογή κερμάτων</translation>
    </message>
    <message>
        <source>Quantity:</source>
        <translation type="unfinished">Ποσότητα:</translation>
    </message>
    <message>
        <source>Amount:</source>
        <translation type="unfinished">Ποσό:</translation>
    </message>
    <message>
        <source>Fee:</source>
        <translation type="unfinished">Ταρίφα:</translation>
    </message>
    <message>
        <source>Dust:</source>
        <translation type="unfinished">Σκόνη:</translation>
    </message>
    <message>
        <source>After Fee:</source>
        <translation type="unfinished">Ταρίφα αλλαγής:</translation>
    </message>
    <message>
        <source>Change:</source>
        <translation type="unfinished">Ρέστα:</translation>
    </message>
    <message>
        <source>(un)select all</source>
        <translation type="unfinished">(από)επιλογή όλων</translation>
    </message>
    <message>
        <source>Tree mode</source>
        <translation type="unfinished">Εμφάνιση τύπου δέντρο</translation>
    </message>
    <message>
        <source>List mode</source>
        <translation type="unfinished">Λίστα εντολών</translation>
    </message>
    <message>
        <source>Amount</source>
        <translation type="unfinished">Ποσό</translation>
    </message>
    <message>
        <source>Received with label</source>
        <translation type="unfinished">Παραλήφθηκε με επιγραφή</translation>
    </message>
    <message>
        <source>Received with address</source>
        <translation type="unfinished">Παραλείφθηκε με την εξής διεύθυνση</translation>
    </message>
    <message>
        <source>Date</source>
        <translation type="unfinished">Ημερομηνία</translation>
    </message>
    <message>
        <source>Confirmations</source>
        <translation type="unfinished">Επικυρώσεις</translation>
    </message>
    <message>
        <source>Confirmed</source>
        <translation type="unfinished">Επικυρωμένες</translation>
    </message>
    <message>
        <source>Copy amount</source>
        <translation type="unfinished">Αντιγραφή ποσού</translation>
    </message>
    <message>
        <source>&amp;Copy address</source>
        <translation type="unfinished">&amp;Αντιγραφή διεύθυνσης</translation>
    </message>
    <message>
        <source>Copy &amp;label</source>
        <translation type="unfinished">Αντιγραφή &amp;ετικέτα</translation>
    </message>
    <message>
        <source>Copy &amp;amount</source>
        <translation type="unfinished">Αντιγραφή &amp;ποσού</translation>
    </message>
    <message>
        <source>Copy transaction &amp;ID and output index</source>
        <translation type="unfinished">Αντιγραφή συναλλαγής &amp;ID και αποτελέσματος δείκτη</translation>
    </message>
    <message>
        <source>L&amp;ock unspent</source>
        <translation type="unfinished">L&amp;ock διαθέσιμο</translation>
    </message>
    <message>
        <source>Copy quantity</source>
        <translation type="unfinished">Αντιγραφή ποσότητας</translation>
    </message>
    <message>
        <source>Copy fee</source>
        <translation type="unfinished">Αντιγραφή τελών</translation>
    </message>
    <message>
        <source>Copy after fee</source>
        <translation type="unfinished">Αντιγραφή μετά τα έξοδα</translation>
    </message>
    <message>
        <source>Copy bytes</source>
        <translation type="unfinished">Αντιγραφή των bytes</translation>
    </message>
    <message>
        <source>Copy dust</source>
        <translation type="unfinished">Αντιγραφή σκόνης</translation>
    </message>
    <message>
        <source>Copy change</source>
        <translation type="unfinished">Αντιγραφή αλλαγής</translation>
    </message>
    <message>
        <source>(%1 locked)</source>
        <translation type="unfinished">(%1 κλειδωμένο)</translation>
    </message>
    <message>
        <source>yes</source>
        <translation type="unfinished">ναι</translation>
    </message>
    <message>
        <source>no</source>
        <translation type="unfinished">όχι</translation>
    </message>
    <message>
        <source>This label turns red if any recipient receives an amount smaller than the current dust threshold.</source>
        <translation type="unfinished">Αυτή η ετικέτα γίνεται κόκκινη εάν οποιοσδήποτε παραλήπτης λάβει ένα ποσό μικρότερο από το τρέχον όριο σκόνης.</translation>
    </message>
    <message>
        <source>Can vary +/- %1 satoshi(s) per input.</source>
        <translation type="unfinished">Μπορεί να ποικίλει +/-%1 satoshi(s) ανά είσοδο.</translation>
    </message>
    <message>
        <source>(no label)</source>
        <translation type="unfinished">(χωρίς ετικέτα)</translation>
    </message>
    <message>
        <source>change from %1 (%2)</source>
        <translation type="unfinished">αλλαγή από %1 (%2)</translation>
    </message>
    <message>
        <source>(change)</source>
        <translation type="unfinished">(αλλαγή)</translation>
    </message>
</context>
<context>
    <name>CreateWalletActivity</name>
    <message>
        <source>Create Wallet</source>
        <extracomment>Title of window indicating the progress of creation of a new wallet.</extracomment>
        <translation type="unfinished">Δημιουργία Πορτοφολιού</translation>
    </message>
    <message>
        <source>Creating Wallet &lt;b&gt;%1&lt;/b&gt;…</source>
        <extracomment>Descriptive text of the create wallet progress window which indicates to the user which wallet is currently being created.</extracomment>
        <translation type="unfinished">Δημιουργία πορτοφολιού &lt;b&gt;%1&lt;/b&gt;...</translation>
    </message>
    <message>
        <source>Create wallet failed</source>
        <translation type="unfinished">Αποτυχία δημιουργίας πορτοφολιού</translation>
    </message>
    <message>
        <source>Create wallet warning</source>
        <translation type="unfinished">Προειδοποίηση δημιουργίας πορτοφολιού</translation>
    </message>
    <message>
        <source>Can't list signers</source>
        <translation type="unfinished">Αδυναμία απαρίθμησης εγγεγραμμένων </translation>
    </message>
</context>
<context>
    <name>LoadWalletsActivity</name>
    <message>
        <source>Load Wallets</source>
        <extracomment>Title of progress window which is displayed when wallets are being loaded.</extracomment>
        <translation type="unfinished">Φόρτωσε Πορτοφόλια</translation>
    </message>
    <message>
        <source>Loading wallets…</source>
        <extracomment>Descriptive text of the load wallets progress window which indicates to the user that wallets are currently being loaded.</extracomment>
        <translation type="unfinished">Φόρτωση πορτοφολιών...</translation>
    </message>
</context>
<context>
    <name>OpenWalletActivity</name>
    <message>
        <source>Open wallet failed</source>
        <translation type="unfinished">Άνοιγμα πορτοφολιού απέτυχε</translation>
    </message>
    <message>
        <source>Open wallet warning</source>
        <translation type="unfinished">Προειδοποίηση ανοίγματος πορτοφολιού</translation>
    </message>
    <message>
        <source>default wallet</source>
        <translation type="unfinished">Προεπιλεγμένο πορτοφόλι</translation>
    </message>
    <message>
        <source>Open Wallet</source>
        <extracomment>Title of window indicating the progress of opening of a wallet.</extracomment>
        <translation type="unfinished">Άνοιγμα Πορτοφολιού</translation>
    </message>
    <message>
        <source>Opening Wallet &lt;b&gt;%1&lt;/b&gt;…</source>
        <extracomment>Descriptive text of the open wallet progress window which indicates to the user which wallet is currently being opened.</extracomment>
        <translation type="unfinished">Άνοιγμα πορτοφολιού &lt;b&gt;%1&lt;/b&gt;...</translation>
    </message>
</context>
<context>
    <name>WalletController</name>
    <message>
        <source>Close wallet</source>
        <translation type="unfinished">Κλείσιμο πορτοφολιού</translation>
    </message>
    <message>
        <source>Are you sure you wish to close the wallet &lt;i&gt;%1&lt;/i&gt;?</source>
        <translation type="unfinished">Είσαι σίγουρος/η ότι επιθυμείς να κλείσεις το πορτοφόλι &lt;i&gt;%1&lt;/i&gt;;</translation>
    </message>
    <message>
        <source>Closing the wallet for too long can result in having to resync the entire chain if pruning is enabled.</source>
        <translation type="unfinished">Το κλείσιμο του πορτοφολιού για πολύ μεγάλο χρονικό διάστημα μπορεί να οδηγήσει στην επανασύνδεση ολόκληρης της αλυσίδας αν είναι ενεργοποιημένη η περικοπή.</translation>
    </message>
    <message>
        <source>Close all wallets</source>
        <translation type="unfinished">Κλείσιμο όλων των πορτοφολιών</translation>
    </message>
    <message>
        <source>Are you sure you wish to close all wallets?</source>
        <translation type="unfinished">Είσαι σίγουροι ότι επιθυμείτε το κλείσιμο όλων των πορτοφολιών;</translation>
    </message>
</context>
<context>
    <name>CreateWalletDialog</name>
    <message>
        <source>Create Wallet</source>
        <translation type="unfinished">Δημιουργία Πορτοφολιού</translation>
    </message>
    <message>
        <source>Wallet Name</source>
        <translation type="unfinished">Όνομα Πορτοφολιού</translation>
    </message>
    <message>
        <source>Wallet</source>
        <translation type="unfinished">Πορτοφόλι</translation>
    </message>
    <message>
        <source>Encrypt the wallet. The wallet will be encrypted with a passphrase of your choice.</source>
        <translation type="unfinished">Κρυπτογράφηση του πορτοφολιού. Το πορτοφόλι θα κρυπτογραφηθεί με μια φράση πρόσβασης της επιλογής σας.</translation>
    </message>
    <message>
        <source>Encrypt Wallet</source>
        <translation type="unfinished">Κρυπτογράφηση Πορτοφολιού</translation>
    </message>
    <message>
        <source>Advanced Options</source>
        <translation type="unfinished">Προχωρημένες ρυθμίσεις</translation>
    </message>
    <message>
        <source>Disable private keys for this wallet. Wallets with private keys disabled will have no private keys and cannot have an HD seed or imported private keys. This is ideal for watch-only wallets.</source>
        <translation type="unfinished">Απενεργοποιήστε τα ιδιωτικά κλειδιά για αυτό το πορτοφόλι. Τα πορτοφόλια που έχουν απενεργοποιημένα ιδιωτικά κλειδιά δεν έχουν ιδιωτικά κλειδιά και δεν μπορούν να έχουν σπόρους HD ή εισαγόμενα ιδιωτικά κλειδιά. Αυτό είναι ιδανικό για πορτοφόλια μόνο για ρολόγια.</translation>
    </message>
    <message>
        <source>Disable Private Keys</source>
        <translation type="unfinished">Απενεργοποίηση ιδιωτικών κλειδιών</translation>
    </message>
    <message>
        <source>Make a blank wallet. Blank wallets do not initially have private keys or scripts. Private keys and addresses can be imported, or an HD seed can be set, at a later time.</source>
        <translation type="unfinished">Κάντε ένα κενό πορτοφόλι. Τα κενά πορτοφόλια δεν έχουν αρχικά ιδιωτικά κλειδιά ή σενάρια. Τα ιδιωτικά κλειδιά και οι διευθύνσεις μπορούν να εισαχθούν ή μπορεί να οριστεί ένας σπόρος HD αργότερα.</translation>
    </message>
    <message>
        <source>Make Blank Wallet</source>
        <translation type="unfinished">Δημιουργία Άδειου Πορτοφολιού</translation>
    </message>
    <message>
        <source>Use descriptors for scriptPubKey management</source>
        <translation type="unfinished">χρήση περιγραφέων για την διαχείριση του scriptPubKey</translation>
    </message>
    <message>
        <source>Descriptor Wallet</source>
        <translation type="unfinished">Πορτοφόλι Περιγραφέα </translation>
    </message>
    <message>
        <source>External signer</source>
        <translation type="unfinished">Εξωτερικός υπογράφων</translation>
    </message>
    <message>
        <source>Create</source>
        <translation type="unfinished">Δημιουργία</translation>
    </message>
    <message>
        <source>Compiled without sqlite support (required for descriptor wallets)</source>
        <translation type="unfinished">Μεταγλωτίστηκε χωρίς την υποστήριξη sqlite (απαραίτητη για περιγραφικά πορτοφόλια )</translation>
    </message>
    <message>
        <source>Privacy mode activated for the Overview tab. To unmask the values, uncheck Settings-&gt;Mask values.</source>
        <translation>Ενεργοποιήθηκε η κατάσταση ιδιωτικότητας στην καρτέλα Επισκόπησης. Για εμφάνιση των τιμών αποεπιλέξτε το Ρυθμίσεις-&gt;Απόκρυψη τιμών.</translation>
    </message>
</context>
<context>
    <name>EditAddressDialog</name>
    <message>
        <source>Edit Address</source>
        <translation type="unfinished">Επεξεργασία Διεύθυνσης</translation>
    </message>
    <message>
<<<<<<< HEAD
        <source>Sign Tx</source>
        <translation>Υπόγραψε Tx</translation>
    </message>
    <message>
        <source>Broadcast Tx</source>
        <translation>Αναμετάδωση Tx</translation>
    </message>
    <message>
        <source>Copy to Clipboard</source>
        <translation>Αντιγραφή στο Πρόχειρο</translation>
=======
        <source>&amp;Label</source>
        <translation type="unfinished">&amp;Επιγραφή</translation>
>>>>>>> f6a356d2
    </message>
    <message>
        <source>The label associated with this address list entry</source>
        <translation type="unfinished">Η ετικέτα που συνδέεται με αυτήν την καταχώρηση στο βιβλίο διευθύνσεων</translation>
    </message>
    <message>
<<<<<<< HEAD
        <source>Close</source>
        <translation>Κλείσιμο</translation>
    </message>
    <message>
        <source>Failed to load transaction: %1</source>
        <translation>Αποτυχία φόρτωσης μεταφοράς: %1</translation>
    </message>
    <message>
        <source>Failed to sign transaction: %1</source>
        <translation>Αποτυχία εκπλήρωσης συναλλαγής: %1</translation>
    </message>
    <message>
        <source>Signed transaction successfully. Transaction is ready to broadcast.</source>
        <translation>Η συναλλαγή υπογράφηκε με επιτυχία. Η συναλλαγή είναι έτοιμη για μετάδοση.</translation>
    </message>
    <message>
        <source>Unknown error processing transaction.</source>
        <translation>Άγνωστο λάθος  επεξεργασίας μεταφοράς.</translation>
    </message>
    <message>
        <source>Transaction broadcast successfully! Transaction ID: %1</source>
        <translation>Έγινε επιτυχής αναμετάδοση της συναλλαγής! 
ID Συναλλαγής: %1</translation>
    </message>
    <message>
        <source>Transaction broadcast failed: %1</source>
        <translation>Η αναμετάδοση της συναλαγής απέτυχε: %1</translation>
    </message>
    <message>
        <source>PSBT copied to clipboard.</source>
        <translation>PSBT αντιγράφηκε στο πρόχειρο.</translation>
    </message>
    <message>
        <source>Save Transaction Data</source>
        <translation>Αποθήκευση Δεδομένων Συναλλαγής</translation>
    </message>
    <message>
        <source>PSBT saved to disk.</source>
        <translation>PSBT αποθηκεύτηκε στο δίσκο.</translation>
    </message>
    <message>
        <source> * Sends %1 to %2</source>
        <translation>* Στέλνει %1 προς  %2</translation>
    </message>
    <message>
        <source>Unable to calculate transaction fee or total transaction amount.</source>
        <translation>Δεν είναι δυνατός ο υπολογισμός των κρατήσεων ή του συνολικού ποσού συναλλαγής.</translation>
    </message>
    <message>
        <source>Pays transaction fee: </source>
        <translation>Πληρωμή τέλους συναλλαγής:</translation>
    </message>
    <message>
        <source>Total Amount</source>
        <translation>Συνολικό Ποσό</translation>
=======
        <source>The address associated with this address list entry. This can only be modified for sending addresses.</source>
        <translation type="unfinished">Η διεύθυνση σχετίζεται με αυτή την καταχώρηση του βιβλίου διευθύνσεων. Μπορεί να τροποποιηθεί μόνο για τις διευθύνσεις αποστολής.</translation>
    </message>
    <message>
        <source>&amp;Address</source>
        <translation type="unfinished">&amp;Διεύθυνση</translation>
>>>>>>> f6a356d2
    </message>
    <message>
        <source>New sending address</source>
        <translation type="unfinished">Νέα διεύθυνση αποστολής</translation>
    </message>
    <message>
<<<<<<< HEAD
        <source>(But this wallet cannot sign transactions.)</source>
        <translation>(Αλλά αυτό το πορτοφόλι δεν μπορεί να υπογράψει συναλλαγές.)</translation>
    </message>
    <message>
        <source>(But this wallet does not have the right keys.)</source>
        <translation>(Αλλά αυτό το πορτοφόλι δεν έχει τα σωστά κλειδιά.)</translation>
    </message>
    <message>
        <source>Transaction is fully signed and ready for broadcast.</source>
        <translation>Η συναλλαγή είναι πλήρως υπογεγραμμένη και έτοιμη για αναμετάδωση.</translation>
    </message>
    <message>
        <source>Transaction status is unknown.</source>
        <translation>Η κατάσταση της συναλλαγής είναι άγνωστη.</translation>
=======
        <source>Edit receiving address</source>
        <translation type="unfinished">Διόρθωση Διεύθυνσης Λήψης</translation>
    </message>
    <message>
        <source>Edit sending address</source>
        <translation type="unfinished">Επεξεργασία διεύθυνσης αποστολής</translation>
    </message>
    <message>
        <source>The entered address "%1" is not a valid Bitcoin address.</source>
        <translation type="unfinished">Η διεύθυνση "%1" δεν είναι έγκυρη Bitcoin διεύθυνση.</translation>
    </message>
    <message>
        <source>Address "%1" already exists as a receiving address with label "%2" and so cannot be added as a sending address.</source>
        <translation type="unfinished">Η διεύθυνση "%1"  υπάρχει ήδη ως διεύθυνσης λήψης με ετικέτα "%2" και γιαυτό τον λόγο δεν μπορεί να προστεθεί ως διεύθυνση αποστολής.</translation>
    </message>
    <message>
        <source>The entered address "%1" is already in the address book with label "%2".</source>
        <translation type="unfinished">Η διεύθυνση "%1" βρίσκεται ήδη στο βιβλίο διευθύνσεων με ετικέτα "%2".</translation>
    </message>
    <message>
        <source>Could not unlock wallet.</source>
        <translation type="unfinished">Δεν είναι δυνατό το ξεκλείδωμα του πορτοφολιού.</translation>
    </message>
    <message>
        <source>New key generation failed.</source>
        <translation type="unfinished">Η δημιουργία νέου κλειδιού απέτυχε.</translation>
>>>>>>> f6a356d2
    </message>
</context>
<context>
    <name>FreespaceChecker</name>
    <message>
        <source>A new data directory will be created.</source>
        <translation type="unfinished">Θα δημιουργηθεί ένας νέος φάκελος δεδομένων.</translation>
    </message>
    <message>
        <source>name</source>
        <translation type="unfinished">όνομα</translation>
    </message>
    <message>
        <source>Directory already exists. Add %1 if you intend to create a new directory here.</source>
        <translation type="unfinished">Κατάλογος ήδη υπάρχει. Προσθήκη %1, αν σκοπεύετε να δημιουργήσετε έναν νέο κατάλογο εδώ.</translation>
    </message>
    <message>
        <source>Path already exists, and is not a directory.</source>
        <translation type="unfinished">Η διαδρομή υπάρχει ήδη αλλά δεν είναι φάκελος</translation>
    </message>
    <message>
        <source>Cannot create data directory here.</source>
        <translation type="unfinished">Δεν μπορεί να δημιουργηθεί φάκελος δεδομένων εδώ.</translation>
    </message>
</context>
<context>
    <name>Intro</name>
    <message>
        <source>(of %1 GB needed)</source>
        <translation type="unfinished">(από τα %1 GB που απαιτούνται)</translation>
    </message>
    <message>
        <source>(%1 GB needed for full chain)</source>
        <translation type="unfinished">(%1 GB απαιτούνται για την πλήρη αλυσίδα)</translation>
    </message>
    <message>
        <source>At least %1 GB of data will be stored in this directory, and it will grow over time.</source>
        <translation type="unfinished">Τουλάχιστον %1 GB δεδομένων θα αποθηκευτούν σε αυτόν τον κατάλογο και θα αυξηθεί με την πάροδο του χρόνου.</translation>
    </message>
    <message>
        <source>Approximately %1 GB of data will be stored in this directory.</source>
        <translation type="unfinished">Περίπου %1 GB δεδομένων θα αποθηκεύονται σε αυτόν τον κατάλογο.</translation>
    </message>
    <message numerus="yes">
        <source>(sufficient to restore backups %n day(s) old)</source>
        <extracomment>Explanatory text on the capability of the current prune target.</extracomment>
        <translation type="unfinished">
            <numerusform />
            <numerusform />
        </translation>
    </message>
    <message>
        <source>%1 will download and store a copy of the Bitcoin block chain.</source>
        <translation type="unfinished">Το %1 θα κατεβάσει και θα αποθηκεύσει ένα αντίγραφο της αλυσίδας μπλοκ Bitcoin.</translation>
    </message>
    <message>
        <source>The wallet will also be stored in this directory.</source>
        <translation type="unfinished">Το πορτοφόλι θα αποθηκευτεί κι αυτό σε αυτόν τον κατάλογο.</translation>
    </message>
    <message>
        <source>Error: Specified data directory "%1" cannot be created.</source>
        <translation type="unfinished">Σφάλμα: Ο καθορισμένος φάκελος δεδομένων "%1" δεν μπορεί να δημιουργηθεί.</translation>
    </message>
    <message>
        <source>Error</source>
        <translation type="unfinished">Σφάλμα</translation>
    </message>
    <message>
        <source>Welcome</source>
        <translation type="unfinished">Καλώς ήρθατε</translation>
    </message>
    <message>
        <source>Welcome to %1.</source>
        <translation type="unfinished">Καλωσήρθες στο %1.</translation>
    </message>
    <message>
        <source>When you click OK, %1 will begin to download and process the full %4 block chain (%2GB) starting with the earliest transactions in %3 when %4 initially launched.</source>
        <translation type="unfinished">Όταν κάνετε κλικ στο OK, το %1 θα ξεκινήσει τη λήψη και την επεξεργασία της πλήρους αλυσίδας μπλοκ% 4 (%2GB) αρχίζοντας από τις πρώτες συναλλαγές στο %3 όταν αρχικά ξεκίνησε το %4.</translation>
    </message>
    <message>
        <source>Limit block chain storage to</source>
        <translation type="unfinished">Περιόρισε την χωρητικότητα της αλυσίδας block σε</translation>
    </message>
    <message>
        <source>Reverting this setting requires re-downloading the entire blockchain. It is faster to download the full chain first and prune it later. Disables some advanced features.</source>
        <translation type="unfinished">Η επαναφορά αυτής της ρύθμισης απαιτεί εκ νέου λήψη ολόκληρου του μπλοκ αλυσίδας. Είναι πιο γρήγορο να κατεβάσετε πρώτα την πλήρη αλυσίδα και να την κλαδέψετε αργότερα. Απενεργοποιεί ορισμένες προηγμένες λειτουργίες.</translation>
    </message>
    <message>
        <source>This initial synchronisation is very demanding, and may expose hardware problems with your computer that had previously gone unnoticed. Each time you run %1, it will continue downloading where it left off.</source>
        <translation type="unfinished">Αυτός ο αρχικός συγχρονισμός είναι πολύ απαιτητικός και μπορεί να εκθέσει προβλήματα υλικού με τον υπολογιστή σας, τα οποία προηγουμένως είχαν περάσει απαρατήρητα. Κάθε φορά που θα εκτελέσετε το %1, θα συνεχίσει να κατεβαίνει εκεί όπου έχει σταματήσει.</translation>
    </message>
    <message>
        <source>If you have chosen to limit block chain storage (pruning), the historical data must still be downloaded and processed, but will be deleted afterward to keep your disk usage low.</source>
        <translation type="unfinished">Αν έχετε επιλέξει να περιορίσετε την αποθήκευση της αλυσίδας μπλοκ (κλάδεμα), τα ιστορικά δεδομένα θα πρέπει ακόμα να κατεβάσετε και να επεξεργαστείτε, αλλά θα διαγραφούν αργότερα για να διατηρήσετε τη χρήση του δίσκου σας χαμηλή.</translation>
    </message>
    <message>
        <source>Use the default data directory</source>
        <translation type="unfinished">Χρήση του προεπιλεγμένου φακέλου δεδομένων</translation>
    </message>
    <message>
        <source>Use a custom data directory:</source>
        <translation type="unfinished">Προσαρμογή του φακέλου δεδομένων:</translation>
    </message>
</context>
<context>
    <name>HelpMessageDialog</name>
    <message>
        <source>version</source>
        <translation type="unfinished">έκδοση</translation>
    </message>
    <message>
        <source>About %1</source>
        <translation type="unfinished">Σχετικά %1</translation>
    </message>
    <message>
        <source>Command-line options</source>
        <translation type="unfinished">Επιλογές γραμμής εντολών</translation>
    </message>
</context>
<context>
    <name>ShutdownWindow</name>
    <message>
        <source>%1 is shutting down…</source>
        <translation type="unfinished">Το %1 τερματίζεται...</translation>
    </message>
    <message>
        <source>Do not shut down the computer until this window disappears.</source>
        <translation type="unfinished">Μην απενεργοποιήσετε τον υπολογιστή μέχρι να κλείσει αυτό το παράθυρο.</translation>
    </message>
</context>
<context>
    <name>ModalOverlay</name>
    <message>
        <source>Form</source>
        <translation type="unfinished">Φόρμα</translation>
    </message>
    <message>
        <source>Recent transactions may not yet be visible, and therefore your wallet's balance might be incorrect. This information will be correct once your wallet has finished synchronizing with the bitcoin network, as detailed below.</source>
        <translation type="unfinished">Οι πρόσφατες συναλλαγές ενδέχεται να μην είναι ακόμα ορατές και επομένως η ισορροπία του πορτοφολιού σας μπορεί να είναι εσφαλμένη. Αυτές οι πληροφορίες θα είναι σωστές όταν ολοκληρωθεί το συγχρονισμό του πορτοφολιού σας με το δίκτυο Bitcoin, όπως περιγράφεται παρακάτω.</translation>
    </message>
    <message>
        <source>Attempting to spend bitcoins that are affected by not-yet-displayed transactions will not be accepted by the network.</source>
        <translation type="unfinished">Η προσπάθεια να δαπανήσετε bitcoins που επηρεάζονται από τις μη εμφανιζόμενες ακόμη συναλλαγές δεν θα γίνει αποδεκτή από το δίκτυο.</translation>
    </message>
    <message>
        <source>Number of blocks left</source>
        <translation type="unfinished">Αριθμός των εναπομείνων κομματιών</translation>
    </message>
    <message>
        <source>Unknown…</source>
        <translation type="unfinished">Άγνωστο...</translation>
    </message>
    <message>
        <source>calculating…</source>
        <translation type="unfinished">υπολογισμός...</translation>
    </message>
    <message>
        <source>Last block time</source>
        <translation type="unfinished">Χρόνος τελευταίου μπλοκ</translation>
    </message>
    <message>
        <source>Progress</source>
        <translation type="unfinished">Πρόοδος</translation>
    </message>
    <message>
        <source>Progress increase per hour</source>
        <translation type="unfinished">Αύξηση προόδου ανά ώρα</translation>
    </message>
    <message>
        <source>Estimated time left until synced</source>
        <translation type="unfinished">Εκτιμώμενος χρόνος μέχρι να συγχρονιστεί</translation>
    </message>
    <message>
        <source>Hide</source>
        <translation type="unfinished">Απόκρυψη</translation>
    </message>
    <message>
        <source>Esc</source>
        <translation type="unfinished">Πλήκτρο Esc</translation>
    </message>
    <message>
        <source>%1 is currently syncing.  It will download headers and blocks from peers and validate them until reaching the tip of the block chain.</source>
        <translation type="unfinished">Το %1 συγχρονίζεται αυτήν τη στιγμή. Θα κατεβάσει κεφαλίδες και μπλοκ από τους χρήστες και θα τους επικυρώσει μέχρι να φτάσουν στην άκρη της αλυσίδας μπλοκ.</translation>
    </message>
    <message>
        <source>Unknown. Syncing Headers (%1, %2%)…</source>
        <translation type="unfinished">Άγνωστο. Συγχρονισμός επικεφαλίδων (%1, %2%)...</translation>
    </message>
</context>
<context>
    <name>OpenURIDialog</name>
    <message>
        <source>Open bitcoin URI</source>
        <translation type="unfinished">Ανοίξτε το bitcoin URI</translation>
    </message>
    <message>
        <source>Paste address from clipboard</source>
        <extracomment>Tooltip text for button that allows you to paste an address that is in your clipboard.</extracomment>
        <translation type="unfinished">Επικόλληση διεύθυνσης από το βιβλίο διευθύνσεων</translation>
    </message>
</context>
<context>
    <name>OptionsDialog</name>
    <message>
        <source>Options</source>
        <translation type="unfinished">Ρυθμίσεις</translation>
    </message>
    <message>
        <source>&amp;Main</source>
        <translation type="unfinished">&amp;Κύριο</translation>
    </message>
    <message>
        <source>Automatically start %1 after logging in to the system.</source>
        <translation type="unfinished">Αυτόματη εκκίνηση του %1 μετά τη σύνδεση στο σύστημα.</translation>
    </message>
    <message>
        <source>&amp;Start %1 on system login</source>
        <translation type="unfinished">&amp;Έναρξη %1 στο σύστημα σύνδεσης</translation>
    </message>
    <message>
        <source>Size of &amp;database cache</source>
        <translation type="unfinished">Μέγεθος κρυφής μνήμης βάσης δεδομένων.</translation>
    </message>
    <message>
        <source>Number of script &amp;verification threads</source>
        <translation type="unfinished">Αριθμός script και γραμμές επαλήθευσης</translation>
    </message>
    <message>
        <source>IP address of the proxy (e.g. IPv4: 127.0.0.1 / IPv6: ::1)</source>
        <translation type="unfinished">Διεύθυνση IP του διαμεσολαβητή (π.χ. IPv4: 127.0.0.1  / IPv6: ::1)</translation>
    </message>
    <message>
        <source>Shows if the supplied default SOCKS5 proxy is used to reach peers via this network type.</source>
        <translation type="unfinished">Εμφανίζει αν ο προεπιλεγμένος διακομιστής μεσολάβησης SOCKS5 χρησιμοποιείται για την προσέγγιση χρηστών μέσω αυτού του τύπου δικτύου.</translation>
    </message>
    <message>
        <source>Minimize instead of exit the application when the window is closed. When this option is enabled, the application will be closed only after selecting Exit in the menu.</source>
        <translation type="unfinished">Ελαχιστοποίηση αντί για έξοδο κατά το κλείσιμο του παραθύρου. Όταν αυτή η επιλογή είναι ενεργοποιημένη, η εφαρμογή θα κλείνει μόνο αν επιλεχθεί η Έξοδος στο μενού.</translation>
    </message>
    <message>
        <source>Open the %1 configuration file from the working directory.</source>
        <translation type="unfinished">Ανοίξτε το %1 αρχείο διαμόρφωσης από τον κατάλογο εργασίας.</translation>
    </message>
    <message>
        <source>Open Configuration File</source>
        <translation type="unfinished">Άνοιγμα Αρχείου Ρυθμίσεων</translation>
    </message>
    <message>
        <source>Reset all client options to default.</source>
        <translation type="unfinished">Επαναφορά όλων των επιλογών του πελάτη στις αρχικές.</translation>
    </message>
    <message>
        <source>&amp;Reset Options</source>
        <translation type="unfinished">Επαναφορά ρυθμίσεων</translation>
    </message>
    <message>
        <source>&amp;Network</source>
        <translation type="unfinished">&amp;Δίκτυο</translation>
    </message>
    <message>
        <source>Prune &amp;block storage to</source>
        <translation type="unfinished">Αποκοπή &amp;αποκλεισμός αποθήκευσης στο</translation>
    </message>
    <message>
        <source>Reverting this setting requires re-downloading the entire blockchain.</source>
        <translation type="unfinished">Η επαναφορά αυτής της ρύθμισης απαιτεί εκ νέου λήψη ολόκληρου του μπλοκ αλυσίδας.</translation>
    </message>
    <message>
        <source>MiB</source>
        <translation type="unfinished">MebiBytes</translation>
    </message>
    <message>
        <source>(0 = auto, &lt;0 = leave that many cores free)</source>
        <translation type="unfinished">(0 = αυτόματο, &lt;0 = ελεύθεροι πυρήνες)</translation>
    </message>
    <message>
        <source>W&amp;allet</source>
        <translation type="unfinished">Π&amp;ορτοφόλι</translation>
    </message>
    <message>
        <source>Expert</source>
        <translation type="unfinished">Έμπειρος</translation>
    </message>
    <message>
        <source>Enable coin &amp;control features</source>
        <translation type="unfinished">Ενεργοποίηση δυνατοτήτων ελέγχου κερμάτων</translation>
    </message>
    <message>
        <source>If you disable the spending of unconfirmed change, the change from a transaction cannot be used until that transaction has at least one confirmation. This also affects how your balance is computed.</source>
        <translation type="unfinished">Εάν απενεργοποιήσετε το ξόδεμα μη επικυρωμένων ρέστων, τα ρέστα από μια συναλλαγή δεν μπορούν να χρησιμοποιηθούν έως ότου αυτή η συναλλαγή έχει έστω μια επικύρωση. Αυτό επίσης επηρεάζει το πως υπολογίζεται το υπόλοιπό σας.</translation>
    </message>
    <message>
<<<<<<< HEAD
        <source>Error initializing settings: %1</source>
        <translation>Σφάλμα έναρξης ρυθμίσεω: %1</translation>
    </message>
    <message>
        <source>%1 didn't yet exit safely...</source>
        <translation> Το %1 δεν έφυγε ακόμα με ασφάλεια...</translation>
=======
        <source>&amp;Spend unconfirmed change</source>
        <translation type="unfinished">&amp;Ξόδεμα μη επικυρωμένων ρέστων</translation>
>>>>>>> f6a356d2
    </message>
    <message>
        <source>Full path to a Bitcoin Core compatible script (e.g. C:\Downloads\hwi.exe or /Users/you/Downloads/hwi.py). Beware: malware can steal your coins!</source>
        <translation type="unfinished">Πλήρης διαδρομή ενός script συμβατού με το Bitcoin Core (π.χ.: C:\Downloads\hwi.exe ή /Users/you/Downloads/hwi.py). Προσοχή: το κακόβουλο λογισμικό μπορεί να κλέψει τα νομίσματά σας!</translation>
    </message>
    <message>
        <source>Automatically open the Bitcoin client port on the router. This only works when your router supports UPnP and it is enabled.</source>
        <translation type="unfinished">Αυτόματο άνοιγμα των θυρών Bitcoin στον δρομολογητή. Λειτουργεί μόνο αν ο δρομολογητής σας υποστηρίζει τη λειτουργία UPnP.</translation>
    </message>
    <message>
        <source>Map port using &amp;UPnP</source>
        <translation type="unfinished">Απόδοση θυρών με χρήση &amp;UPnP</translation>
    </message>
    <message>
        <source>Map port using NA&amp;T-PMP</source>
        <translation type="unfinished">Δρομολόγηση θύρας με χρήση NA&amp;T-PMP</translation>
    </message>
    <message>
        <source>Accept connections from outside.</source>
        <translation type="unfinished">Αποδοχή εξωτερικών συνδέσεων</translation>
    </message>
    <message>
        <source>Allow incomin&amp;g connections</source>
        <translation type="unfinished">Επιτρέπονται εισερχόμενες συνδέσεις</translation>
    </message>
    <message>
        <source>Connect to the Bitcoin network through a SOCKS5 proxy.</source>
        <translation type="unfinished">Σύνδεση στο δίκτυο Bitcoin μέσω διαμεσολαβητή SOCKS5.</translation>
    </message>
    <message>
        <source>&amp;Connect through SOCKS5 proxy (default proxy):</source>
        <translation type="unfinished">&amp;Σύνδεση μέσω διαμεσολαβητή SOCKS5 (προεπιλεγμένος)</translation>
    </message>
    <message>
        <source>Proxy &amp;IP:</source>
        <translation type="unfinished">&amp;IP διαμεσολαβητή:</translation>
    </message>
    <message>
        <source>&amp;Port:</source>
        <translation type="unfinished">&amp;Θύρα:</translation>
    </message>
    <message>
        <source>Port of the proxy (e.g. 9050)</source>
        <translation type="unfinished">Θύρα διαμεσολαβητή (π.χ. 9050)</translation>
    </message>
    <message>
        <source>Used for reaching peers via:</source>
        <translation type="unfinished">Χρησιμοποιείται για να φτάσεις στους χρήστες μέσω:</translation>
    </message>
    <message>
        <source>&amp;Window</source>
        <translation type="unfinished">&amp;Παράθυρο</translation>
    </message>
    <message>
        <source>Show the icon in the system tray.</source>
        <translation type="unfinished">Εμφάνιση εικονιδίου στη γραμμή συστήματος.</translation>
    </message>
    <message>
        <source>&amp;Show tray icon</source>
        <translation type="unfinished">&amp;Εμφάνιση εικονιδίου</translation>
    </message>
    <message>
        <source>Show only a tray icon after minimizing the window.</source>
        <translation type="unfinished">Εμφάνιση μόνο εικονιδίου στην περιοχή ειδοποιήσεων κατά την ελαχιστοποίηση.</translation>
    </message>
    <message>
        <source>&amp;Minimize to the tray instead of the taskbar</source>
        <translation type="unfinished">&amp;Ελαχιστοποίηση στην περιοχή ειδοποιήσεων αντί της γραμμής εργασιών</translation>
    </message>
    <message>
        <source>M&amp;inimize on close</source>
        <translation type="unfinished">Ε&amp;λαχιστοποίηση κατά το κλείσιμο</translation>
    </message>
    <message>
        <source>&amp;Display</source>
        <translation type="unfinished">&amp;Απεικόνιση</translation>
    </message>
    <message>
        <source>User Interface &amp;language:</source>
        <translation type="unfinished">Γλώσσα περιβάλλοντος εργασίας:</translation>
    </message>
    <message>
        <source>The user interface language can be set here. This setting will take effect after restarting %1.</source>
        <translation type="unfinished">Η γλώσσα διεπαφής χρήστη μπορεί να οριστεί εδώ. Αυτή η ρύθμιση θα τεθεί σε ισχύ μετά την επανεκκίνηση του %1.</translation>
    </message>
    <message>
        <source>&amp;Unit to show amounts in:</source>
        <translation type="unfinished">&amp;Μονάδα μέτρησης:</translation>
    </message>
    <message>
        <source>Choose the default subdivision unit to show in the interface and when sending coins.</source>
        <translation type="unfinished">Διαλέξτε την προεπιλεγμένη υποδιαίρεση που θα εμφανίζεται όταν στέλνετε νομίσματα.</translation>
    </message>
    <message>
        <source>Whether to show coin control features or not.</source>
        <translation type="unfinished">Επιλογή κατά πόσο να αναδείχνονται οι δυνατότητες ελέγχου κερμάτων.</translation>
    </message>
    <message>
        <source>Connect to the Bitcoin network through a separate SOCKS5 proxy for Tor onion services.</source>
        <translation type="unfinished">Συνδεθείτε στο δίκτυο Bitcoin μέσω ενός ξεχωριστού διακομιστή μεσολάβησης SOCKS5 για τις onion υπηρεσίες του Tor.</translation>
    </message>
    <message>
        <source>Use separate SOCKS&amp;5 proxy to reach peers via Tor onion services:</source>
        <translation type="unfinished">Χρησιμοποιήστε ξεχωριστό διακομιστή μεσολάβησης SOCKS&amp;5 για σύνδεση με αποδέκτες μέσω των υπηρεσιών onion του Tor:</translation>
    </message>
    <message>
        <source>embedded "%1"</source>
        <translation type="unfinished">ενσωματωμένο "%1"</translation>
    </message>
    <message>
        <source>Options set in this dialog are overridden by the command line or in the configuration file:</source>
        <translation type="unfinished">Οι επιλογές που έχουν οριστεί σε αυτό το παράθυρο διαλόγου παραβλέπονται από τη γραμμή εντολών ή από το αρχείο διαμόρφωσης:</translation>
    </message>
    <message>
        <source>&amp;OK</source>
        <translation type="unfinished">&amp;ΟΚ</translation>
    </message>
    <message>
        <source>&amp;Cancel</source>
        <translation type="unfinished">&amp;Ακύρωση</translation>
    </message>
    <message>
        <source>default</source>
        <translation type="unfinished">προεπιλογή</translation>
    </message>
    <message>
        <source>none</source>
        <translation type="unfinished">κανένα</translation>
    </message>
    <message>
        <source>Confirm options reset</source>
        <translation type="unfinished">Επιβεβαίωση επαναφοράς επιλογών</translation>
    </message>
    <message>
        <source>Client restart required to activate changes.</source>
        <translation type="unfinished">Χρειάζεται επανεκκίνηση του προγράμματος για να ενεργοποιηθούν οι αλλαγές.</translation>
    </message>
    <message>
        <source>Client will be shut down. Do you want to proceed?</source>
        <translation type="unfinished">Ο πελάτης θα τερματιστεί. Θέλετε να συνεχίσετε?</translation>
    </message>
    <message>
        <source>Configuration options</source>
        <extracomment>Window title text of pop-up box that allows opening up of configuration file.</extracomment>
        <translation type="unfinished"> 
Επιλογές διαμόρφωσης</translation>
    </message>
    <message>
        <source>The configuration file is used to specify advanced user options which override GUI settings. Additionally, any command-line options will override this configuration file.</source>
        <extracomment>Explanatory text about the priority order of instructions considered by client. The order from high to low being: command-line, configuration file, GUI settings.</extracomment>
        <translation type="unfinished">Το αρχείο ρυθμίσεων χρησιμοποιείται για τον προσδιορισμό των προχωρημένων επιλογών χρηστών που παρακάμπτουν τις ρυθμίσεις GUI. Επιπλέον, όλες οι επιλογές γραμμής εντολών θα αντικαταστήσουν αυτό το αρχείο ρυθμίσεων.</translation>
    </message>
    <message>
        <source>Cancel</source>
        <translation type="unfinished">Ακύρωση</translation>
    </message>
    <message>
        <source>Error</source>
        <translation type="unfinished">Σφάλμα</translation>
    </message>
    <message>
        <source>The configuration file could not be opened.</source>
        <translation type="unfinished">Το αρχείο διαμόρφωσης δεν ήταν δυνατό να ανοιχτεί.</translation>
    </message>
    <message>
        <source>This change would require a client restart.</source>
        <translation type="unfinished">Η αλλαγή αυτή θα χρειαστεί επανεκκίνηση του προγράμματος</translation>
    </message>
    <message>
<<<<<<< HEAD
        <source>Current block height</source>
        <translation>Τωρινό ύψος block</translation>
    </message>
    <message>
        <source>Open the %1 debug log file from the current data directory. This can take a few seconds for large log files.</source>
        <translation>Ανοίξτε το αρχείο καταγραφής εντοπισμού σφαλμάτων %1 από τον τρέχοντα κατάλογο δεδομένων. Αυτό μπορεί να διαρκέσει μερικά δευτερόλεπτα για τα μεγάλα αρχεία καταγραφής.</translation>
=======
        <source>The supplied proxy address is invalid.</source>
        <translation type="unfinished">Δεν είναι έγκυρη η διεύθυνση διαμεσολαβητή</translation>
>>>>>>> f6a356d2
    </message>
</context>
<context>
    <name>OverviewPage</name>
    <message>
        <source>Form</source>
        <translation type="unfinished">Φόρμα</translation>
    </message>
    <message>
        <source>The displayed information may be out of date. Your wallet automatically synchronizes with the Bitcoin network after a connection is established, but this process has not completed yet.</source>
        <translation type="unfinished">Οι πληροφορίες που εμφανίζονται μπορεί να είναι ξεπερασμένες. Το πορτοφόλι σας συγχρονίζεται αυτόματα με το δίκτυο Bitcoin μετά από μια σύνδεση, αλλά αυτή η διαδικασία δεν έχει ακόμη ολοκληρωθεί.</translation>
    </message>
    <message>
<<<<<<< HEAD
        <source>Permissions</source>
        <translation>Αδειες</translation>
    </message>
    <message>
        <source>Services</source>
        <translation>Υπηρεσίες</translation>
=======
        <source>Watch-only:</source>
        <translation type="unfinished">Επίβλεψη μόνο:</translation>
>>>>>>> f6a356d2
    </message>
    <message>
        <source>Available:</source>
        <translation type="unfinished">Διαθέσιμο:</translation>
    </message>
    <message>
        <source>Your current spendable balance</source>
        <translation type="unfinished">Το τρέχον διαθέσιμο υπόλοιπο</translation>
    </message>
    <message>
        <source>Pending:</source>
        <translation type="unfinished">Εκκρεμούν:</translation>
    </message>
    <message>
        <source>Total of transactions that have yet to be confirmed, and do not yet count toward the spendable balance</source>
        <translation type="unfinished">Το άθροισμα των συναλλαγών που δεν έχουν ακόμα επιβεβαιωθεί και δεν προσμετρώνται στο τρέχον διαθέσιμο υπόλοιπό σας</translation>
    </message>
    <message>
        <source>Immature:</source>
        <translation type="unfinished">Ανώριμα:</translation>
    </message>
    <message>
        <source>Mined balance that has not yet matured</source>
        <translation type="unfinished">Εξορυγμένο υπόλοιπο που δεν έχει ακόμα ωριμάσει</translation>
    </message>
    <message>
        <source>Balances</source>
        <translation type="unfinished">Υπόλοιπο:</translation>
    </message>
    <message>
        <source>Total:</source>
        <translation type="unfinished">Σύνολο:</translation>
    </message>
    <message>
        <source>Your current total balance</source>
        <translation type="unfinished">Το τρέχον συνολικό υπόλοιπο</translation>
    </message>
    <message>
        <source>Your current balance in watch-only addresses</source>
        <translation type="unfinished">Το τρέχον υπόλοιπο σας σε διευθύνσεις παρακολούθησης μόνο</translation>
    </message>
    <message>
        <source>Spendable:</source>
        <translation type="unfinished">Για ξόδεμα:</translation>
    </message>
    <message>
        <source>Recent transactions</source>
        <translation type="unfinished">Πρόσφατες συναλλαγές</translation>
    </message>
    <message>
        <source>Unconfirmed transactions to watch-only addresses</source>
        <translation type="unfinished">Μη επικυρωμένες συναλλαγές σε διευθύνσεις παρακολούθησης μόνο</translation>
    </message>
    <message>
        <source>Mined balance in watch-only addresses that has not yet matured</source>
        <translation type="unfinished">Εξορυγμένο υπόλοιπο σε διευθύνσεις παρακολούθησης μόνο που δεν έχει ωριμάσει ακόμα</translation>
    </message>
    <message>
        <source>Current total balance in watch-only addresses</source>
        <translation type="unfinished">Το τρέχον συνολικό υπόλοιπο σε διευθύνσεις παρακολούθησης μόνο</translation>
    </message>
    <message>
        <source>Privacy mode activated for the Overview tab. To unmask the values, uncheck Settings-&gt;Mask values.</source>
        <translation type="unfinished">Ενεργοποιήθηκε η κατάσταση ιδιωτικότητας στην καρτέλα Επισκόπησης. Για εμφάνιση των τιμών αποεπιλέξτε το Ρυθμίσεις-&gt;Απόκρυψη τιμών.</translation>
    </message>
</context>
<context>
    <name>PSBTOperationsDialog</name>
    <message>
        <source>Dialog</source>
        <translation type="unfinished">Διάλογος</translation>
    </message>
    <message>
        <source>Sign Tx</source>
        <translation type="unfinished">Υπόγραψε Tx</translation>
    </message>
    <message>
        <source>Broadcast Tx</source>
        <translation type="unfinished">Αναμετάδωση Tx</translation>
    </message>
    <message>
        <source>Copy to Clipboard</source>
        <translation type="unfinished">Αντιγραφή στο Πρόχειρο</translation>
    </message>
    <message>
        <source>Save…</source>
        <translation type="unfinished">Αποθήκευση...</translation>
    </message>
    <message>
        <source>Close</source>
        <translation type="unfinished">Κλείσιμο</translation>
    </message>
    <message>
        <source>Failed to load transaction: %1</source>
        <translation type="unfinished">Αποτυχία φόρτωσης μεταφοράς: %1</translation>
    </message>
    <message>
        <source>Failed to sign transaction: %1</source>
        <translation type="unfinished">Αποτυχία εκπλήρωσης συναλλαγής: %1</translation>
    </message>
    <message>
        <source>Could not sign any more inputs.</source>
        <translation type="unfinished">Δεν είναι δυνατή η υπογραφή περισσότερων καταχωρήσεων.</translation>
    </message>
    <message>
        <source>Signed %1 inputs, but more signatures are still required.</source>
        <translation type="unfinished">Υπεγράφη %1 καταχώρηση, αλλά περισσότερες υπογραφές χρειάζονται.</translation>
    </message>
    <message>
        <source>Signed transaction successfully. Transaction is ready to broadcast.</source>
        <translation type="unfinished">Η συναλλαγή υπογράφηκε με επιτυχία. Η συναλλαγή είναι έτοιμη για μετάδοση.</translation>
    </message>
    <message>
        <source>Unknown error processing transaction.</source>
        <translation type="unfinished">Άγνωστο λάθος  επεξεργασίας μεταφοράς.</translation>
    </message>
    <message>
        <source>Transaction broadcast successfully! Transaction ID: %1</source>
        <translation type="unfinished">Έγινε επιτυχής αναμετάδοση της συναλλαγής! 
ID Συναλλαγής: %1</translation>
    </message>
    <message>
        <source>Transaction broadcast failed: %1</source>
        <translation type="unfinished">Η αναμετάδοση της συναλαγής απέτυχε: %1</translation>
    </message>
    <message>
        <source>PSBT copied to clipboard.</source>
        <translation type="unfinished">PSBT αντιγράφηκε στο πρόχειρο.</translation>
    </message>
    <message>
        <source>Save Transaction Data</source>
        <translation type="unfinished">Αποθήκευση Δεδομένων Συναλλαγής</translation>
    </message>
    <message>
        <source>Partially Signed Transaction (Binary)</source>
        <extracomment>Expanded name of the binary PSBT file format. See: BIP 174.</extracomment>
        <translation type="unfinished">Μερικώς Υπογεγραμμένη Συναλλαγή (binary)</translation>
    </message>
    <message>
        <source>PSBT saved to disk.</source>
        <translation type="unfinished">PSBT αποθηκεύτηκε στο δίσκο.</translation>
    </message>
    <message>
        <source> * Sends %1 to %2</source>
        <translation type="unfinished">* Στέλνει %1 προς  %2</translation>
    </message>
    <message>
        <source>Unable to calculate transaction fee or total transaction amount.</source>
        <translation type="unfinished">Δεν είναι δυνατός ο υπολογισμός των κρατήσεων ή του συνολικού ποσού συναλλαγής.</translation>
    </message>
    <message>
        <source>Pays transaction fee: </source>
        <translation type="unfinished">Πληρωμή τέλους συναλλαγής:</translation>
    </message>
    <message>
        <source>Total Amount</source>
        <translation type="unfinished">Συνολικό ποσό</translation>
    </message>
    <message>
        <source>or</source>
        <translation type="unfinished">ή</translation>
    </message>
    <message>
        <source>Transaction has %1 unsigned inputs.</source>
        <translation type="unfinished">Η συναλλαγή έχει %1 μη υπογεγραμμένη καταχώρηση.</translation>
    </message>
    <message>
        <source>Transaction is missing some information about inputs.</source>
        <translation type="unfinished">Λείπουν μερικές πληροφορίες από την συναλλαγή.</translation>
    </message>
    <message>
        <source>Transaction still needs signature(s).</source>
        <translation type="unfinished">Η συναλλαγή απαιτεί υπογραφή/ές</translation>
    </message>
    <message>
        <source>(But this wallet cannot sign transactions.)</source>
        <translation type="unfinished">(Αλλά αυτό το πορτοφόλι δεν μπορεί να υπογράψει συναλλαγές.)</translation>
    </message>
    <message>
        <source>(But this wallet does not have the right keys.)</source>
        <translation type="unfinished">(Αλλά αυτό το πορτοφόλι δεν έχει τα σωστά κλειδιά.)</translation>
    </message>
    <message>
        <source>Transaction is fully signed and ready for broadcast.</source>
        <translation type="unfinished">Η συναλλαγή είναι πλήρως υπογεγραμμένη και έτοιμη για αναμετάδωση.</translation>
    </message>
    <message>
        <source>Transaction status is unknown.</source>
        <translation type="unfinished">Η κατάσταση της συναλλαγής είναι άγνωστη.</translation>
    </message>
</context>
<context>
    <name>PaymentServer</name>
    <message>
        <source>Payment request error</source>
        <translation type="unfinished">Σφάλμα αίτησης πληρωμής</translation>
    </message>
    <message>
        <source>Cannot start bitcoin: click-to-pay handler</source>
        <translation type="unfinished">Δεν είναι δυνατή η εκκίνηση του bitcoin: χειριστής click-to-pay</translation>
    </message>
    <message>
        <source>URI handling</source>
        <translation type="unfinished">χειρισμός URI</translation>
    </message>
    <message>
        <source>'bitcoin://' is not a valid URI. Use 'bitcoin:' instead.</source>
        <translation type="unfinished">Το 'bitcoin://' δεν είναι έγκυρο URI. Αντ' αυτού χρησιμοποιήστε το 'bitcoin:'.</translation>
    </message>
    <message>
        <source>URI cannot be parsed! This can be caused by an invalid Bitcoin address or malformed URI parameters.</source>
        <translation type="unfinished">Δεν είναι δυνατή η ανάλυση του URI! Αυτό μπορεί να προκληθεί από μη έγκυρη διεύθυνση Bitcoin ή παραμορφωμένες παραμέτρους URI.</translation>
    </message>
    <message>
        <source>Payment request file handling</source>
        <translation type="unfinished">Επεξεργασία αρχείου αίτησης πληρωμής</translation>
    </message>
</context>
<context>
    <name>PeerTableModel</name>
    <message>
        <source>User Agent</source>
        <extracomment>Title of Peers Table column which contains the peer's User Agent string.</extracomment>
        <translation type="unfinished">Agent χρήστη</translation>
    </message>
    <message>
        <source>Peer</source>
        <extracomment>Title of Peers Table column which contains a unique number used to identify a connection.</extracomment>
        <translation type="unfinished">Χρήστης</translation>
    </message>
    <message>
        <source>Direction</source>
        <extracomment>Title of Peers Table column which indicates the direction the peer connection was initiated from.</extracomment>
        <translation type="unfinished">Κατεύθυνση</translation>
    </message>
    <message>
        <source>Sent</source>
        <extracomment>Title of Peers Table column which indicates the total amount of network information we have sent to the peer.</extracomment>
        <translation type="unfinished">Αποστολή</translation>
    </message>
    <message>
        <source>Received</source>
        <extracomment>Title of Peers Table column which indicates the total amount of network information we have received from the peer.</extracomment>
        <translation type="unfinished">Παραλήφθησαν</translation>
    </message>
    <message>
        <source>Address</source>
        <extracomment>Title of Peers Table column which contains the IP/Onion/I2P address of the connected peer.</extracomment>
        <translation type="unfinished">Διεύθυνση</translation>
    </message>
    <message>
        <source>Type</source>
        <extracomment>Title of Peers Table column which describes the type of peer connection. The "type" describes why the connection exists.</extracomment>
        <translation type="unfinished">Τύπος</translation>
    </message>
    <message>
        <source>Network</source>
        <extracomment>Title of Peers Table column which states the network the peer connected through.</extracomment>
        <translation type="unfinished">Δίκτυο</translation>
    </message>
    <message>
        <source>Inbound</source>
        <extracomment>An Inbound Connection from a Peer.</extracomment>
        <translation type="unfinished">Εισερχόμενα</translation>
    </message>
    <message>
        <source>Outbound</source>
        <extracomment>An Outbound Connection to a Peer.</extracomment>
        <translation type="unfinished">Εξερχόμενα</translation>
    </message>
<<<<<<< HEAD
    <message>
        <source>Could not generate new %1 address</source>
        <translation>Δεν πραγματοποιήθηκε παραγωγή νέας %1 διεύθυνσης </translation>
    </message>
</context>
<context>
    <name>ReceiveRequestDialog</name>
    <message>
        <source>Request payment to ...</source>
        <translation>Αίτημα πληρωμής προς ...</translation>
    </message>
    <message>
        <source>Address:</source>
        <translation>Διεύθυνση:</translation>
    </message>
    <message>
        <source>Amount:</source>
        <translation>Ποσό:</translation>
    </message>
    <message>
        <source>Label:</source>
        <translation>Ετικέτα:</translation>
    </message>
    <message>
        <source>Message:</source>
        <translation>Μήνυμα:</translation>
=======
</context>
<context>
    <name>QRImageWidget</name>
    <message>
        <source>&amp;Save Image…</source>
        <translation type="unfinished">&amp;Αποθήκευση εικόνας...</translation>
>>>>>>> f6a356d2
    </message>
    <message>
        <source>&amp;Copy Image</source>
        <translation type="unfinished">&amp;Αντιγραφή εικόνας</translation>
    </message>
    <message>
        <source>Resulting URI too long, try to reduce the text for label / message.</source>
        <translation type="unfinished">Το προκύπτον URI είναι πολύ μεγάλο, προσπαθήστε να μειώσετε το κείμενο για ετικέτα / μήνυμα.</translation>
    </message>
    <message>
        <source>Error encoding URI into QR Code.</source>
        <translation type="unfinished">Σφάλμα κωδικοποίησης του URI σε κώδικα QR.</translation>
    </message>
    <message>
        <source>QR code support not available.</source>
        <translation type="unfinished">Η υποστήριξη QR code δεν είναι διαθέσιμη.</translation>
    </message>
    <message>
        <source>Save QR Code</source>
        <translation type="unfinished">Αποθήκευση κωδικού QR</translation>
    </message>
    <message>
        <source>PNG Image</source>
        <extracomment>Expanded name of the PNG file format. See: https://en.wikipedia.org/wiki/Portable_Network_Graphics.</extracomment>
        <translation type="unfinished">Εικόνα PNG</translation>
    </message>
</context>
<context>
    <name>RPCConsole</name>
    <message>
        <source>N/A</source>
        <translation type="unfinished">Μη διαθέσιμο</translation>
    </message>
    <message>
        <source>Client version</source>
        <translation type="unfinished">Έκδοση Πελάτη</translation>
    </message>
    <message>
        <source>&amp;Information</source>
        <translation type="unfinished">&amp;Πληροφορία</translation>
    </message>
    <message>
        <source>General</source>
        <translation type="unfinished">Γενικά</translation>
    </message>
    <message>
        <source>Datadir</source>
        <translation type="unfinished">Κατάλογος Δεδομένων</translation>
    </message>
    <message>
        <source>Blocksdir</source>
        <translation type="unfinished">Κατάλογος των Μπλοκς</translation>
    </message>
    <message>
        <source>To specify a non-default location of the blocks directory use the '%1' option.</source>
        <translation type="unfinished">Για να καθορίσετε μια μη προεπιλεγμένη θέση του καταλόγου μπλοκ, χρησιμοποιήστε την επιλογή '%1'.</translation>
    </message>
    <message>
        <source>Startup time</source>
        <translation type="unfinished">Χρόνος εκκίνησης</translation>
    </message>
    <message>
        <source>Network</source>
        <translation type="unfinished">Δίκτυο</translation>
    </message>
    <message>
        <source>Name</source>
        <translation type="unfinished">Όνομα</translation>
    </message>
    <message>
        <source>Number of connections</source>
        <translation type="unfinished">Αριθμός συνδέσεων</translation>
    </message>
    <message>
        <source>Block chain</source>
        <translation type="unfinished">Αλυσίδα μπλοκ</translation>
    </message>
    <message>
        <source>Memory Pool</source>
        <translation type="unfinished">Πισίνα μνήμης</translation>
    </message>
    <message>
        <source>Current number of transactions</source>
        <translation type="unfinished">Τρέχων αριθμός συναλλαγών</translation>
    </message>
    <message>
        <source>Memory usage</source>
        <translation type="unfinished">χρήση Μνήμης</translation>
    </message>
    <message>
        <source>Wallet: </source>
        <translation type="unfinished">Πορτοφόλι:</translation>
    </message>
    <message>
        <source>(none)</source>
        <translation type="unfinished">(κενό)</translation>
    </message>
    <message>
        <source>&amp;Reset</source>
        <translation type="unfinished">&amp;Επαναφορά</translation>
    </message>
    <message>
        <source>Received</source>
        <translation type="unfinished">Παραλήφθησαν</translation>
    </message>
    <message>
        <source>Sent</source>
        <translation type="unfinished">Αποστολή</translation>
    </message>
    <message>
        <source>&amp;Peers</source>
        <translation type="unfinished">&amp;Χρήστες</translation>
    </message>
    <message>
        <source>Banned peers</source>
        <translation type="unfinished">Αποκλεισμένοι χρήστες</translation>
    </message>
    <message>
        <source>Select a peer to view detailed information.</source>
        <translation type="unfinished">Επιλέξτε έναν χρήστη για να δείτε αναλυτικές πληροφορίες.</translation>
    </message>
    <message>
        <source>Version</source>
        <translation type="unfinished">Έκδοση</translation>
    </message>
    <message>
        <source>Starting Block</source>
        <translation type="unfinished">Αρχικό Μπλοκ</translation>
    </message>
    <message>
        <source>Synced Headers</source>
        <translation type="unfinished">Συγχρονισμένες Κεφαλίδες</translation>
    </message>
    <message>
        <source>Synced Blocks</source>
        <translation type="unfinished">Συγχρονισμένα Μπλοκς</translation>
    </message>
    <message>
        <source>The mapped Autonomous System used for diversifying peer selection.</source>
        <translation type="unfinished">Το χαρτογραφημένο Αυτόνομο Σύστημα που χρησιμοποιείται για τη διαφοροποίηση της επιλογής ομοτίμων.</translation>
    </message>
    <message>
        <source>Mapped AS</source>
        <translation type="unfinished">Χαρτογραφημένο ως</translation>
    </message>
    <message>
        <source>User Agent</source>
        <translation type="unfinished">Agent χρήστη</translation>
    </message>
    <message>
        <source>Node window</source>
        <translation type="unfinished">Κόμβος παράθυρο</translation>
    </message>
    <message>
        <source>Current block height</source>
        <translation type="unfinished">Τωρινό ύψος block</translation>
    </message>
    <message>
        <source>Open the %1 debug log file from the current data directory. This can take a few seconds for large log files.</source>
        <translation type="unfinished">Ανοίξτε το αρχείο καταγραφής εντοπισμού σφαλμάτων %1 από τον τρέχοντα κατάλογο δεδομένων. Αυτό μπορεί να διαρκέσει μερικά δευτερόλεπτα για τα μεγάλα αρχεία καταγραφής.</translation>
    </message>
    <message>
        <source>Decrease font size</source>
        <translation type="unfinished">Μείωση μεγέθους γραμματοσειράς</translation>
    </message>
    <message>
        <source>Increase font size</source>
        <translation type="unfinished">Αύξηση μεγέθους γραμματοσειράς</translation>
    </message>
    <message>
        <source>Permissions</source>
        <translation type="unfinished">Αδειες</translation>
    </message>
    <message>
        <source>Direction/Type</source>
        <translation type="unfinished">Κατεύθυνση/Τύπος</translation>
    </message>
    <message>
        <source>Services</source>
        <translation type="unfinished">Υπηρεσίες</translation>
    </message>
    <message>
        <source>Wants Tx Relay</source>
        <translation type="unfinished">Απαιτεί Αναμετάδοση Tx</translation>
    </message>
    <message>
        <source>High Bandwidth</source>
        <translation type="unfinished">Υψηλό εύρος ζώνης</translation>
    </message>
    <message>
        <source>Connection Time</source>
        <translation type="unfinished">Χρόνος σύνδεσης</translation>
    </message>
    <message>
        <source>Last Send</source>
        <translation type="unfinished">Τελευταία αποστολή</translation>
    </message>
    <message>
        <source>Last Receive</source>
        <translation type="unfinished">Τελευταία λήψη</translation>
    </message>
    <message>
        <source>Ping Time</source>
        <translation type="unfinished">Χρόνος καθυστέρησης</translation>
    </message>
    <message>
        <source>The duration of a currently outstanding ping.</source>
        <translation type="unfinished">Η διάρκεια ενός τρέχοντος ping.</translation>
    </message>
    <message>
        <source>Ping Wait</source>
        <translation type="unfinished">Αναμονή Ping</translation>
    </message>
    <message>
        <source>Min Ping</source>
        <translation type="unfinished">Ελάχιστο Min</translation>
    </message>
    <message>
        <source>Time Offset</source>
        <translation type="unfinished">Χρονική αντιστάθμιση</translation>
    </message>
    <message>
        <source>Last block time</source>
        <translation type="unfinished">Χρόνος τελευταίου μπλοκ</translation>
    </message>
    <message>
        <source>&amp;Open</source>
        <translation type="unfinished">&amp;Άνοιγμα</translation>
    </message>
    <message>
        <source>&amp;Console</source>
        <translation type="unfinished">&amp;Κονσόλα</translation>
    </message>
    <message>
        <source>&amp;Network Traffic</source>
        <translation type="unfinished">&amp;Κίνηση δικτύου</translation>
    </message>
    <message>
        <source>Totals</source>
        <translation type="unfinished">Σύνολα</translation>
    </message>
    <message>
        <source>Debug log file</source>
        <translation type="unfinished">Αρχείο καταγραφής εντοπισμού σφαλμάτων</translation>
    </message>
    <message>
        <source>Clear console</source>
        <translation type="unfinished">Καθαρισμός κονσόλας</translation>
    </message>
    <message>
        <source>In:</source>
        <translation type="unfinished">Εισερχόμενα:</translation>
    </message>
    <message>
        <source>Out:</source>
        <translation type="unfinished">Εξερχόμενα:</translation>
    </message>
    <message>
<<<<<<< HEAD
        <source>Create Unsigned</source>
        <translation>Δημιουργία Ανυπόγραφου</translation>
    </message>
    <message>
        <source>Save Transaction Data</source>
        <translation>Αποθήκευση Δεδομένων Συναλλαγής</translation>
    </message>
    <message>
        <source>PSBT saved</source>
        <translation>Το PSBT αποθηκεύτηκε</translation>
    </message>
    <message>
        <source>or</source>
        <translation>ή</translation>
=======
        <source>the peer selected us for high bandwidth relay</source>
        <translation type="unfinished">ο ομότιμος μας επέλεξε για υψηλής ταχύτητας αναμετάδοση </translation>
    </message>
    <message>
        <source>&amp;Copy address</source>
        <extracomment>Context menu action to copy the address of a peer.</extracomment>
        <translation type="unfinished">&amp;Αντιγραφή διεύθυνσης</translation>
>>>>>>> f6a356d2
    </message>
    <message>
        <source>&amp;Disconnect</source>
        <translation type="unfinished">&amp;Αποσύνδεση</translation>
    </message>
    <message>
<<<<<<< HEAD
        <source>Please, review your transaction proposal. This will produce a Partially Signed Bitcoin Transaction (PSBT) which you can save or copy and then sign with e.g. an offline %1 wallet, or a PSBT-compatible hardware wallet.</source>
        <translation>Παρακαλούμε, ελέγξτε την πρόταση συναλλαγής. Θα παραχθεί μια συναλλαγή Bitcoin με μερική υπογραφή (PSBT), την οποία μπορείτε να αντιγράψετε και στη συνέχεια να υπογράψετε με π.χ. ένα πορτοφόλι %1 εκτός σύνδεσης ή ένα πορτοφόλι υλικού συμβατό με το PSBT.</translation>
    </message>
    <message>
        <source>Please, review your transaction.</source>
        <translation>Παρακαλούμε, ελέγξτε τη συναλλαγή σας.</translation>
=======
        <source>1 &amp;hour</source>
        <translation type="unfinished">1 &amp;ώρα</translation>
>>>>>>> f6a356d2
    </message>
    <message>
        <source>1 &amp;week</source>
        <translation type="unfinished">1 &amp;εβδομάδα</translation>
    </message>
    <message>
        <source>1 &amp;year</source>
        <translation type="unfinished">1 &amp;χρόνος</translation>
    </message>
    <message>
        <source>&amp;Unban</source>
        <translation type="unfinished">&amp;Ακύρωση Απαγόρευσης</translation>
    </message>
    <message>
        <source>Network activity disabled</source>
        <translation type="unfinished">Η δραστηριότητα δικτύου είναι απενεργοποιημένη</translation>
    </message>
    <message>
        <source>Executing command without any wallet</source>
        <translation type="unfinished">Εκτέλεση εντολής χωρίς πορτοφόλι</translation>
    </message>
    <message>
        <source>Executing command using "%1" wallet</source>
        <translation type="unfinished"> 
Εκτελέστε εντολή χρησιμοποιώντας το πορτοφόλι "%1"</translation>
    </message>
    <message>
        <source>Executing…</source>
        <extracomment>A console message indicating an entered command is currently being executed.</extracomment>
        <translation type="unfinished">Εκτέλεση...</translation>
    </message>
    <message>
        <source>(peer: %1)</source>
        <translation type="unfinished">(χρήστης: %1)</translation>
    </message>
    <message>
        <source>via %1</source>
        <translation type="unfinished">μέσω %1</translation>
    </message>
    <message>
        <source>Yes</source>
        <translation type="unfinished">Ναι</translation>
    </message>
    <message>
        <source>No</source>
        <translation type="unfinished">Όχι</translation>
    </message>
    <message>
        <source>To</source>
        <translation type="unfinished">Προς</translation>
    </message>
    <message>
        <source>From</source>
        <translation type="unfinished">Από</translation>
    </message>
    <message>
        <source>Ban for</source>
        <translation type="unfinished">Απαγόρευση για</translation>
    </message>
    <message>
        <source>Never</source>
        <translation type="unfinished">Ποτέ</translation>
    </message>
    <message>
        <source>Unknown</source>
        <translation type="unfinished">Άγνωστο(α)</translation>
    </message>
</context>
<context>
    <name>ReceiveCoinsDialog</name>
    <message>
        <source>&amp;Amount:</source>
        <translation type="unfinished">&amp;Ποσό:</translation>
    </message>
    <message>
        <source>&amp;Label:</source>
        <translation type="unfinished">&amp;Επιγραφή</translation>
    </message>
    <message>
        <source>&amp;Message:</source>
        <translation type="unfinished">&amp;Μήνυμα:</translation>
    </message>
    <message>
        <source>An optional message to attach to the payment request, which will be displayed when the request is opened. Note: The message will not be sent with the payment over the Bitcoin network.</source>
        <translation type="unfinished">Ένα προαιρετικό μήνυμα που επισυνάπτεται στο αίτημα πληρωμής, το οποίο θα εμφανιστεί όταν το αίτημα ανοίξει. Σημείωση: Το μήνυμα δεν θα αποσταλεί με την πληρωμή μέσω του δικτύου Bitcoin.</translation>
    </message>
    <message>
        <source>An optional label to associate with the new receiving address.</source>
        <translation type="unfinished">Μια προαιρετική ετικέτα για να συσχετιστεί με τη νέα διεύθυνση λήψης.</translation>
    </message>
    <message>
        <source>Use this form to request payments. All fields are &lt;b&gt;optional&lt;/b&gt;.</source>
        <translation type="unfinished">Χρησιμοποιήστε αυτήν τη φόρμα για να ζητήσετε πληρωμές. Όλα τα πεδία είναι &lt;b&gt;προαιρετικά&lt;/b&gt;.</translation>
    </message>
    <message>
        <source>An optional amount to request. Leave this empty or zero to not request a specific amount.</source>
        <translation type="unfinished">Ένα προαιρετικό ποσό για να ζητήσετε. Αφήστε αυτό το κενό ή το μηδέν για να μην ζητήσετε ένα συγκεκριμένο ποσό.</translation>
    </message>
    <message>
        <source>An optional label to associate with the new receiving address (used by you to identify an invoice).  It is also attached to the payment request.</source>
        <translation type="unfinished">Μια προαιρετική ετικέτα για σύνδεση με τη νέα διεύθυνση λήψης (που χρησιμοποιείται από εσάς για την αναγνώριση τιμολογίου). Επισυνάπτεται επίσης στην αίτηση πληρωμής.</translation>
    </message>
    <message>
        <source>An optional message that is attached to the payment request and may be displayed to the sender.</source>
        <translation type="unfinished">Ένα προαιρετικό μήνυμα που επισυνάπτεται στην αίτηση πληρωμής και μπορεί να εμφανιστεί στον αποστολέα.</translation>
    </message>
    <message>
        <source>&amp;Create new receiving address</source>
        <translation type="unfinished">&amp;Δημιουργία νέας διεύθυνσης λήψης</translation>
    </message>
    <message>
        <source>Clear all fields of the form.</source>
        <translation type="unfinished">Καθαρισμός όλων των πεδίων της φόρμας.</translation>
    </message>
    <message>
        <source>Clear</source>
        <translation type="unfinished">Καθαρισμός</translation>
    </message>
    <message>
        <source>Requested payments history</source>
        <translation type="unfinished"> Ιστορικό πληρωμών που ζητήσατε</translation>
    </message>
    <message>
        <source>Show the selected request (does the same as double clicking an entry)</source>
        <translation type="unfinished"> Εμφάνιση της επιλεγμένης αίτησης (κάνει το ίδιο με το διπλό κλικ σε μια καταχώρηση)</translation>
    </message>
    <message>
        <source>Show</source>
        <translation type="unfinished">Εμφάνιση</translation>
    </message>
    <message>
        <source>Remove the selected entries from the list</source>
        <translation type="unfinished">Αφαίρεση επιλεγμένων καταχωρίσεων από τη λίστα</translation>
    </message>
    <message>
        <source>Remove</source>
        <translation type="unfinished">Αφαίρεση</translation>
    </message>
    <message>
        <source>Copy &amp;URI</source>
        <translation type="unfinished">Αντιγραφή &amp;URI</translation>
    </message>
    <message>
        <source>&amp;Copy address</source>
        <translation type="unfinished">&amp;Αντιγραφή διεύθυνσης</translation>
    </message>
    <message>
        <source>Copy &amp;label</source>
        <translation type="unfinished">Αντιγραφή &amp;ετικέτα</translation>
    </message>
    <message>
        <source>Copy &amp;message</source>
        <translation type="unfinished">Αντιγραφή &amp;μηνύματος</translation>
    </message>
    <message>
        <source>Copy &amp;amount</source>
        <translation type="unfinished">Αντιγραφή &amp;ποσού</translation>
    </message>
    <message>
        <source>Could not unlock wallet.</source>
        <translation type="unfinished">Δεν είναι δυνατό το ξεκλείδωμα του πορτοφολιού.</translation>
    </message>
    <message>
        <source>Could not generate new %1 address</source>
        <translation type="unfinished">Δεν πραγματοποιήθηκε παραγωγή νέας %1 διεύθυνσης </translation>
    </message>
</context>
<context>
    <name>ReceiveRequestDialog</name>
    <message>
        <source>Request payment to …</source>
        <translation type="unfinished">Αίτημα πληρωμής προς ...</translation>
    </message>
    <message>
        <source>Address:</source>
        <translation type="unfinished">Διεύθυνση:</translation>
    </message>
    <message>
        <source>Amount:</source>
        <translation type="unfinished">Ποσό:</translation>
    </message>
    <message>
        <source>Label:</source>
        <translation type="unfinished">Ετικέτα:</translation>
    </message>
    <message>
        <source>Message:</source>
        <translation type="unfinished">Μήνυμα:</translation>
    </message>
    <message>
        <source>Wallet:</source>
        <translation type="unfinished">Πορτοφόλι:</translation>
    </message>
    <message>
        <source>Copy &amp;URI</source>
        <translation type="unfinished">Αντιγραφή &amp;URI</translation>
    </message>
    <message>
        <source>Copy &amp;Address</source>
        <translation type="unfinished">Αντιγραφή &amp;Διεύθυνσης</translation>
    </message>
    <message>
        <source>&amp;Verify</source>
        <translation type="unfinished">&amp;Επιβεβαίωση</translation>
    </message>
    <message>
        <source>Verify this address on e.g. a hardware wallet screen</source>
        <translation type="unfinished">Επιβεβαιώστε την διεύθυνση με π.χ την οθόνη της συσκευής πορτοφολιού</translation>
    </message>
    <message>
        <source>&amp;Save Image…</source>
        <translation type="unfinished">&amp;Αποθήκευση εικόνας...</translation>
    </message>
    <message>
        <source>Payment information</source>
        <translation type="unfinished">Πληροφορίες πληρωμής</translation>
    </message>
    <message>
        <source>Request payment to %1</source>
        <translation type="unfinished">Αίτημα πληρωμής στο %1</translation>
    </message>
</context>
<context>
    <name>RecentRequestsTableModel</name>
    <message>
        <source>Date</source>
        <translation type="unfinished">Ημερομηνία</translation>
    </message>
    <message>
        <source>Label</source>
        <translation type="unfinished">Ετικέτα</translation>
    </message>
    <message>
        <source>Message</source>
        <translation type="unfinished">Μήνυμα</translation>
    </message>
    <message>
        <source>(no label)</source>
        <translation type="unfinished">(χωρίς ετικέτα)</translation>
    </message>
    <message>
        <source>(no message)</source>
        <translation type="unfinished">(κανένα μήνυμα)</translation>
    </message>
    <message>
        <source>(no amount requested)</source>
        <translation type="unfinished">(δεν ζητήθηκε ποσό)</translation>
    </message>
    <message>
        <source>Requested</source>
        <translation type="unfinished">Ζητείται</translation>
    </message>
</context>
<context>
    <name>SendCoinsDialog</name>
    <message>
        <source>Send Coins</source>
        <translation type="unfinished">Αποστολή νομισμάτων</translation>
    </message>
    <message>
        <source>Coin Control Features</source>
        <translation type="unfinished">Χαρακτηριστικά επιλογής κερμάτων</translation>
    </message>
    <message>
        <source>automatically selected</source>
        <translation type="unfinished">επιλεγμένο αυτόματα</translation>
    </message>
    <message>
        <source>Insufficient funds!</source>
        <translation type="unfinished">Ανεπαρκές κεφάλαιο!</translation>
    </message>
    <message>
        <source>Quantity:</source>
        <translation type="unfinished">Ποσότητα:</translation>
    </message>
    <message>
        <source>Amount:</source>
        <translation type="unfinished">Ποσό:</translation>
    </message>
    <message>
        <source>Fee:</source>
        <translation type="unfinished">Ταρίφα:</translation>
    </message>
    <message>
        <source>After Fee:</source>
        <translation type="unfinished">Ταρίφα αλλαγής:</translation>
    </message>
    <message>
        <source>Change:</source>
        <translation type="unfinished">Ρέστα:</translation>
    </message>
    <message>
        <source>If this is activated, but the change address is empty or invalid, change will be sent to a newly generated address.</source>
        <translation type="unfinished">Όταν ενεργό, αλλά η διεύθυνση ρέστων είναι κενή ή άκυρη, τα ρέστα θα σταλούν σε μία πρόσφατα δημιουργημένη διεύθυνση.</translation>
    </message>
    <message>
        <source>Custom change address</source>
        <translation type="unfinished">Προσαρμοσμένη διεύθυνση ρέστων</translation>
    </message>
    <message>
        <source>Transaction Fee:</source>
        <translation type="unfinished">Τέλος συναλλαγής:</translation>
    </message>
    <message>
        <source>Using the fallbackfee can result in sending a transaction that will take several hours or days (or never) to confirm. Consider choosing your fee manually or wait until you have validated the complete chain.</source>
        <translation type="unfinished">Η χρήση του fallbackfee μπορεί να έχει ως αποτέλεσμα την αποστολή μιας συναλλαγής που θα χρειαστεί αρκετές ώρες ή ημέρες (ή ποτέ) για επιβεβαίωση. Εξετάστε το ενδεχόμενο να επιλέξετε τη χρέωση σας με μη αυτόματο τρόπο ή να περιμένετε έως ότου επικυρώσετε την πλήρη αλυσίδα.</translation>
    </message>
    <message>
        <source>Warning: Fee estimation is currently not possible.</source>
        <translation type="unfinished"> 
Προειδοποίηση: Προς το παρόν δεν είναι δυνατή η εκτίμηση των εξόδων..</translation>
    </message>
    <message>
        <source>per kilobyte</source>
        <translation type="unfinished">ανά kilobyte</translation>
    </message>
    <message>
        <source>Hide</source>
        <translation type="unfinished">Απόκρυψη</translation>
    </message>
    <message>
        <source>Recommended:</source>
        <translation type="unfinished">Προτεινόμενο:</translation>
    </message>
    <message>
        <source>Custom:</source>
        <translation type="unfinished">Προσαρμογή:</translation>
    </message>
    <message>
        <source>Send to multiple recipients at once</source>
        <translation type="unfinished">Αποστολή σε πολλούς αποδέκτες ταυτόχρονα</translation>
    </message>
    <message>
        <source>Add &amp;Recipient</source>
        <translation type="unfinished">&amp;Προσθήκη αποδέκτη</translation>
    </message>
    <message>
        <source>Clear all fields of the form.</source>
        <translation type="unfinished">Καθαρισμός όλων των πεδίων της φόρμας.</translation>
    </message>
    <message>
        <source>Inputs…</source>
        <translation type="unfinished">Προσθήκες...</translation>
    </message>
    <message>
        <source>Dust:</source>
        <translation type="unfinished">Σκόνη:</translation>
    </message>
    <message>
        <source>Choose…</source>
        <translation type="unfinished">Επιλογή...</translation>
    </message>
    <message>
        <source>Hide transaction fee settings</source>
        <translation type="unfinished">Απόκρυψη ρυθμίσεων αμοιβής συναλλαγής</translation>
    </message>
    <message>
        <source>Specify a custom fee per kB (1,000 bytes) of the transaction's virtual size.

Note:  Since the fee is calculated on a per-byte basis, a fee rate of "100 satoshis per kvB" for a transaction size of 500 virtual bytes (half of 1 kvB) would ultimately yield a fee of only 50 satoshis.</source>
        <translation type="unfinished">Καθορίστε μία εξατομικευμένη χρέωση ανά kB (1.000 bytes) του εικονικού μεγέθους της συναλλαγής.

Σημείωση: Εφόσον η χρέωση υπολογίζεται ανά byte, ένας ρυθμός χρέωσης των «100 satoshis ανά kvB» για μέγεθος συναλλαγής 500 ψηφιακών bytes (το μισό του 1 kvB) θα απέφερε χρέωση μόλις 50 satoshis.</translation>
    </message>
    <message>
        <source>When there is less transaction volume than space in the blocks, miners as well as relaying nodes may enforce a minimum fee. Paying only this minimum fee is just fine, but be aware that this can result in a never confirming transaction once there is more demand for bitcoin transactions than the network can process.</source>
        <translation type="unfinished">Όταν υπάρχει λιγότερος όγκος συναλλαγών από το χώρο στα μπλοκ, οι ανθρακωρύχοι καθώς και οι κόμβοι αναμετάδοσης μπορούν να επιβάλουν ένα ελάχιστο τέλος. Η πληρωμή μόνο αυτού του ελάχιστου τέλους είναι μια χαρά, αλλά γνωρίζετε ότι αυτό μπορεί να οδηγήσει σε μια συναλλαγή που δεν επιβεβαιώνει ποτέ τη στιγμή που υπάρχει μεγαλύτερη ζήτηση για συναλλαγές bitcoin από ό, τι μπορεί να επεξεργαστεί το δίκτυο.</translation>
    </message>
    <message>
        <source>A too low fee might result in a never confirming transaction (read the tooltip)</source>
        <translation type="unfinished">Μια πολύ χαμηλή χρέωση μπορεί να οδηγήσει σε μια συναλλαγή που δεν επιβεβαιώνει ποτέ (διαβάστε την επεξήγηση εργαλείου)</translation>
    </message>
    <message>
        <source>(Smart fee not initialized yet. This usually takes a few blocks…)</source>
        <translation type="unfinished">(Η έξυπνη χρέωση δεν έχει αρχικοποιηθεί ακόμη. Αυτό συνήθως παίρνει κάποια μπλοκ...)</translation>
    </message>
    <message>
        <source>Confirmation time target:</source>
        <translation type="unfinished">Επιβεβαίωση χρονικού στόχου:</translation>
    </message>
    <message>
        <source>Enable Replace-By-Fee</source>
        <translation type="unfinished">Ενεργοποίηση Αντικατάστασης-Aπό-Έξοδα</translation>
    </message>
    <message>
        <source>With Replace-By-Fee (BIP-125) you can increase a transaction's fee after it is sent. Without this, a higher fee may be recommended to compensate for increased transaction delay risk.</source>
        <translation type="unfinished">Με την υπηρεσία αντικατάστασης-πληρωμής (BIP-125) μπορείτε να αυξήσετε το τέλος μιας συναλλαγής μετά την αποστολή. Χωρίς αυτό, μπορεί να συνιστάται υψηλότερη αμοιβή για την αντιστάθμιση του αυξημένου κινδύνου καθυστέρησης της συναλλαγής.</translation>
    </message>
    <message>
        <source>Clear &amp;All</source>
        <translation type="unfinished">Καθαρισμός &amp;Όλων</translation>
    </message>
    <message>
        <source>Balance:</source>
        <translation type="unfinished">Υπόλοιπο:</translation>
    </message>
    <message>
        <source>Confirm the send action</source>
        <translation type="unfinished">Επιβεβαίωση αποστολής</translation>
    </message>
    <message>
        <source>S&amp;end</source>
        <translation type="unfinished">Αποστολή</translation>
    </message>
    <message>
        <source>Copy quantity</source>
        <translation type="unfinished">Αντιγραφή ποσότητας</translation>
    </message>
    <message>
        <source>Copy amount</source>
        <translation type="unfinished">Αντιγραφή ποσού</translation>
    </message>
    <message>
        <source>Copy fee</source>
        <translation type="unfinished">Αντιγραφή τελών</translation>
    </message>
    <message>
        <source>Copy after fee</source>
        <translation type="unfinished">Αντιγραφή μετά τα έξοδα</translation>
    </message>
    <message>
        <source>Copy bytes</source>
        <translation type="unfinished">Αντιγραφή των bytes</translation>
    </message>
    <message>
        <source>Copy dust</source>
        <translation type="unfinished">Αντιγραφή σκόνης</translation>
    </message>
    <message>
        <source>Copy change</source>
        <translation type="unfinished">Αντιγραφή αλλαγής</translation>
    </message>
    <message>
        <source>%1 (%2 blocks)</source>
        <translation type="unfinished">%1 (%2 μπλοκς)</translation>
    </message>
    <message>
        <source>Sign on device</source>
        <extracomment>"device" usually means a hardware wallet.</extracomment>
        <translation type="unfinished">Εγγραφή στην συσκευή</translation>
    </message>
    <message>
        <source>Connect your hardware wallet first.</source>
        <translation type="unfinished">Συνδέστε πρώτα τη συσκευή πορτοφολιού σας.</translation>
    </message>
    <message>
        <source>Cr&amp;eate Unsigned</source>
        <translation type="unfinished">Δη&amp;μιουργία Ανυπόγραφου</translation>
    </message>
    <message>
        <source> from wallet '%1'</source>
        <translation type="unfinished">από πορτοφόλι '%1'</translation>
    </message>
    <message>
        <source>%1 to '%2'</source>
        <translation type="unfinished">%1 προς το '%2'</translation>
    </message>
    <message>
        <source>%1 to %2</source>
        <translation type="unfinished">%1 προς το %2</translation>
    </message>
    <message>
        <source>Sign failed</source>
        <translation type="unfinished">H εγγραφή απέτυχε</translation>
    </message>
    <message>
        <source>External signer not found</source>
        <extracomment>"External signer" means using devices such as hardware wallets.</extracomment>
        <translation type="unfinished">Δεν βρέθηκε ο εξωτερικός υπογράφων</translation>
    </message>
    <message>
        <source>Save Transaction Data</source>
        <translation type="unfinished">Αποθήκευση Δεδομένων Συναλλαγής</translation>
    </message>
    <message>
        <source>Partially Signed Transaction (Binary)</source>
        <extracomment>Expanded name of the binary PSBT file format. See: BIP 174.</extracomment>
        <translation type="unfinished">Μερικώς Υπογεγραμμένη Συναλλαγή (binary)</translation>
    </message>
    <message>
        <source>PSBT saved</source>
        <translation type="unfinished">Το PSBT αποθηκεύτηκε</translation>
    </message>
    <message>
        <source>or</source>
        <translation type="unfinished">ή</translation>
    </message>
    <message>
        <source>You can increase the fee later (signals Replace-By-Fee, BIP-125).</source>
        <translation type="unfinished"> Μπορείτε να αυξήσετε αργότερα την αμοιβή (σήματα Αντικατάσταση-By-Fee, BIP-125).</translation>
    </message>
    <message>
        <source>Please, review your transaction proposal. This will produce a Partially Signed Bitcoin Transaction (PSBT) which you can save or copy and then sign with e.g. an offline %1 wallet, or a PSBT-compatible hardware wallet.</source>
        <extracomment>Text to inform a user attempting to create a transaction of their current options. At this stage, a user can only create a PSBT. This string is displayed when private keys are disabled and an external signer is not available.</extracomment>
        <translation type="unfinished">Παρακαλούμε, ελέγξτε την πρόταση συναλλαγής. Θα παραχθεί μια συναλλαγή Bitcoin με μερική υπογραφή (PSBT), την οποία μπορείτε να αντιγράψετε και στη συνέχεια να υπογράψετε με π.χ. ένα πορτοφόλι %1 εκτός σύνδεσης ή ένα πορτοφόλι υλικού συμβατό με το PSBT.</translation>
    </message>
    <message>
        <source>Please, review your transaction.</source>
        <extracomment>Text to prompt a user to review the details of the transaction they are attempting to send.</extracomment>
        <translation type="unfinished">Παρακαλούμε, ελέγξτε τη συναλλαγή σας.</translation>
    </message>
    <message>
        <source>Transaction fee</source>
        <translation type="unfinished">Κόστος συναλλαγής</translation>
    </message>
    <message>
        <source>Not signalling Replace-By-Fee, BIP-125.</source>
        <translation type="unfinished"> 
Δεν σηματοδοτεί την Aντικατάσταση-Aπό-Έξοδο, BIP-125.</translation>
    </message>
    <message>
        <source>Total Amount</source>
        <translation type="unfinished">Συνολικό ποσό</translation>
    </message>
    <message>
        <source>Confirm send coins</source>
        <translation type="unfinished"> Επιβεβαιώστε την αποστολή νομισμάτων</translation>
    </message>
    <message>
        <source>Watch-only balance:</source>
        <translation type="unfinished">Παρακολούθηση μόνο ισορροπίας:</translation>
    </message>
    <message>
        <source>The recipient address is not valid. Please recheck.</source>
        <translation type="unfinished">Η διεύθυση παραλήπτη δεν είναι έγκυρη. Ελέγξτε ξανά.</translation>
    </message>
    <message>
        <source>The amount to pay must be larger than 0.</source>
        <translation type="unfinished">Το ποσό που πρέπει να πληρώσει πρέπει να είναι μεγαλύτερο από το 0.</translation>
    </message>
    <message>
        <source>The amount exceeds your balance.</source>
        <translation type="unfinished">Το ποσό υπερβαίνει το υπόλοιπό σας.</translation>
    </message>
    <message>
        <source>The total exceeds your balance when the %1 transaction fee is included.</source>
        <translation type="unfinished"> Το σύνολο υπερβαίνει το υπόλοιπό σας όταν περιλαμβάνεται το τέλος συναλλαγής %1.</translation>
    </message>
    <message>
        <source>Duplicate address found: addresses should only be used once each.</source>
        <translation type="unfinished">Βρέθηκε διπλή διεύθυνση: οι διευθύνσεις θα πρέπει να χρησιμοποιούνται μόνο μία φορά.</translation>
    </message>
    <message>
        <source>Transaction creation failed!</source>
        <translation type="unfinished">Η δημιουργία της συναλλαγής απέτυχε!</translation>
    </message>
    <message>
        <source>A fee higher than %1 is considered an absurdly high fee.</source>
        <translation type="unfinished">Ένα τέλος υψηλότερο από το %1 θεωρείται ένα παράλογο υψηλό έξοδο.</translation>
    </message>
    <message>
        <source>Payment request expired.</source>
        <translation type="unfinished">Η αίτηση πληρωμής έληξε.</translation>
    </message>
    <message numerus="yes">
        <source>Estimated to begin confirmation within %n block(s).</source>
        <translation type="unfinished">
            <numerusform />
            <numerusform />
        </translation>
    </message>
    <message>
        <source>Warning: Invalid Bitcoin address</source>
        <translation type="unfinished">Προειδοποίηση: Μη έγκυρη διεύθυνση Bitcoin</translation>
    </message>
    <message>
        <source>Warning: Unknown change address</source>
        <translation type="unfinished">Προειδοποίηση: Άγνωστη διεύθυνση αλλαγής</translation>
    </message>
    <message>
        <source>Confirm custom change address</source>
        <translation type="unfinished">Επιβεβαιώστε τη διεύθυνση προσαρμοσμένης αλλαγής</translation>
    </message>
    <message>
        <source>The address you selected for change is not part of this wallet. Any or all funds in your wallet may be sent to this address. Are you sure?</source>
        <translation type="unfinished">Η διεύθυνση που επιλέξατε για αλλαγή δεν αποτελεί μέρος αυτού του πορτοφολιού. Οποιαδήποτε ή όλα τα κεφάλαια στο πορτοφόλι σας μπορούν να σταλούν σε αυτή τη διεύθυνση. Είσαι σίγουρος?</translation>
    </message>
    <message>
        <source>(no label)</source>
        <translation type="unfinished">(χωρίς ετικέτα)</translation>
    </message>
</context>
<context>
    <name>SendCoinsEntry</name>
    <message>
        <source>A&amp;mount:</source>
        <translation type="unfinished">&amp;Ποσό:</translation>
    </message>
    <message>
        <source>Pay &amp;To:</source>
        <translation type="unfinished">Πληρωμή &amp;σε:</translation>
    </message>
    <message>
        <source>&amp;Label:</source>
        <translation type="unfinished">&amp;Επιγραφή</translation>
    </message>
    <message>
        <source>Choose previously used address</source>
        <translation type="unfinished">Επιλογή διεύθυνσης που έχει ήδη χρησιμοποιηθεί</translation>
    </message>
    <message>
        <source>The Bitcoin address to send the payment to</source>
        <translation type="unfinished">Η διεύθυνση Bitcoin που θα σταλεί η πληρωμή</translation>
    </message>
    <message>
        <source>Paste address from clipboard</source>
        <translation type="unfinished">Επικόλληση διεύθυνσης από το βιβλίο διευθύνσεων</translation>
    </message>
    <message>
        <source>Remove this entry</source>
        <translation type="unfinished">Αφαίρεση αυτής της καταχώρησης</translation>
    </message>
    <message>
        <source>The amount to send in the selected unit</source>
        <translation type="unfinished">Το ποσό που θα αποσταλεί στην επιλεγμένη μονάδα</translation>
    </message>
    <message>
        <source>The fee will be deducted from the amount being sent. The recipient will receive less bitcoins than you enter in the amount field. If multiple recipients are selected, the fee is split equally.</source>
        <translation type="unfinished">Το τέλος θα αφαιρεθεί από το ποσό που αποστέλλεται. Ο παραλήπτης θα λάβει λιγότερα bitcoins από ό,τι εισάγετε στο πεδίο ποσό. Εάν επιλεγούν πολλοί παραλήπτες, το έξοδο διαιρείται εξίσου.</translation>
    </message>
    <message>
        <source>Use available balance</source>
        <translation type="unfinished">Χρησιμοποιήστε το διαθέσιμο υπόλοιπο</translation>
    </message>
    <message>
        <source>Message:</source>
        <translation type="unfinished">Μήνυμα:</translation>
    </message>
    <message>
        <source>This is an unauthenticated payment request.</source>
        <translation type="unfinished">Πρόκειται για αίτημα πληρωμής χωρίς έλεγχο ταυτότητας.</translation>
    </message>
    <message>
        <source>This is an authenticated payment request.</source>
        <translation type="unfinished">Πρόκειται για ένα πιστοποιημένο αίτημα πληρωμής.</translation>
    </message>
    <message>
        <source>Enter a label for this address to add it to the list of used addresses</source>
        <translation type="unfinished">Εισάγετε μία ετικέτα για αυτή την διεύθυνση για να προστεθεί στη λίστα με τις χρησιμοποιημένες διευθύνσεις</translation>
    </message>
    <message>
        <source>A message that was attached to the bitcoin: URI which will be stored with the transaction for your reference. Note: This message will not be sent over the Bitcoin network.</source>
        <translation type="unfinished">Ένα μήνυμα που επισυνάφθηκε στο bitcoin: URI το οποίο θα αποθηκευτεί με τη συναλλαγή για αναφορά. Σημείωση: Αυτό το μήνυμα δεν θα σταλεί μέσω του δικτύου Bitcoin.</translation>
    </message>
    <message>
        <source>Pay To:</source>
        <translation type="unfinished">Πληρωμή σε:</translation>
    </message>
    <message>
        <source>Memo:</source>
        <translation type="unfinished">Σημείωση:</translation>
    </message>
</context>
<context>
    <name>SendConfirmationDialog</name>
    <message>
        <source>Send</source>
        <translation type="unfinished">Αποστολή</translation>
    </message>
    <message>
        <source>Create Unsigned</source>
        <translation type="unfinished">Δημιουργία Ανυπόγραφου</translation>
    </message>
</context>
<context>
    <name>SignVerifyMessageDialog</name>
    <message>
        <source>Signatures - Sign / Verify a Message</source>
        <translation type="unfinished">Υπογραφές - Είσοδος / Επαλήθευση Mηνύματος</translation>
    </message>
    <message>
        <source>&amp;Sign Message</source>
        <translation type="unfinished">&amp;Υπογραφή Μηνύματος</translation>
    </message>
    <message>
        <source>You can sign messages/agreements with your addresses to prove you can receive bitcoins sent to them. Be careful not to sign anything vague or random, as phishing attacks may try to trick you into signing your identity over to them. Only sign fully-detailed statements you agree to.</source>
        <translation type="unfinished">Μπορείτε να υπογράψετε μηνύματα/συμφωνίες με τις διευθύνσεις σας για να αποδείξετε ότι μπορείτε να λάβετε τα bitcoins που τους αποστέλλονται. Προσέξτε να μην υπογράψετε τίποτα ασαφές ή τυχαίο, καθώς οι επιθέσεις ηλεκτρονικού "ψαρέματος" ενδέχεται να σας εξαπατήσουν να υπογράψετε την ταυτότητά σας σε αυτούς. Υπογράψτε μόνο πλήρως λεπτομερείς δηλώσεις που συμφωνείτε.</translation>
    </message>
    <message>
        <source>The Bitcoin address to sign the message with</source>
        <translation type="unfinished">Διεύθυνση Bitcoin που θα σταλεί το μήνυμα</translation>
    </message>
    <message>
        <source>Choose previously used address</source>
        <translation type="unfinished">Επιλογή διεύθυνσης που έχει ήδη χρησιμοποιηθεί</translation>
    </message>
    <message>
        <source>Paste address from clipboard</source>
        <translation type="unfinished">Επικόλληση διεύθυνσης από το βιβλίο διευθύνσεων</translation>
    </message>
    <message>
        <source>Enter the message you want to sign here</source>
        <translation type="unfinished">Εισάγετε εδώ το μήνυμα που θέλετε να υπογράψετε</translation>
    </message>
    <message>
        <source>Signature</source>
        <translation type="unfinished">Υπογραφή</translation>
    </message>
    <message>
        <source>Copy the current signature to the system clipboard</source>
        <translation type="unfinished">Αντιγραφή της επιλεγμένης υπογραφής στο πρόχειρο του συστήματος</translation>
    </message>
    <message>
        <source>Sign the message to prove you own this Bitcoin address</source>
        <translation type="unfinished">Υπογράψτε το μήνυμα για να αποδείξετε πως σας ανήκει η συγκεκριμένη διεύθυνση Bitcoin</translation>
    </message>
    <message>
        <source>Sign &amp;Message</source>
        <translation type="unfinished">Υπογραφη μήνυματος</translation>
    </message>
    <message>
        <source>Reset all sign message fields</source>
        <translation type="unfinished">Επαναφορά όλων των πεδίων μήνυματος</translation>
    </message>
    <message>
        <source>Clear &amp;All</source>
        <translation type="unfinished">Καθαρισμός &amp;Όλων</translation>
    </message>
    <message>
        <source>&amp;Verify Message</source>
        <translation type="unfinished">&amp;Επιβεβαίωση Mηνύματος</translation>
    </message>
    <message>
        <source>Enter the receiver's address, message (ensure you copy line breaks, spaces, tabs, etc. exactly) and signature below to verify the message. Be careful not to read more into the signature than what is in the signed message itself, to avoid being tricked by a man-in-the-middle attack. Note that this only proves the signing party receives with the address, it cannot prove sendership of any transaction!</source>
        <translation type="unfinished">Εισαγάγετε τη διεύθυνση του παραλήπτη, το μήνυμα (βεβαιωθείτε ότι αντιγράφετε σωστά τα διαλείμματα γραμμής, τα κενά, τις καρτέλες κλπ.) Και την υπογραφή παρακάτω για να επαληθεύσετε το μήνυμα. Προσέξτε να μην διαβάσετε περισσότερα στην υπογραφή από ό,τι είναι στο ίδιο το υπογεγραμμένο μήνυμα, για να αποφύγετε να εξαπατήσετε από μια επίθεση στον άνθρωπο στη μέση. Σημειώστε ότι αυτό αποδεικνύει μόνο ότι η υπογραφή συμβαλλόμενο μέρος λαμβάνει με τη διεύθυνση, δεν μπορεί να αποδειχθεί αποστολή οποιασδήποτε συναλλαγής!</translation>
    </message>
    <message>
        <source>The Bitcoin address the message was signed with</source>
        <translation type="unfinished">Διεύθυνση Bitcoin με την οποία έχει υπογραφεί το μήνυμα</translation>
    </message>
    <message>
        <source>The signed message to verify</source>
        <translation type="unfinished">Το υπογεγραμμένο μήνυμα προς επιβεβαίωση</translation>
    </message>
    <message>
        <source>The signature given when the message was signed</source>
        <translation type="unfinished">Η υπογραφή που δόθηκε όταν υπογράφηκε το μήνυμα</translation>
    </message>
    <message>
        <source>Verify the message to ensure it was signed with the specified Bitcoin address</source>
        <translation type="unfinished">Επαληθεύστε το μήνυμα για να αποδείξετε πως υπογράφθηκε από τη συγκεκριμένη διεύθυνση Bitcoin</translation>
    </message>
    <message>
        <source>Verify &amp;Message</source>
        <translation type="unfinished">Επιβεβαίωση Mηνύματος</translation>
    </message>
    <message>
        <source>Reset all verify message fields</source>
        <translation type="unfinished">Επαναφορά όλων των πεδίων επαλήθευσης μηνύματος</translation>
    </message>
    <message>
        <source>Click "Sign Message" to generate signature</source>
        <translation type="unfinished">Κάντε κλικ στην επιλογή "Υπογραφή μηνύματος" για να δημιουργήσετε υπογραφή</translation>
    </message>
    <message>
        <source>The entered address is invalid.</source>
        <translation type="unfinished">Η καταχωρημένη διεύθυνση δεν είναι έγκυρη.</translation>
    </message>
    <message>
        <source>Please check the address and try again.</source>
        <translation type="unfinished">Ελέγξτε τη διεύθυνση και δοκιμάστε ξανά.</translation>
    </message>
    <message>
        <source>The entered address does not refer to a key.</source>
        <translation type="unfinished">Η καταχωρημένη διεύθυνση δεν αναφέρεται σε ένα κλειδί.</translation>
    </message>
    <message>
        <source>Wallet unlock was cancelled.</source>
        <translation type="unfinished">Το ξεκλείδωμα του Πορτοφολιού ακυρώθηκε.</translation>
    </message>
    <message>
        <source>No error</source>
        <translation type="unfinished">Κανένα σφάλμα</translation>
    </message>
    <message>
        <source>Private key for the entered address is not available.</source>
        <translation type="unfinished">Το ιδιωτικό κλειδί για την καταχωρημένη διεύθυνση δεν είναι διαθέσιμο.</translation>
    </message>
    <message>
        <source>Message signing failed.</source>
        <translation type="unfinished">Η υπογραφή μηνυμάτων απέτυχε.</translation>
    </message>
    <message>
        <source>Message signed.</source>
        <translation type="unfinished">Το μήνυμα υπογράφτηκε. </translation>
    </message>
    <message>
        <source>The signature could not be decoded.</source>
        <translation type="unfinished">Δεν ήταν δυνατή η αποκωδικοποίηση της υπογραφής.</translation>
    </message>
    <message>
        <source>Please check the signature and try again.</source>
        <translation type="unfinished">Ελέγξτε την υπογραφή και δοκιμάστε ξανά.</translation>
    </message>
    <message>
        <source>The signature did not match the message digest.</source>
        <translation type="unfinished">Η υπογραφή δεν ταιριάζει με το μήνυμα digest.</translation>
    </message>
    <message>
        <source>Message verification failed.</source>
        <translation type="unfinished">Επαλήθευση μηνύματος απέτυχε</translation>
    </message>
    <message>
        <source>Message verified.</source>
        <translation type="unfinished">Το μήνυμα επαληθεύτηκε.</translation>
    </message>
<<<<<<< HEAD
    <message>
        <source>Close all wallets</source>
        <translation>Κλείσιμο όλων των πορτοφολιών</translation>
    </message>
    <message>
        <source>Are you sure you wish to close all wallets?</source>
        <translation>Είσαι σίγουροι ότι επιθυμείτε το κλείσιμο όλων των πορτοφολιών;</translation>
    </message>
=======
>>>>>>> f6a356d2
</context>
<context>
    <name>TransactionDesc</name>
    <message>
<<<<<<< HEAD
        <source>No wallet has been loaded.
Go to File &gt; Open Wallet to load a wallet.
- OR -</source>
        <translation>Δεν έχει φορτωθεί κανένα πορτοφόλι.
Μεταβείτε στο Αρχείο&gt;Άνοιγμα πορτοφολιού για φόρτωση.
-Η-</translation>
    </message>
    <message>
        <source>Create a new wallet</source>
        <translation>Δημιουργία νέου Πορτοφολιού</translation>
=======
        <source>conflicted with a transaction with %1 confirmations</source>
        <translation type="unfinished">σε σύγκρουση με μια συναλλαγή με %1 επιβεβαιώσεις</translation>
>>>>>>> f6a356d2
    </message>
    <message>
        <source>0/unconfirmed, %1</source>
        <translation type="unfinished">0/ανεπιβεβαίωτο, %1</translation>
    </message>
    <message>
        <source>in memory pool</source>
        <translation type="unfinished">στην πισίνα μνήμης</translation>
    </message>
    <message>
        <source>not in memory pool</source>
        <translation type="unfinished">όχι στην πισίνα μνήμης</translation>
    </message>
    <message>
        <source>abandoned</source>
        <translation type="unfinished">εγκαταλελειμμένος</translation>
    </message>
    <message>
        <source>%1/unconfirmed</source>
        <translation type="unfinished">%1/μη επιβεβαιωμένο</translation>
    </message>
    <message>
        <source>%1 confirmations</source>
        <translation type="unfinished">%1 επιβεβαιώσεις</translation>
    </message>
    <message>
        <source>Status</source>
        <translation type="unfinished">Κατάσταση</translation>
    </message>
    <message>
        <source>Date</source>
        <translation type="unfinished">Ημερομηνία</translation>
    </message>
    <message>
        <source>Source</source>
        <translation type="unfinished">Πηγή</translation>
    </message>
    <message>
        <source>Generated</source>
        <translation type="unfinished">Παράχθηκε</translation>
    </message>
    <message>
        <source>From</source>
        <translation type="unfinished">Από</translation>
    </message>
    <message>
        <source>unknown</source>
        <translation type="unfinished">άγνωστο</translation>
    </message>
    <message>
        <source>To</source>
        <translation type="unfinished">Προς</translation>
    </message>
    <message>
        <source>own address</source>
        <translation type="unfinished">δική σας διεύθυνση</translation>
    </message>
    <message>
        <source>watch-only</source>
        <translation type="unfinished">παρακολούθηση-μόνο</translation>
    </message>
    <message>
        <source>label</source>
        <translation type="unfinished">ετικέτα</translation>
    </message>
    <message>
        <source>Credit</source>
        <translation type="unfinished">Πίστωση</translation>
    </message>
    <message numerus="yes">
        <source>matures in %n more block(s)</source>
        <translation type="unfinished">
            <numerusform />
            <numerusform />
        </translation>
    </message>
    <message>
<<<<<<< HEAD
        <source>Load Transaction Data</source>
        <translation>Φόρτωση δεδομένων συναλλαγής</translation>
    </message>
    <message>
        <source>Backup Wallet</source>
        <translation>Αντίγραφο ασφαλείας Πορτοφολιού</translation>
=======
        <source>not accepted</source>
        <translation type="unfinished">μη έγκυρο</translation>
>>>>>>> f6a356d2
    </message>
    <message>
        <source>Debit</source>
        <translation type="unfinished">Χρέωση</translation>
    </message>
    <message>
        <source>Total debit</source>
        <translation type="unfinished">Συνολική χρέωση</translation>
    </message>
    <message>
        <source>Total credit</source>
        <translation type="unfinished">Συνολική πίστωση</translation>
    </message>
    <message>
        <source>Transaction fee</source>
        <translation type="unfinished">Κόστος συναλλαγής</translation>
    </message>
    <message>
        <source>Net amount</source>
        <translation type="unfinished">Καθαρό ποσό</translation>
    </message>
    <message>
        <source>Message</source>
        <translation type="unfinished">Μήνυμα</translation>
    </message>
    <message>
        <source>Comment</source>
        <translation type="unfinished">Σχόλιο</translation>
    </message>
    <message>
        <source>Transaction ID</source>
        <translation type="unfinished">Ταυτότητα συναλλαγής</translation>
    </message>
    <message>
        <source>Transaction total size</source>
        <translation type="unfinished">Συνολικό μέγεθος συναλλαγής</translation>
    </message>
    <message>
        <source>Transaction virtual size</source>
        <translation type="unfinished">Εικονικό μέγεθος συναλλαγής</translation>
    </message>
    <message>
        <source>Output index</source>
        <translation type="unfinished">Δείκτης εξόδου</translation>
    </message>
    <message>
        <source> (Certificate was not verified)</source>
        <translation type="unfinished">(Το πιστοποιητικό δεν επαληθεύτηκε)</translation>
    </message>
    <message>
        <source>Merchant</source>
        <translation type="unfinished">Έμπορος</translation>
    </message>
    <message>
        <source>Generated coins must mature %1 blocks before they can be spent. When you generated this block, it was broadcast to the network to be added to the block chain. If it fails to get into the chain, its state will change to "not accepted" and it won't be spendable. This may occasionally happen if another node generates a block within a few seconds of yours.</source>
        <translation type="unfinished">Τα δημιουργημένα κέρματα πρέπει να ωριμάσουν σε %1 μπλοκ πριν να ξοδευτούν. Όταν δημιουργήσατε αυτό το μπλοκ, μεταδόθηκε στο δίκτυο για να προστεθεί στην αλυσίδα μπλοκ. Εάν αποτύχει να εισέλθει στην αλυσίδα, η κατάσταση της θα αλλάξει σε "μη αποδεκτή" και δεν θα είναι δαπανηρή. Αυτό μπορεί περιστασιακά να συμβεί εάν ένας άλλος κόμβος παράγει ένα μπλοκ μέσα σε λίγα δευτερόλεπτα από το δικό σας.</translation>
    </message>
    <message>
        <source>Debug information</source>
        <translation type="unfinished">Πληροφορίες σφαλμάτων</translation>
    </message>
    <message>
        <source>Transaction</source>
        <translation type="unfinished">Συναλλαγή</translation>
    </message>
    <message>
        <source>Inputs</source>
        <translation type="unfinished">Είσοδοι</translation>
    </message>
    <message>
        <source>Amount</source>
        <translation type="unfinished">Ποσό</translation>
    </message>
    <message>
        <source>true</source>
        <translation type="unfinished">αληθής</translation>
    </message>
    <message>
        <source>false</source>
        <translation type="unfinished">ψευδής</translation>
    </message>
</context>
<context>
    <name>TransactionDescDialog</name>
    <message>
        <source>This pane shows a detailed description of the transaction</source>
        <translation type="unfinished">Αυτό το παράθυρο δείχνει μια λεπτομερή περιγραφή της συναλλαγής</translation>
    </message>
    <message>
        <source>Details for %1</source>
        <translation type="unfinished">Λεπτομέρειες για %1</translation>
    </message>
</context>
<context>
    <name>TransactionTableModel</name>
    <message>
        <source>Date</source>
        <translation type="unfinished">Ημερομηνία</translation>
    </message>
    <message>
        <source>Type</source>
        <translation type="unfinished">Τύπος</translation>
    </message>
    <message>
        <source>Label</source>
        <translation type="unfinished">Ετικέτα</translation>
    </message>
    <message>
        <source>Unconfirmed</source>
        <translation type="unfinished">Ανεξακρίβωτος</translation>
    </message>
    <message>
        <source>Abandoned</source>
        <translation type="unfinished">εγκαταλελειμμένος</translation>
    </message>
    <message>
        <source>Confirming (%1 of %2 recommended confirmations)</source>
        <translation type="unfinished">Επιβεβαίωση (%1 από %2 συνιστώμενες επιβεβαιώσεις)</translation>
    </message>
    <message>
        <source>Confirmed (%1 confirmations)</source>
        <translation type="unfinished">Επιβεβαίωση (%1 επιβεβαιώσεις)</translation>
    </message>
    <message>
        <source>Conflicted</source>
        <translation type="unfinished">Συγκρούεται</translation>
    </message>
    <message>
        <source>Immature (%1 confirmations, will be available after %2)</source>
        <translation type="unfinished">Άτομο (%1 επιβεβαιώσεις, θα είναι διαθέσιμες μετά το %2)</translation>
    </message>
    <message>
        <source>Generated but not accepted</source>
        <translation type="unfinished">Δημιουργήθηκε αλλά δεν έγινε αποδεκτή</translation>
    </message>
    <message>
        <source>Received with</source>
        <translation type="unfinished">Ελήφθη με</translation>
    </message>
    <message>
        <source>Received from</source>
        <translation type="unfinished">Λήψη από</translation>
    </message>
    <message>
        <source>Sent to</source>
        <translation type="unfinished">Αποστέλλονται προς</translation>
    </message>
    <message>
        <source>Payment to yourself</source>
        <translation type="unfinished">Πληρωμή στον εαυτό σας</translation>
    </message>
    <message>
        <source>Mined</source>
        <translation type="unfinished">Εξόρυξη</translation>
    </message>
    <message>
        <source>watch-only</source>
        <translation type="unfinished">παρακολούθηση-μόνο</translation>
    </message>
    <message>
        <source>(n/a)</source>
        <translation type="unfinished">(μη διαθέσιμο)</translation>
    </message>
    <message>
        <source>(no label)</source>
        <translation type="unfinished">(χωρίς ετικέτα)</translation>
    </message>
    <message>
        <source>Transaction status. Hover over this field to show number of confirmations.</source>
        <translation type="unfinished">Κατάσταση συναλλαγής. Τοποθετήστε το δείκτη του ποντικιού πάνω από αυτό το πεδίο για να δείτε τον αριθμό των επιβεβαιώσεων.</translation>
    </message>
    <message>
        <source>Date and time that the transaction was received.</source>
        <translation type="unfinished">Ημερομηνία και ώρα λήψης της συναλλαγής.</translation>
    </message>
    <message>
        <source>Type of transaction.</source>
        <translation type="unfinished">Είδος συναλλαγής.</translation>
    </message>
    <message>
<<<<<<< HEAD
        <source>Failed to verify database</source>
        <translation>Η επιβεβαίωση της βάσης δεδομένων απέτυχε</translation>
    </message>
    <message>
        <source>Importing...</source>
        <translation>Εισαγωγή...</translation>
=======
        <source>Whether or not a watch-only address is involved in this transaction.</source>
        <translation type="unfinished">Είτε πρόκειται για μια διεύθυνση μόνο για ρολόι, είτε όχι, σε αυτήν τη συναλλαγή.</translation>
>>>>>>> f6a356d2
    </message>
    <message>
        <source>User-defined intent/purpose of the transaction.</source>
        <translation type="unfinished">Καθορισμένος από τον χρήστη σκοπός / σκοπός της συναλλαγής.</translation>
    </message>
    <message>
        <source>Amount removed from or added to balance.</source>
        <translation type="unfinished">Ποσό που αφαιρέθηκε ή προστέθηκε στην ισορροπία.</translation>
    </message>
</context>
<context>
    <name>TransactionView</name>
    <message>
        <source>All</source>
        <translation type="unfinished">Όλα</translation>
    </message>
    <message>
        <source>Today</source>
        <translation type="unfinished">Σήμερα</translation>
    </message>
    <message>
        <source>This week</source>
        <translation type="unfinished">Αυτή την εβδομάδα</translation>
    </message>
    <message>
        <source>This month</source>
        <translation type="unfinished">Αυτό τον μήνα</translation>
    </message>
    <message>
        <source>Last month</source>
        <translation type="unfinished">Τον προηγούμενο μήνα</translation>
    </message>
    <message>
        <source>This year</source>
        <translation type="unfinished">Αυτή την χρονιά</translation>
    </message>
    <message>
        <source>Received with</source>
        <translation type="unfinished">Ελήφθη με</translation>
    </message>
    <message>
        <source>Sent to</source>
        <translation type="unfinished">Αποστέλλονται προς</translation>
    </message>
    <message>
        <source>To yourself</source>
        <translation type="unfinished">Στον εαυτό σου</translation>
    </message>
    <message>
        <source>Mined</source>
        <translation type="unfinished">Εξόρυξη</translation>
    </message>
    <message>
        <source>Other</source>
        <translation type="unfinished">Άλλα</translation>
    </message>
    <message>
        <source>Enter address, transaction id, or label to search</source>
        <translation type="unfinished">Εισαγάγετε τη διεύθυνση, το αναγνωριστικό συναλλαγής ή την ετικέτα για αναζήτηση</translation>
    </message>
    <message>
        <source>Min amount</source>
        <translation type="unfinished">Ελάχιστο ποσό</translation>
    </message>
    <message>
        <source>Range…</source>
        <translation type="unfinished">Πεδίο...</translation>
    </message>
    <message>
        <source>&amp;Copy address</source>
        <translation type="unfinished">&amp;Αντιγραφή διεύθυνσης</translation>
    </message>
    <message>
        <source>Copy &amp;label</source>
        <translation type="unfinished">Αντιγραφή &amp;ετικέτα</translation>
    </message>
    <message>
        <source>Copy &amp;amount</source>
        <translation type="unfinished">Αντιγραφή &amp;ποσού</translation>
    </message>
    <message>
        <source>Copy transaction &amp;ID</source>
        <translation type="unfinished">Αντιγραφή συναλλαγής &amp;ID</translation>
    </message>
    <message>
        <source>Copy &amp;raw transaction</source>
        <translation type="unfinished">Αντιγραφή &amp;ανεπεξέργαστης συναλλαγής</translation>
    </message>
    <message>
        <source>Copy full transaction &amp;details</source>
        <translation type="unfinished">Αντιγραφή όλων των πληροφοριών συναλλαγής &amp;λεπτομερειών</translation>
    </message>
    <message>
        <source>&amp;Show transaction details</source>
        <translation type="unfinished">&amp;Εμφάνιση λεπτομερειών συναλλαγής</translation>
    </message>
    <message>
        <source>Increase transaction &amp;fee</source>
        <translation type="unfinished">Αύξηση &amp;κρατήσεων συναλλαγής</translation>
    </message>
    <message>
        <source>A&amp;bandon transaction</source>
        <translation type="unfinished">Α&amp;πόρριψη συναλλαγής</translation>
    </message>
    <message>
        <source>&amp;Edit address label</source>
        <translation type="unfinished">&amp;Επεξεργασία της ετικέτας διεύθυνσης</translation>
    </message>
    <message>
        <source>Export Transaction History</source>
        <translation type="unfinished">Εξαγωγή ιστορικού συναλλαγών</translation>
    </message>
    <message>
        <source>Comma separated file</source>
        <extracomment>Expanded name of the CSV file format. See: https://en.wikipedia.org/wiki/Comma-separated_values.</extracomment>
        <translation type="unfinished">Αρχείο οριοθετημένο με κόμμα</translation>
    </message>
    <message>
<<<<<<< HEAD
        <source>Disk space is too low!</source>
        <translation>Αποθηκευτικός χώρος πολύ μικρός!</translation>
    </message>
    <message>
        <source>Error reading from database, shutting down.</source>
        <translation>Σφάλμα ανάγνωσης από τη βάση δεδομένων, γίνεται τερματισμός.</translation>
=======
        <source>Confirmed</source>
        <translation type="unfinished">Επικυρωμένες</translation>
>>>>>>> f6a356d2
    </message>
    <message>
        <source>Watch-only</source>
        <translation type="unfinished">Παρακολουθήστε μόνο</translation>
    </message>
    <message>
        <source>Date</source>
        <translation type="unfinished">Ημερομηνία</translation>
    </message>
    <message>
        <source>Type</source>
        <translation type="unfinished">Τύπος</translation>
    </message>
    <message>
        <source>Label</source>
        <translation type="unfinished">Ετικέτα</translation>
    </message>
    <message>
        <source>Address</source>
        <translation type="unfinished">Διεύθυνση</translation>
    </message>
    <message>
        <source>ID</source>
        <translation type="unfinished">ταυτότητα</translation>
    </message>
    <message>
        <source>Exporting Failed</source>
        <translation type="unfinished">Αποτυχία εξαγωγής</translation>
    </message>
    <message>
        <source>There was an error trying to save the transaction history to %1.</source>
        <translation type="unfinished">Παρουσιάστηκε σφάλμα κατά την προσπάθεια αποθήκευσης του ιστορικού συναλλαγών στο %1.</translation>
    </message>
    <message>
        <source>Exporting Successful</source>
        <translation type="unfinished">Η εξαγωγή ήταν επιτυχής</translation>
    </message>
    <message>
        <source>The transaction history was successfully saved to %1.</source>
        <translation type="unfinished">Το ιστορικό συναλλαγών αποθηκεύτηκε επιτυχώς στο %1.</translation>
    </message>
    <message>
        <source>Range:</source>
        <translation type="unfinished">Πεδίο:</translation>
    </message>
    <message>
        <source>to</source>
        <translation type="unfinished">προς</translation>
    </message>
</context>
<context>
    <name>WalletFrame</name>
    <message>
        <source>No wallet has been loaded.
Go to File &gt; Open Wallet to load a wallet.
- OR -</source>
        <translation type="unfinished">Δεν έχει φορτωθεί κανένα πορτοφόλι.
Μεταβείτε στο Αρχείο&gt;Άνοιγμα πορτοφολιού για φόρτωση.
-Η-</translation>
    </message>
    <message>
        <source>Create a new wallet</source>
        <translation type="unfinished">Δημιουργία νέου Πορτοφολιού</translation>
    </message>
    <message>
        <source>Error</source>
        <translation type="unfinished">Σφάλμα</translation>
    </message>
    <message>
        <source>Unable to decode PSBT from clipboard (invalid base64)</source>
        <translation type="unfinished">Αδυναμία αποκωδικοποίησης PSBT από το πρόχειρο (μη έγκυρο Base64)</translation>
    </message>
    <message>
        <source>Load Transaction Data</source>
        <translation type="unfinished">Φόρτωση δεδομένων συναλλαγής</translation>
    </message>
    <message>
        <source>Partially Signed Transaction (*.psbt)</source>
        <translation type="unfinished">Μερικώς υπογεγραμμένη συναλλαγή (*.psbt)</translation>
    </message>
    <message>
        <source>PSBT file must be smaller than 100 MiB</source>
        <translation type="unfinished">Το αρχείο PSBT πρέπει να είναι μικρότερο από 100 MiB</translation>
    </message>
    <message>
        <source>Unable to decode PSBT</source>
        <translation type="unfinished">Αδυναμία στην αποκωδικοποίηση του PSBT</translation>
    </message>
</context>
<context>
    <name>WalletModel</name>
    <message>
        <source>Send Coins</source>
        <translation type="unfinished">Αποστολή νομισμάτων</translation>
    </message>
    <message>
        <source>Fee bump error</source>
        <translation type="unfinished">Σφάλμα πρόσκρουσης τέλους</translation>
    </message>
    <message>
        <source>Increasing transaction fee failed</source>
        <translation type="unfinished">Η αύξηση του τέλους συναλλαγής απέτυχε</translation>
    </message>
    <message>
        <source>Do you want to increase the fee?</source>
        <extracomment>Asks a user if they would like to manually increase the fee of a transaction that has already been created.</extracomment>
        <translation type="unfinished">Θέλετε να αυξήσετε το τέλος;</translation>
    </message>
    <message>
        <source>Current fee:</source>
        <translation type="unfinished">Τρέχουσα χρέωση:</translation>
    </message>
    <message>
        <source>Increase:</source>
        <translation type="unfinished">Αύξηση:</translation>
    </message>
    <message>
        <source>New fee:</source>
        <translation type="unfinished">Νέο έξοδο:</translation>
    </message>
    <message>
        <source>Confirm fee bump</source>
        <translation type="unfinished">Επιβεβαίωση χρέωσης εξόδων</translation>
    </message>
    <message>
        <source>Can't draft transaction.</source>
        <translation type="unfinished">Δεν είναι δυνατή η σύνταξη συναλλαγής.</translation>
    </message>
    <message>
        <source>PSBT copied</source>
        <translation type="unfinished">PSBT αντιγράφηκε</translation>
    </message>
    <message>
        <source>Can't sign transaction.</source>
        <translation type="unfinished">Δεν είναι δυνατή η υπογραφή συναλλαγής.</translation>
    </message>
    <message>
        <source>Could not commit transaction</source>
        <translation type="unfinished">Δεν ήταν δυνατή η ανάληψη συναλλαγής</translation>
    </message>
    <message>
        <source>Can't display address</source>
        <translation type="unfinished">Αδυναμία προβολής διεύθυνσης</translation>
    </message>
    <message>
        <source>default wallet</source>
        <translation type="unfinished">Προεπιλεγμένο πορτοφόλι</translation>
    </message>
</context>
<context>
    <name>WalletView</name>
    <message>
        <source>&amp;Export</source>
        <translation type="unfinished">&amp;Εξαγωγή</translation>
    </message>
    <message>
        <source>Export the data in the current tab to a file</source>
        <translation type="unfinished">Εξαγωγή δεδομένων καρτέλας σε αρχείο</translation>
    </message>
    <message>
        <source>Backup Wallet</source>
        <translation type="unfinished">Αντίγραφο ασφαλείας Πορτοφολιού</translation>
    </message>
    <message>
        <source>Wallet Data</source>
        <extracomment>Name of the wallet data file format.</extracomment>
        <translation type="unfinished">Δεδομένα πορτοφολιού</translation>
    </message>
    <message>
        <source>Backup Failed</source>
        <translation type="unfinished">Αποτυχία δημιουργίας αντίγραφου ασφαλείας</translation>
    </message>
    <message>
        <source>There was an error trying to save the wallet data to %1.</source>
        <translation type="unfinished">Παρουσιάστηκε σφάλμα κατά την προσπάθεια αποθήκευσης των δεδομένων πορτοφολιού στο %1.</translation>
    </message>
    <message>
        <source>Backup Successful</source>
        <translation type="unfinished">Η δημιουργία αντιγράφων ασφαλείας ήταν επιτυχής</translation>
    </message>
    <message>
        <source>The wallet data was successfully saved to %1.</source>
        <translation type="unfinished">Τα δεδομένα πορτοφολιού αποθηκεύτηκαν επιτυχώς στο %1.</translation>
    </message>
    <message>
        <source>Cancel</source>
        <translation type="unfinished">Ακύρωση</translation>
    </message>
</context>
</TS><|MERGE_RESOLUTION|>--- conflicted
+++ resolved
@@ -15,11 +15,7 @@
     </message>
     <message>
         <source>Copy the currently selected address to the system clipboard</source>
-<<<<<<< HEAD
-        <translation>Αντιγράψτε την επιλεγμένη διεύθυνση στο πρόχειρο του συστήματος</translation>
-=======
         <translation type="unfinished">Αντιγράψτε την επιλεγμένη διεύθυνση στο πρόχειρο του συστήματος</translation>
->>>>>>> f6a356d2
     </message>
     <message>
         <source>&amp;Copy</source>
@@ -77,12 +73,6 @@
         <source>These are your Bitcoin addresses for receiving payments. Use the 'Create new receiving address' button in the receive tab to create new addresses.
 Signing is only possible with addresses of the type 'legacy'.</source>
         <translation type="unfinished">Αυτές είναι οι Bitcoin διευθύνσεις για την λήψη πληρωμών. Χρησιμοποιήστε το κουμπί  'Δημιουργία νέας διεύθυνσης λήψεων' στο παράθυρο λήψεων για την δημιουργία νέας διεύθυνσης.
-Η υπογραφή είναι διαθέσιμη μόνο σε διευθύνσεις 'παλαιού τύπου'.</translation>
-    </message>
-    <message>
-        <source>These are your Bitcoin addresses for receiving payments. Use the 'Create new receiving address' button in the receive tab to create new addresses.
-Signing is only possible with addresses of the type 'legacy'.</source>
-        <translation>Αυτές είναι οι Bitcoin διευθύνσεις για την λήψη πληρωμών. Χρησιμοποιήστε το κουμπί  'Δημιουργία νέας διεύθυνσης λήψεων' στο παράθυρο λήψεων για την δημιουργία νέας διεύθυνσης.
 Η υπογραφή είναι διαθέσιμη μόνο σε διευθύνσεις 'παλαιού τύπου'.</translation>
     </message>
     <message>
@@ -507,29 +497,8 @@
         <translation type="unfinished">Αυτό είναι το τέλος συναλλαγής που μπορείτε να πληρώσετε όταν δεν υπάρχουν εκτιμήσεις τελών.</translation>
     </message>
     <message>
-<<<<<<< HEAD
-        <source>&amp;Load PSBT from file...</source>
-        <translation>&amp;Φόρτωση PSBT από αρχείο...</translation>
-    </message>
-    <message>
-        <source>Load Partially Signed Bitcoin Transaction</source>
-        <translation>Φόρτωση συναλλαγής Partially Signed Bitcoin</translation>
-    </message>
-    <message>
-        <source>Load PSBT from clipboard...</source>
-        <translation>Φόρτωση PSBT από το πρόχειρο...</translation>
-    </message>
-    <message>
-        <source>Load Partially Signed Bitcoin Transaction from clipboard</source>
-        <translation>Φόρτωση συναλλαγής Partially Signed Bitcoin από το πρόχειρο</translation>
-    </message>
-    <message>
-        <source>Node window</source>
-        <translation>Κόμβος παράθυρο</translation>
-=======
         <source>Unable to replay blocks. You will need to rebuild the database using -reindex-chainstate.</source>
         <translation type="unfinished">Δεν είναι δυνατή η επανάληψη των μπλοκ. Θα χρειαστεί να ξαναφτιάξετε τη βάση δεδομένων χρησιμοποιώντας το -reindex-chainstate.</translation>
->>>>>>> f6a356d2
     </message>
     <message>
         <source>Warning: Private keys detected in wallet {%s} with disabled private keys</source>
@@ -564,37 +533,12 @@
         <translation type="unfinished">Η ρύθμιση Config για το %s εφαρμόστηκε μόνο στο δίκτυο %s όταν βρίσκεται στην ενότητα [%s].</translation>
     </message>
     <message>
-<<<<<<< HEAD
-        <source>Close All Wallets...</source>
-        <translation>Κλείσιμο όλων των πορτοφολιών...</translation>
-    </message>
-    <message>
-        <source>Close all wallets</source>
-        <translation>Κλείσιμο όλων των πορτοφολιών</translation>
-    </message>
-    <message>
-        <source>Show the %1 help message to get a list with possible Bitcoin command-line options</source>
-        <translation>Εμφάνισε το %1 βοηθητικό μήνυμα για λήψη μιας λίστας με διαθέσιμες επιλογές για Bitcoin εντολές </translation>
-    </message>
-    <message>
-        <source>&amp;Mask values</source>
-        <translation>&amp;Απόκρυψη τιμών</translation>
-    </message>
-    <message>
-        <source>Mask the values in the Overview tab</source>
-        <translation>Απόκρυψη τιμών στην καρτέλα Επισκόπησης</translation>
-    </message>
-    <message>
-        <source>default wallet</source>
-        <translation>Προεπιλεγμένο πορτοφόλι</translation>
-=======
         <source>Copyright (C) %i-%i</source>
         <translation type="unfinished">Πνευματικά δικαιώματα (C) %i-%i</translation>
     </message>
     <message>
         <source>Corrupted block database detected</source>
         <translation type="unfinished">Εντοπίσθηκε διεφθαρμένη βάση δεδομένων των μπλοκ</translation>
->>>>>>> f6a356d2
     </message>
     <message>
         <source>Could not find asmap file %s</source>
@@ -688,20 +632,6 @@
         <source>Error: No %s addresses available.</source>
         <translation type="unfinished">Σφάλμα: Δεν υπάρχουν διευθύνσεις %s διαθέσιμες.</translation>
     </message>
-<<<<<<< HEAD
-    <message>
-        <source>Original message:</source>
-        <translation>Αρχικό Μήνυμα:</translation>
-    </message>
-    <message>
-        <source>A fatal error occurred. %1 can no longer continue safely and will quit.</source>
-        <translation>Συνέβη ενα μοιραίο σφάλμα. %1 δε μπορεί να συνεχιστεί με ασφάλεια και θα σταματήσει</translation>
-    </message>
-</context>
-<context>
-    <name>CoinControlDialog</name>
-=======
->>>>>>> f6a356d2
     <message>
         <source>Failed to listen on any port. Use -listen=0 if you want this.</source>
         <translation type="unfinished">Αποτυχία παρακολούθησης σε οποιαδήποτε θύρα. Χρησιμοποιήστε -listen=0 αν θέλετε αυτό.</translation>
@@ -719,26 +649,16 @@
         <translation type="unfinished">Αγνόηση διπλότυπου -wallet %s.</translation>
     </message>
     <message>
-<<<<<<< HEAD
-        <source>Fee:</source>
-        <translation>Τέλη:</translation>
-=======
         <source>Importing…</source>
         <translation type="unfinished">Εισαγωγή...</translation>
->>>>>>> f6a356d2
     </message>
     <message>
         <source>Incorrect or no genesis block found. Wrong datadir for network?</source>
         <translation type="unfinished">Ανακαλύφθηκε λάθος ή δεν βρέθηκε μπλοκ γενετικής. Λάθος δεδομένων για το δίκτυο;</translation>
     </message>
     <message>
-<<<<<<< HEAD
-        <source>After Fee:</source>
-        <translation>Τέλη αλλαγής:</translation>
-=======
         <source>Initialization sanity check failed. %s is shutting down.</source>
         <translation type="unfinished"> Ο έλεγχος ευελιξίας εκκίνησης απέτυχε. Το %s τερματίζεται.</translation>
->>>>>>> f6a356d2
     </message>
     <message>
         <source>Insufficient funds</source>
@@ -877,17 +797,8 @@
         <translation type="unfinished">Τα ποσά των συναλλαγών δεν πρέπει να είναι αρνητικά</translation>
     </message>
     <message>
-<<<<<<< HEAD
-        <source>Wallet</source>
-        <translation>Πορτοφόλι</translation>
-    </message>
-    <message>
-        <source>Wallet Name</source>
-        <translation>Όνομα Πορτοφολιού</translation>
-=======
         <source>Transaction has too long of a mempool chain</source>
         <translation type="unfinished">Η συναλλαγή έχει πολύ μακρά αλυσίδα mempool</translation>
->>>>>>> f6a356d2
     </message>
     <message>
         <source>Transaction must have at least one recipient</source>
@@ -898,17 +809,8 @@
         <translation type="unfinished">Η συναλλαγή είναι πολύ μεγάλη</translation>
     </message>
     <message>
-<<<<<<< HEAD
-        <source>Advanced Options</source>
-        <translation>Προχωρημένες ρυθμίσεις</translation>
-    </message>
-    <message>
-        <source>Disable private keys for this wallet. Wallets with private keys disabled will have no private keys and cannot have an HD seed or imported private keys. This is ideal for watch-only wallets.</source>
-        <translation>Απενεργοποιήστε τα ιδιωτικά κλειδιά για αυτό το πορτοφόλι. Τα πορτοφόλια που έχουν απενεργοποιημένα ιδιωτικά κλειδιά δεν έχουν ιδιωτικά κλειδιά και δεν μπορούν να έχουν σπόρους HD ή εισαγόμενα ιδιωτικά κλειδιά. Αυτό είναι ιδανικό για πορτοφόλια μόνο για ρολόγια.</translation>
-=======
         <source>Unable to bind to %s on this computer (bind returned error %s)</source>
         <translation type="unfinished">Δεν είναι δυνατή η δέσμευση του %s σε αυτόν τον υπολογιστή (η δέσμευση επέστρεψε σφάλμα %s)</translation>
->>>>>>> f6a356d2
     </message>
     <message>
         <source>Unable to bind to %s on this computer. %s is probably already running.</source>
@@ -923,30 +825,9 @@
         <translation type="unfinished">Δεν είναι δυνατή η δημιουργία αρχικών κλειδιών</translation>
     </message>
     <message>
-<<<<<<< HEAD
-        <source>Use descriptors for scriptPubKey management</source>
-        <translation>χρήση περιγραφέων για την διαχείριση του scriptPubKey</translation>
-    </message>
-    <message>
-        <source>Descriptor Wallet</source>
-        <translation>Πορτοφόλι Περιγραφέα </translation>
-    </message>
-    <message>
-        <source>Create</source>
-        <translation>Δημιουργία</translation>
-    </message>
-    <message>
-        <source>Compiled without sqlite support (required for descriptor wallets)</source>
-        <translation>Μεταγλωτίστηκε χωρίς την υποστήριξη sqlite (απαραίτητη για περιγραφικά πορτοφόλια )</translation>
-    </message>
-</context>
-<context>
-    <name>EditAddressDialog</name>
-=======
         <source>Unable to generate keys</source>
         <translation type="unfinished">Δεν είναι δυνατή η δημιουργία κλειδιών</translation>
     </message>
->>>>>>> f6a356d2
     <message>
         <source>Unable to open %s for writing</source>
         <translation type="unfinished">Αδυναμία στο άνοιγμα του %s για εγγραφή</translation>
@@ -1407,21 +1288,8 @@
         <translation type="unfinished">Το πορτοφόλι είναι &lt;b&gt;κρυπτογραφημένο&lt;/b&gt; και &lt;b&gt;ξεκλείδωτο&lt;/b&gt;</translation>
     </message>
     <message>
-<<<<<<< HEAD
-        <source>Connect to the Bitcoin network through a separate SOCKS5 proxy for Tor onion services.</source>
-        <translation>Συνδεθείτε στο δίκτυο Bitcoin μέσω ενός ξεχωριστού διακομιστή μεσολάβησης SOCKS5 για τις onion υπηρεσίες του Tor.</translation>
-    </message>
-    <message>
-        <source>Use separate SOCKS&amp;5 proxy to reach peers via Tor onion services:</source>
-        <translation>Χρησιμοποιήστε ξεχωριστό διακομιστή μεσολάβησης SOCKS&amp;5 για σύνδεση με αποδέκτες μέσω των υπηρεσιών onion του Tor:</translation>
-    </message>
-    <message>
-        <source>Options set in this dialog are overridden by the command line or in the configuration file:</source>
-        <translation>Οι επιλογές που έχουν οριστεί σε αυτό το παράθυρο διαλόγου παραβλέπονται από τη γραμμή εντολών ή από το αρχείο διαμόρφωσης:</translation>
-=======
         <source>Wallet is &lt;b&gt;encrypted&lt;/b&gt; and currently &lt;b&gt;locked&lt;/b&gt;</source>
         <translation type="unfinished">Το πορτοφόλι είναι &lt;b&gt;κρυπτογραφημένο&lt;/b&gt; και &lt;b&gt;κλειδωμένο&lt;/b&gt;</translation>
->>>>>>> f6a356d2
     </message>
     <message>
         <source>Original message:</source>
@@ -1730,11 +1598,7 @@
         <source>Compiled without sqlite support (required for descriptor wallets)</source>
         <translation type="unfinished">Μεταγλωτίστηκε χωρίς την υποστήριξη sqlite (απαραίτητη για περιγραφικά πορτοφόλια )</translation>
     </message>
-    <message>
-        <source>Privacy mode activated for the Overview tab. To unmask the values, uncheck Settings-&gt;Mask values.</source>
-        <translation>Ενεργοποιήθηκε η κατάσταση ιδιωτικότητας στην καρτέλα Επισκόπησης. Για εμφάνιση των τιμών αποεπιλέξτε το Ρυθμίσεις-&gt;Απόκρυψη τιμών.</translation>
-    </message>
-</context>
+    </context>
 <context>
     <name>EditAddressDialog</name>
     <message>
@@ -1742,113 +1606,26 @@
         <translation type="unfinished">Επεξεργασία Διεύθυνσης</translation>
     </message>
     <message>
-<<<<<<< HEAD
-        <source>Sign Tx</source>
-        <translation>Υπόγραψε Tx</translation>
-    </message>
-    <message>
-        <source>Broadcast Tx</source>
-        <translation>Αναμετάδωση Tx</translation>
-    </message>
-    <message>
-        <source>Copy to Clipboard</source>
-        <translation>Αντιγραφή στο Πρόχειρο</translation>
-=======
         <source>&amp;Label</source>
         <translation type="unfinished">&amp;Επιγραφή</translation>
->>>>>>> f6a356d2
     </message>
     <message>
         <source>The label associated with this address list entry</source>
         <translation type="unfinished">Η ετικέτα που συνδέεται με αυτήν την καταχώρηση στο βιβλίο διευθύνσεων</translation>
     </message>
     <message>
-<<<<<<< HEAD
-        <source>Close</source>
-        <translation>Κλείσιμο</translation>
-    </message>
-    <message>
-        <source>Failed to load transaction: %1</source>
-        <translation>Αποτυχία φόρτωσης μεταφοράς: %1</translation>
-    </message>
-    <message>
-        <source>Failed to sign transaction: %1</source>
-        <translation>Αποτυχία εκπλήρωσης συναλλαγής: %1</translation>
-    </message>
-    <message>
-        <source>Signed transaction successfully. Transaction is ready to broadcast.</source>
-        <translation>Η συναλλαγή υπογράφηκε με επιτυχία. Η συναλλαγή είναι έτοιμη για μετάδοση.</translation>
-    </message>
-    <message>
-        <source>Unknown error processing transaction.</source>
-        <translation>Άγνωστο λάθος  επεξεργασίας μεταφοράς.</translation>
-    </message>
-    <message>
-        <source>Transaction broadcast successfully! Transaction ID: %1</source>
-        <translation>Έγινε επιτυχής αναμετάδοση της συναλλαγής! 
-ID Συναλλαγής: %1</translation>
-    </message>
-    <message>
-        <source>Transaction broadcast failed: %1</source>
-        <translation>Η αναμετάδοση της συναλαγής απέτυχε: %1</translation>
-    </message>
-    <message>
-        <source>PSBT copied to clipboard.</source>
-        <translation>PSBT αντιγράφηκε στο πρόχειρο.</translation>
-    </message>
-    <message>
-        <source>Save Transaction Data</source>
-        <translation>Αποθήκευση Δεδομένων Συναλλαγής</translation>
-    </message>
-    <message>
-        <source>PSBT saved to disk.</source>
-        <translation>PSBT αποθηκεύτηκε στο δίσκο.</translation>
-    </message>
-    <message>
-        <source> * Sends %1 to %2</source>
-        <translation>* Στέλνει %1 προς  %2</translation>
-    </message>
-    <message>
-        <source>Unable to calculate transaction fee or total transaction amount.</source>
-        <translation>Δεν είναι δυνατός ο υπολογισμός των κρατήσεων ή του συνολικού ποσού συναλλαγής.</translation>
-    </message>
-    <message>
-        <source>Pays transaction fee: </source>
-        <translation>Πληρωμή τέλους συναλλαγής:</translation>
-    </message>
-    <message>
-        <source>Total Amount</source>
-        <translation>Συνολικό Ποσό</translation>
-=======
         <source>The address associated with this address list entry. This can only be modified for sending addresses.</source>
         <translation type="unfinished">Η διεύθυνση σχετίζεται με αυτή την καταχώρηση του βιβλίου διευθύνσεων. Μπορεί να τροποποιηθεί μόνο για τις διευθύνσεις αποστολής.</translation>
     </message>
     <message>
         <source>&amp;Address</source>
         <translation type="unfinished">&amp;Διεύθυνση</translation>
->>>>>>> f6a356d2
     </message>
     <message>
         <source>New sending address</source>
         <translation type="unfinished">Νέα διεύθυνση αποστολής</translation>
     </message>
     <message>
-<<<<<<< HEAD
-        <source>(But this wallet cannot sign transactions.)</source>
-        <translation>(Αλλά αυτό το πορτοφόλι δεν μπορεί να υπογράψει συναλλαγές.)</translation>
-    </message>
-    <message>
-        <source>(But this wallet does not have the right keys.)</source>
-        <translation>(Αλλά αυτό το πορτοφόλι δεν έχει τα σωστά κλειδιά.)</translation>
-    </message>
-    <message>
-        <source>Transaction is fully signed and ready for broadcast.</source>
-        <translation>Η συναλλαγή είναι πλήρως υπογεγραμμένη και έτοιμη για αναμετάδωση.</translation>
-    </message>
-    <message>
-        <source>Transaction status is unknown.</source>
-        <translation>Η κατάσταση της συναλλαγής είναι άγνωστη.</translation>
-=======
         <source>Edit receiving address</source>
         <translation type="unfinished">Διόρθωση Διεύθυνσης Λήψης</translation>
     </message>
@@ -1875,7 +1652,6 @@
     <message>
         <source>New key generation failed.</source>
         <translation type="unfinished">Η δημιουργία νέου κλειδιού απέτυχε.</translation>
->>>>>>> f6a356d2
     </message>
 </context>
 <context>
@@ -2168,17 +1944,8 @@
         <translation type="unfinished">Εάν απενεργοποιήσετε το ξόδεμα μη επικυρωμένων ρέστων, τα ρέστα από μια συναλλαγή δεν μπορούν να χρησιμοποιηθούν έως ότου αυτή η συναλλαγή έχει έστω μια επικύρωση. Αυτό επίσης επηρεάζει το πως υπολογίζεται το υπόλοιπό σας.</translation>
     </message>
     <message>
-<<<<<<< HEAD
-        <source>Error initializing settings: %1</source>
-        <translation>Σφάλμα έναρξης ρυθμίσεω: %1</translation>
-    </message>
-    <message>
-        <source>%1 didn't yet exit safely...</source>
-        <translation> Το %1 δεν έφυγε ακόμα με ασφάλεια...</translation>
-=======
         <source>&amp;Spend unconfirmed change</source>
         <translation type="unfinished">&amp;Ξόδεμα μη επικυρωμένων ρέστων</translation>
->>>>>>> f6a356d2
     </message>
     <message>
         <source>Full path to a Bitcoin Core compatible script (e.g. C:\Downloads\hwi.exe or /Users/you/Downloads/hwi.py). Beware: malware can steal your coins!</source>
@@ -2348,17 +2115,8 @@
         <translation type="unfinished">Η αλλαγή αυτή θα χρειαστεί επανεκκίνηση του προγράμματος</translation>
     </message>
     <message>
-<<<<<<< HEAD
-        <source>Current block height</source>
-        <translation>Τωρινό ύψος block</translation>
-    </message>
-    <message>
-        <source>Open the %1 debug log file from the current data directory. This can take a few seconds for large log files.</source>
-        <translation>Ανοίξτε το αρχείο καταγραφής εντοπισμού σφαλμάτων %1 από τον τρέχοντα κατάλογο δεδομένων. Αυτό μπορεί να διαρκέσει μερικά δευτερόλεπτα για τα μεγάλα αρχεία καταγραφής.</translation>
-=======
         <source>The supplied proxy address is invalid.</source>
         <translation type="unfinished">Δεν είναι έγκυρη η διεύθυνση διαμεσολαβητή</translation>
->>>>>>> f6a356d2
     </message>
 </context>
 <context>
@@ -2372,17 +2130,8 @@
         <translation type="unfinished">Οι πληροφορίες που εμφανίζονται μπορεί να είναι ξεπερασμένες. Το πορτοφόλι σας συγχρονίζεται αυτόματα με το δίκτυο Bitcoin μετά από μια σύνδεση, αλλά αυτή η διαδικασία δεν έχει ακόμη ολοκληρωθεί.</translation>
     </message>
     <message>
-<<<<<<< HEAD
-        <source>Permissions</source>
-        <translation>Αδειες</translation>
-    </message>
-    <message>
-        <source>Services</source>
-        <translation>Υπηρεσίες</translation>
-=======
         <source>Watch-only:</source>
         <translation type="unfinished">Επίβλεψη μόνο:</translation>
->>>>>>> f6a356d2
     </message>
     <message>
         <source>Available:</source>
@@ -2653,41 +2402,12 @@
         <extracomment>An Outbound Connection to a Peer.</extracomment>
         <translation type="unfinished">Εξερχόμενα</translation>
     </message>
-<<<<<<< HEAD
-    <message>
-        <source>Could not generate new %1 address</source>
-        <translation>Δεν πραγματοποιήθηκε παραγωγή νέας %1 διεύθυνσης </translation>
-    </message>
-</context>
-<context>
-    <name>ReceiveRequestDialog</name>
-    <message>
-        <source>Request payment to ...</source>
-        <translation>Αίτημα πληρωμής προς ...</translation>
-    </message>
-    <message>
-        <source>Address:</source>
-        <translation>Διεύθυνση:</translation>
-    </message>
-    <message>
-        <source>Amount:</source>
-        <translation>Ποσό:</translation>
-    </message>
-    <message>
-        <source>Label:</source>
-        <translation>Ετικέτα:</translation>
-    </message>
-    <message>
-        <source>Message:</source>
-        <translation>Μήνυμα:</translation>
-=======
 </context>
 <context>
     <name>QRImageWidget</name>
     <message>
         <source>&amp;Save Image…</source>
         <translation type="unfinished">&amp;Αποθήκευση εικόνας...</translation>
->>>>>>> f6a356d2
     </message>
     <message>
         <source>&amp;Copy Image</source>
@@ -2946,22 +2666,6 @@
         <translation type="unfinished">Εξερχόμενα:</translation>
     </message>
     <message>
-<<<<<<< HEAD
-        <source>Create Unsigned</source>
-        <translation>Δημιουργία Ανυπόγραφου</translation>
-    </message>
-    <message>
-        <source>Save Transaction Data</source>
-        <translation>Αποθήκευση Δεδομένων Συναλλαγής</translation>
-    </message>
-    <message>
-        <source>PSBT saved</source>
-        <translation>Το PSBT αποθηκεύτηκε</translation>
-    </message>
-    <message>
-        <source>or</source>
-        <translation>ή</translation>
-=======
         <source>the peer selected us for high bandwidth relay</source>
         <translation type="unfinished">ο ομότιμος μας επέλεξε για υψηλής ταχύτητας αναμετάδοση </translation>
     </message>
@@ -2969,24 +2673,14 @@
         <source>&amp;Copy address</source>
         <extracomment>Context menu action to copy the address of a peer.</extracomment>
         <translation type="unfinished">&amp;Αντιγραφή διεύθυνσης</translation>
->>>>>>> f6a356d2
     </message>
     <message>
         <source>&amp;Disconnect</source>
         <translation type="unfinished">&amp;Αποσύνδεση</translation>
     </message>
     <message>
-<<<<<<< HEAD
-        <source>Please, review your transaction proposal. This will produce a Partially Signed Bitcoin Transaction (PSBT) which you can save or copy and then sign with e.g. an offline %1 wallet, or a PSBT-compatible hardware wallet.</source>
-        <translation>Παρακαλούμε, ελέγξτε την πρόταση συναλλαγής. Θα παραχθεί μια συναλλαγή Bitcoin με μερική υπογραφή (PSBT), την οποία μπορείτε να αντιγράψετε και στη συνέχεια να υπογράψετε με π.χ. ένα πορτοφόλι %1 εκτός σύνδεσης ή ένα πορτοφόλι υλικού συμβατό με το PSBT.</translation>
-    </message>
-    <message>
-        <source>Please, review your transaction.</source>
-        <translation>Παρακαλούμε, ελέγξτε τη συναλλαγή σας.</translation>
-=======
         <source>1 &amp;hour</source>
         <translation type="unfinished">1 &amp;ώρα</translation>
->>>>>>> f6a356d2
     </message>
     <message>
         <source>1 &amp;week</source>
@@ -3793,36 +3487,12 @@
         <source>Message verified.</source>
         <translation type="unfinished">Το μήνυμα επαληθεύτηκε.</translation>
     </message>
-<<<<<<< HEAD
-    <message>
-        <source>Close all wallets</source>
-        <translation>Κλείσιμο όλων των πορτοφολιών</translation>
-    </message>
-    <message>
-        <source>Are you sure you wish to close all wallets?</source>
-        <translation>Είσαι σίγουροι ότι επιθυμείτε το κλείσιμο όλων των πορτοφολιών;</translation>
-    </message>
-=======
->>>>>>> f6a356d2
 </context>
 <context>
     <name>TransactionDesc</name>
     <message>
-<<<<<<< HEAD
-        <source>No wallet has been loaded.
-Go to File &gt; Open Wallet to load a wallet.
-- OR -</source>
-        <translation>Δεν έχει φορτωθεί κανένα πορτοφόλι.
-Μεταβείτε στο Αρχείο&gt;Άνοιγμα πορτοφολιού για φόρτωση.
--Η-</translation>
-    </message>
-    <message>
-        <source>Create a new wallet</source>
-        <translation>Δημιουργία νέου Πορτοφολιού</translation>
-=======
         <source>conflicted with a transaction with %1 confirmations</source>
         <translation type="unfinished">σε σύγκρουση με μια συναλλαγή με %1 επιβεβαιώσεις</translation>
->>>>>>> f6a356d2
     </message>
     <message>
         <source>0/unconfirmed, %1</source>
@@ -3900,17 +3570,8 @@
         </translation>
     </message>
     <message>
-<<<<<<< HEAD
-        <source>Load Transaction Data</source>
-        <translation>Φόρτωση δεδομένων συναλλαγής</translation>
-    </message>
-    <message>
-        <source>Backup Wallet</source>
-        <translation>Αντίγραφο ασφαλείας Πορτοφολιού</translation>
-=======
         <source>not accepted</source>
         <translation type="unfinished">μη έγκυρο</translation>
->>>>>>> f6a356d2
     </message>
     <message>
         <source>Debit</source>
@@ -4091,17 +3752,8 @@
         <translation type="unfinished">Είδος συναλλαγής.</translation>
     </message>
     <message>
-<<<<<<< HEAD
-        <source>Failed to verify database</source>
-        <translation>Η επιβεβαίωση της βάσης δεδομένων απέτυχε</translation>
-    </message>
-    <message>
-        <source>Importing...</source>
-        <translation>Εισαγωγή...</translation>
-=======
         <source>Whether or not a watch-only address is involved in this transaction.</source>
         <translation type="unfinished">Είτε πρόκειται για μια διεύθυνση μόνο για ρολόι, είτε όχι, σε αυτήν τη συναλλαγή.</translation>
->>>>>>> f6a356d2
     </message>
     <message>
         <source>User-defined intent/purpose of the transaction.</source>
@@ -4220,17 +3872,8 @@
         <translation type="unfinished">Αρχείο οριοθετημένο με κόμμα</translation>
     </message>
     <message>
-<<<<<<< HEAD
-        <source>Disk space is too low!</source>
-        <translation>Αποθηκευτικός χώρος πολύ μικρός!</translation>
-    </message>
-    <message>
-        <source>Error reading from database, shutting down.</source>
-        <translation>Σφάλμα ανάγνωσης από τη βάση δεδομένων, γίνεται τερματισμός.</translation>
-=======
         <source>Confirmed</source>
         <translation type="unfinished">Επικυρωμένες</translation>
->>>>>>> f6a356d2
     </message>
     <message>
         <source>Watch-only</source>
