--- conflicted
+++ resolved
@@ -26,38 +26,13 @@
         <translation>Fshi adresen e selektuar nga lista</translation>
     </message>
     <message>
-<<<<<<< HEAD
+        <source>Export the data in the current tab to a file</source>
+        <translation>Eksporto të dhënat e skedës korrente në një skedar</translation>
+    </message>
+    <message>
         <source>&amp;Delete</source>
         <translation>&amp;Fshi</translation>
     </message>
-    <message>
-        <source>Choose the address to send coins to</source>
-        <translation>Zgjidh adresen ku do te dergoni monedhat</translation>
-    </message>
-    <message>
-        <source>Sending addresses</source>
-        <translation>Duke derguar adresen</translation>
-    </message>
-    <message>
-        <source>Receiving addresses</source>
-        <translation>Duke marr adresen</translation>
-    </message>
-    <message>
-        <source>These are your Zetacoin addresses for sending payments. Always check the amount and the receiving address before sending coins.</source>
-        <translation>Këto janë Zetacoin adresat e juaja për të dërguar pagesa. Gjithmon kontrolloni shumën dhe adresën pranuese para se të dërgoni monedha.</translation>
-    </message>
-    <message>
-        <source>These are your Zetacoin addresses for receiving payments. It is recommended to use a new receiving address for each transaction.</source>
-        <translation>Këto janë Zetacoin adresat e juaja për të pranuar pagesa. Rekomandohet që gjithmon të përdorni një adresë të re për çdo transaksion.</translation>
-=======
-        <source>Export the data in the current tab to a file</source>
-        <translation>Eksporto të dhënat e skedës korrente në një skedar</translation>
->>>>>>> 0d719145
-    </message>
-    <message>
-        <source>&amp;Delete</source>
-        <translation>&amp;Fshi</translation>
-    </message>
     </context>
 <context>
     <name>AddressTableModel</name>
@@ -155,432 +130,332 @@
         <translation>Shiriti i mjeteve</translation>
     </message>
     <message>
-<<<<<<< HEAD
+        <source>%1 and %2</source>
+        <translation>%1 dhe %2</translation>
+    </message>
+    <message>
+        <source>%1 behind</source>
+        <translation>%1 Pas</translation>
+    </message>
+    <message>
+        <source>Error</source>
+        <translation>Problem</translation>
+    </message>
+    <message>
+        <source>Information</source>
+        <translation>Informacion</translation>
+    </message>
+    <message>
+        <source>Up to date</source>
+        <translation>I azhornuar</translation>
+    </message>
+    <message>
+        <source>Catching up...</source>
+        <translation>Duke u azhornuar...</translation>
+    </message>
+    <message>
+        <source>Sent transaction</source>
+        <translation>Dërgo transaksionin</translation>
+    </message>
+    <message>
+        <source>Incoming transaction</source>
+        <translation>Transaksion në ardhje</translation>
+    </message>
+    <message>
+        <source>Wallet is &lt;b&gt;encrypted&lt;/b&gt; and currently &lt;b&gt;unlocked&lt;/b&gt;</source>
+        <translation>Portofoli po &lt;b&gt; enkriptohet&lt;/b&gt; dhe është &lt;b&gt; i ç'kyçur&lt;/b&gt;</translation>
+    </message>
+    <message>
+        <source>Wallet is &lt;b&gt;encrypted&lt;/b&gt; and currently &lt;b&gt;locked&lt;/b&gt;</source>
+        <translation>Portofoli po &lt;b&gt; enkriptohet&lt;/b&gt; dhe është &lt;b&gt; i kyçur&lt;/b&gt;</translation>
+    </message>
+</context>
+<context>
+    <name>CoinControlDialog</name>
+    <message>
+        <source>Coin Selection</source>
+        <translation>Zgjedhja e monedhes</translation>
+    </message>
+    <message>
+        <source>Amount:</source>
+        <translation>Shuma:</translation>
+    </message>
+    <message>
+        <source>Amount</source>
+        <translation>Sasia</translation>
+    </message>
+    <message>
+        <source>Date</source>
+        <translation>Data</translation>
+    </message>
+    </context>
+<context>
+    <name>EditAddressDialog</name>
+    <message>
+        <source>Edit Address</source>
+        <translation>Ndrysho Adresën</translation>
+    </message>
+    <message>
+        <source>&amp;Label</source>
+        <translation>&amp;Etiketë</translation>
+    </message>
+    <message>
+        <source>&amp;Address</source>
+        <translation>&amp;Adresa</translation>
+    </message>
+    </context>
+<context>
+    <name>FreespaceChecker</name>
+    <message>
+        <source>name</source>
+        <translation>emri</translation>
+    </message>
+    </context>
+<context>
+    <name>HelpMessageDialog</name>
+    <message>
+        <source>version</source>
+        <translation>versioni</translation>
+    </message>
+    </context>
+<context>
+    <name>Intro</name>
+    <message>
+        <source>Welcome</source>
+        <translation>Miresevini</translation>
+    </message>
+    <message>
+        <source>Error</source>
+        <translation>Problem</translation>
+    </message>
+    </context>
+<context>
+    <name>OpenURIDialog</name>
+    </context>
+<context>
+    <name>OptionsDialog</name>
+    <message>
+        <source>Options</source>
+        <translation>Opsionet</translation>
+    </message>
+    <message>
+        <source>W&amp;allet</source>
+        <translation>Portofol</translation>
+    </message>
+    </context>
+<context>
+    <name>OverviewPage</name>
+    <message>
+        <source>Form</source>
+        <translation>Formilarë</translation>
+    </message>
+    </context>
+<context>
+    <name>PaymentServer</name>
+    </context>
+<context>
+    <name>PeerTableModel</name>
+    </context>
+<context>
+    <name>QObject</name>
+    <message>
+        <source>Amount</source>
+        <translation>Sasia</translation>
+    </message>
+    </context>
+<context>
+    <name>QRImageWidget</name>
+    </context>
+<context>
+    <name>RPCConsole</name>
+    <message>
+        <source>&amp;Information</source>
+        <translation>Informacion</translation>
+    </message>
+    <message>
+        <source>&amp;Open</source>
+        <translation>&amp;Hap</translation>
+    </message>
+    <message>
+        <source>&amp;Clear</source>
+        <translation>&amp;Pastro</translation>
+    </message>
+    <message>
+        <source>never</source>
+        <translation>asnjehere</translation>
+    </message>
+    <message>
+        <source>Unknown</source>
+        <translation>i/e panjohur</translation>
+    </message>
+</context>
+<context>
+    <name>ReceiveCoinsDialog</name>
+    <message>
+        <source>&amp;Amount:</source>
+        <translation>Shuma:</translation>
+    </message>
+    <message>
+        <source>&amp;Label:</source>
+        <translation>&amp;Etiketë:</translation>
+    </message>
+    <message>
+        <source>Clear</source>
+        <translation>Pastro</translation>
+    </message>
+    </context>
+<context>
+    <name>ReceiveRequestDialog</name>
+    <message>
+        <source>Copy &amp;Address</source>
+        <translation>&amp;Kopjo adresen</translation>
+    </message>
+    </context>
+<context>
+    <name>RecentRequestsTableModel</name>
+    </context>
+<context>
+    <name>SendCoinsDialog</name>
+    <message>
+        <source>Send Coins</source>
+        <translation>Dërgo Monedha</translation>
+    </message>
+    <message>
+        <source>Insufficient funds!</source>
+        <translation>Fonde te pamjaftueshme</translation>
+    </message>
+    <message>
+        <source>Amount:</source>
+        <translation>Shuma:</translation>
+    </message>
+    <message>
+        <source>Send to multiple recipients at once</source>
+        <translation>Dërgo marrësve të ndryshëm njëkohësisht</translation>
+    </message>
+    <message>
+        <source>Balance:</source>
+        <translation>Balanca:</translation>
+    </message>
+    <message>
+        <source>Confirm the send action</source>
+        <translation>Konfirmo veprimin e dërgimit</translation>
+    </message>
+    </context>
+<context>
+    <name>SendCoinsEntry</name>
+    <message>
+        <source>A&amp;mount:</source>
+        <translation>Sh&amp;uma:</translation>
+    </message>
+    <message>
+        <source>Pay &amp;To:</source>
+        <translation>Paguaj &amp;drejt:</translation>
+    </message>
+    <message>
+        <source>&amp;Label:</source>
+        <translation>&amp;Etiketë:</translation>
+    </message>
+    <message>
+        <source>Alt+A</source>
+        <translation>Alt+A</translation>
+    </message>
+    <message>
+        <source>Paste address from clipboard</source>
+        <translation>Ngjit nga memorja e sistemit</translation>
+    </message>
+    <message>
+        <source>Alt+P</source>
+        <translation>Alt+P</translation>
+    </message>
+    <message>
+        <source>Pay To:</source>
+        <translation>Paguaj drejt:</translation>
+    </message>
+    </context>
+<context>
+    <name>SendConfirmationDialog</name>
+    </context>
+<context>
+    <name>ShutdownWindow</name>
+    </context>
+<context>
+    <name>SignVerifyMessageDialog</name>
+    <message>
+        <source>Alt+A</source>
+        <translation>Alt+A</translation>
+    </message>
+    <message>
+        <source>Paste address from clipboard</source>
+        <translation>Ngjit nga memorja e sistemit</translation>
+    </message>
+    <message>
+        <source>Alt+P</source>
+        <translation>Alt+P</translation>
+    </message>
+    </context>
+<context>
+    <name>SplashScreen</name>
+    <message>
+        <source>[testnet]</source>
+        <translation>[testo rrjetin]</translation>
+    </message>
+</context>
+<context>
+    <name>TrafficGraphWidget</name>
+    </context>
+<context>
+    <name>TransactionDesc</name>
+    </context>
+<context>
+    <name>TransactionDescDialog</name>
+    <message>
+        <source>This pane shows a detailed description of the transaction</source>
+        <translation>Ky panel tregon një përshkrim të detajuar të transaksionit</translation>
+    </message>
+    </context>
+<context>
+    <name>TransactionTableModel</name>
+    </context>
+<context>
+    <name>TransactionView</name>
+    </context>
+<context>
+    <name>UnitDisplayStatusBarControl</name>
+    </context>
+<context>
+    <name>WalletFrame</name>
+    </context>
+<context>
+    <name>WalletModel</name>
+    </context>
+<context>
+    <name>WalletView</name>
+    </context>
+<context>
+    <name>bitcoin-core</name>
+    <message>
+        <source>Options:</source>
+        <translation>Opsionet:</translation>
+    </message>
+    <message>
         <source>Zetacoin Core</source>
         <translation>Berthama Zetacoin</translation>
     </message>
     <message>
-        <source>&amp;About Zetacoin Core</source>
-        <translation>Rreth Berthames Bitkoin</translation>
-    </message>
-    <message>
-=======
->>>>>>> 0d719145
-        <source>%1 and %2</source>
-        <translation>%1 dhe %2</translation>
-    </message>
-    <message>
-        <source>%1 behind</source>
-        <translation>%1 Pas</translation>
+        <source>Information</source>
+        <translation>Informacion</translation>
+    </message>
+    <message>
+        <source>Insufficient funds</source>
+        <translation>Fonde te pamjaftueshme</translation>
+    </message>
+    <message>
+        <source>Rescanning...</source>
+        <translation>Rikerkim</translation>
     </message>
     <message>
         <source>Error</source>
         <translation>Problem</translation>
     </message>
-    <message>
-        <source>Information</source>
-        <translation>Informacion</translation>
-    </message>
-    <message>
-        <source>Up to date</source>
-        <translation>I azhornuar</translation>
-    </message>
-    <message>
-        <source>Catching up...</source>
-        <translation>Duke u azhornuar...</translation>
-    </message>
-    <message>
-        <source>Sent transaction</source>
-        <translation>Dërgo transaksionin</translation>
-    </message>
-    <message>
-        <source>Incoming transaction</source>
-        <translation>Transaksion në ardhje</translation>
-    </message>
-    <message>
-        <source>Wallet is &lt;b&gt;encrypted&lt;/b&gt; and currently &lt;b&gt;unlocked&lt;/b&gt;</source>
-        <translation>Portofoli po &lt;b&gt; enkriptohet&lt;/b&gt; dhe është &lt;b&gt; i ç'kyçur&lt;/b&gt;</translation>
-    </message>
-    <message>
-        <source>Wallet is &lt;b&gt;encrypted&lt;/b&gt; and currently &lt;b&gt;locked&lt;/b&gt;</source>
-        <translation>Portofoli po &lt;b&gt; enkriptohet&lt;/b&gt; dhe është &lt;b&gt; i kyçur&lt;/b&gt;</translation>
-    </message>
-</context>
-<context>
-    <name>CoinControlDialog</name>
-    <message>
-        <source>Coin Selection</source>
-        <translation>Zgjedhja e monedhes</translation>
-    </message>
-    <message>
-        <source>Amount:</source>
-        <translation>Shuma:</translation>
-    </message>
-    <message>
-        <source>Amount</source>
-        <translation>Sasia</translation>
-    </message>
-    <message>
-        <source>Date</source>
-        <translation>Data</translation>
-    </message>
-    </context>
-<context>
-    <name>EditAddressDialog</name>
-    <message>
-        <source>Edit Address</source>
-        <translation>Ndrysho Adresën</translation>
-    </message>
-    <message>
-        <source>&amp;Label</source>
-        <translation>&amp;Etiketë</translation>
-    </message>
-    <message>
-        <source>&amp;Address</source>
-        <translation>&amp;Adresa</translation>
-    </message>
-    </context>
-<context>
-    <name>FreespaceChecker</name>
-    <message>
-        <source>name</source>
-        <translation>emri</translation>
-    </message>
-    </context>
-<context>
-    <name>HelpMessageDialog</name>
-    <message>
-<<<<<<< HEAD
-        <source>Zetacoin Core</source>
-        <translation>Berthama Zetacoin</translation>
-    </message>
-    <message>
-        <source>version</source>
-        <translation>versioni</translation>
-    </message>
-    <message>
-        <source>About Zetacoin Core</source>
-        <translation>Rreth Berthames Bitkoin</translation>
-    </message>
-=======
-        <source>version</source>
-        <translation>versioni</translation>
-    </message>
->>>>>>> 0d719145
-    </context>
-<context>
-    <name>Intro</name>
-    <message>
-        <source>Welcome</source>
-        <translation>Miresevini</translation>
-    </message>
-    <message>
-<<<<<<< HEAD
-        <source>Welcome to Zetacoin Core.</source>
-        <translation>Miresevini ne Berthamen Zetacoin</translation>
-    </message>
-    <message>
-        <source>Zetacoin Core</source>
-        <translation>Berthama Zetacoin</translation>
-    </message>
-    <message>
-=======
->>>>>>> 0d719145
-        <source>Error</source>
-        <translation>Problem</translation>
-    </message>
-    </context>
-<context>
-    <name>OpenURIDialog</name>
-    </context>
-<context>
-    <name>OptionsDialog</name>
-    <message>
-        <source>Options</source>
-        <translation>Opsionet</translation>
-    </message>
-    <message>
-        <source>W&amp;allet</source>
-        <translation>Portofol</translation>
-    </message>
-    </context>
-<context>
-    <name>OverviewPage</name>
-    <message>
-        <source>Form</source>
-        <translation>Formilarë</translation>
-    </message>
-    </context>
-<context>
-    <name>PaymentServer</name>
-    </context>
-<context>
-    <name>PeerTableModel</name>
-    </context>
-<context>
-    <name>QObject</name>
-    <message>
-        <source>Amount</source>
-        <translation>Sasia</translation>
-    </message>
-    </context>
-<context>
-    <name>QRImageWidget</name>
-    </context>
-<context>
-    <name>RPCConsole</name>
-    <message>
-        <source>&amp;Information</source>
-        <translation>Informacion</translation>
-    </message>
-    <message>
-        <source>&amp;Open</source>
-        <translation>&amp;Hap</translation>
-    </message>
-    <message>
-        <source>&amp;Clear</source>
-        <translation>&amp;Pastro</translation>
-    </message>
-    <message>
-        <source>never</source>
-        <translation>asnjehere</translation>
-    </message>
-    <message>
-        <source>Unknown</source>
-        <translation>i/e panjohur</translation>
-    </message>
-</context>
-<context>
-    <name>ReceiveCoinsDialog</name>
-    <message>
-        <source>&amp;Amount:</source>
-        <translation>Shuma:</translation>
-    </message>
-    <message>
-        <source>&amp;Label:</source>
-        <translation>&amp;Etiketë:</translation>
-    </message>
-    <message>
-        <source>Clear</source>
-        <translation>Pastro</translation>
-    </message>
-    </context>
-<context>
-    <name>ReceiveRequestDialog</name>
-    <message>
-        <source>Copy &amp;Address</source>
-        <translation>&amp;Kopjo adresen</translation>
-<<<<<<< HEAD
-    </message>
-    <message>
-        <source>Address</source>
-        <translation>Adresë</translation>
-    </message>
-    <message>
-        <source>Amount</source>
-        <translation>Sasia</translation>
-    </message>
-    <message>
-        <source>Label</source>
-        <translation>Etiketë</translation>
-=======
->>>>>>> 0d719145
-    </message>
-    </context>
-<context>
-    <name>RecentRequestsTableModel</name>
-    </context>
-<context>
-    <name>SendCoinsDialog</name>
-    <message>
-        <source>Send Coins</source>
-        <translation>Dërgo Monedha</translation>
-    </message>
-    <message>
-        <source>Insufficient funds!</source>
-        <translation>Fonde te pamjaftueshme</translation>
-    </message>
-    <message>
-        <source>Amount:</source>
-        <translation>Shuma:</translation>
-    </message>
-    <message>
-        <source>Send to multiple recipients at once</source>
-        <translation>Dërgo marrësve të ndryshëm njëkohësisht</translation>
-    </message>
-    <message>
-        <source>Balance:</source>
-        <translation>Balanca:</translation>
-    </message>
-    <message>
-        <source>Confirm the send action</source>
-        <translation>Konfirmo veprimin e dërgimit</translation>
-    </message>
-    </context>
-<context>
-    <name>SendCoinsEntry</name>
-    <message>
-        <source>A&amp;mount:</source>
-        <translation>Sh&amp;uma:</translation>
-    </message>
-    <message>
-        <source>Pay &amp;To:</source>
-        <translation>Paguaj &amp;drejt:</translation>
-    </message>
-    <message>
-        <source>&amp;Label:</source>
-        <translation>&amp;Etiketë:</translation>
-    </message>
-    <message>
-        <source>Alt+A</source>
-        <translation>Alt+A</translation>
-    </message>
-    <message>
-        <source>Paste address from clipboard</source>
-        <translation>Ngjit nga memorja e sistemit</translation>
-    </message>
-    <message>
-        <source>Alt+P</source>
-        <translation>Alt+P</translation>
-    </message>
-    <message>
-        <source>Pay To:</source>
-        <translation>Paguaj drejt:</translation>
-    </message>
-<<<<<<< HEAD
-=======
-    </context>
-<context>
-    <name>SendConfirmationDialog</name>
->>>>>>> 0d719145
-    </context>
-<context>
-    <name>ShutdownWindow</name>
-    </context>
-<context>
-    <name>SignVerifyMessageDialog</name>
-    <message>
-        <source>Alt+A</source>
-        <translation>Alt+A</translation>
-    </message>
-    <message>
-        <source>Paste address from clipboard</source>
-        <translation>Ngjit nga memorja e sistemit</translation>
-    </message>
-    <message>
-        <source>Alt+P</source>
-        <translation>Alt+P</translation>
-    </message>
-    </context>
-<context>
-    <name>SplashScreen</name>
-    <message>
-<<<<<<< HEAD
-        <source>Zetacoin Core</source>
-        <translation>Berthama Zetacoin</translation>
-    </message>
-    <message>
-=======
->>>>>>> 0d719145
-        <source>[testnet]</source>
-        <translation>[testo rrjetin]</translation>
-    </message>
-</context>
-<context>
-    <name>TrafficGraphWidget</name>
-    </context>
-<context>
-    <name>TransactionDesc</name>
-<<<<<<< HEAD
-    <message>
-        <source>Open until %1</source>
-        <translation>Hapur deri më %1</translation>
-    </message>
-    <message>
-        <source>%1/unconfirmed</source>
-        <translation>%1/I pakonfirmuar</translation>
-    </message>
-    <message>
-        <source>%1 confirmations</source>
-        <translation>%1 konfirmimet</translation>
-    </message>
-    <message>
-        <source>Date</source>
-        <translation>Data</translation>
-    </message>
-    <message>
-        <source>Transaction</source>
-        <translation>transaksionit</translation>
-    </message>
-    <message>
-        <source>Amount</source>
-        <translation>Sasia</translation>
-    </message>
-    <message>
-        <source>, has not been successfully broadcast yet</source>
-        <translation>, nuk është transmetuar me sukses deri tani</translation>
-    </message>
-    <message>
-        <source>unknown</source>
-        <translation>i/e panjohur</translation>
-    </message>
-</context>
-=======
-    </context>
->>>>>>> 0d719145
-<context>
-    <name>TransactionDescDialog</name>
-    <message>
-        <source>This pane shows a detailed description of the transaction</source>
-        <translation>Ky panel tregon një përshkrim të detajuar të transaksionit</translation>
-    </message>
-    </context>
-<context>
-    <name>TransactionTableModel</name>
-    </context>
-<context>
-    <name>TransactionView</name>
-    </context>
-<context>
-    <name>UnitDisplayStatusBarControl</name>
-    </context>
-<context>
-    <name>WalletFrame</name>
-    </context>
-<context>
-    <name>WalletModel</name>
-    </context>
-<context>
-    <name>WalletView</name>
-    </context>
-<context>
-    <name>bitcoin-core</name>
-    <message>
-        <source>Options:</source>
-        <translation>Opsionet:</translation>
-    </message>
-    <message>
-<<<<<<< HEAD
-=======
-        <source>Bitcoin Core</source>
-        <translation>Berthama Bitcoin</translation>
-    </message>
-    <message>
->>>>>>> 0d719145
-        <source>Information</source>
-        <translation>Informacion</translation>
-    </message>
-    <message>
-        <source>Insufficient funds</source>
-        <translation>Fonde te pamjaftueshme</translation>
-    </message>
-    <message>
-        <source>Rescanning...</source>
-        <translation>Rikerkim</translation>
-    </message>
-    <message>
-        <source>Error</source>
-        <translation>Problem</translation>
-    </message>
 </context>
 </TS>