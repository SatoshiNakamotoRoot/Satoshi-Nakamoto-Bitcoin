--- conflicted
+++ resolved
@@ -1,42 +1,4 @@
-<<<<<<< HEAD
-<?xml version="1.0" ?><!DOCTYPE TS><TS language="th_TH" version="2.0">
-<defaultcodec>UTF-8</defaultcodec>
-<context>
-    <name>AboutDialog</name>
-    <message>
-        <location filename="../forms/aboutdialog.ui" line="+14"/>
-        <source>About Peercoin</source>
-        <translation>เกี่ยวกับ บิตคอย์น</translation>
-    </message>
-    <message>
-        <location line="+39"/>
-        <source>&lt;b&gt;Peercoin&lt;/b&gt; version</source>
-        <translation>&lt;b&gt;บิตคอย์น&lt;b&gt;รุ่น</translation>
-    </message>
-    <message>
-        <location line="+57"/>
-        <source>
-This is experimental software.
-
-Distributed under the MIT/X11 software license, see the accompanying file COPYING or http://www.opensource.org/licenses/mit-license.php.
-
-This product includes software developed by the OpenSSL Project for use in the OpenSSL Toolkit (http://www.openssl.org/) and cryptographic software written by Eric Young (eay@cryptsoft.com) and UPnP software written by Thomas Bernard.</source>
-        <translation type="unfinished"/>
-    </message>
-    <message>
-        <location filename="../aboutdialog.cpp" line="+14"/>
-        <source>Copyright</source>
-        <translation type="unfinished"/>
-    </message>
-    <message>
-        <location line="+0"/>
-        <source>The Peercoin developers</source>
-        <translation type="unfinished"/>
-    </message>
-</context>
-=======
 <TS language="th_TH" version="2.1">
->>>>>>> dac5d68f
 <context>
     <name>AddressBookPage</name>
     <message>
@@ -48,38 +10,16 @@
         <translation>สร้างที่อยู่ใหม่</translation>
     </message>
     <message>
-<<<<<<< HEAD
-        <location line="+14"/>
+        <source>&amp;New</source>
+        <translation>&amp;สร้างใหม่</translation>
+    </message>
+    <message>
         <source>Copy the currently selected address to the system clipboard</source>
         <translation>คัดลอกที่อยู่ที่ถูกเลือกไปยัง คลิปบอร์ดของระบบ</translation>
     </message>
     <message>
-        <location line="-11"/>
-        <source>&amp;New Address</source>
-        <translation type="unfinished"/>
-    </message>
-    <message>
-        <location filename="../addressbookpage.cpp" line="+63"/>
-        <source>These are your Peercoin addresses for receiving payments. You may want to give a different one to each sender so you can keep track of who is paying you.</source>
-        <translation type="unfinished"/>
-=======
-        <source>&amp;New</source>
-        <translation>&amp;สร้างใหม่</translation>
->>>>>>> dac5d68f
-    </message>
-    <message>
-        <source>Copy the currently selected address to the system clipboard</source>
-        <translation>คัดลอกที่อยู่ที่ถูกเลือกไปยัง คลิปบอร์ดของระบบ</translation>
-    </message>
-    <message>
-<<<<<<< HEAD
-        <location line="+11"/>
-        <source>Sign a message to prove you own a Peercoin address</source>
-        <translation type="unfinished"/>
-=======
         <source>&amp;Copy</source>
         <translation>&amp;คัดลอก</translation>
->>>>>>> dac5d68f
     </message>
     <message>
         <source>C&amp;lose</source>
@@ -98,34 +38,8 @@
         <translation>&amp;ส่งออก</translation>
     </message>
     <message>
-<<<<<<< HEAD
-        <location line="-44"/>
-        <source>Verify a message to ensure it was signed with a specified Peercoin address</source>
-        <translation type="unfinished"/>
-    </message>
-    <message>
-        <location line="+3"/>
-        <source>&amp;Verify Message</source>
-        <translation type="unfinished"/>
-    </message>
-    <message>
-        <location line="+14"/>
-        <source>&amp;Delete</source>
-        <translation>ลบ</translation>
-    </message>
-    <message>
-        <location filename="../addressbookpage.cpp" line="-5"/>
-        <source>These are your Peercoin addresses for sending payments. Always check the amount and the receiving address before sending coins.</source>
-        <translation type="unfinished"/>
-    </message>
-    <message>
-        <location line="+13"/>
-        <source>Copy &amp;Label</source>
-        <translation type="unfinished"/>
-=======
         <source>&amp;Delete</source>
         <translation>&amp;ลบ</translation>
->>>>>>> dac5d68f
     </message>
     <message>
         <source>Choose the address to send coins to</source>
@@ -165,122 +79,8 @@
 <context>
     <name>BanTableModel</name>
     <message>
-<<<<<<< HEAD
-        <location filename="../askpassphrasedialog.cpp" line="+33"/>
-        <source>Enter the new passphrase to the wallet.&lt;br/&gt;Please use a passphrase of &lt;b&gt;10 or more random characters&lt;/b&gt;, or &lt;b&gt;eight or more words&lt;/b&gt;.</source>
-        <translation type="unfinished"/>
-    </message>
-    <message>
-        <location line="+1"/>
-        <source>Encrypt wallet</source>
-        <translation>กระเป๋าสตางค์ที่เข้ารหัส</translation>
-    </message>
-    <message>
-        <location line="+3"/>
-        <source>This operation needs your wallet passphrase to unlock the wallet.</source>
-        <translation type="unfinished"/>
-    </message>
-    <message>
-        <location line="+5"/>
-        <source>Unlock wallet</source>
-        <translation>เปิดกระเป๋าสตางค์</translation>
-    </message>
-    <message>
-        <location line="+3"/>
-        <source>This operation needs your wallet passphrase to decrypt the wallet.</source>
-        <translation type="unfinished"/>
-    </message>
-    <message>
-        <location line="+5"/>
-        <source>Decrypt wallet</source>
-        <translation>ถอดรหัสกระเป๋าสตางค์</translation>
-    </message>
-    <message>
-        <location line="+3"/>
-        <source>Change passphrase</source>
-        <translation>เปลี่ยนรหัสผ่าน</translation>
-    </message>
-    <message>
-        <location line="+1"/>
-        <source>Enter the old and new passphrase to the wallet.</source>
-        <translation>กรอกรหัสผ่านเก่าและรหัสผ่านใหม่สำหรับกระเป๋าสตางค์</translation>
-    </message>
-    <message>
-        <location line="+46"/>
-        <source>Confirm wallet encryption</source>
-        <translation>ยืนยันการเข้ารหัสกระเป๋าสตางค์</translation>
-    </message>
-    <message>
-        <location line="+1"/>
-        <source>Warning: If you encrypt your wallet and lose your passphrase, you will &lt;b&gt;LOSE ALL OF YOUR PEERCOINS&lt;/b&gt;!</source>
-        <translation type="unfinished"/>
-    </message>
-    <message>
-        <location line="+0"/>
-        <source>Are you sure you wish to encrypt your wallet?</source>
-        <translation type="unfinished"/>
-    </message>
-    <message>
-        <location line="+15"/>
-        <source>IMPORTANT: Any previous backups you have made of your wallet file should be replaced with the newly generated, encrypted wallet file. For security reasons, previous backups of the unencrypted wallet file will become useless as soon as you start using the new, encrypted wallet.</source>
-        <translation type="unfinished"/>
-    </message>
-    <message>
-        <location line="+100"/>
-        <location line="+24"/>
-        <source>Warning: The Caps Lock key is on!</source>
-        <translation type="unfinished"/>
-    </message>
-    <message>
-        <location line="-130"/>
-        <location line="+58"/>
-        <source>Wallet encrypted</source>
-        <translation>กระเป๋าสตางค์ถูกเข้ารหัสเรียบร้อยแล้ว</translation>
-    </message>
-    <message>
-        <location line="-56"/>
-        <source>Peercoin will close now to finish the encryption process. Remember that encrypting your wallet cannot fully protect your peercoins from being stolen by malware infecting your computer.</source>
-        <translation type="unfinished"/>
-    </message>
-    <message>
-        <location line="+13"/>
-        <location line="+7"/>
-        <location line="+42"/>
-        <location line="+6"/>
-        <source>Wallet encryption failed</source>
-        <translation>การเข้ารหัสกระเป๋าสตางค์ผิดพลาด</translation>
-    </message>
-    <message>
-        <location line="-54"/>
-        <source>Wallet encryption failed due to an internal error. Your wallet was not encrypted.</source>
-        <translation type="unfinished"/>
-    </message>
-    <message>
-        <location line="+7"/>
-        <location line="+48"/>
-        <source>The supplied passphrases do not match.</source>
-        <translation>รหัสผ่านที่คุณกรอกไม่ตรงกัน</translation>
-    </message>
-    <message>
-        <location line="-37"/>
-        <source>Wallet unlock failed</source>
-        <translation type="unfinished"/>
-    </message>
-    <message>
-        <location line="+1"/>
-        <location line="+11"/>
-        <location line="+19"/>
-        <source>The passphrase entered for the wallet decryption was incorrect.</source>
-        <translation type="unfinished"/>
-    </message>
-    <message>
-        <location line="-20"/>
-        <source>Wallet decryption failed</source>
-        <translation type="unfinished"/>
-=======
         <source>IP/Netmask</source>
         <translation>IP/Netmask (ตัวกรอง IP)</translation>
->>>>>>> dac5d68f
     </message>
     <message>
         <source>Banned Until</source>
@@ -330,14 +130,8 @@
         <translation>&amp;เกี่ยวกับ %1</translation>
     </message>
     <message>
-<<<<<<< HEAD
-        <location line="+4"/>
-        <source>Show information about Peercoin</source>
-        <translation type="unfinished"/>
-=======
         <source>Show information about %1</source>
         <translation>แสดงข้อมูล เกี่ยวกับ %1</translation>
->>>>>>> dac5d68f
     </message>
     <message>
         <source>About &amp;Qt</source>
@@ -376,16 +170,6 @@
         <translation>&amp;ที่เก็บเงิน ที่จะรับ bitcoin</translation>
     </message>
     <message>
-<<<<<<< HEAD
-        <location line="-347"/>
-        <source>Send coins to a Peercoin address</source>
-        <translation type="unfinished"/>
-    </message>
-    <message>
-        <location line="+49"/>
-        <source>Modify configuration options for Peercoin</source>
-        <translation type="unfinished"/>
-=======
         <source>Open &amp;URI...</source>
         <translation>เปิด &amp;URI</translation>
     </message>
@@ -396,7 +180,6 @@
     <message>
         <source>Send coins to a Bitcoin address</source>
         <translation>ส่ง coins ไปยัง ที่เก็บ Bitcoin</translation>
->>>>>>> dac5d68f
     </message>
     <message>
         <source>Backup wallet to another location</source>
@@ -419,15 +202,8 @@
         <translation>&amp;ยืนยันข้อความ...</translation>
     </message>
     <message>
-<<<<<<< HEAD
-        <location line="-165"/>
-        <location line="+530"/>
-        <source>Peercoin</source>
-        <translation type="unfinished"/>
-=======
         <source>Bitcoin</source>
         <translation>Bitcoin</translation>
->>>>>>> dac5d68f
     </message>
     <message>
         <source>Wallet</source>
@@ -442,20 +218,6 @@
         <translation>&amp;รับ</translation>
     </message>
     <message>
-<<<<<<< HEAD
-        <location line="+14"/>
-        <source>&amp;Addresses</source>
-        <translation type="unfinished"/>
-    </message>
-    <message>
-        <location line="+22"/>
-        <source>&amp;About Peercoin</source>
-        <translation type="unfinished"/>
-    </message>
-    <message>
-        <location line="+9"/>
-=======
->>>>>>> dac5d68f
         <source>&amp;Show / Hide</source>
         <translation>&amp;แสดง / ซ่อน</translation>
     </message>
@@ -468,29 +230,6 @@
         <translation>เข้ารหัส private keys/ รหัสส่วนตัว สำหรับกระเป๋าเงินของท่าน</translation>
     </message>
     <message>
-<<<<<<< HEAD
-        <location line="+1"/>
-        <source>Decrypt wallet only for minting. Sending coins will still require the password.</source>
-        <translation type="unfinished"></translation>
-    </message>
-    <message>
-        <location line="+7"/>
-        <source>Sign messages with your Peercoin addresses to prove you own them</source>
-        <translation type="unfinished"/>
-    </message>
-    <message>
-        <location line="+2"/>
-        <source>Verify messages to ensure they were signed with specified Peercoin addresses</source>
-        <translation type="unfinished"/>
-    </message>
-    <message>
-        <location line="+3"/>
-        <source>UI to create multisig addresses</source>
-        <translation type="unfinished"></translation>
-    </message>
-    <message>
-        <location line="+28"/>
-=======
         <source>Sign messages with your Bitcoin addresses to prove you own them</source>
         <translation>เซ็นชื่อด้วยข้อความ ที่เก็บ Bitcoin เพื่อแสดงว่าท่านเป็นเจ้าของ bitcoin นี้จริง</translation>
     </message>
@@ -499,7 +238,6 @@
         <translation>ตรวจสอบ ข้อความ เพื่อให้แน่ใจว่า การเซ็นต์ชื่อ ด้วยที่เก็บ Bitcoin แล้ว</translation>
     </message>
     <message>
->>>>>>> dac5d68f
         <source>&amp;File</source>
         <translation>&amp;ไฟล์</translation>
     </message>
@@ -520,19 +258,8 @@
         <translation>เรียกเก็บ การชำระเงิน (สร้าง QR codes และ bitcoin: URIs)</translation>
     </message>
     <message>
-<<<<<<< HEAD
-        <location line="+47"/>
-        <source>Peercoin client</source>
-        <translation type="unfinished"/>
-    </message>
-    <message numerus="yes">
-        <location line="+141"/>
-        <source>%n active connection(s) to Peercoin network</source>
-        <translation type="unfinished"><numerusform></numerusform></translation>
-=======
         <source>Show the list of used sending addresses and labels</source>
         <translation>แสดงรายการ ที่เก็บเงินที่จะส่ง bitcoin ออก และป้ายชื่อ ที่ใช้ไปแล้ว</translation>
->>>>>>> dac5d68f
     </message>
     <message>
         <source>Show the list of used receiving addresses and labels</source>
@@ -584,16 +311,7 @@
     </message>
     <message>
         <source>Information</source>
-<<<<<<< HEAD
-        <translation type="unfinished"/>
-    </message>
-    <message>
-        <location line="+70"/>
-        <source>You can send this transaction for a fee of %1, which is burned and prevents spamming of the network. Do you want to pay the fee?</source>
-        <translation type="unfinished"/>
-=======
         <translation>ข้อมูล</translation>
->>>>>>> dac5d68f
     </message>
     <message>
         <source>Up to date</source>
@@ -614,24 +332,8 @@
     <message>
         <source>Date: %1
 </source>
-<<<<<<< HEAD
-        <translation type="unfinished"/>
-    </message>
-    <message>
-        <location line="+33"/>
-        <location line="+23"/>
-        <source>URI handling</source>
-        <translation type="unfinished"/>
-    </message>
-    <message>
-        <location line="-23"/>
-        <location line="+23"/>
-        <source>URI can not be parsed! This can be caused by an invalid Peercoin address or malformed URI parameters.</source>
-        <translation type="unfinished"/>
-=======
         <translation>วันที่: %1
 </translation>
->>>>>>> dac5d68f
     </message>
     <message>
         <source>Amount: %1
@@ -646,16 +348,10 @@
 </translation>
     </message>
     <message>
-<<<<<<< HEAD
-        <location filename="../bitcoin.cpp" line="+111"/>
-        <source>A fatal error occurred. Peercoin can no longer continue safely and will quit.</source>
-        <translation type="unfinished"/>
-=======
         <source>Label: %1
 </source>
         <translation>ป้ายชื่อ: %1
 </translation>
->>>>>>> dac5d68f
     </message>
     <message>
         <source>Address: %1
@@ -707,14 +403,8 @@
         <translation>เศษ:</translation>
     </message>
     <message>
-<<<<<<< HEAD
-        <location line="-5"/>
-        <source>The entered address &quot;%1&quot; is not a valid Peercoin address.</source>
-        <translation type="unfinished"/>
-=======
         <source>After Fee:</source>
         <translation>ส่วนที่เหลือจากค่าธรรมเนียม:</translation>
->>>>>>> dac5d68f
     </message>
     <message>
         <source>Change:</source>
@@ -725,15 +415,8 @@
         <translation>(ไม่)เลือกทั้งหมด</translation>
     </message>
     <message>
-<<<<<<< HEAD
-        <location filename="../guiutil.cpp" line="+424"/>
-        <location line="+12"/>
-        <source>Peercoin-Qt</source>
-        <translation type="unfinished"/>
-=======
         <source>Tree mode</source>
         <translation>โหมดแบบต้นไม้</translation>
->>>>>>> dac5d68f
     </message>
     <message>
         <source>List mode</source>
@@ -765,53 +448,6 @@
     </message>
     </context>
 <context>
-<<<<<<< HEAD
-    <name>OptionsDialog</name>
-    <message>
-        <location filename="../forms/optionsdialog.ui" line="+14"/>
-        <source>Options</source>
-        <translation type="unfinished"/>
-    </message>
-    <message>
-        <location line="+16"/>
-        <source>&amp;Main</source>
-        <translation type="unfinished"/>
-    </message>
-    <message>
-        <location line="+6"/>
-        <source>Mandatory network transaction fee per kB transferred. Most transactions are 1 kB and incur a 0.01 PPC fee. Note: transfer size may increase depending on the number of input transactions required to be added together to fund the payment.</source>
-        <translation type="unfinished"/>
-    </message>
-    <message>
-        <location line="+15"/>
-        <source>Additional network &amp;fee</source>
-        <translation type="unfinished"/>
-    </message>
-    <message>
-        <location line="+31"/>
-        <source>Automatically start Peercoin after logging in to the system.</source>
-        <translation type="unfinished"/>
-    </message>
-    <message>
-        <location line="+46"/>
-        <source>Check this box to follow the centrally issued checkpoints.</source>
-        <translation type="unfinished"/>
-    </message>
-    <message>
-        <location line="+3"/>
-        <source>&amp;Start Peercoin on system login</source>
-        <translation type="unfinished"/>
-    </message>
-    <message>
-        <location line="+7"/>
-        <source>Enforce checkpoints</source>
-        <translation type="unfinished"></translation>
-    </message>
-    <message>
-        <location line="+35"/>
-        <source>Reset all client options to default.</source>
-        <translation type="unfinished"/>
-=======
     <name>EditAddressDialog</name>
     <message>
         <source>Edit Address</source>
@@ -828,7 +464,6 @@
     <message>
         <source>The address associated with this address list entry. This can only be modified for sending addresses.</source>
         <translation>ที่เก็บที่เกี่ยวข้องกับ ที่เก็บที่แสดงรายการนี้ การปรับปรุงนี้ทำได้สำหรับ ที่เก็บเงินที่จะใช่ส่งเงิน เท่านั้น</translation>
->>>>>>> dac5d68f
     </message>
     <message>
         <source>&amp;Address</source>
@@ -842,28 +477,16 @@
         <translation>ไดเร็กทอรี่ใหม่ที่ใช้เก็บข้อมูลจะถูกสร้างขึ้นมา</translation>
     </message>
     <message>
-<<<<<<< HEAD
-        <location line="+6"/>
-        <source>Automatically open the Peercoin client port on the router. This only works when your router supports UPnP and it is enabled.</source>
-        <translation type="unfinished"/>
-=======
         <source>name</source>
         <translation>ชื่อ</translation>
->>>>>>> dac5d68f
     </message>
     <message>
         <source>Directory already exists. Add %1 if you intend to create a new directory here.</source>
         <translation>ไดเร็กทอรี่มีอยู่แล้ว ใส่เพิ่ม %1 หากท่านต้องการสร้างไดเร็กทอรี่ใหม่ที่นี่</translation>
     </message>
     <message>
-<<<<<<< HEAD
-        <location line="+7"/>
-        <source>Connect to the Peercoin network through a SOCKS proxy (e.g. when connecting through Tor).</source>
-        <translation type="unfinished"/>
-=======
         <source>Path already exists, and is not a directory.</source>
         <translation>พาธ มีอยู่แล้ว พาธนี่ไม่ใช่ไดเร็กทอรี่</translation>
->>>>>>> dac5d68f
     </message>
     <message>
         <source>Cannot create data directory here.</source>
@@ -928,14 +551,8 @@
 <context>
     <name>Intro</name>
     <message>
-<<<<<<< HEAD
-        <location line="+13"/>
-        <source>The user interface language can be set here. This setting will take effect after restarting Peercoin.</source>
-        <translation type="unfinished"/>
-=======
         <source>Welcome</source>
         <translation>ยินดีต้อนรับ</translation>
->>>>>>> dac5d68f
     </message>
     <message>
         <source>Welcome to %1.</source>
@@ -946,14 +563,8 @@
         <translation>นี่เป็นการรันโปรแกรมครั้งแรก ท่านสามารถเลือก ว่าจะเก็บข้อมูลไว้ที่ %1</translation>
     </message>
     <message>
-<<<<<<< HEAD
-        <location line="+9"/>
-        <source>Whether to show Peercoin addresses in the transaction list or not.</source>
-        <translation type="unfinished"/>
-=======
         <source>Use the default data directory</source>
         <translation>ใช้ไดเร็กทอรี่ข้อมูล ที่เป็นค่าเริ่มต้น</translation>
->>>>>>> dac5d68f
     </message>
     <message>
         <source>Use a custom data directory:</source>
@@ -998,15 +609,8 @@
         <translation>เปิด การเรียกการชำระเงิน จาก URI หรือ ไฟล์</translation>
     </message>
     <message>
-<<<<<<< HEAD
-        <location line="-9"/>
-        <location line="+9"/>
-        <source>This setting will take effect after restarting Peercoin.</source>
-        <translation type="unfinished"/>
-=======
         <source>URI:</source>
         <translation>URI:</translation>
->>>>>>> dac5d68f
     </message>
     <message>
         <source>Select payment request file</source>
@@ -1020,15 +624,8 @@
         <translation>ตัวเลือก</translation>
     </message>
     <message>
-<<<<<<< HEAD
-        <location line="+50"/>
-        <location line="+166"/>
-        <source>The displayed information may be out of date. Your wallet automatically synchronizes with the Peercoin network after a connection is established, but this process has not completed yet.</source>
-        <translation type="unfinished"/>
-=======
         <source>&amp;Main</source>
         <translation>&amp;หลัก</translation>
->>>>>>> dac5d68f
     </message>
     <message>
         <source>Automatically start %1 after logging in to the system.</source>
@@ -1067,14 +664,8 @@
         <translation>ตัวเลือก command-line แอกทีฟอยู่นี้ จะแทนที่ ตัวเลือกด้านบนนี้:</translation>
     </message>
     <message>
-<<<<<<< HEAD
-        <location filename="../paymentserver.cpp" line="+107"/>
-        <source>Cannot start peercoin: click-to-pay handler</source>
-        <translation type="unfinished"/>
-=======
         <source>Reset all client options to default.</source>
         <translation>รีเซต ไคลเอ็นออพชั่น กลับไปเป็นค่าเริ่มต้น</translation>
->>>>>>> dac5d68f
     </message>
     <message>
         <source>&amp;Reset Options</source>
@@ -1205,14 +796,8 @@
 <context>
     <name>ReceiveCoinsDialog</name>
     <message>
-<<<<<<< HEAD
-        <location line="+7"/>
-        <source>Show the Peercoin-Qt help message to get a list with possible Peercoin command-line options.</source>
-        <translation type="unfinished"/>
-=======
         <source>&amp;Label:</source>
         <translation>&amp;ชื่อ:</translation>
->>>>>>> dac5d68f
     </message>
     </context>
 <context>
@@ -1236,37 +821,20 @@
         <translation>ไบต์:</translation>
     </message>
     <message>
-<<<<<<< HEAD
-        <location line="-104"/>
-        <source>Peercoin - Debug window</source>
-        <translation type="unfinished"/>
-    </message>
-    <message>
-        <location line="+25"/>
-        <source>Peercoin Core</source>
-        <translation type="unfinished"/>
-=======
         <source>Amount:</source>
         <translation>จำนวน:</translation>
     </message>
     <message>
         <source>Fee:</source>
         <translation>ค่าธรรมเนียม:</translation>
->>>>>>> dac5d68f
     </message>
     <message>
         <source>After Fee:</source>
         <translation>ส่วนที่เหลือจากค่าธรรมเนียม:</translation>
     </message>
     <message>
-<<<<<<< HEAD
-        <location line="+7"/>
-        <source>Open the Peercoin debug log file from the current data directory. This can take a few seconds for large log files.</source>
-        <translation type="unfinished"/>
-=======
         <source>Change:</source>
         <translation>เงินทอน:</translation>
->>>>>>> dac5d68f
     </message>
     <message>
         <source>Dust:</source>
@@ -1276,296 +844,22 @@
 <context>
     <name>SendCoinsEntry</name>
     <message>
-<<<<<<< HEAD
-        <location filename="../rpcconsole.cpp" line="-30"/>
-        <source>Welcome to the Peercoin RPC console.</source>
-        <translation type="unfinished"/>
-=======
         <source>&amp;Label:</source>
         <translation>&amp;ชื่อ:</translation>
->>>>>>> dac5d68f
     </message>
     </context>
 <context>
     <name>SendConfirmationDialog</name>
     </context>
 <context>
-<<<<<<< HEAD
-    <name>SendCoinsEntry</name>
-    <message>
-        <location filename="../forms/sendcoinsentry.ui" line="+14"/>
-        <source>Form</source>
-        <translation type="unfinished"/>
-    </message>
-    <message>
-        <location line="+15"/>
-        <source>A&amp;mount:</source>
-        <translation type="unfinished"/>
-    </message>
-    <message>
-        <location line="+13"/>
-        <source>Pay &amp;To:</source>
-        <translation type="unfinished"/>
-    </message>
-    <message>
-        <location line="+34"/>
-        <source>The address to send the payment to (e.g. 1NS17iag9jJgTHD1VXjvLCEnZuQ3rJDE9L)</source>
-        <translation type="unfinished"/>
-    </message>
-    <message>
-        <location line="+60"/>
-        <location filename="../sendcoinsentry.cpp" line="+26"/>
-        <source>Enter a label for this address to add it to your address book</source>
-        <translation type="unfinished"/>
-    </message>
-    <message>
-        <location line="-78"/>
-        <source>&amp;Label:</source>
-        <translation type="unfinished"/>
-    </message>
-    <message>
-        <location line="+28"/>
-        <source>Choose address from address book</source>
-        <translation type="unfinished"/>
-    </message>
-    <message>
-        <location line="+10"/>
-        <source>Alt+A</source>
-        <translation type="unfinished"/>
-    </message>
-    <message>
-        <location line="+7"/>
-        <source>Paste address from clipboard</source>
-        <translation type="unfinished"/>
-    </message>
-    <message>
-        <location line="+10"/>
-        <source>Alt+P</source>
-        <translation type="unfinished"/>
-    </message>
-    <message>
-        <location line="+7"/>
-        <source>Remove this recipient</source>
-        <translation type="unfinished"/>
-    </message>
-    <message>
-        <location filename="../sendcoinsentry.cpp" line="+1"/>
-        <source>Enter a Peercoin address</source>
-        <translation type="unfinished"/>
-    </message>
-</context>
+    <name>ShutdownWindow</name>
+    </context>
 <context>
     <name>SignVerifyMessageDialog</name>
-    <message>
-        <location filename="../forms/signverifymessagedialog.ui" line="+14"/>
-        <source>Signatures - Sign / Verify a Message</source>
-        <translation type="unfinished"/>
-    </message>
-    <message>
-        <location line="+13"/>
-        <source>&amp;Sign Message</source>
-        <translation type="unfinished"/>
-    </message>
-    <message>
-        <location line="+6"/>
-        <source>You can sign messages with your addresses to prove you own them. Be careful not to sign anything vague, as phishing attacks may try to trick you into signing your identity over to them. Only sign fully-detailed statements you agree to.</source>
-        <translation type="unfinished"/>
-    </message>
-    <message>
-        <location line="+18"/>
-        <source>The address to sign the message with (e.g. 1NS17iag9jJgTHD1VXjvLCEnZuQ3rJDE9L)</source>
-        <translation type="unfinished"/>
-    </message>
-    <message>
-        <location line="+10"/>
-        <location line="+213"/>
-        <source>Choose an address from the address book</source>
-        <translation type="unfinished"/>
-    </message>
-    <message>
-        <location line="-203"/>
-        <location line="+213"/>
-        <source>Alt+A</source>
-        <translation type="unfinished"/>
-    </message>
-    <message>
-        <location line="-203"/>
-        <source>Paste address from clipboard</source>
-        <translation type="unfinished"/>
-    </message>
-    <message>
-        <location line="+10"/>
-        <source>Alt+P</source>
-        <translation type="unfinished"/>
-    </message>
-    <message>
-        <location line="+12"/>
-        <source>Enter the message you want to sign here</source>
-        <translation type="unfinished"/>
-    </message>
-    <message>
-        <location line="+7"/>
-        <source>Signature</source>
-        <translation type="unfinished"/>
-    </message>
-    <message>
-        <location line="+27"/>
-        <source>Copy the current signature to the system clipboard</source>
-        <translation type="unfinished"/>
-    </message>
-    <message>
-        <location line="+21"/>
-        <source>Sign the message to prove you own this Peercoin address</source>
-        <translation type="unfinished"/>
-    </message>
-    <message>
-        <location line="+3"/>
-        <source>Sign &amp;Message</source>
-        <translation type="unfinished"/>
-    </message>
-    <message>
-        <location line="+14"/>
-        <source>Reset all sign message fields</source>
-        <translation type="unfinished"/>
-    </message>
-    <message>
-        <location line="+3"/>
-        <location line="+146"/>
-        <source>Clear &amp;All</source>
-        <translation type="unfinished"/>
-    </message>
-    <message>
-        <location line="-87"/>
-        <source>&amp;Verify Message</source>
-        <translation type="unfinished"/>
-    </message>
-    <message>
-        <location line="+6"/>
-        <source>Enter the signing address, message (ensure you copy line breaks, spaces, tabs, etc. exactly) and signature below to verify the message. Be careful not to read more into the signature than what is in the signed message itself, to avoid being tricked by a man-in-the-middle attack.</source>
-        <translation type="unfinished"/>
-    </message>
-    <message>
-        <location line="+21"/>
-        <source>The address the message was signed with (e.g. 1NS17iag9jJgTHD1VXjvLCEnZuQ3rJDE9L)</source>
-        <translation type="unfinished"/>
-    </message>
-    <message>
-        <location line="+40"/>
-        <source>Verify the message to ensure it was signed with the specified Peercoin address</source>
-        <translation type="unfinished"/>
-    </message>
-    <message>
-        <location line="+3"/>
-        <source>Verify &amp;Message</source>
-        <translation type="unfinished"/>
-    </message>
-    <message>
-        <location line="+14"/>
-        <source>Reset all verify message fields</source>
-        <translation type="unfinished"/>
-    </message>
-    <message>
-        <location filename="../signverifymessagedialog.cpp" line="+27"/>
-        <location line="+3"/>
-        <source>Enter a Peercoin address</source>
-        <translation type="unfinished"/>
-    </message>
-    <message>
-        <location line="-2"/>
-        <source>Click &quot;Sign Message&quot; to generate signature</source>
-        <translation type="unfinished"/>
-    </message>
-    <message>
-        <location line="+3"/>
-        <source>Enter Peercoin signature</source>
-        <translation type="unfinished"/>
-    </message>
-    <message>
-        <location line="+82"/>
-        <location line="+81"/>
-        <source>The entered address is invalid.</source>
-        <translation type="unfinished"/>
-    </message>
-    <message>
-        <location line="-81"/>
-        <location line="+8"/>
-        <location line="+73"/>
-        <location line="+8"/>
-        <source>Please check the address and try again.</source>
-        <translation type="unfinished"/>
-    </message>
-    <message>
-        <location line="-81"/>
-        <location line="+81"/>
-        <source>The entered address does not refer to a key.</source>
-        <translation type="unfinished"/>
-    </message>
-    <message>
-        <location line="-73"/>
-        <source>Wallet unlock was cancelled.</source>
-        <translation type="unfinished"/>
-    </message>
-    <message>
-        <location line="+8"/>
-        <source>Private key for the entered address is not available.</source>
-        <translation type="unfinished"/>
-    </message>
-    <message>
-        <location line="+12"/>
-        <source>Message signing failed.</source>
-        <translation type="unfinished"/>
-    </message>
-    <message>
-        <location line="+5"/>
-        <source>Message signed.</source>
-        <translation type="unfinished"/>
-    </message>
-    <message>
-        <location line="+59"/>
-        <source>The signature could not be decoded.</source>
-        <translation type="unfinished"/>
-    </message>
-    <message>
-        <location line="+0"/>
-        <location line="+13"/>
-        <source>Please check the signature and try again.</source>
-        <translation type="unfinished"/>
-    </message>
-    <message>
-        <location line="+0"/>
-        <source>The signature did not match the message digest.</source>
-        <translation type="unfinished"/>
-    </message>
-    <message>
-        <location line="+7"/>
-        <source>Message verification failed.</source>
-        <translation type="unfinished"/>
-    </message>
-    <message>
-        <location line="+5"/>
-        <source>Message verified.</source>
-        <translation type="unfinished"/>
-    </message>
-</context>
+    </context>
 <context>
     <name>SplashScreen</name>
     <message>
-        <location filename="../splashscreen.cpp" line="+22"/>
-        <source>The Peercoin developers</source>
-        <translation type="unfinished"/>
-    </message>
-    <message>
-        <location line="+1"/>
-=======
-    <name>ShutdownWindow</name>
-    </context>
-<context>
-    <name>SignVerifyMessageDialog</name>
-    </context>
-<context>
-    <name>SplashScreen</name>
-    <message>
->>>>>>> dac5d68f
         <source>[testnet]</source>
         <translation>[testnet]</translation>
     </message>
@@ -1612,1013 +906,6 @@
         <translation>คำเตือน</translation>
     </message>
     <message>
-<<<<<<< HEAD
-        <location line="+43"/>
-        <source>Received with</source>
-        <translation type="unfinished"/>
-    </message>
-    <message>
-        <location line="+2"/>
-        <source>Received from</source>
-        <translation type="unfinished"/>
-    </message>
-    <message>
-        <location line="+3"/>
-        <source>Sent to</source>
-        <translation type="unfinished"/>
-    </message>
-    <message>
-        <location line="+2"/>
-        <source>Payment to yourself</source>
-        <translation type="unfinished"/>
-    </message>
-    <message>
-        <location line="+2"/>
-        <source>Mined</source>
-        <translation type="unfinished"/>
-    </message>
-    <message>
-        <location line="+38"/>
-        <source>(n/a)</source>
-        <translation type="unfinished"/>
-    </message>
-    <message>
-        <location line="+199"/>
-        <source>Transaction status. Hover over this field to show number of confirmations.</source>
-        <translation type="unfinished"/>
-    </message>
-    <message>
-        <location line="+2"/>
-        <source>Date and time that the transaction was received.</source>
-        <translation type="unfinished"/>
-    </message>
-    <message>
-        <location line="+2"/>
-        <source>Type of transaction.</source>
-        <translation type="unfinished"/>
-    </message>
-    <message>
-        <location line="+2"/>
-        <source>Destination address of transaction.</source>
-        <translation type="unfinished"/>
-    </message>
-    <message>
-        <location line="+2"/>
-        <source>Amount removed from or added to balance.</source>
-        <translation type="unfinished"/>
-    </message>
-</context>
-<context>
-    <name>TransactionView</name>
-    <message>
-        <location filename="../transactionview.cpp" line="+52"/>
-        <location line="+16"/>
-        <source>All</source>
-        <translation type="unfinished"/>
-    </message>
-    <message>
-        <location line="-15"/>
-        <source>Today</source>
-        <translation>วันนี้</translation>
-    </message>
-    <message>
-        <location line="+1"/>
-        <source>This week</source>
-        <translation type="unfinished"/>
-    </message>
-    <message>
-        <location line="+1"/>
-        <source>This month</source>
-        <translation type="unfinished"/>
-    </message>
-    <message>
-        <location line="+1"/>
-        <source>Last month</source>
-        <translation type="unfinished"/>
-    </message>
-    <message>
-        <location line="+1"/>
-        <source>This year</source>
-        <translation type="unfinished"/>
-    </message>
-    <message>
-        <location line="+1"/>
-        <source>Range...</source>
-        <translation type="unfinished"/>
-    </message>
-    <message>
-        <location line="+11"/>
-        <source>Received with</source>
-        <translation type="unfinished"/>
-    </message>
-    <message>
-        <location line="+2"/>
-        <source>Sent to</source>
-        <translation type="unfinished"/>
-    </message>
-    <message>
-        <location line="+2"/>
-        <source>To yourself</source>
-        <translation type="unfinished"/>
-    </message>
-    <message>
-        <location line="+1"/>
-        <source>Mined</source>
-        <translation type="unfinished"/>
-    </message>
-    <message>
-        <location line="+1"/>
-        <source>Other</source>
-        <translation type="unfinished"/>
-    </message>
-    <message>
-        <location line="+7"/>
-        <source>Enter address or label to search</source>
-        <translation type="unfinished"/>
-    </message>
-    <message>
-        <location line="+7"/>
-        <source>Min amount</source>
-        <translation type="unfinished"/>
-    </message>
-    <message>
-        <location line="+34"/>
-        <source>Copy address</source>
-        <translation type="unfinished"/>
-    </message>
-    <message>
-        <location line="+1"/>
-        <source>Copy label</source>
-        <translation type="unfinished"/>
-    </message>
-    <message>
-        <location line="+1"/>
-        <source>Copy amount</source>
-        <translation type="unfinished"/>
-    </message>
-    <message>
-        <location line="+1"/>
-        <source>Copy transaction ID</source>
-        <translation type="unfinished"/>
-    </message>
-    <message>
-        <location line="+1"/>
-        <source>Edit label</source>
-        <translation type="unfinished"/>
-    </message>
-    <message>
-        <location line="+1"/>
-        <source>Show transaction details</source>
-        <translation type="unfinished"/>
-    </message>
-    <message>
-        <location line="+139"/>
-        <source>Export Transaction Data</source>
-        <translation type="unfinished"/>
-    </message>
-    <message>
-        <location line="+1"/>
-        <source>Comma separated file (*.csv)</source>
-        <translation type="unfinished"/>
-    </message>
-    <message>
-        <location line="+8"/>
-        <source>Confirmed</source>
-        <translation type="unfinished"/>
-    </message>
-    <message>
-        <location line="+1"/>
-        <source>Date</source>
-        <translation type="unfinished"/>
-    </message>
-    <message>
-        <location line="+1"/>
-        <source>Type</source>
-        <translation type="unfinished"/>
-    </message>
-    <message>
-        <location line="+1"/>
-        <source>Label</source>
-        <translation>ชื่อ</translation>
-    </message>
-    <message>
-        <location line="+1"/>
-        <source>Address</source>
-        <translation>ที่อยู่</translation>
-    </message>
-    <message>
-        <location line="+1"/>
-        <source>Amount</source>
-        <translation type="unfinished"/>
-    </message>
-    <message>
-        <location line="+1"/>
-        <source>ID</source>
-        <translation type="unfinished"/>
-    </message>
-    <message>
-        <location line="+4"/>
-        <source>Error exporting</source>
-        <translation>ส่งออกผิดพลาด</translation>
-    </message>
-    <message>
-        <location line="+0"/>
-        <source>Could not write to file %1.</source>
-        <translation>ไม่สามารถเขียนไปยังไฟล์ %1</translation>
-    </message>
-    <message>
-        <location line="+100"/>
-        <source>Range:</source>
-        <translation type="unfinished"/>
-    </message>
-    <message>
-        <location line="+8"/>
-        <source>to</source>
-        <translation type="unfinished"/>
-    </message>
-</context>
-<context>
-    <name>WalletModel</name>
-    <message>
-        <location filename="../walletmodel.cpp" line="+193"/>
-        <source>Send Coins</source>
-        <translation type="unfinished"/>
-    </message>
-</context>
-<context>
-    <name>WalletView</name>
-    <message>
-        <location filename="../walletview.cpp" line="+42"/>
-        <source>&amp;Export</source>
-        <translation type="unfinished"/>
-    </message>
-    <message>
-        <location line="+1"/>
-        <source>Export the data in the current tab to a file</source>
-        <translation type="unfinished"/>
-    </message>
-    <message>
-        <location line="+193"/>
-        <source>Backup Wallet</source>
-        <translation type="unfinished"/>
-    </message>
-    <message>
-        <location line="+0"/>
-        <source>Wallet Data (*.dat)</source>
-        <translation type="unfinished"/>
-    </message>
-    <message>
-        <location line="+3"/>
-        <source>Backup Failed</source>
-        <translation type="unfinished"/>
-    </message>
-    <message>
-        <location line="+0"/>
-        <source>There was an error trying to save the wallet data to the new location.</source>
-        <translation type="unfinished"/>
-    </message>
-    <message>
-        <location line="+4"/>
-        <source>Backup Successful</source>
-        <translation type="unfinished"/>
-    </message>
-    <message>
-        <location line="+0"/>
-        <source>The wallet data was successfully saved to the new location.</source>
-        <translation type="unfinished"/>
-    </message>
-</context>
-<context>
-    <name>bitcoin-core</name>
-    <message>
-        <location filename="../bitcoinstrings.cpp" line="+94"/>
-        <source>Peercoin version</source>
-        <translation type="unfinished"/>
-    </message>
-    <message>
-        <location line="+102"/>
-        <source>Usage:</source>
-        <translation type="unfinished"/>
-    </message>
-    <message>
-        <location line="-29"/>
-        <source>Send command to -server or peercoind</source>
-        <translation type="unfinished"/>
-    </message>
-    <message>
-        <location line="-23"/>
-        <source>List commands</source>
-        <translation type="unfinished"/>
-    </message>
-    <message>
-        <location line="-12"/>
-        <source>Get help for a command</source>
-        <translation type="unfinished"/>
-    </message>
-    <message>
-        <location line="+24"/>
-        <source>Options:</source>
-        <translation type="unfinished"/>
-    </message>
-    <message>
-        <location line="+24"/>
-        <source>Specify configuration file (default: peercoin.conf)</source>
-        <translation type="unfinished"/>
-    </message>
-    <message>
-        <location line="+3"/>
-        <source>Specify pid file (default: peercoind.pid)</source>
-        <translation type="unfinished"/>
-    </message>
-    <message>
-        <location line="-1"/>
-        <source>Specify data directory</source>
-        <translation type="unfinished"/>
-    </message>
-    <message>
-        <location line="-9"/>
-        <source>Set database cache size in megabytes (default: 25)</source>
-        <translation type="unfinished"/>
-    </message>
-    <message>
-        <location line="-28"/>
-        <source>Listen for connections on &lt;port&gt; (default: 8333 or testnet: 18333)</source>
-        <translation type="unfinished"/>
-    </message>
-    <message>
-        <location line="+5"/>
-        <source>Maintain at most &lt;n&gt; connections to peers (default: 125)</source>
-        <translation type="unfinished"/>
-    </message>
-    <message>
-        <location line="-48"/>
-        <source>Connect to a node to retrieve peer addresses, and disconnect</source>
-        <translation type="unfinished"/>
-    </message>
-    <message>
-        <location line="+82"/>
-        <source>Specify your own public address</source>
-        <translation type="unfinished"/>
-    </message>
-    <message>
-        <location line="+3"/>
-        <source>Threshold for disconnecting misbehaving peers (default: 100)</source>
-        <translation type="unfinished"/>
-    </message>
-    <message>
-        <location line="-134"/>
-        <source>Number of seconds to keep misbehaving peers from reconnecting (default: 86400)</source>
-        <translation type="unfinished"/>
-    </message>
-    <message>
-        <location line="-29"/>
-        <source>An error occurred while setting up the RPC port %u for listening on IPv4: %s</source>
-        <translation type="unfinished"/>
-    </message>
-    <message>
-        <location line="+27"/>
-        <source>Listen for JSON-RPC connections on &lt;port&gt; (default: 8332 or testnet: 18332)</source>
-        <translation type="unfinished"/>
-    </message>
-    <message>
-        <location line="+37"/>
-        <source>Accept command line and JSON-RPC commands</source>
-        <translation type="unfinished"/>
-    </message>
-    <message>
-        <location line="+76"/>
-        <source>Run in the background as a daemon and accept commands</source>
-        <translation type="unfinished"/>
-    </message>
-    <message>
-        <location line="+37"/>
-        <source>Use the test network</source>
-        <translation type="unfinished"/>
-    </message>
-    <message>
-        <location line="-112"/>
-        <source>Accept connections from outside (default: 1 if no -proxy or -connect)</source>
-        <translation type="unfinished"/>
-    </message>
-    <message>
-        <location line="-80"/>
-        <source>%s, you must set a rpcpassword in the configuration file:
-%s
-It is recommended you use the following random password:
-rpcuser=peercoinrpc
-rpcpassword=%s
-(you do not need to remember this password)
-The username and password MUST NOT be the same.
-If the file does not exist, create it with owner-readable-only file permissions.
-It is also recommended to set alertnotify so you are notified of problems;
-for example: alertnotify=echo %%s | mail -s &quot;Peercoin Alert&quot; admin@foo.com
-</source>
-        <translation type="unfinished"/>
-    </message>
-    <message>
-        <location line="+17"/>
-        <source>An error occurred while setting up the RPC port %u for listening on IPv6, falling back to IPv4: %s</source>
-        <translation type="unfinished"/>
-    </message>
-    <message>
-        <location line="+3"/>
-        <source>Bind to given address and always listen on it. Use [host]:port notation for IPv6</source>
-        <translation type="unfinished"/>
-    </message>
-    <message>
-        <location line="+3"/>
-        <source>Cannot obtain a lock on data directory %s. Peercoin is probably already running.</source>
-        <translation type="unfinished"/>
-    </message>
-    <message>
-        <location line="+3"/>
-        <source>Error: The transaction was rejected! This might happen if some of the coins in your wallet were already spent, such as if you used a copy of wallet.dat and coins were spent in the copy but not marked as spent here.</source>
-        <translation type="unfinished"/>
-    </message>
-    <message>
-        <location line="+4"/>
-        <source>Error: This transaction requires a transaction fee of at least %s because of its amount, complexity, or use of recently received funds!</source>
-        <translation type="unfinished"/>
-    </message>
-    <message>
-        <location line="+3"/>
-        <source>Execute command when a relevant alert is received (%s in cmd is replaced by message)</source>
-        <translation type="unfinished"/>
-    </message>
-    <message>
-        <location line="+3"/>
-        <source>Execute command when a wallet transaction changes (%s in cmd is replaced by TxID)</source>
-        <translation type="unfinished"/>
-    </message>
-    <message>
-        <location line="+11"/>
-        <source>Set maximum size of high-priority/low-fee transactions in bytes (default: 27000)</source>
-        <translation type="unfinished"/>
-    </message>
-    <message>
-        <location line="+6"/>
-        <source>This is a pre-release test build - use at your own risk - do not use for mining or merchant applications</source>
-        <translation type="unfinished"/>
-    </message>
-    <message>
-        <location line="+5"/>
-        <source>Warning: -paytxfee is set very high! This is the transaction fee you will pay if you send a transaction.</source>
-        <translation type="unfinished"/>
-    </message>
-    <message>
-        <location line="+3"/>
-        <source>Warning: Displayed transactions may not be correct! You may need to upgrade, or other nodes may need to upgrade.</source>
-        <translation type="unfinished"/>
-    </message>
-    <message>
-        <location line="+3"/>
-        <source>Warning: Please check that your computer&apos;s date and time are correct! If your clock is wrong Peercoin will not work properly.</source>
-        <translation type="unfinished"/>
-    </message>
-    <message>
-        <location line="+3"/>
-        <source>Warning: error reading wallet.dat! All keys read correctly, but transaction data or address book entries might be missing or incorrect.</source>
-        <translation type="unfinished"/>
-    </message>
-    <message>
-        <location line="+3"/>
-        <source>Warning: wallet.dat corrupt, data salvaged! Original wallet.dat saved as wallet.{timestamp}.bak in %s; if your balance or transactions are incorrect you should restore from a backup.</source>
-        <translation type="unfinished"/>
-    </message>
-    <message>
-        <location line="+14"/>
-        <source>Attempt to recover private keys from a corrupt wallet.dat</source>
-        <translation type="unfinished"/>
-    </message>
-    <message>
-        <location line="+2"/>
-        <source>Block creation options:</source>
-        <translation type="unfinished"/>
-    </message>
-    <message>
-        <location line="+5"/>
-        <source>Connect only to the specified node(s)</source>
-        <translation type="unfinished"/>
-    </message>
-    <message>
-        <location line="+3"/>
-        <source>Corrupted block database detected</source>
-        <translation type="unfinished"/>
-    </message>
-    <message>
-        <location line="+1"/>
-        <source>Discover own IP address (default: 1 when listening and no -externalip)</source>
-        <translation type="unfinished"/>
-    </message>
-    <message>
-        <location line="+1"/>
-        <source>Do you want to rebuild the block database now?</source>
-        <translation type="unfinished"/>
-    </message>
-    <message>
-        <location line="+2"/>
-        <source>Error initializing block database</source>
-        <translation type="unfinished"/>
-    </message>
-    <message>
-        <location line="+1"/>
-        <source>Error initializing wallet database environment %s!</source>
-        <translation type="unfinished"/>
-    </message>
-    <message>
-        <location line="+1"/>
-        <source>Error loading block database</source>
-        <translation type="unfinished"/>
-    </message>
-    <message>
-        <location line="+4"/>
-        <source>Error opening block database</source>
-        <translation type="unfinished"/>
-    </message>
-    <message>
-        <location line="+2"/>
-        <source>Error: Disk space is low!</source>
-        <translation type="unfinished"/>
-    </message>
-    <message>
-        <location line="+1"/>
-        <source>Error: Wallet locked, unable to create transaction!</source>
-        <translation type="unfinished"/>
-    </message>
-    <message>
-        <location line="+1"/>
-        <source>Error: system error: </source>
-        <translation type="unfinished"/>
-    </message>
-    <message>
-        <location line="+1"/>
-        <source>Failed to listen on any port. Use -listen=0 if you want this.</source>
-        <translation type="unfinished"/>
-    </message>
-    <message>
-        <location line="+1"/>
-        <source>Failed to read block info</source>
-        <translation type="unfinished"/>
-    </message>
-    <message>
-        <location line="+1"/>
-        <source>Failed to read block</source>
-        <translation type="unfinished"/>
-    </message>
-    <message>
-        <location line="+1"/>
-        <source>Failed to sync block index</source>
-        <translation type="unfinished"/>
-    </message>
-    <message>
-        <location line="+1"/>
-        <source>Failed to write block index</source>
-        <translation type="unfinished"/>
-    </message>
-    <message>
-        <location line="+1"/>
-        <source>Failed to write block info</source>
-        <translation type="unfinished"/>
-    </message>
-    <message>
-        <location line="+1"/>
-        <source>Failed to write block</source>
-        <translation type="unfinished"/>
-    </message>
-    <message>
-        <location line="+1"/>
-        <source>Failed to write file info</source>
-        <translation type="unfinished"/>
-    </message>
-    <message>
-        <location line="+1"/>
-        <source>Failed to write to coin database</source>
-        <translation type="unfinished"/>
-    </message>
-    <message>
-        <location line="+1"/>
-        <source>Failed to write transaction index</source>
-        <translation type="unfinished"/>
-    </message>
-    <message>
-        <location line="+1"/>
-        <source>Failed to write undo data</source>
-        <translation type="unfinished"/>
-    </message>
-    <message>
-        <location line="+2"/>
-        <source>Find peers using DNS lookup (default: 1 unless -connect)</source>
-        <translation type="unfinished"/>
-    </message>
-    <message>
-        <location line="+1"/>
-        <source>Generate coins (default: 0)</source>
-        <translation type="unfinished"/>
-    </message>
-    <message>
-        <location line="+2"/>
-        <source>How many blocks to check at startup (default: 288, 0 = all)</source>
-        <translation type="unfinished"/>
-    </message>
-    <message>
-        <location line="+1"/>
-        <source>How thorough the block verification is (0-4, default: 3)</source>
-        <translation type="unfinished"/>
-    </message>
-    <message>
-        <location line="+19"/>
-        <source>Not enough file descriptors available.</source>
-        <translation type="unfinished"/>
-    </message>
-    <message>
-        <location line="+8"/>
-        <source>Rebuild block chain index from current blk000??.dat files</source>
-        <translation type="unfinished"/>
-    </message>
-    <message>
-        <location line="+16"/>
-        <source>Set the number of threads to service RPC calls (default: 4)</source>
-        <translation type="unfinished"/>
-    </message>
-    <message>
-        <location line="+26"/>
-        <source>Verifying blocks...</source>
-        <translation type="unfinished"/>
-    </message>
-    <message>
-        <location line="+1"/>
-        <source>Verifying wallet...</source>
-        <translation type="unfinished"/>
-    </message>
-    <message>
-        <location line="-69"/>
-        <source>Imports blocks from external blk000??.dat file</source>
-        <translation type="unfinished"/>
-    </message>
-    <message>
-        <location line="-76"/>
-        <source>Set the number of script verification threads (up to 16, 0 = auto, &lt;0 = leave that many cores free, default: 0)</source>
-        <translation type="unfinished"/>
-    </message>
-    <message>
-        <location line="+77"/>
-        <source>Information</source>
-        <translation type="unfinished"/>
-    </message>
-    <message>
-        <location line="+3"/>
-        <source>Invalid -tor address: &apos;%s&apos;</source>
-        <translation type="unfinished"/>
-    </message>
-    <message>
-        <location line="+1"/>
-        <source>Invalid amount for -minrelaytxfee=&lt;amount&gt;: &apos;%s&apos;</source>
-        <translation type="unfinished"/>
-    </message>
-    <message>
-        <location line="+1"/>
-        <source>Invalid amount for -mintxfee=&lt;amount&gt;: &apos;%s&apos;</source>
-        <translation type="unfinished"/>
-    </message>
-    <message>
-        <location line="+8"/>
-        <source>Maintain a full transaction index (default: 0)</source>
-        <translation type="unfinished"/>
-    </message>
-    <message>
-        <location line="+2"/>
-        <source>Maximum per-connection receive buffer, &lt;n&gt;*1000 bytes (default: 5000)</source>
-        <translation type="unfinished"/>
-    </message>
-    <message>
-        <location line="+1"/>
-        <source>Maximum per-connection send buffer, &lt;n&gt;*1000 bytes (default: 1000)</source>
-        <translation type="unfinished"/>
-    </message>
-    <message>
-        <location line="+2"/>
-        <source>Only accept block chain matching built-in checkpoints (default: 1)</source>
-        <translation type="unfinished"/>
-    </message>
-    <message>
-        <location line="+1"/>
-        <source>Only connect to nodes in network &lt;net&gt; (IPv4, IPv6 or Tor)</source>
-        <translation type="unfinished"/>
-    </message>
-    <message>
-        <location line="+2"/>
-        <source>Output extra debugging information. Implies all other -debug* options</source>
-        <translation type="unfinished"/>
-    </message>
-    <message>
-        <location line="+1"/>
-        <source>Output extra network debugging information</source>
-        <translation type="unfinished"/>
-    </message>
-    <message>
-        <location line="+2"/>
-        <source>Prepend debug output with timestamp</source>
-        <translation type="unfinished"/>
-    </message>
-    <message>
-        <location line="+5"/>
-        <source>SSL options: (see the Bitcoin Wiki for SSL setup instructions)</source>
-        <translation type="unfinished"/>
-    </message>
-    <message>
-        <location line="+1"/>
-        <source>Select the version of socks proxy to use (4-5, default: 5)</source>
-        <translation type="unfinished"/>
-    </message>
-    <message>
-        <location line="+3"/>
-        <source>Send trace/debug info to console instead of debug.log file</source>
-        <translation type="unfinished"/>
-    </message>
-    <message>
-        <location line="+1"/>
-        <source>Send trace/debug info to debugger</source>
-        <translation type="unfinished"/>
-    </message>
-    <message>
-        <location line="+5"/>
-        <source>Set maximum block size in bytes (default: 250000)</source>
-        <translation type="unfinished"/>
-    </message>
-    <message>
-        <location line="+1"/>
-        <source>Set minimum block size in bytes (default: 0)</source>
-        <translation type="unfinished"/>
-    </message>
-    <message>
-        <location line="+2"/>
-        <source>Shrink debug.log file on client startup (default: 1 when no -debug)</source>
-        <translation type="unfinished"/>
-    </message>
-    <message>
-        <location line="+1"/>
-        <source>Signing transaction failed</source>
-        <translation type="unfinished"/>
-    </message>
-    <message>
-        <location line="+2"/>
-        <source>Specify connection timeout in milliseconds (default: 5000)</source>
-        <translation type="unfinished"/>
-    </message>
-    <message>
-        <location line="+4"/>
-        <source>System error: </source>
-        <translation type="unfinished"/>
-    </message>
-    <message>
-        <location line="+4"/>
-        <source>Transaction amount too small</source>
-        <translation type="unfinished"/>
-    </message>
-    <message>
-        <location line="+1"/>
-        <source>Transaction amounts must be positive</source>
-        <translation type="unfinished"/>
-    </message>
-    <message>
-        <location line="+1"/>
-        <source>Transaction too large</source>
-        <translation type="unfinished"/>
-    </message>
-    <message>
-        <location line="+7"/>
-        <source>Use UPnP to map the listening port (default: 0)</source>
-        <translation type="unfinished"/>
-    </message>
-    <message>
-        <location line="+1"/>
-        <source>Use UPnP to map the listening port (default: 1 when listening)</source>
-        <translation type="unfinished"/>
-    </message>
-    <message>
-        <location line="+1"/>
-        <source>Use proxy to reach tor hidden services (default: same as -proxy)</source>
-        <translation type="unfinished"/>
-    </message>
-    <message>
-        <location line="+2"/>
-        <source>Username for JSON-RPC connections</source>
-        <translation type="unfinished"/>
-    </message>
-    <message>
-        <location line="+4"/>
-        <source>Warning</source>
-        <translation type="unfinished"/>
-    </message>
-    <message>
-        <location line="+1"/>
-        <source>Warning: This version is obsolete, upgrade required!</source>
-        <translation type="unfinished"/>
-    </message>
-    <message>
-        <location line="+1"/>
-        <source>You need to rebuild the databases using -reindex to change -txindex</source>
-        <translation type="unfinished"/>
-    </message>
-    <message>
-        <location line="+1"/>
-        <source>wallet.dat corrupt, salvage failed</source>
-        <translation type="unfinished"/>
-    </message>
-    <message>
-        <location line="-50"/>
-        <source>Password for JSON-RPC connections</source>
-        <translation type="unfinished"/>
-    </message>
-    <message>
-        <location line="-67"/>
-        <source>Allow JSON-RPC connections from specified IP address</source>
-        <translation type="unfinished"/>
-    </message>
-    <message>
-        <location line="+76"/>
-        <source>Send commands to node running on &lt;ip&gt; (default: 127.0.0.1)</source>
-        <translation type="unfinished"/>
-    </message>
-    <message>
-        <location line="-120"/>
-        <source>Execute command when the best block changes (%s in cmd is replaced by block hash)</source>
-        <translation type="unfinished"/>
-    </message>
-    <message>
-        <location line="+147"/>
-        <source>Upgrade wallet to latest format</source>
-        <translation type="unfinished"/>
-    </message>
-    <message>
-        <location line="-21"/>
-        <source>Set key pool size to &lt;n&gt; (default: 100)</source>
-        <translation type="unfinished"/>
-    </message>
-    <message>
-        <location line="-12"/>
-        <source>Rescan the block chain for missing wallet transactions</source>
-        <translation type="unfinished"/>
-    </message>
-    <message>
-        <location line="+35"/>
-        <source>Use OpenSSL (https) for JSON-RPC connections</source>
-        <translation type="unfinished"/>
-    </message>
-    <message>
-        <location line="-26"/>
-        <source>Server certificate file (default: server.cert)</source>
-        <translation type="unfinished"/>
-    </message>
-    <message>
-        <location line="+1"/>
-        <source>Server private key (default: server.pem)</source>
-        <translation type="unfinished"/>
-    </message>
-    <message>
-        <location line="-151"/>
-        <source>Acceptable ciphers (default: TLSv1+HIGH:!SSLv2:!aNULL:!eNULL:!AH:!3DES:@STRENGTH)</source>
-        <translation type="unfinished"/>
-    </message>
-    <message>
-        <location line="+165"/>
-        <source>This help message</source>
-        <translation type="unfinished"/>
-    </message>
-    <message>
-        <location line="+6"/>
-        <source>Unable to bind to %s on this computer (bind returned error %d, %s)</source>
-        <translation type="unfinished"/>
-    </message>
-    <message>
-        <location line="-91"/>
-        <source>Connect through socks proxy</source>
-        <translation type="unfinished"/>
-    </message>
-    <message>
-        <location line="-10"/>
-        <source>Allow DNS lookups for -addnode, -seednode and -connect</source>
-        <translation type="unfinished"/>
-    </message>
-    <message>
-        <location line="+55"/>
-        <source>Loading addresses...</source>
-        <translation type="unfinished"/>
-    </message>
-    <message>
-        <location line="-35"/>
-        <source>Error loading wallet.dat: Wallet corrupted</source>
-        <translation type="unfinished"/>
-    </message>
-    <message>
-        <location line="+1"/>
-        <source>Error loading wallet.dat: Wallet requires newer version of Peercoin</source>
-        <translation type="unfinished"/>
-    </message>
-    <message>
-        <location line="+93"/>
-        <source>Wallet needed to be rewritten: restart Peercoin to complete</source>
-        <translation type="unfinished"/>
-    </message>
-    <message>
-        <location line="-95"/>
-        <source>Error loading wallet.dat</source>
-        <translation type="unfinished"/>
-    </message>
-    <message>
-        <location line="+28"/>
-        <source>Invalid -proxy address: &apos;%s&apos;</source>
-        <translation type="unfinished"/>
-    </message>
-    <message>
-        <location line="+56"/>
-        <source>Unknown network specified in -onlynet: &apos;%s&apos;</source>
-        <translation type="unfinished"/>
-    </message>
-    <message>
-        <location line="-1"/>
-        <source>Unknown -socks proxy version requested: %i</source>
-        <translation type="unfinished"/>
-    </message>
-    <message>
-        <location line="-96"/>
-        <source>Cannot resolve -bind address: &apos;%s&apos;</source>
-        <translation type="unfinished"/>
-    </message>
-    <message>
-        <location line="+1"/>
-        <source>Cannot resolve -externalip address: &apos;%s&apos;</source>
-        <translation type="unfinished"/>
-    </message>
-    <message>
-        <location line="+44"/>
-        <source>Invalid amount for -paytxfee=&lt;amount&gt;: &apos;%s&apos;</source>
-        <translation type="unfinished"/>
-    </message>
-    <message>
-        <location line="+1"/>
-        <source>Invalid amount</source>
-        <translation type="unfinished"/>
-    </message>
-    <message>
-        <location line="-6"/>
-        <source>Insufficient funds</source>
-        <translation type="unfinished"/>
-    </message>
-    <message>
-        <location line="+10"/>
-        <source>Loading block index...</source>
-        <translation type="unfinished"/>
-    </message>
-    <message>
-        <location line="-57"/>
-        <source>Add a node to connect to and attempt to keep the connection open</source>
-        <translation type="unfinished"/>
-    </message>
-    <message>
-        <location line="-25"/>
-        <source>Unable to bind to %s on this computer. Peercoin is probably already running.</source>
-        <translation type="unfinished"/>
-    </message>
-    <message>
-        <location line="+64"/>
-        <source>Fee per KB to add to transactions you send</source>
-        <translation type="unfinished"/>
-    </message>
-    <message>
-        <location line="+19"/>
-        <source>Loading wallet...</source>
-        <translation type="unfinished"/>
-    </message>
-    <message>
-        <location line="-52"/>
-        <source>Cannot downgrade wallet</source>
-        <translation type="unfinished"/>
-    </message>
-    <message>
-        <location line="+3"/>
-        <source>Cannot write default address</source>
-        <translation type="unfinished"/>
-    </message>
-    <message>
-        <location line="+64"/>
-        <source>Rescanning...</source>
-        <translation type="unfinished"/>
-    </message>
-    <message>
-        <location line="-57"/>
-        <source>Done loading</source>
-        <translation type="unfinished"/>
-    </message>
-    <message>
-        <location line="+82"/>
-        <source>To use the %s option</source>
-        <translation type="unfinished"/>
-    </message>
-    <message>
-        <location line="-74"/>
-=======
->>>>>>> dac5d68f
         <source>Error</source>
         <translation>ข้อผิดพลาด</translation>
     </message>
