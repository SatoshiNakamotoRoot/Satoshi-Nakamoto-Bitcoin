<TS language="nb" version="2.1">
<context>
    <name>AddressBookPage</name>
    <message>
        <source>Right-click to edit address or label</source>
        <translation>Høyreklikk for å redigere adressen eller merkelappen</translation>
    </message>
    <message>
        <source>Create a new address</source>
        <translation>Opprett en ny addresse</translation>
    </message>
    <message>
        <source>&amp;New</source>
        <translation>&amp;Ny</translation>
    </message>
    <message>
        <source>Copy the currently selected address to the system clipboard</source>
        <translation>Kopier den valgte adressen til systemets utklippstavle</translation>
    </message>
    <message>
        <source>&amp;Copy</source>
        <translation>&amp;Kopier</translation>
    </message>
    <message>
        <source>C&amp;lose</source>
        <translation>&amp;Lukk</translation>
    </message>
    <message>
        <source>&amp;Copy Address</source>
        <translation>&amp;Kopier Adresse</translation>
    </message>
    <message>
        <source>Delete the currently selected address from the list</source>
        <translation>Slett den valgte adressen fra listen.</translation>
    </message>
    <message>
        <source>Export the data in the current tab to a file</source>
        <translation>Eksporter data fra nåværende fane til fil</translation>
    </message>
    <message>
        <source>&amp;Export</source>
        <translation>&amp;Eksporter</translation>
    </message>
    <message>
        <source>&amp;Delete</source>
        <translation>&amp;Slett</translation>
    </message>
    <message>
        <source>Choose the address to send coins to</source>
        <translation>Velg adressen å sende mynter til</translation>
    </message>
    <message>
        <source>Choose the address to receive coins with</source>
        <translation>Velg adressen til å motta mynter med</translation>
    </message>
    <message>
        <source>C&amp;hoose</source>
        <translation>&amp;Velg</translation>
    </message>
    <message>
        <source>Sending addresses</source>
        <translation>Utsendingsadresser</translation>
    </message>
    <message>
        <source>Receiving addresses</source>
        <translation>Mottaksadresser</translation>
    </message>
    <message>
        <source>These are your Zetacoin addresses for sending payments. Always check the amount and the receiving address before sending coins.</source>
        <translation>Dette er dine Zetacoin-adresser for å sende betalinger. Alltid sjekk beløp og mottakeradresse før sending av mynter.</translation>
    </message>
    <message>
        <source>These are your Zetacoin addresses for receiving payments. It is recommended to use a new receiving address for each transaction.</source>
        <translation>Dette er dine Zetacoin-adresser for å sende betalinger. Det er anbefalt å bruk en ny mottaksadresse for hver transaksjon.</translation>
    </message>
    <message>
        <source>Copy &amp;Label</source>
        <translation>Kopier &amp;Merkelapp</translation>
    </message>
    <message>
        <source>&amp;Edit</source>
        <translation>&amp;Rediger</translation>
    </message>
    <message>
        <source>Export Address List</source>
        <translation>Ekporter Adresseliste</translation>
    </message>
    <message>
        <source>Comma separated file (*.csv)</source>
        <translation>Kommaseparert fil (*.csv)</translation>
    </message>
    <message>
        <source>Exporting Failed</source>
        <translation>Eksportering feilet</translation>
    </message>
    <message>
        <source>There was an error trying to save the address list to %1. Please try again.</source>
        <translation>Det oppstod en feil under lagring av adresselisten til %1. Vennligst prøv på nytt.</translation>
    </message>
</context>
<context>
    <name>AddressTableModel</name>
    <message>
        <source>Label</source>
        <translation>Merkelapp</translation>
    </message>
    <message>
        <source>Address</source>
        <translation>Adresse</translation>
    </message>
    <message>
        <source>(no label)</source>
        <translation>(ingen merkelapp)</translation>
    </message>
</context>
<context>
    <name>AskPassphraseDialog</name>
    <message>
        <source>Passphrase Dialog</source>
        <translation>Dialog for Adgangsfrase</translation>
    </message>
    <message>
        <source>Enter passphrase</source>
        <translation>Angi adgangsfrase</translation>
    </message>
    <message>
        <source>New passphrase</source>
        <translation>Ny adgangsfrase</translation>
    </message>
    <message>
        <source>Repeat new passphrase</source>
        <translation>Gjenta ny adgangsfrase</translation>
    </message>
    <message>
        <source>Encrypt wallet</source>
        <translation>Krypter lommebok</translation>
    </message>
    <message>
        <source>This operation needs your wallet passphrase to unlock the wallet.</source>
        <translation>Denne operasjonen krever adgangsfrasen til lommeboken for å låse den opp.</translation>
    </message>
    <message>
        <source>Unlock wallet</source>
        <translation>Lås opp lommebok</translation>
    </message>
    <message>
        <source>This operation needs your wallet passphrase to decrypt the wallet.</source>
        <translation>Denne operasjonen krever adgangsfrasen til lommeboken for å dekryptere den.</translation>
    </message>
    <message>
        <source>Decrypt wallet</source>
        <translation>Dekrypter lommebok</translation>
    </message>
    <message>
        <source>Change passphrase</source>
        <translation>Endre adgangsfrase</translation>
    </message>
    <message>
        <source>Confirm wallet encryption</source>
        <translation>Bekreft kryptering av lommebok</translation>
    </message>
    <message>
        <source>Warning: If you encrypt your wallet and lose your passphrase, you will &lt;b&gt;LOSE ALL OF YOUR ZETACOINS&lt;/b&gt;!</source>
        <translation>Advarsel: Hvis du krypterer lommeboken og mister adgangsfrasen, så vil du &lt;b&gt;MISTE ALLE DINE ZETACOINS&lt;/b&gt;!</translation>
    </message>
    <message>
        <source>Are you sure you wish to encrypt your wallet?</source>
        <translation>Er du sikker på at du vil kryptere lommeboken?</translation>
    </message>
    <message>
<<<<<<< HEAD
        <source>Zetacoin Core will close now to finish the encryption process. Remember that encrypting your wallet cannot fully protect your zetacoins from being stolen by malware infecting your computer.</source>
        <translation>Zetacoin Core vil nå avslutte for å fullføre krypteringsprosessen. Husk at kryptering av lommeboken ikke kan beskytte fullstendig mot tyveri av dine zetacoins hvis datamaskinen din er infisert av skadevare.</translation>
=======
        <source>Bitcoin Core will close now to finish the encryption process. Remember that encrypting your wallet cannot fully protect your bitcoins from being stolen by malware infecting your computer.</source>
        <translation>Bitcoin Core vil nå avslutte for å fullføre krypteringsprosessen. Husk at kryptering av lommeboken ikke kan beskytte fullstendig mot tyveri av dine bitcoins hvis datamaskinen din er infisert av skadevare.</translation>
>>>>>>> 188ca9c3
    </message>
    <message>
        <source>IMPORTANT: Any previous backups you have made of your wallet file should be replaced with the newly generated, encrypted wallet file. For security reasons, previous backups of the unencrypted wallet file will become useless as soon as you start using the new, encrypted wallet.</source>
        <translation>VIKTIG: Tidligere sikkerhetskopier av din lommebokfil bør erstattes med den nylig genererte og krypterte filen, da de blir ugyldiggjort av sikkerhetshensyn så snart du begynner å bruke den nye krypterte lommeboken.</translation>
    </message>
    <message>
        <source>Warning: The Caps Lock key is on!</source>
        <translation>Advarsel: Caps Lock er på!</translation>
    </message>
    <message>
        <source>Wallet encrypted</source>
        <translation>Lommebok kryptert</translation>
    </message>
    <message>
        <source>Enter the new passphrase to the wallet.&lt;br/&gt;Please use a passphrase of &lt;b&gt;ten or more random characters&lt;/b&gt;, or &lt;b&gt;eight or more words&lt;/b&gt;.</source>
        <translation>Oppgi adgangsfrasen til lommeboken.&lt;br/&gt;Vennligst bruk en adgangsfrase med &lt;b&gt;ti eller flere tilfeldige tegn&lt;/b&gt;, eller &lt;b&gt;åtte eller flere ord&lt;/b&gt;.</translation>
    </message>
    <message>
        <source>Enter the old passphrase and new passphrase to the wallet.</source>
        <translation>Oppgi gammel og ny adgangsfrase til lommeboken.</translation>
    </message>
    <message>
        <source>Wallet encryption failed</source>
        <translation>Kryptering av lommebok feilet</translation>
    </message>
    <message>
        <source>Wallet encryption failed due to an internal error. Your wallet was not encrypted.</source>
        <translation>Kryptering av lommebok feilet på grunn av en intern feil. Din lommebok ble ikke kryptert.</translation>
    </message>
    <message>
        <source>The supplied passphrases do not match.</source>
        <translation>De angitte adgangsfrasene er ulike.</translation>
    </message>
    <message>
        <source>Wallet unlock failed</source>
        <translation>Opplåsing av lommebok feilet</translation>
    </message>
    <message>
        <source>The passphrase entered for the wallet decryption was incorrect.</source>
        <translation>Adgangsfrasen angitt for dekryptering av lommeboken var feil.</translation>
    </message>
    <message>
        <source>Wallet decryption failed</source>
        <translation>Dekryptering av lommebok feilet</translation>
    </message>
    <message>
        <source>Wallet passphrase was successfully changed.</source>
        <translation>Adgangsfrase for lommebok endret.</translation>
    </message>
</context>
<context>
    <name>BanTableModel</name>
    <message>
        <source>IP/Netmask</source>
        <translation>IP/Nettmaske</translation>
    </message>
    <message>
        <source>Banned Until</source>
        <translation>Utestengt til</translation>
    </message>
</context>
<context>
    <name>BitcoinGUI</name>
    <message>
        <source>Sign &amp;message...</source>
        <translation>Signer &amp;melding...</translation>
    </message>
    <message>
        <source>Synchronizing with network...</source>
        <translation>Synkroniserer med nettverk...</translation>
    </message>
    <message>
        <source>&amp;Overview</source>
        <translation>&amp;Oversikt</translation>
    </message>
    <message>
        <source>Node</source>
        <translation>Node</translation>
    </message>
    <message>
        <source>Show general overview of wallet</source>
        <translation>Vis generell oversikt over lommeboken</translation>
    </message>
    <message>
        <source>&amp;Transactions</source>
        <translation>&amp;Transaksjoner</translation>
    </message>
    <message>
        <source>Browse transaction history</source>
        <translation>Vis transaksjonshistorikk</translation>
    </message>
    <message>
        <source>E&amp;xit</source>
        <translation>&amp;Avslutt</translation>
    </message>
    <message>
        <source>Quit application</source>
        <translation>Avslutt applikasjonen</translation>
    </message>
    <message>
        <source>About &amp;Qt</source>
        <translation>Om &amp;Qt</translation>
    </message>
    <message>
        <source>Show information about Qt</source>
        <translation>Vis informasjon om Qt</translation>
    </message>
    <message>
        <source>&amp;Options...</source>
        <translation>&amp;Innstillinger...</translation>
    </message>
    <message>
        <source>&amp;Encrypt Wallet...</source>
        <translation>&amp;Krypter Lommebok...</translation>
    </message>
    <message>
        <source>&amp;Backup Wallet...</source>
        <translation>Lag &amp;Sikkerhetskopi av Lommebok...</translation>
    </message>
    <message>
        <source>&amp;Change Passphrase...</source>
        <translation>&amp;Endre Adgangsfrase...</translation>
    </message>
    <message>
        <source>&amp;Sending addresses...</source>
        <translation>&amp;Utsendingsadresser...</translation>
    </message>
    <message>
        <source>&amp;Receiving addresses...</source>
        <translation>&amp;Mottaksadresser...</translation>
    </message>
    <message>
        <source>Open &amp;URI...</source>
        <translation>Åpne &amp;URI...</translation>
    </message>
    <message>
        <source>Zetacoin Core client</source>
        <translation>Zetacoin Core-klient</translation>
    </message>
    <message>
        <source>Importing blocks from disk...</source>
        <translation>Importere blokker...</translation>
    </message>
    <message>
        <source>Reindexing blocks on disk...</source>
        <translation>Reindekserer blokker på harddisk...</translation>
    </message>
    <message>
<<<<<<< HEAD
        <source>Send coins to a Zetacoin address</source>
        <translation>Send til en Zetacoin-adresse</translation>
=======
        <source>Send coins to a Bitcoin address</source>
        <translation>Send til en Bitcoin-adresse</translation>
>>>>>>> 188ca9c3
    </message>
    <message>
        <source>Backup wallet to another location</source>
        <translation>Sikkerhetskopier lommebok til annet sted</translation>
    </message>
    <message>
        <source>Change the passphrase used for wallet encryption</source>
        <translation>Endre adgangsfrasen brukt for kryptering av lommebok</translation>
    </message>
    <message>
        <source>&amp;Debug window</source>
        <translation>&amp;Feilsøkingsvindu</translation>
    </message>
    <message>
        <source>Open debugging and diagnostic console</source>
        <translation>Åpne konsoll for feilsøk og diagnostikk</translation>
    </message>
    <message>
        <source>&amp;Verify message...</source>
        <translation>&amp;Verifiser melding...</translation>
    </message>
    <message>
        <source>Zetacoin</source>
        <translation>Zetacoin</translation>
    </message>
    <message>
        <source>Wallet</source>
        <translation>Lommebok</translation>
    </message>
    <message>
        <source>&amp;Send</source>
        <translation>&amp;Send</translation>
    </message>
    <message>
        <source>&amp;Receive</source>
        <translation>&amp;Motta</translation>
    </message>
    <message>
        <source>Show information about Zetacoin Core</source>
        <translation>Vis informasjon om Zetacoin Core</translation>
    </message>
    <message>
        <source>&amp;Show / Hide</source>
        <translation>&amp;Vis / Skjul</translation>
    </message>
    <message>
        <source>Show or hide the main Window</source>
        <translation>Vis eller skjul hovedvinduet</translation>
    </message>
    <message>
        <source>Encrypt the private keys that belong to your wallet</source>
        <translation>Krypter de private nøklene som tilhører lommeboken din</translation>
    </message>
    <message>
        <source>Sign messages with your Zetacoin addresses to prove you own them</source>
        <translation>Signer en melding med Zetacoin-adressene dine for å bevise at du eier dem</translation>
    </message>
    <message>
        <source>Verify messages to ensure they were signed with specified Zetacoin addresses</source>
        <translation>Bekreft meldinger for å være sikker på at de ble signert av en angitt Zetacoin-adresse</translation>
    </message>
    <message>
        <source>&amp;File</source>
        <translation>&amp;Fil</translation>
    </message>
    <message>
        <source>&amp;Settings</source>
        <translation>&amp;Innstillinger</translation>
    </message>
    <message>
        <source>&amp;Help</source>
        <translation>&amp;Hjelp</translation>
    </message>
    <message>
        <source>Tabs toolbar</source>
        <translation>Verktøylinje for faner</translation>
    </message>
    <message>
        <source>Zetacoin Core</source>
        <translation>Zetacoin Core</translation>
    </message>
    <message>
        <source>Request payments (generates QR codes and zetacoin: URIs)</source>
        <translation>Forespør betalinger (genererer QR-koder og zetacoin: URIer)</translation>
    </message>
    <message>
        <source>&amp;About Zetacoin Core</source>
        <translation>&amp;Om Zetacoin Core</translation>
    </message>
    <message>
        <source>Modify configuration options for Zetacoin Core</source>
        <translation>Endre konfigurasjonsvalg for Zetacoin Core</translation>
    </message>
    <message>
        <source>Modify configuration options for Bitcoin Core</source>
        <translation>Endre konfigurasjonsvalg for Bitcoin Core</translation>
    </message>
    <message>
        <source>Show the list of used sending addresses and labels</source>
        <translation>Vis listen av brukte utsendingsadresser og merkelapper</translation>
    </message>
    <message>
        <source>Show the list of used receiving addresses and labels</source>
        <translation>Vis listen over bruke mottaksadresser og merkelapper</translation>
    </message>
    <message>
        <source>Open a zetacoin: URI or payment request</source>
        <translation>Åpne en Zetacoin: URI eller betalingsetterspørring</translation>
    </message>
    <message>
        <source>&amp;Command-line options</source>
        <translation>&amp;Kommandolinjevalg</translation>
    </message>
    <message>
        <source>Show the Zetacoin Core help message to get a list with possible Zetacoin command-line options</source>
        <translation>Vis Zetacoin Core hjelpemeldingen for å få en liste med mulige kommandolinjevalg</translation>
    </message>
    <message numerus="yes">
        <source>%n active connection(s) to Zetacoin network</source>
        <translation><numerusform>%n aktiv forbindelse til Zetacoin-nettverket</numerusform><numerusform>%n aktive forbindelser til Zetacoin-nettverket</numerusform></translation>
    </message>
    <message>
        <source>No block source available...</source>
        <translation>Ingen kilde for blokker tilgjengelig...</translation>
    </message>
    <message numerus="yes">
        <source>Processed %n block(s) of transaction history.</source>
        <translation><numerusform>Lastet %n blokk med transaksjonshistorikk.</numerusform><numerusform>Lastet %n blokker med transaksjonshistorikk.</numerusform></translation>
    </message>
    <message numerus="yes">
        <source>%n hour(s)</source>
        <translation><numerusform>%n time</numerusform><numerusform>%n timer</numerusform></translation>
    </message>
    <message numerus="yes">
        <source>%n day(s)</source>
        <translation><numerusform>%n dag</numerusform><numerusform>%n dager</numerusform></translation>
    </message>
    <message numerus="yes">
        <source>%n week(s)</source>
        <translation><numerusform>%n uke</numerusform><numerusform>%n uker</numerusform></translation>
    </message>
    <message>
        <source>%1 and %2</source>
        <translation>%1 og %2</translation>
    </message>
    <message numerus="yes">
        <source>%n year(s)</source>
        <translation><numerusform>%n år</numerusform><numerusform>%n år</numerusform></translation>
    </message>
    <message>
        <source>%1 behind</source>
        <translation>%1 bak</translation>
    </message>
    <message>
        <source>Last received block was generated %1 ago.</source>
        <translation>Siste mottatte blokk ble generert for %1 siden.</translation>
    </message>
    <message>
        <source>Transactions after this will not yet be visible.</source>
        <translation>Transaksjoner etter dette vil ikke være synlige enda.</translation>
    </message>
    <message>
        <source>Error</source>
        <translation>Feil</translation>
    </message>
    <message>
        <source>Warning</source>
        <translation>Advarsel</translation>
    </message>
    <message>
        <source>Information</source>
        <translation>Informasjon</translation>
    </message>
    <message>
        <source>Up to date</source>
        <translation>Oppdatert</translation>
    </message>
    <message>
        <source>Catching up...</source>
        <translation>Laster ned...</translation>
    </message>
    <message>
        <source>Date: %1
</source>
        <translation>Dato: %1
</translation>
    </message>
    <message>
        <source>Amount: %1
</source>
        <translation>Beløp: %1:
</translation>
    </message>
    <message>
        <source>Type: %1
</source>
        <translation>Type: %1
<<<<<<< HEAD
</translation>
    </message>
    <message>
        <source>Label: %1
</source>
        <translation>Merkelapp: %1
</translation>
    </message>
    <message>
        <source>Address: %1
</source>
        <translation>Adresse: %1
</translation>
    </message>
    <message>
=======
</translation>
    </message>
    <message>
        <source>Label: %1
</source>
        <translation>Merkelapp: %1
</translation>
    </message>
    <message>
        <source>Address: %1
</source>
        <translation>Adresse: %1
</translation>
    </message>
    <message>
>>>>>>> 188ca9c3
        <source>Sent transaction</source>
        <translation>Sendt transaksjon</translation>
    </message>
    <message>
        <source>Incoming transaction</source>
        <translation>Innkommende transaksjon</translation>
    </message>
    <message>
        <source>Wallet is &lt;b&gt;encrypted&lt;/b&gt; and currently &lt;b&gt;unlocked&lt;/b&gt;</source>
        <translation>Lommeboken er &lt;b&gt;kryptert&lt;/b&gt; og for tiden &lt;b&gt;låst opp&lt;/b&gt;</translation>
    </message>
    <message>
        <source>Wallet is &lt;b&gt;encrypted&lt;/b&gt; and currently &lt;b&gt;locked&lt;/b&gt;</source>
        <translation>Lommeboken er &lt;b&gt;kryptert&lt;/b&gt; og for tiden &lt;b&gt;låst&lt;/b&gt;</translation>
    </message>
</context>
<context>
    <name>ClientModel</name>
    <message>
        <source>Network Alert</source>
        <translation>Nettverksvarsel</translation>
    </message>
</context>
<context>
    <name>CoinControlDialog</name>
    <message>
        <source>Coin Selection</source>
        <translation>Mynt Valg</translation>
    </message>
    <message>
        <source>Quantity:</source>
        <translation>Mengde:</translation>
    </message>
    <message>
        <source>Bytes:</source>
        <translation>Bytes:</translation>
    </message>
    <message>
        <source>Amount:</source>
        <translation>Beløp:</translation>
    </message>
    <message>
        <source>Priority:</source>
        <translation>Prioritet:</translation>
    </message>
    <message>
        <source>Fee:</source>
        <translation>Avgift:</translation>
    </message>
    <message>
        <source>Dust:</source>
        <translation>Støv:</translation>
    </message>
    <message>
        <source>After Fee:</source>
        <translation>Totalt:</translation>
    </message>
    <message>
        <source>Change:</source>
        <translation>Veksel:</translation>
    </message>
    <message>
        <source>(un)select all</source>
        <translation>velg (fjern) alle</translation>
    </message>
    <message>
        <source>Tree mode</source>
        <translation>Trevisning</translation>
    </message>
    <message>
        <source>List mode</source>
        <translation>Listevisning</translation>
    </message>
    <message>
        <source>Amount</source>
        <translation>Beløp</translation>
    </message>
    <message>
        <source>Received with label</source>
        <translation>Mottatt med merkelapp</translation>
    </message>
    <message>
        <source>Received with address</source>
        <translation>Mottatt med adresse</translation>
    </message>
    <message>
        <source>Date</source>
        <translation>Dato</translation>
    </message>
    <message>
        <source>Confirmations</source>
        <translation>Bekreftelser</translation>
    </message>
    <message>
        <source>Confirmed</source>
        <translation>Bekreftet</translation>
    </message>
    <message>
        <source>Priority</source>
        <translation>Prioritet</translation>
    </message>
    <message>
        <source>Copy address</source>
        <translation>Kopier adresse</translation>
    </message>
    <message>
        <source>Copy label</source>
        <translation>Kopier merkelapp</translation>
    </message>
    <message>
        <source>Copy amount</source>
        <translation>Kopier beløp</translation>
    </message>
    <message>
        <source>Copy transaction ID</source>
        <translation>Kopier transaksjons-ID</translation>
    </message>
    <message>
        <source>Lock unspent</source>
        <translation>Lås ubrukte</translation>
    </message>
    <message>
        <source>Unlock unspent</source>
        <translation>Lås opp ubrukte</translation>
    </message>
    <message>
        <source>Copy quantity</source>
        <translation>Kopier mengde</translation>
    </message>
    <message>
        <source>Copy fee</source>
        <translation>Kopier gebyr</translation>
    </message>
    <message>
        <source>Copy after fee</source>
        <translation>Kopier totalt</translation>
    </message>
    <message>
        <source>Copy bytes</source>
        <translation>Kopier bytes</translation>
    </message>
    <message>
        <source>Copy priority</source>
        <translation>Kopier prioritet</translation>
    </message>
    <message>
        <source>Copy dust</source>
        <translation>Kopier støv</translation>
    </message>
    <message>
        <source>Copy change</source>
        <translation>Kopier veksel</translation>
    </message>
    <message>
        <source>highest</source>
        <translation>høyest</translation>
    </message>
    <message>
        <source>higher</source>
        <translation>høyere</translation>
    </message>
    <message>
        <source>high</source>
        <translation>høy</translation>
    </message>
    <message>
        <source>medium-high</source>
        <translation>medium-høy</translation>
    </message>
    <message>
        <source>medium</source>
        <translation>medium</translation>
    </message>
    <message>
        <source>low-medium</source>
        <translation>lav-medium</translation>
    </message>
    <message>
        <source>low</source>
        <translation>lav</translation>
    </message>
    <message>
        <source>lower</source>
        <translation>lavere</translation>
    </message>
    <message>
        <source>lowest</source>
        <translation>lavest</translation>
    </message>
    <message>
        <source>(%1 locked)</source>
        <translation>(%1 låst)</translation>
    </message>
    <message>
        <source>none</source>
        <translation>ingen</translation>
    </message>
    <message>
        <source>This label turns red if the transaction size is greater than 1000 bytes.</source>
        <translation>Denne teksten blir rød hvis transaksjonsstørrelsen er større enn 1000 bytes.</translation>
    </message>
    <message>
        <source>This label turns red if the priority is smaller than "medium".</source>
        <translation>Denne teksten blir rød hvis prioriteten er lavere enn "medium".</translation>
    </message>
    <message>
        <source>This label turns red if any recipient receives an amount smaller than %1.</source>
        <translation>Denne teksten blir rød dersom en mottaker mottar et beløp mindre enn %1.</translation>
    </message>
    <message>
        <source>Can vary +/- %1 satoshi(s) per input.</source>
        <translation>Kan variere +/- %1 satoshi(er) per input.</translation>
    </message>
    <message>
        <source>yes</source>
        <translation>ja</translation>
    </message>
    <message>
        <source>no</source>
        <translation>nei</translation>
    </message>
    <message>
        <source>This means a fee of at least %1 per kB is required.</source>
        <translation>Dette betyr at et gebyr på minst %1 per KB er påkrevd.</translation>
    </message>
    <message>
        <source>Can vary +/- 1 byte per input.</source>
        <translation>Kan variere +/- 1 byte per input.</translation>
    </message>
    <message>
        <source>Transactions with higher priority are more likely to get included into a block.</source>
        <translation>Transaksjoner med høyere prioritet har mer sannsynlighet for å bli inkludert i en blokk.</translation>
    </message>
    <message>
        <source>(no label)</source>
        <translation>(ingen merkelapp)</translation>
    </message>
    <message>
        <source>change from %1 (%2)</source>
        <translation>veksel fra %1 (%2)</translation>
    </message>
    <message>
        <source>(change)</source>
        <translation>(veksel)</translation>
    </message>
</context>
<context>
    <name>EditAddressDialog</name>
    <message>
        <source>Edit Address</source>
        <translation>Rediger adresse</translation>
    </message>
    <message>
        <source>&amp;Label</source>
        <translation>&amp;Merkelapp</translation>
    </message>
    <message>
        <source>The label associated with this address list entry</source>
        <translation>Merkelappen koblet til denne adresseliste oppføringen</translation>
    </message>
    <message>
        <source>The address associated with this address list entry. This can only be modified for sending addresses.</source>
        <translation>Adressen til denne oppføringen i adresseboken. Denne kan kun endres for utsendingsadresser.</translation>
    </message>
    <message>
        <source>&amp;Address</source>
        <translation>&amp;Adresse</translation>
    </message>
    <message>
        <source>New receiving address</source>
        <translation>Ny mottaksadresse</translation>
    </message>
    <message>
        <source>New sending address</source>
        <translation>Ny utsendingsadresse</translation>
    </message>
    <message>
        <source>Edit receiving address</source>
        <translation>Rediger mottaksadresse</translation>
    </message>
    <message>
        <source>Edit sending address</source>
        <translation>Rediger utsendingsadresse</translation>
    </message>
    <message>
        <source>The entered address "%1" is already in the address book.</source>
        <translation>Den oppgitte adressen "%1" er allerede i adresseboken.</translation>
    </message>
    <message>
        <source>The entered address "%1" is not a valid Zetacoin address.</source>
        <translation>Den angitte adressed "%1" er ikke en gyldig Zetacoin-adresse.</translation>
    </message>
    <message>
        <source>Could not unlock wallet.</source>
        <translation>Kunne ikke låse opp lommeboken.</translation>
    </message>
    <message>
        <source>New key generation failed.</source>
        <translation>Generering av ny nøkkel feilet.</translation>
    </message>
</context>
<context>
    <name>FreespaceChecker</name>
    <message>
        <source>A new data directory will be created.</source>
        <translation>En ny datamappe vil bli laget.</translation>
    </message>
    <message>
        <source>name</source>
        <translation>navn</translation>
    </message>
    <message>
        <source>Directory already exists. Add %1 if you intend to create a new directory here.</source>
        <translation>Mappe finnes allerede. Legg til %1 hvis du vil lage en ny mappe her.</translation>
    </message>
    <message>
        <source>Path already exists, and is not a directory.</source>
        <translation>Snarvei finnes allerede, og er ikke en mappe.</translation>
    </message>
    <message>
        <source>Cannot create data directory here.</source>
        <translation>Kan ikke lage datamappe her.</translation>
    </message>
</context>
<context>
    <name>HelpMessageDialog</name>
    <message>
        <source>Zetacoin Core</source>
        <translation>Zetacoin Core</translation>
    </message>
    <message>
        <source>version</source>
        <translation>versjon</translation>
    </message>
    <message>
        <source>(%1-bit)</source>
        <translation> (%1-bit)</translation>
    </message>
    <message>
        <source>About Zetacoin Core</source>
        <translation>Om Zetacoin Core</translation>
    </message>
    <message>
        <source>Command-line options</source>
        <translation>Kommandolinjevalg</translation>
    </message>
    <message>
        <source>Usage:</source>
        <translation>Bruk:</translation>
    </message>
    <message>
        <source>command-line options</source>
        <translation>kommandolinjevalg</translation>
    </message>
<<<<<<< HEAD
=======
    <message>
        <source>UI Options:</source>
        <translation>Grensesnittvalg:</translation>
    </message>
    <message>
        <source>Choose data directory on startup (default: %u)</source>
        <translation>Velg datakatalog for oppstart (default: %u)</translation>
    </message>
    <message>
        <source>Set language, for example "de_DE" (default: system locale)</source>
        <translation>Sett språk, for eksempel "nb_NO" (default: system-«locale»)</translation>
    </message>
    <message>
        <source>Start minimized</source>
        <translation>Begynn minimert</translation>
    </message>
    <message>
        <source>Set SSL root certificates for payment request (default: -system-)</source>
        <translation>Sett SSL-rootsertifikat for betalingshenvendelser (default: -system-)</translation>
    </message>
    <message>
        <source>Show splash screen on startup (default: %u)</source>
        <translation>Vis velkomstbilde ved oppstart (default: %u)</translation>
    </message>
    <message>
        <source>Reset all settings changes made over the GUI</source>
        <translation>Nullstill alle oppsettendringer gjort via det grafiske grensesnittet</translation>
    </message>
>>>>>>> 188ca9c3
</context>
<context>
    <name>Intro</name>
    <message>
        <source>Welcome</source>
        <translation>Velkommen</translation>
    </message>
    <message>
        <source>Welcome to Zetacoin Core.</source>
        <translation>Velkommen til Zetacoin Core.</translation>
    </message>
    <message>
        <source>As this is the first time the program is launched, you can choose where Zetacoin Core will store its data.</source>
        <translation>Siden dette er første gang programmet starter, kan du nå velge hvor Zetacoin Core skal lagre sine data.</translation>
    </message>
    <message>
        <source>Zetacoin Core will download and store a copy of the Zetacoin block chain. At least %1GB of data will be stored in this directory, and it will grow over time. The wallet will also be stored in this directory.</source>
        <translation>Zetacoin Core vil laste ned og lagre en kopi av Zetacoin sin blokkjede. Minst %1GB av data vil bli lagret i denne mappen, og det vil vokse over tid. Lommeboken vil også bli lagret i denne mappen.</translation>
    </message>
    <message>
        <source>Use the default data directory</source>
        <translation>Bruk standard datamappe</translation>
    </message>
    <message>
        <source>Use a custom data directory:</source>
        <translation>Bruk en egendefinert datamappe:</translation>
    </message>
    <message>
        <source>Zetacoin Core</source>
        <translation>Zetacoin Core</translation>
    </message>
    <message>
        <source>Error: Specified data directory "%1" cannot be created.</source>
        <translation>Feil: Den oppgitte datamappen "%1" kan ikke opprettes.</translation>
    </message>
    <message>
        <source>Error</source>
        <translation>Feil</translation>
    </message>
    <message numerus="yes">
        <source>%n GB of free space available</source>
        <translation><numerusform>%n GB med ledig lagringsplass</numerusform><numerusform>%n GB med ledig lagringsplass</numerusform></translation>
    </message>
    <message numerus="yes">
        <source>(of %n GB needed)</source>
        <translation><numerusform>(av %n GB som trengs)</numerusform><numerusform>(av %n GB som trengs)</numerusform></translation>
    </message>
</context>
<context>
    <name>OpenURIDialog</name>
    <message>
        <source>Open URI</source>
        <translation>Åpne URI</translation>
    </message>
    <message>
        <source>Open payment request from URI or file</source>
        <translation>Åpne betalingsetterspørring fra URI eller fil</translation>
    </message>
    <message>
        <source>URI:</source>
        <translation>URI:</translation>
    </message>
    <message>
        <source>Select payment request file</source>
        <translation>Velg fil for betalingsetterspørring</translation>
    </message>
    <message>
        <source>Select payment request file to open</source>
        <translation>Velg fil for betalingsetterspørring å åpne</translation>
    </message>
</context>
<context>
    <name>OptionsDialog</name>
    <message>
        <source>Options</source>
        <translation>Innstillinger</translation>
    </message>
    <message>
        <source>&amp;Main</source>
        <translation>&amp;Hoved</translation>
    </message>
    <message>
        <source>Size of &amp;database cache</source>
        <translation>Størrelse på &amp;database hurtigbuffer</translation>
    </message>
    <message>
        <source>MB</source>
        <translation>MB</translation>
    </message>
    <message>
        <source>Number of script &amp;verification threads</source>
        <translation>Antall script &amp;verifikasjonstråder</translation>
    </message>
    <message>
        <source>Accept connections from outside</source>
        <translation>Tillat tilkoblinger fra utsiden</translation>
    </message>
    <message>
        <source>Allow incoming connections</source>
        <translation>Tillatt innkommende tilkoblinger</translation>
    </message>
    <message>
        <source>IP address of the proxy (e.g. IPv4: 127.0.0.1 / IPv6: ::1)</source>
        <translation>IP-adressen til proxyen (f.eks. IPv4: 127.0.0.1 / IPv6: ::1)</translation>
    </message>
    <message>
        <source>Minimize instead of exit the application when the window is closed. When this option is enabled, the application will be closed only after selecting Exit in the menu.</source>
        <translation>Minimer i stedet for å avslutte applikasjonen når vinduet lukkes. Når dette er valgt, vil applikasjonen avsluttes kun etter at Avslutte er valgt i menyen.</translation>
    </message>
    <message>
<<<<<<< HEAD
        <source>The user interface language can be set here. This setting will take effect after restarting Zetacoin Core.</source>
        <translation>Språk for brukergrensesnittet kan velges her. Denne innstillingen trer i kraft etter omstart av Zetacoin Core.</translation>
=======
        <source>The user interface language can be set here. This setting will take effect after restarting Bitcoin Core.</source>
        <translation>Språk for brukergrensesnittet kan velges her. Denne innstillingen trer i kraft etter omstart av Bitcoin Core.</translation>
>>>>>>> 188ca9c3
    </message>
    <message>
        <source>Third party URLs (e.g. a block explorer) that appear in the transactions tab as context menu items. %s in the URL is replaced by transaction hash. Multiple URLs are separated by vertical bar |.</source>
        <translation>Tredjepart URLer (f. eks. en blokkutforsker) som dukker opp i transaksjonsfanen som kontekst meny elementer. %s i URLen er erstattet med transaksjonen sin hash. Flere URLer er separert av en vertikal linje |.</translation>
    </message>
    <message>
        <source>Third party transaction URLs</source>
        <translation>Tredjepart transaksjon URLer</translation>
    </message>
    <message>
        <source>Active command-line options that override above options:</source>
        <translation>Aktive kommandolinjevalg som overstyrer valgene ovenfor:</translation>
    </message>
    <message>
        <source>Reset all client options to default.</source>
        <translation>Tilbakestill alle klient valg til standard</translation>
    </message>
    <message>
        <source>&amp;Reset Options</source>
        <translation>&amp;Tilbakestill Instillinger</translation>
    </message>
    <message>
        <source>&amp;Network</source>
        <translation>&amp;Nettverk</translation>
    </message>
    <message>
<<<<<<< HEAD
        <source>Automatically start Zetacoin Core after logging in to the system.</source>
        <translation>Start Zetacoin Core automatisk ved oppstart av datamaskinen.</translation>
    </message>
    <message>
        <source>&amp;Start Zetacoin Core on system login</source>
        <translation>&amp;Start Zetacoin Core ved oppstart av datamaskinen</translation>
=======
        <source>Automatically start Bitcoin Core after logging in to the system.</source>
        <translation>Start Bitcoin Core automatisk ved oppstart av datamaskinen.</translation>
    </message>
    <message>
        <source>&amp;Start Bitcoin Core on system login</source>
        <translation>&amp;Start Bitcoin Core ved oppstart av datamaskinen</translation>
>>>>>>> 188ca9c3
    </message>
    <message>
        <source>(0 = auto, &lt;0 = leave that many cores free)</source>
        <translation>(0 = automatisk, &lt;0 = la så mange kjerner være ledig)</translation>
    </message>
    <message>
        <source>W&amp;allet</source>
        <translation>L&amp;ommebok</translation>
    </message>
    <message>
        <source>Expert</source>
        <translation>Ekspert</translation>
    </message>
    <message>
        <source>Enable coin &amp;control features</source>
        <translation>Aktiver &amp;myntkontroll funksjoner</translation>
    </message>
    <message>
        <source>If you disable the spending of unconfirmed change, the change from a transaction cannot be used until that transaction has at least one confirmation. This also affects how your balance is computed.</source>
        <translation>Hvis du sperrer for bruk av ubekreftet veksel, kan ikke vekselen fra transaksjonen bli brukt før transaksjonen har minimum en bekreftelse. Dette påvirker også hvordan balansen din blir beregnet.</translation>
    </message>
    <message>
        <source>&amp;Spend unconfirmed change</source>
        <translation>&amp;Bruk ubekreftet veksel</translation>
    </message>
    <message>
        <source>Automatically open the Zetacoin client port on the router. This only works when your router supports UPnP and it is enabled.</source>
        <translation>Åpne automatisk Zetacoin klientporten på ruteren. Dette virker kun om din ruter støtter UPnP og dette er påslått.</translation>
    </message>
    <message>
        <source>Map port using &amp;UPnP</source>
        <translation>Sett opp port ved hjelp av &amp;UPnP</translation>
    </message>
    <message>
        <source>Connect to the Zetacoin network through a SOCKS5 proxy.</source>
        <translation>Koble til Zetacoin-nettverket gjennom en SOCKS5 proxy.</translation>
    </message>
    <message>
        <source>&amp;Connect through SOCKS5 proxy (default proxy):</source>
        <translation>&amp;Koble til gjennom SOCKS5 proxy (standardvalg proxy):</translation>
    </message>
    <message>
        <source>Proxy &amp;IP:</source>
        <translation>Proxy &amp;IP:</translation>
    </message>
    <message>
        <source>&amp;Port:</source>
        <translation>&amp;Port:</translation>
    </message>
    <message>
        <source>Port of the proxy (e.g. 9050)</source>
        <translation>Proxyens port (f.eks. 9050)</translation>
    </message>
    <message>
        <source>Used for reaching peers via:</source>
        <translation>Brukt for å nå noder via:</translation>
    </message>
    <message>
        <source>Shows, if the supplied default SOCKS5 proxy is used to reach peers via this network type.</source>
        <translation>Viser om angitt SOCKS5 mellomtjener blir brukt for å nå noder via denne nettverkstypen.</translation>
    </message>
    <message>
        <source>IPv4</source>
        <translation>IPv4</translation>
    </message>
    <message>
        <source>IPv6</source>
        <translation>IPv6</translation>
    </message>
    <message>
        <source>Tor</source>
        <translation>Tor</translation>
    </message>
    <message>
        <source>Connect to the Bitcoin network through a separate SOCKS5 proxy for Tor hidden services.</source>
        <translation>Koble til Bitcoin-nettverket gjennom en separat SOCKS5 mellomtjener for Tor skjulte tjenester.</translation>
    </message>
    <message>
        <source>Use separate SOCKS5 proxy to reach peers via Tor hidden services:</source>
        <translation>Bruk separat SOCKS5 mellomtjener for å nå noder via Tor skjulte tjenester:</translation>
    </message>
    <message>
        <source>&amp;Window</source>
        <translation>&amp;Vindu</translation>
    </message>
    <message>
        <source>Show only a tray icon after minimizing the window.</source>
        <translation>Vis kun ikon i systemkurv etter minimering av vinduet.</translation>
    </message>
    <message>
        <source>&amp;Minimize to the tray instead of the taskbar</source>
        <translation>&amp;Minimer til systemkurv istedenfor oppgavelinjen</translation>
    </message>
    <message>
        <source>M&amp;inimize on close</source>
        <translation>M&amp;inimer ved lukking</translation>
    </message>
    <message>
        <source>&amp;Display</source>
        <translation>&amp;Visning</translation>
    </message>
    <message>
        <source>User Interface &amp;language:</source>
        <translation>&amp;Språk for brukergrensesnitt</translation>
    </message>
    <message>
        <source>&amp;Unit to show amounts in:</source>
        <translation>&amp;Enhet for visning av beløper:</translation>
    </message>
    <message>
        <source>Choose the default subdivision unit to show in the interface and when sending coins.</source>
        <translation>Velg standard delt enhet for visning i grensesnittet og for sending av zetacoins.</translation>
    </message>
    <message>
        <source>Whether to show coin control features or not.</source>
        <translation>Skal myntkontroll funksjoner vises eller ikke.</translation>
    </message>
    <message>
        <source>&amp;OK</source>
        <translation>&amp;OK</translation>
    </message>
    <message>
        <source>&amp;Cancel</source>
        <translation>&amp;Avbryt</translation>
    </message>
    <message>
        <source>default</source>
        <translation>standardverdi</translation>
    </message>
    <message>
        <source>none</source>
        <translation>ingen</translation>
    </message>
    <message>
        <source>Confirm options reset</source>
        <translation>Bekreft tilbakestilling av innstillinger</translation>
    </message>
    <message>
        <source>Client restart required to activate changes.</source>
        <translation>Omstart av klienten er nødvendig for å aktivere endringene.</translation>
    </message>
    <message>
        <source>Client will be shut down. Do you want to proceed?</source>
        <translation>Klienten vil bli lukket. Ønsker du å gå videre?</translation>
    </message>
    <message>
        <source>This change would require a client restart.</source>
        <translation>Denne endringen krever omstart av klienten.</translation>
    </message>
    <message>
        <source>The supplied proxy address is invalid.</source>
        <translation>Angitt proxyadresse er ugyldig.</translation>
    </message>
</context>
<context>
    <name>OverviewPage</name>
    <message>
        <source>Form</source>
        <translation>Skjema</translation>
    </message>
    <message>
        <source>The displayed information may be out of date. Your wallet automatically synchronizes with the Zetacoin network after a connection is established, but this process has not completed yet.</source>
        <translation>Informasjonen som vises kan være foreldet. Din lommebok synkroniseres automatisk med Zetacoin-nettverket etter at tilkobling er opprettet, men denne prosessen er ikke ferdig enda.</translation>
    </message>
    <message>
        <source>Watch-only:</source>
        <translation>Kun observerbar:</translation>
    </message>
    <message>
        <source>Available:</source>
        <translation>Tilgjengelig:</translation>
    </message>
    <message>
        <source>Your current spendable balance</source>
        <translation>Din nåværende saldo</translation>
    </message>
    <message>
        <source>Pending:</source>
        <translation>Under behandling:</translation>
    </message>
    <message>
        <source>Total of transactions that have yet to be confirmed, and do not yet count toward the spendable balance</source>
        <translation>Totalt antall ubekreftede transaksjoner som ikke teller med i saldo</translation>
    </message>
    <message>
        <source>Immature:</source>
        <translation>Umoden:</translation>
    </message>
    <message>
        <source>Mined balance that has not yet matured</source>
        <translation>Minet saldo har ikke modnet enda</translation>
    </message>
    <message>
        <source>Balances</source>
        <translation>Saldoer</translation>
    </message>
    <message>
        <source>Total:</source>
        <translation>Totalt:</translation>
    </message>
    <message>
        <source>Your current total balance</source>
        <translation>Din nåværende saldo</translation>
    </message>
    <message>
        <source>Your current balance in watch-only addresses</source>
        <translation>Din nåværende balanse i kun observerbare adresser</translation>
    </message>
    <message>
        <source>Spendable:</source>
        <translation>Kan brukes:</translation>
    </message>
    <message>
        <source>Recent transactions</source>
        <translation>Nylige transaksjoner</translation>
    </message>
    <message>
        <source>Unconfirmed transactions to watch-only addresses</source>
        <translation>Ubekreftede transaksjoner til kun observerbare adresser</translation>
    </message>
    <message>
        <source>Mined balance in watch-only addresses that has not yet matured</source>
        <translation>Utvunnet balanse i kun observerbare adresser som ennå ikke har modnet</translation>
    </message>
    <message>
        <source>Current total balance in watch-only addresses</source>
        <translation>Nåværende totale balanse i kun observerbare adresser</translation>
    </message>
</context>
<context>
    <name>PaymentServer</name>
    <message>
        <source>URI handling</source>
        <translation>URI-håndtering</translation>
    </message>
    <message>
        <source>Invalid payment address %1</source>
        <translation>Ugyldig betalingsadresse %1</translation>
    </message>
    <message>
        <source>Payment request rejected</source>
        <translation>Betalingsetterspørring avvist</translation>
    </message>
    <message>
        <source>Payment request network doesn't match client network.</source>
        <translation>Nettverk for betalingsetterspørring er ikke i overensstemmelse med klientnettverket.</translation>
    </message>
    <message>
        <source>Payment request is not initialized.</source>
        <translation>Betalingsetterspørringen er ikke initialisert.</translation>
    </message>
    <message>
        <source>Requested payment amount of %1 is too small (considered dust).</source>
        <translation>Forespurt betalingsmengde på %1 er for liten (betraktet som støv).</translation>
    </message>
    <message>
        <source>Payment request error</source>
        <translation>Betalingsetterspørringsfeil</translation>
    </message>
    <message>
        <source>Cannot start zetacoin: click-to-pay handler</source>
        <translation>Kan ikke starte Zetacoin: klikk-og-betal håndterer</translation>
    </message>
    <message>
        <source>Payment request fetch URL is invalid: %1</source>
        <translation>Hentelenke for betalingsetterspørring er ugyldig: %1</translation>
    </message>
    <message>
        <source>URI cannot be parsed! This can be caused by an invalid Zetacoin address or malformed URI parameters.</source>
        <translation>URI kan ikke fortolkes! Dette kan være forårsaket av en ugyldig Zetacoin-adresse eller feilformede URI-parametre.</translation>
    </message>
    <message>
        <source>Payment request file handling</source>
        <translation>Filhåndtering for betalingsetterspørring</translation>
    </message>
    <message>
        <source>Payment request file cannot be read! This can be caused by an invalid payment request file.</source>
        <translation>Betalingsetterspørringsfil kan ikke leses! Dette kan være forårsaket av en ugyldig betalingsetterspørringsfil.</translation>
    </message>
    <message>
        <source>Payment request expired.</source>
        <translation>Betalingsetterspørringen har utløpt.</translation>
    </message>
    <message>
        <source>Unverified payment requests to custom payment scripts are unsupported.</source>
        <translation>Uverifiserte betalingsforespørsler til egentilpassede betalingscript er ikke støttet.</translation>
    </message>
    <message>
        <source>Invalid payment request.</source>
        <translation>Ugyldig betalingsetterspørring.</translation>
    </message>
    <message>
        <source>Refund from %1</source>
        <translation>Refundering fra %1</translation>
    </message>
    <message>
        <source>Payment request %1 is too large (%2 bytes, allowed %3 bytes).</source>
        <translation>Betalingsforespørsel %1 er for stor (%2 bytes, tillatt %3 bytes).</translation>
    </message>
    <message>
<<<<<<< HEAD
        <source>Payment request DoS protection</source>
        <translation>Betalingsforespørsel DoS-beskyttelse</translation>
    </message>
    <message>
=======
>>>>>>> 188ca9c3
        <source>Error communicating with %1: %2</source>
        <translation>Feil i kommunikasjonen med %1: %2</translation>
    </message>
    <message>
        <source>Payment request cannot be parsed!</source>
        <translation>Betaingsetterspørrelse kan ikke fortolkes!</translation>
    </message>
    <message>
        <source>Bad response from server %1</source>
        <translation>Dårlig svar fra server %1</translation>
    </message>
    <message>
        <source>Payment acknowledged</source>
        <translation>Betaling erkjent</translation>
    </message>
    <message>
        <source>Network request error</source>
        <translation>Nettverksforespørsel feil</translation>
    </message>
</context>
<context>
    <name>PeerTableModel</name>
    <message>
        <source>User Agent</source>
        <translation>Brukeragent</translation>
    </message>
    <message>
        <source>Node/Service</source>
        <translation>Node/Tjeneste</translation>
    </message>
    <message>
        <source>Ping Time</source>
        <translation>Ping-tid</translation>
    </message>
</context>
<context>
    <name>QObject</name>
    <message>
        <source>Amount</source>
        <translation>Beløp</translation>
    </message>
    <message>
        <source>Enter a Zetacoin address (e.g. %1)</source>
        <translation>Oppgi en Zetacoin-adresse (f.eks. %1)</translation>
    </message>
    <message>
        <source>%1 d</source>
        <translation>%1 d</translation>
    </message>
    <message>
        <source>%1 h</source>
        <translation>%1 t</translation>
    </message>
    <message>
        <source>%1 m</source>
        <translation>%1 m</translation>
    </message>
    <message>
        <source>%1 s</source>
        <translation>%1 s</translation>
    </message>
    <message>
        <source>None</source>
        <translation>Ingen</translation>
    </message>
    <message>
        <source>N/A</source>
        <translation>-</translation>
    </message>
    <message>
        <source>%1 ms</source>
        <translation>%1 ms</translation>
    </message>
</context>
<context>
    <name>QRImageWidget</name>
    <message>
        <source>&amp;Save Image...</source>
        <translation>&amp;Lagre Bilde...</translation>
    </message>
    <message>
        <source>&amp;Copy Image</source>
        <translation>&amp;Kopier Bilde</translation>
    </message>
    <message>
        <source>Save QR Code</source>
        <translation>Lagre QR-kode</translation>
    </message>
    <message>
        <source>PNG Image (*.png)</source>
        <translation>PNG-bilde (*.png)</translation>
    </message>
</context>
<context>
    <name>RPCConsole</name>
    <message>
        <source>Client name</source>
        <translation>Klientnavn</translation>
    </message>
    <message>
        <source>N/A</source>
        <translation>-</translation>
    </message>
    <message>
        <source>Client version</source>
        <translation>Klientversjon</translation>
    </message>
    <message>
        <source>&amp;Information</source>
        <translation>&amp;Informasjon</translation>
    </message>
    <message>
        <source>Debug window</source>
        <translation>Feilsøkingsvindu</translation>
    </message>
    <message>
        <source>General</source>
        <translation>Generelt</translation>
    </message>
    <message>
        <source>Using OpenSSL version</source>
        <translation>Bruker OpenSSL versjon</translation>
    </message>
    <message>
        <source>Using BerkeleyDB version</source>
        <translation>Bruker BerkeleyDB versjon</translation>
    </message>
    <message>
        <source>Startup time</source>
        <translation>Oppstartstidspunkt</translation>
    </message>
    <message>
        <source>Network</source>
        <translation>Nettverk</translation>
    </message>
    <message>
        <source>Name</source>
        <translation>Navn</translation>
    </message>
    <message>
        <source>Number of connections</source>
        <translation>Antall tilkoblinger</translation>
    </message>
    <message>
        <source>Block chain</source>
        <translation>Blokkjeden</translation>
    </message>
    <message>
        <source>Current number of blocks</source>
        <translation>Nåværende antall blokker</translation>
    </message>
    <message>
<<<<<<< HEAD
        <source>Open the Zetacoin Core debug log file from the current data directory. This can take a few seconds for large log files.</source>
        <translation>Åpne Zetacoin Core sin loggfil for feilsøk fra gjeldende datamappe. Dette kan ta noen sekunder for store loggfiler.</translation>
=======
        <source>Memory Pool</source>
        <translation>Minnepool</translation>
    </message>
    <message>
        <source>Current number of transactions</source>
        <translation>Nåværende antall transaksjoner</translation>
    </message>
    <message>
        <source>Memory usage</source>
        <translation>Minnebruk</translation>
    </message>
    <message>
        <source>Open the Bitcoin Core debug log file from the current data directory. This can take a few seconds for large log files.</source>
        <translation>Åpne Bitcoin Core sin loggfil for feilsøk fra gjeldende datamappe. Dette kan ta noen sekunder for store loggfiler.</translation>
>>>>>>> 188ca9c3
    </message>
    <message>
        <source>Received</source>
        <translation>Mottatt</translation>
    </message>
    <message>
        <source>Sent</source>
        <translation>Sendt</translation>
    </message>
    <message>
        <source>&amp;Peers</source>
        <translation>&amp;Noder</translation>
    </message>
    <message>
        <source>Banned peers</source>
        <translation>Utestengte noder</translation>
    </message>
    <message>
        <source>Select a peer to view detailed information.</source>
        <translation>Velg en node for å vise detaljert informasjon.</translation>
    </message>
    <message>
        <source>Whitelisted</source>
        <translation>Hvitelistet</translation>
    </message>
    <message>
        <source>Direction</source>
        <translation>Retning</translation>
    </message>
    <message>
        <source>Version</source>
        <translation>Versjon</translation>
    </message>
    <message>
        <source>Starting Block</source>
        <translation>Startblokk</translation>
    </message>
    <message>
        <source>Synced Headers</source>
        <translation>Synkroniserte Blokkhoder</translation>
    </message>
    <message>
        <source>Synced Blocks</source>
        <translation>Synkroniserte Blokker</translation>
    </message>
    <message>
        <source>User Agent</source>
        <translation>Brukeragent</translation>
    </message>
    <message>
        <source>Services</source>
        <translation>Tjenester</translation>
    </message>
    <message>
        <source>Ban Score</source>
        <translation>Ban Poengsum</translation>
    </message>
    <message>
        <source>Connection Time</source>
        <translation>Tilkoblingstid</translation>
    </message>
    <message>
        <source>Last Send</source>
        <translation>Siste Sendte</translation>
    </message>
    <message>
        <source>Last Receive</source>
        <translation>Siste Mottatte</translation>
    </message>
    <message>
        <source>Ping Time</source>
        <translation>Ping-tid</translation>
    </message>
    <message>
        <source>The duration of a currently outstanding ping.</source>
        <translation>Tidsforløp for utestående ping.</translation>
    </message>
    <message>
        <source>Ping Wait</source>
        <translation>Ping Tid</translation>
    </message>
    <message>
        <source>Time Offset</source>
        <translation>Tidsforskyvning</translation>
    </message>
    <message>
        <source>Time Offset</source>
        <translation>Tidsforskyvning</translation>
    </message>
    <message>
        <source>Last block time</source>
        <translation>Tidspunkt for siste blokk</translation>
    </message>
    <message>
        <source>&amp;Open</source>
        <translation>&amp;Åpne</translation>
    </message>
    <message>
        <source>&amp;Console</source>
        <translation>&amp;Konsoll</translation>
    </message>
    <message>
        <source>&amp;Network Traffic</source>
        <translation>&amp;Nettverkstrafikk</translation>
    </message>
    <message>
        <source>&amp;Clear</source>
        <translation>&amp;Fjern</translation>
    </message>
    <message>
        <source>Totals</source>
        <translation>Totalt</translation>
    </message>
    <message>
        <source>In:</source>
        <translation>Inn:</translation>
    </message>
    <message>
        <source>Out:</source>
        <translation>Ut:</translation>
    </message>
    <message>
        <source>Build date</source>
        <translation>Byggedato</translation>
    </message>
    <message>
        <source>Debug log file</source>
        <translation>Loggfil for feilsøk</translation>
    </message>
    <message>
        <source>Clear console</source>
        <translation>Tøm konsoll</translation>
    </message>
    <message>
<<<<<<< HEAD
        <source>Welcome to the Zetacoin Core RPC console.</source>
        <translation>Velkommen til Zetacoin Core sin RPC-konsoll.</translation>
=======
        <source>&amp;Disconnect Node</source>
        <translation>&amp;Koble fra node</translation>
    </message>
    <message>
        <source>Ban Node for</source>
        <translation>Steng node ute for</translation>
    </message>
    <message>
        <source>1 &amp;hour</source>
        <translation>1 &amp;time</translation>
    </message>
    <message>
        <source>1 &amp;day</source>
        <translation>1 &amp;dag</translation>
    </message>
    <message>
        <source>1 &amp;week</source>
        <translation>1 &amp;uke</translation>
    </message>
    <message>
        <source>1 &amp;year</source>
        <translation>1 &amp;år</translation>
    </message>
    <message>
        <source>&amp;Unban Node</source>
        <translation>Fjern &amp;Utestengning av Node</translation>
    </message>
    <message>
        <source>Welcome to the Bitcoin Core RPC console.</source>
        <translation>Velkommen til Bitcoin Core sin RPC-konsoll.</translation>
>>>>>>> 188ca9c3
    </message>
    <message>
        <source>Use up and down arrows to navigate history, and &lt;b&gt;Ctrl-L&lt;/b&gt; to clear screen.</source>
        <translation>Bruk opp og ned pil for å navigere historikken, og &lt;b&gt;Ctrl-L&lt;/b&gt; for å tømme skjermen.</translation>
    </message>
    <message>
        <source>Type &lt;b&gt;help&lt;/b&gt; for an overview of available commands.</source>
        <translation>Skriv &lt;b&gt;help&lt;/b&gt; for en oversikt over kommandoer.</translation>
    </message>
    <message>
        <source>%1 B</source>
        <translation>%1 B</translation>
    </message>
    <message>
        <source>%1 KB</source>
        <translation>%1 KB</translation>
    </message>
    <message>
        <source>%1 MB</source>
        <translation>%1 MB</translation>
    </message>
    <message>
        <source>%1 GB</source>
        <translation>%1 GB</translation>
    </message>
    <message>
        <source>(node id: %1)</source>
        <translation>(node id: %1)</translation>
    </message>
    <message>
        <source>via %1</source>
        <translation>via %1</translation>
    </message>
    <message>
        <source>never</source>
        <translation>aldri</translation>
    </message>
    <message>
        <source>Inbound</source>
        <translation>Innkommende</translation>
    </message>
    <message>
        <source>Outbound</source>
        <translation>Utgående</translation>
    </message>
    <message>
        <source>Yes</source>
        <translation>Ja</translation>
    </message>
    <message>
        <source>No</source>
        <translation>Nei</translation>
    </message>
    <message>
        <source>Unknown</source>
        <translation>Ukjent</translation>
    </message>
</context>
<context>
    <name>ReceiveCoinsDialog</name>
    <message>
        <source>&amp;Amount:</source>
        <translation>&amp;Beløp:</translation>
    </message>
    <message>
        <source>&amp;Label:</source>
        <translation>&amp;Merkelapp:</translation>
    </message>
    <message>
        <source>&amp;Message:</source>
        <translation>&amp;Melding:</translation>
    </message>
    <message>
        <source>Reuse one of the previously used receiving addresses. Reusing addresses has security and privacy issues. Do not use this unless re-generating a payment request made before.</source>
        <translation>Gjenbruk en av de tidligere brukte mottaksadressene. Gjenbruk av adresser har sikkerhets- og personvernsutfordringer. Ikke bruk dette med unntak for å gjennopprette en betalingsetterspørring som ble gjort tidligere.</translation>
    </message>
    <message>
        <source>R&amp;euse an existing receiving address (not recommended)</source>
        <translation>Gj&amp;enbruk en eksisterende mottaksadresse (ikke anbefalt)</translation>
    </message>
    <message>
        <source>An optional message to attach to the payment request, which will be displayed when the request is opened. Note: The message will not be sent with the payment over the Zetacoin network.</source>
        <translation>En valgfri melding å tilknytte betalingsetterspørringen, som vil bli vist når forespørselen er åpnet. Meldingen vil ikke bli sendt med betalingen over Zetacoin-nettverket.</translation>
    </message>
    <message>
        <source>An optional label to associate with the new receiving address.</source>
        <translation>En valgfri merkelapp å tilknytte den nye mottakeradressen.</translation>
    </message>
    <message>
        <source>Use this form to request payments. All fields are &lt;b&gt;optional&lt;/b&gt;.</source>
        <translation>Bruk dette skjemaet til betalingsforespørsler. Alle felt er &lt;b&gt;valgfrie&lt;/b&gt;.</translation>
    </message>
    <message>
        <source>An optional amount to request. Leave this empty or zero to not request a specific amount.</source>
        <translation>Et valgfritt beløp å etterspørre. La stå tomt eller null for ikke å etterspørre et spesifikt beløp.</translation>
    </message>
    <message>
        <source>Clear all fields of the form.</source>
        <translation>Fjern alle felter fra skjemaet.</translation>
    </message>
    <message>
        <source>Clear</source>
        <translation>Fjern</translation>
    </message>
    <message>
        <source>Requested payments history</source>
        <translation>Etterspurt betalingshistorikk</translation>
    </message>
    <message>
        <source>&amp;Request payment</source>
        <translation>&amp;Etterspør betaling</translation>
    </message>
    <message>
        <source>Show the selected request (does the same as double clicking an entry)</source>
        <translation>Vis den valgte etterspørringen (gjør det samme som å dobbelklikke på en oppføring)</translation>
    </message>
    <message>
        <source>Show</source>
        <translation>Vis</translation>
    </message>
    <message>
        <source>Remove the selected entries from the list</source>
        <translation>Fjern de valgte oppføringene fra listen</translation>
    </message>
    <message>
        <source>Remove</source>
        <translation>Fjern</translation>
    </message>
    <message>
        <source>Copy label</source>
        <translation>Kopier merkelapp</translation>
    </message>
    <message>
        <source>Copy message</source>
        <translation>Kopier melding</translation>
    </message>
    <message>
        <source>Copy amount</source>
        <translation>Kopier beløp</translation>
    </message>
</context>
<context>
    <name>ReceiveRequestDialog</name>
    <message>
        <source>QR Code</source>
        <translation>QR-kode</translation>
    </message>
    <message>
        <source>Copy &amp;URI</source>
        <translation>Kopier &amp;URI</translation>
    </message>
    <message>
        <source>Copy &amp;Address</source>
        <translation>Kopier &amp;Adresse</translation>
    </message>
    <message>
        <source>&amp;Save Image...</source>
        <translation>&amp;Lagre Bilde...</translation>
    </message>
    <message>
        <source>Request payment to %1</source>
        <translation>Etterspør betaling til %1</translation>
    </message>
    <message>
        <source>Payment information</source>
        <translation>Betalingsinformasjon</translation>
    </message>
    <message>
        <source>URI</source>
        <translation>URI</translation>
    </message>
    <message>
        <source>Address</source>
        <translation>Adresse</translation>
    </message>
    <message>
        <source>Amount</source>
        <translation>Beløp</translation>
    </message>
    <message>
        <source>Label</source>
        <translation>Merkelapp</translation>
    </message>
    <message>
        <source>Message</source>
        <translation>Melding</translation>
    </message>
    <message>
        <source>Resulting URI too long, try to reduce the text for label / message.</source>
        <translation>Resultat URI for lang, prøv å redusere teksten for merkelapp / melding.</translation>
    </message>
    <message>
        <source>Error encoding URI into QR Code.</source>
        <translation>Feil ved koding av URI til QR-kode.</translation>
    </message>
</context>
<context>
    <name>RecentRequestsTableModel</name>
    <message>
        <source>Date</source>
        <translation>Dato</translation>
    </message>
    <message>
        <source>Label</source>
        <translation>Merkelapp</translation>
    </message>
    <message>
        <source>Message</source>
        <translation>Melding</translation>
    </message>
    <message>
        <source>Amount</source>
        <translation>Beløp</translation>
    </message>
    <message>
        <source>(no label)</source>
        <translation>(ingen merkelapp)</translation>
    </message>
    <message>
        <source>(no message)</source>
        <translation>(ingen melding)</translation>
    </message>
    <message>
        <source>(no amount)</source>
        <translation>(intet beløp)</translation>
    </message>
</context>
<context>
    <name>SendCoinsDialog</name>
    <message>
        <source>Send Coins</source>
        <translation>Send Zetacoins</translation>
    </message>
    <message>
        <source>Coin Control Features</source>
        <translation>Myntkontroll Funksjoner</translation>
    </message>
    <message>
        <source>Inputs...</source>
        <translation>Inndata...</translation>
    </message>
    <message>
        <source>automatically selected</source>
        <translation>automatisk valgte</translation>
    </message>
    <message>
        <source>Insufficient funds!</source>
        <translation>Utilstrekkelige midler!</translation>
    </message>
    <message>
        <source>Quantity:</source>
        <translation>Mengde:</translation>
    </message>
    <message>
        <source>Bytes:</source>
        <translation>Bytes:</translation>
    </message>
    <message>
        <source>Amount:</source>
        <translation>Beløp:</translation>
    </message>
    <message>
        <source>Priority:</source>
        <translation>Prioritet:</translation>
    </message>
    <message>
        <source>Fee:</source>
        <translation>Gebyr:</translation>
    </message>
    <message>
        <source>After Fee:</source>
        <translation>Etter Gebyr:</translation>
    </message>
    <message>
        <source>Change:</source>
        <translation>Veksel:</translation>
    </message>
    <message>
        <source>If this is activated, but the change address is empty or invalid, change will be sent to a newly generated address.</source>
        <translation>Hvis dette er aktivert, men adressen for veksel er tom eller ugyldig, vil veksel bli sendt til en nylig generert adresse.</translation>
    </message>
    <message>
        <source>Custom change address</source>
        <translation>Egendefinert adresse for veksel</translation>
    </message>
    <message>
        <source>Transaction Fee:</source>
        <translation>Transaksjonsgebyr:</translation>
    </message>
    <message>
        <source>Choose...</source>
        <translation>Velg...</translation>
    </message>
    <message>
        <source>collapse fee-settings</source>
        <translation>Legg ned gebyrinnstillinger</translation>
    </message>
    <message>
        <source>per kilobyte</source>
        <translation>per kilobyte</translation>
    </message>
    <message>
        <source>If the custom fee is set to 1000 satoshis and the transaction is only 250 bytes, then "per kilobyte" only pays 250 satoshis in fee, while "total at least" pays 1000 satoshis. For transactions bigger than a kilobyte both pay by kilobyte.</source>
        <translation>Hvis den egendefinerte avgiften er satt til 1000 satoshis og transaksjonen bare er 250 bytes, da vil "per kilobyte" bare betale 250 satoshis i gebyr, mens "minstebeløp" betaler 1000 satoshis. For transaksjoner større enn en kilobyte vil begge betale for antall kilobyte.</translation>
    </message>
    <message>
        <source>Hide</source>
        <translation>Skjul</translation>
    </message>
    <message>
        <source>total at least</source>
        <translation>minstebeløp</translation>
    </message>
    <message>
        <source>Paying only the minimum fee is just fine as long as there is less transaction volume than space in the blocks. But be aware that this can end up in a never confirming transaction once there is more demand for zetacoin transactions than the network can process.</source>
        <translation>Betaling av bare minimumsavgiften går helt fint så lenge det er mindre transaksjonsvolum enn plass i blokkene. Men vær klar over at dette kan ende opp i en transaksjon som aldri blir bekreftet når det er mer etterspørsel etter Zetacoin-transaksjoner enn nettverket kan behandle.</translation>
    </message>
    <message>
        <source>(read the tooltip)</source>
        <translation>(les verktøytipset)</translation>
    </message>
    <message>
        <source>Recommended:</source>
        <translation>Anbefalt:</translation>
    </message>
    <message>
        <source>Custom:</source>
        <translation>Egendefinert:</translation>
    </message>
    <message>
        <source>(Smart fee not initialized yet. This usually takes a few blocks...)</source>
        <translation>(Smartgebyr ikke innført ennå. Dette tar vanligvis noen blokker...)</translation>
    </message>
    <message>
        <source>Confirmation time:</source>
        <translation>Bekreftelsestid:</translation>
    </message>
    <message>
        <source>normal</source>
        <translation>normal</translation>
    </message>
    <message>
        <source>fast</source>
        <translation>rask</translation>
    </message>
    <message>
        <source>Send as zero-fee transaction if possible</source>
        <translation>Send uten transaksjonsgebyr hvis mulig</translation>
    </message>
    <message>
        <source>(confirmation may take longer)</source>
        <translation>(bekreftelse kan ta lengre tid)</translation>
    </message>
    <message>
        <source>Send to multiple recipients at once</source>
        <translation>Send til flere enn en mottaker</translation>
    </message>
    <message>
        <source>Add &amp;Recipient</source>
        <translation>Legg til &amp;Mottaker</translation>
    </message>
    <message>
        <source>Clear all fields of the form.</source>
        <translation>Fjern alle felter fra skjemaet.</translation>
    </message>
    <message>
        <source>Dust:</source>
        <translation>Støv:</translation>
    </message>
    <message>
        <source>Clear &amp;All</source>
        <translation>Fjern &amp;Alt</translation>
    </message>
    <message>
        <source>Balance:</source>
        <translation>Saldo:</translation>
    </message>
    <message>
        <source>Confirm the send action</source>
        <translation>Bekreft sending</translation>
    </message>
    <message>
        <source>S&amp;end</source>
        <translation>S&amp;end</translation>
    </message>
    <message>
        <source>Confirm send coins</source>
        <translation>Bekreft sending av zetacoins</translation>
    </message>
    <message>
        <source>%1 to %2</source>
        <translation>%1 til %2</translation>
    </message>
    <message>
        <source>Copy quantity</source>
        <translation>Kopier mengde</translation>
    </message>
    <message>
        <source>Copy amount</source>
        <translation>Kopier beløp</translation>
    </message>
    <message>
        <source>Copy fee</source>
        <translation>Kopier gebyr</translation>
    </message>
    <message>
        <source>Copy after fee</source>
        <translation>Kopier fra gebyr</translation>
    </message>
    <message>
        <source>Copy bytes</source>
        <translation>Kopier bytes</translation>
    </message>
    <message>
        <source>Copy priority</source>
        <translation>Kopier prioritet</translation>
    </message>
    <message>
        <source>Copy change</source>
        <translation>Kopier veksel</translation>
    </message>
    <message>
<<<<<<< HEAD
=======
        <source>Total Amount %1</source>
        <translation>Totalt Beløp %1</translation>
    </message>
    <message>
>>>>>>> 188ca9c3
        <source>or</source>
        <translation>eller</translation>
    </message>
    <message>
        <source>The amount to pay must be larger than 0.</source>
        <translation>Beløpet som skal betales må være over 0.</translation>
    </message>
    <message>
        <source>The amount exceeds your balance.</source>
        <translation>Beløpet overstiger saldo.</translation>
    </message>
    <message>
        <source>The total exceeds your balance when the %1 transaction fee is included.</source>
        <translation>Totalbeløpet overstiger saldo etter at %1 transaksjonsgebyr er lagt til.</translation>
    </message>
    <message>
        <source>Transaction creation failed!</source>
        <translation>Opprettelse av transaksjon feilet!</translation>
    </message>
    <message>
        <source>The transaction was rejected! This might happen if some of the coins in your wallet were already spent, such as if you used a copy of wallet.dat and coins were spent in the copy but not marked as spent here.</source>
        <translation>Transaksjonen ble avvist!  Dette kan skje hvis noen av myntene i lommeboken allerede er brukt, som hvis du kopierte wallet.dat og mynter ble brukt i kopien uten å bli markert som brukt her.</translation>
    </message>
    <message>
        <source>A fee higher than %1 is considered an absurdly high fee.</source>
        <translation>Et gebyr høyere enn %1 er ansett som et absurd høyt gebyr.</translation>
    </message>
    <message>
        <source>Payment request expired.</source>
        <translation>Betalingsetterspørringen har utløpt.</translation>
<<<<<<< HEAD
    </message>
    <message numerus="yes">
        <source>Estimated to begin confirmation within %n block(s).</source>
        <translation><numerusform>Anslått til å begynne bekreftelse innen %n blokk.</numerusform><numerusform>Anslått til å begynne bekreftelse innen %n blokker.</numerusform></translation>
=======
>>>>>>> 188ca9c3
    </message>
    <message>
        <source>Pay only the required fee of %1</source>
        <translation>Betal kun påkrevd gebyr på %1</translation>
    </message>
    <message numerus="yes">
        <source>Estimated to begin confirmation within %n block(s).</source>
        <translation><numerusform>Anslått til å begynne bekreftelse innen %n blokk.</numerusform><numerusform>Anslått til å begynne bekreftelse innen %n blokker.</numerusform></translation>
    </message>
    <message>
<<<<<<< HEAD
        <source>Total Amount %1&lt;span style='font-size:10pt;font-weight:normal;'&gt;&lt;br /&gt;(=%2)&lt;/span&gt;</source>
        <translation>Totalt Beløp %1&lt;span style='font-size:10pt;font-weight:normal;'&gt;&lt;br /&gt;(=%2)&lt;/span&gt;</translation>
    </message>
    <message>
=======
>>>>>>> 188ca9c3
        <source>The recipient address is not valid. Please recheck.</source>
        <translation>Mottakeradressen er ikke gyldig. Vennligst kontroller på nytt.</translation>
    </message>
    <message>
        <source>Duplicate address found: addresses should only be used once each.</source>
        <translation>Gjenbruk av adresse funnet: adresser skal bare brukes en gang hver.</translation>
    </message>
    <message>
        <source>Warning: Invalid Zetacoin address</source>
        <translation>Advarsel: Ugyldig Zetacoin-adresse</translation>
    </message>
    <message>
        <source>(no label)</source>
        <translation>(ingen merkelapp)</translation>
    </message>
    <message>
        <source>Warning: Unknown change address</source>
        <translation>Advarsel: Ukjent adresse for veksel</translation>
    </message>
    <message>
        <source>Copy dust</source>
        <translation>Kopier støv</translation>
    </message>
    <message>
        <source>Are you sure you want to send?</source>
        <translation>Er du sikker på at du vil sende?</translation>
    </message>
    <message>
        <source>added as transaction fee</source>
        <translation>lagt til som transaksjonsgebyr</translation>
    </message>
</context>
<context>
    <name>SendCoinsEntry</name>
    <message>
        <source>A&amp;mount:</source>
        <translation>&amp;Beløp:</translation>
    </message>
    <message>
        <source>Pay &amp;To:</source>
        <translation>Betal &amp;Til:</translation>
    </message>
    <message>
        <source>Enter a label for this address to add it to your address book</source>
        <translation>Skriv inn en merkelapp for denne adressen for å legge den til i din adressebok</translation>
    </message>
    <message>
        <source>&amp;Label:</source>
        <translation>&amp;Merkelapp:</translation>
    </message>
    <message>
        <source>Choose previously used address</source>
        <translation>Velg tidligere brukt adresse</translation>
    </message>
    <message>
        <source>This is a normal payment.</source>
        <translation>Dette er en normal betaling.</translation>
    </message>
    <message>
        <source>The Zetacoin address to send the payment to</source>
        <translation>Zetacoin-adressen betalingen skal sendes til</translation>
    </message>
    <message>
        <source>Alt+A</source>
        <translation>Alt+A</translation>
    </message>
    <message>
        <source>Paste address from clipboard</source>
        <translation>Lim inn adresse fra utklippstavlen</translation>
    </message>
    <message>
        <source>Alt+P</source>
        <translation>Alt+P</translation>
    </message>
    <message>
        <source>Remove this entry</source>
        <translation>Fjern denne oppføringen</translation>
    </message>
    <message>
<<<<<<< HEAD
        <source>The fee will be deducted from the amount being sent. The recipient will receive less zetacoins than you enter in the amount field. If multiple recipients are selected, the fee is split equally.</source>
        <translation>Gebyret vil bli trukket fra beløpet som blir sendt. Mottakeren vil motta mindre zetacoins enn det du skriver inn i beløpsfeltet. Hvis det er valgt flere mottakere, deles gebyret likt.</translation>
=======
        <source>The fee will be deducted from the amount being sent. The recipient will receive less bitcoins than you enter in the amount field. If multiple recipients are selected, the fee is split equally.</source>
        <translation>Gebyret vil bli trukket fra beløpet som blir sendt. Mottakeren vil motta mindre bitcoins enn det du skriver inn i beløpsfeltet. Hvis det er valgt flere mottakere, deles gebyret likt.</translation>
>>>>>>> 188ca9c3
    </message>
    <message>
        <source>S&amp;ubtract fee from amount</source>
        <translation>T&amp;rekk fra gebyr fra beløp</translation>
    </message>
    <message>
        <source>Message:</source>
        <translation>Melding:</translation>
    </message>
    <message>
        <source>This is an unauthenticated payment request.</source>
        <translation>Dette er en uautorisert betalingsetterspørring.</translation>
<<<<<<< HEAD
=======
    </message>
    <message>
        <source>This is an authenticated payment request.</source>
        <translation>Dette er en autorisert betalingsetterspørring.</translation>
>>>>>>> 188ca9c3
    </message>
    <message>
        <source>This is an authenticated payment request.</source>
        <translation>Dette er en autorisert betalingsetterspørring.</translation>
    </message>
    <message>
        <source>Enter a label for this address to add it to the list of used addresses</source>
        <translation>Skriv inn en merkelapp for denne adressen for å legge den til listen av brukte adresser</translation>
    </message>
    <message>
<<<<<<< HEAD
        <source>A message that was attached to the zetacoin: URI which will be stored with the transaction for your reference. Note: This message will not be sent over the Zetacoin network.</source>
        <translation>En melding som var tilknyttet zetacoinen: URI vil bli lagret med transaksjonen for din oversikt. Denne meldingen vil ikke bli sendt over Zetacoin-nettverket.</translation>
    </message>
    <message>
=======
>>>>>>> 188ca9c3
        <source>Pay To:</source>
        <translation>Betal Til:</translation>
    </message>
    <message>
        <source>Memo:</source>
        <translation>Memo:</translation>
    </message>
</context>
<context>
    <name>ShutdownWindow</name>
    <message>
        <source>Zetacoin Core is shutting down...</source>
        <translation>Zetacoin Core lukker...</translation>
    </message>
    <message>
        <source>Do not shut down the computer until this window disappears.</source>
        <translation>Slå ikke av datamaskinen før dette vinduet forsvinner.</translation>
    </message>
</context>
<context>
    <name>SignVerifyMessageDialog</name>
    <message>
        <source>Signatures - Sign / Verify a Message</source>
        <translation>Signaturer - Signer / Verifiser en Melding</translation>
    </message>
    <message>
        <source>&amp;Sign Message</source>
        <translation>&amp;Signer Melding</translation>
    </message>
    <message>
<<<<<<< HEAD
        <source>You can sign messages/agreements with your addresses to prove you can receive zetacoins sent to them. Be careful not to sign anything vague or random, as phishing attacks may try to trick you into signing your identity over to them. Only sign fully-detailed statements you agree to.</source>
        <translation>Du kan signere meldinger/avtaler med adresser for å bevise at du kan motta zetacoins sendt til dem. Vær forsiktig med å signere noe vagt eller tilfeldig, siden phishing-angrep kan prøve å lure deg til å signere din identitet over til dem. Bare signer fullt detaljerte utsagn som du er enig i.</translation>
=======
        <source>You can sign messages/agreements with your addresses to prove you can receive bitcoins sent to them. Be careful not to sign anything vague or random, as phishing attacks may try to trick you into signing your identity over to them. Only sign fully-detailed statements you agree to.</source>
        <translation>Du kan signere meldinger/avtaler med adresser for å bevise at du kan motta bitcoins sendt til dem. Vær forsiktig med å signere noe vagt eller tilfeldig, siden phishing-angrep kan prøve å lure deg til å signere din identitet over til dem. Bare signer fullt detaljerte utsagn som du er enig i.</translation>
>>>>>>> 188ca9c3
    </message>
    <message>
        <source>The Zetacoin address to sign the message with</source>
        <translation>Zetacoin-adressen meldingen skal signeres med</translation>
    </message>
    <message>
        <source>Choose previously used address</source>
        <translation>Velg tidligere brukt adresse</translation>
    </message>
    <message>
        <source>Alt+A</source>
        <translation>Alt+A</translation>
    </message>
    <message>
        <source>Paste address from clipboard</source>
        <translation>Lim inn adresse fra utklippstavlen</translation>
    </message>
    <message>
        <source>Alt+P</source>
        <translation>Alt+P</translation>
    </message>
    <message>
        <source>Enter the message you want to sign here</source>
        <translation>Skriv inn meldingen du vil signere her</translation>
    </message>
    <message>
        <source>Signature</source>
        <translation>Signatur</translation>
    </message>
    <message>
        <source>Copy the current signature to the system clipboard</source>
        <translation>Kopier valgt signatur til utklippstavle</translation>
    </message>
    <message>
        <source>Sign the message to prove you own this Zetacoin address</source>
        <translation>Signer meldingen for å bevise at du eier denne Zetacoin-adressen</translation>
    </message>
    <message>
        <source>Sign &amp;Message</source>
        <translation>Signer &amp;Melding</translation>
    </message>
    <message>
        <source>Reset all sign message fields</source>
        <translation>Tilbakestill alle felter for meldingssignering</translation>
    </message>
    <message>
        <source>Clear &amp;All</source>
        <translation>Fjern &amp;Alt</translation>
    </message>
    <message>
        <source>&amp;Verify Message</source>
        <translation>&amp;Verifiser Melding</translation>
    </message>
    <message>
        <source>Enter the receiver's address, message (ensure you copy line breaks, spaces, tabs, etc. exactly) and signature below to verify the message. Be careful not to read more into the signature than what is in the signed message itself, to avoid being tricked by a man-in-the-middle attack. Note that this only proves the signing party receives with the address, it cannot prove sendership of any transaction!</source>
        <translation>Skriv inn mottakerens adresse, melding (forsikre deg om at du kopier linjeskift, mellomrom, faner osv. nøyaktig) og underskrift nedenfor for å bekrefte meldingen. Vær forsiktig så du ikke leser mer ut av signaturen enn hva som er i den signerte meldingen i seg selv, for å unngå å bli lurt av et man-in-the-middle-angrep. Merk at dette bare beviser at den som signerer kan motta med adressen, dette beviser ikke hvem som har sendt transaksjoner!</translation>
    </message>
    <message>
        <source>The Zetacoin address the message was signed with</source>
        <translation>Zetacoin-adressen meldingen ble signert med</translation>
    </message>
    <message>
        <source>Verify the message to ensure it was signed with the specified Zetacoin address</source>
        <translation>Verifiser meldingen for å være sikker på at den ble signert av den angitte Zetacoin-adressen</translation>
    </message>
    <message>
        <source>Verify &amp;Message</source>
        <translation>Verifiser &amp;Melding</translation>
    </message>
    <message>
        <source>Reset all verify message fields</source>
        <translation>Tilbakestill alle felter for meldingsverifikasjon</translation>
    </message>
    <message>
        <source>Click "Sign Message" to generate signature</source>
        <translation>Klikk "Signer Melding" for å generere signatur</translation>
    </message>
    <message>
        <source>The entered address is invalid.</source>
        <translation>Angitt adresse er ugyldig.</translation>
    </message>
    <message>
        <source>Please check the address and try again.</source>
        <translation>Vennligst sjekk adressen og prøv igjen.</translation>
    </message>
    <message>
        <source>The entered address does not refer to a key.</source>
        <translation>Angitt adresse refererer ikke til en nøkkel.</translation>
    </message>
    <message>
        <source>Wallet unlock was cancelled.</source>
        <translation>Opplåsing av lommebok ble avbrutt.</translation>
    </message>
    <message>
        <source>Private key for the entered address is not available.</source>
        <translation>Privat nøkkel for den angitte adressen er ikke tilgjengelig.</translation>
    </message>
    <message>
        <source>Message signing failed.</source>
        <translation>Signering av melding feilet.</translation>
    </message>
    <message>
        <source>Message signed.</source>
        <translation>Melding signert.</translation>
    </message>
    <message>
        <source>The signature could not be decoded.</source>
        <translation>Signaturen kunne ikke dekodes.</translation>
    </message>
    <message>
        <source>Please check the signature and try again.</source>
        <translation>Vennligst sjekk signaturen og prøv igjen.</translation>
    </message>
    <message>
        <source>The signature did not match the message digest.</source>
        <translation>Signaturen passer ikke til meldingen.</translation>
    </message>
    <message>
        <source>Message verification failed.</source>
        <translation>Verifikasjon av melding feilet.</translation>
    </message>
    <message>
        <source>Message verified.</source>
        <translation>Melding verifisert.</translation>
    </message>
</context>
<context>
    <name>SplashScreen</name>
    <message>
        <source>Zetacoin Core</source>
        <translation>Zetacoin Core</translation>
    </message>
    <message>
        <source>The Zetacoin Core developers</source>
        <translation>Zetacoin Core utviklerne</translation>
    </message>
    <message>
        <source>[testnet]</source>
        <translation>[testnett]</translation>
    </message>
</context>
<context>
    <name>TrafficGraphWidget</name>
    <message>
        <source>KB/s</source>
        <translation>KB/s</translation>
    </message>
</context>
<context>
    <name>TransactionDesc</name>
    <message>
        <source>Open until %1</source>
        <translation>Åpen til %1</translation>
    </message>
    <message>
        <source>conflicted</source>
        <translation>konflikt</translation>
    </message>
    <message>
        <source>%1/offline</source>
        <translation>%1/frakoblet</translation>
    </message>
    <message>
        <source>%1/unconfirmed</source>
        <translation>%1/ubekreftet</translation>
    </message>
    <message>
        <source>%1 confirmations</source>
        <translation>%1 bekreftelser</translation>
    </message>
    <message>
        <source>Status</source>
        <translation>Status</translation>
    </message>
    <message numerus="yes">
        <source>, broadcast through %n node(s)</source>
        <translation><numerusform>, kringkast gjennom %n node</numerusform><numerusform>, kringkast gjennom %n noder</numerusform></translation>
    </message>
    <message>
        <source>Date</source>
        <translation>Dato</translation>
    </message>
    <message>
        <source>Source</source>
        <translation>Kilde</translation>
    </message>
    <message>
        <source>Generated</source>
        <translation>Generert</translation>
    </message>
    <message>
        <source>From</source>
        <translation>Fra</translation>
    </message>
    <message>
        <source>To</source>
        <translation>Til</translation>
    </message>
    <message>
        <source>own address</source>
        <translation>egen adresse</translation>
    </message>
    <message>
        <source>watch-only</source>
        <translation>kun observerbar</translation>
    </message>
    <message>
        <source>label</source>
        <translation>merkelapp</translation>
    </message>
    <message>
        <source>Credit</source>
        <translation>Kredit</translation>
    </message>
    <message numerus="yes">
        <source>matures in %n more block(s)</source>
        <translation><numerusform>blir moden om %n blokk</numerusform><numerusform>blir moden om %n blokker</numerusform></translation>
    </message>
    <message>
        <source>not accepted</source>
        <translation>ikke akseptert</translation>
    </message>
    <message>
        <source>Debit</source>
        <translation>Debet</translation>
    </message>
    <message>
        <source>Total debit</source>
        <translation>Total debet</translation>
    </message>
    <message>
        <source>Total credit</source>
        <translation>Total kredit</translation>
    </message>
    <message>
        <source>Transaction fee</source>
        <translation>Transaksjonsgebyr</translation>
    </message>
    <message>
        <source>Net amount</source>
        <translation>Nettobeløp</translation>
    </message>
    <message>
        <source>Message</source>
        <translation>Melding</translation>
    </message>
    <message>
        <source>Comment</source>
        <translation>Kommentar</translation>
    </message>
    <message>
        <source>Transaction ID</source>
        <translation>Transaksjons-ID</translation>
    </message>
    <message>
        <source>Merchant</source>
        <translation>Forhandler</translation>
    </message>
    <message>
        <source>Generated coins must mature %1 blocks before they can be spent. When you generated this block, it was broadcast to the network to be added to the block chain. If it fails to get into the chain, its state will change to "not accepted" and it won't be spendable. This may occasionally happen if another node generates a block within a few seconds of yours.</source>
        <translation>Genererte zetacoins må modnes %1 blokker før de kan brukes. Da du genererte denne blokken ble den kringkastet på nettverket for å bli lagt til i kjeden av blokker. Hvis den ikke kommer med i kjeden vil den endre seg til "ikke akseptert" og pengene vil ikke kunne brukes. Dette vil noen ganger skje hvis en annen node genererer en blokk noen sekunder i tid fra din egen.</translation>
    </message>
    <message>
        <source>Debug information</source>
        <translation>Informasjon for feilsøk</translation>
    </message>
    <message>
        <source>Transaction</source>
        <translation>Transaksjon</translation>
    </message>
    <message>
        <source>Inputs</source>
        <translation>Inndata</translation>
    </message>
    <message>
        <source>Amount</source>
        <translation>Beløp</translation>
    </message>
    <message>
        <source>true</source>
        <translation>sann</translation>
    </message>
    <message>
        <source>false</source>
        <translation>usann</translation>
    </message>
    <message>
        <source>, has not been successfully broadcast yet</source>
        <translation>, har ikke blitt kringkastet med hell enda</translation>
    </message>
    <message numerus="yes">
        <source>Open for %n more block(s)</source>
        <translation><numerusform>Åpen for %n blokk til</numerusform><numerusform>Åpen for %n blokker til</numerusform></translation>
    </message>
    <message>
        <source>unknown</source>
        <translation>ukjent</translation>
    </message>
</context>
<context>
    <name>TransactionDescDialog</name>
    <message>
        <source>Transaction details</source>
        <translation>Transaksjonsdetaljer</translation>
    </message>
    <message>
        <source>This pane shows a detailed description of the transaction</source>
        <translation>Her vises en detaljert beskrivelse av transaksjonen</translation>
    </message>
</context>
<context>
    <name>TransactionTableModel</name>
    <message>
        <source>Date</source>
        <translation>Dato</translation>
    </message>
    <message>
        <source>Type</source>
        <translation>Type</translation>
    </message>
    <message>
        <source>Immature (%1 confirmations, will be available after %2)</source>
        <translation>Umoden (%1 bekreftelser, vil være tilgjengelig etter %2)</translation>
    </message>
    <message numerus="yes">
        <source>Open for %n more block(s)</source>
        <translation><numerusform>Åpen for %n blokk til</numerusform><numerusform>Åpen for %n blokker til</numerusform></translation>
    </message>
    <message>
        <source>Open until %1</source>
        <translation>Åpen til %1</translation>
    </message>
    <message>
        <source>Confirmed (%1 confirmations)</source>
        <translation>Bekreftet (%1 bekreftelser)</translation>
    </message>
    <message>
        <source>This block was not received by any other nodes and will probably not be accepted!</source>
        <translation>Denne blokken har ikke blitt mottatt av noen andre noder og vil sannsynligvis ikke bli akseptert!</translation>
    </message>
    <message>
        <source>Generated but not accepted</source>
        <translation>Generert men ikke akseptert</translation>
    </message>
    <message>
        <source>Offline</source>
        <translation>Frakoblet</translation>
    </message>
    <message>
        <source>Label</source>
        <translation>Merkelapp</translation>
    </message>
    <message>
        <source>Unconfirmed</source>
        <translation>Ubekreftet</translation>
    </message>
    <message>
        <source>Confirming (%1 of %2 recommended confirmations)</source>
        <translation>Bekrefter (%1 av %2 anbefalte bekreftelser)</translation>
    </message>
    <message>
        <source>Conflicted</source>
        <translation>Konflikt</translation>
    </message>
    <message>
        <source>Received with</source>
        <translation>Mottatt med</translation>
    </message>
    <message>
        <source>Received from</source>
        <translation>Mottatt fra</translation>
    </message>
    <message>
        <source>Sent to</source>
        <translation>Sendt til</translation>
    </message>
    <message>
        <source>Payment to yourself</source>
        <translation>Betaling til deg selv</translation>
    </message>
    <message>
        <source>Mined</source>
        <translation>Utvunnet</translation>
    </message>
    <message>
        <source>watch-only</source>
        <translation>kun observerbar</translation>
    </message>
    <message>
        <source>(n/a)</source>
        <translation>-</translation>
    </message>
    <message>
        <source>Transaction status. Hover over this field to show number of confirmations.</source>
        <translation>Transaksjonsstatus. Hold muspekeren over dette feltet for å se antall bekreftelser.</translation>
    </message>
    <message>
        <source>Date and time that the transaction was received.</source>
        <translation>Dato og tid for da transaksjonen ble mottat.</translation>
    </message>
    <message>
        <source>Type of transaction.</source>
        <translation>Type transaksjon.</translation>
    </message>
    <message>
        <source>Whether or not a watch-only address is involved in this transaction.</source>
        <translation>Hvorvidt en kun observerbar adresse er involvert i denne transaksjonen.</translation>
    </message>
    <message>
        <source>User-defined intent/purpose of the transaction.</source>
        <translation>Brukerdefinert intensjon/hensikt med transaksjonen.</translation>
    </message>
    <message>
        <source>Amount removed from or added to balance.</source>
        <translation>Beløp fjernet eller lagt til saldo.</translation>
    </message>
</context>
<context>
    <name>TransactionView</name>
    <message>
        <source>All</source>
        <translation>Alle</translation>
    </message>
    <message>
        <source>Today</source>
        <translation>I dag</translation>
    </message>
    <message>
        <source>This week</source>
        <translation>Denne uken</translation>
    </message>
    <message>
        <source>This month</source>
        <translation>Denne måneden</translation>
    </message>
    <message>
        <source>Last month</source>
        <translation>Forrige måned</translation>
    </message>
    <message>
        <source>This year</source>
        <translation>Dette året</translation>
    </message>
    <message>
        <source>Range...</source>
        <translation>Intervall...</translation>
    </message>
    <message>
        <source>Received with</source>
        <translation>Mottatt med</translation>
    </message>
    <message>
        <source>Sent to</source>
        <translation>Sendt til</translation>
    </message>
    <message>
        <source>To yourself</source>
        <translation>Til deg selv</translation>
    </message>
    <message>
        <source>Mined</source>
        <translation>Utvunnet</translation>
    </message>
    <message>
        <source>Other</source>
        <translation>Andre</translation>
    </message>
    <message>
        <source>Enter address or label to search</source>
        <translation>Skriv inn adresse eller merkelapp for søk</translation>
    </message>
    <message>
        <source>Min amount</source>
        <translation>Minimumsbeløp</translation>
    </message>
    <message>
        <source>Copy address</source>
        <translation>Kopier adresse</translation>
    </message>
    <message>
        <source>Copy label</source>
        <translation>Kopier merkelapp</translation>
    </message>
    <message>
        <source>Copy amount</source>
        <translation>Kopier beløp</translation>
    </message>
    <message>
        <source>Copy transaction ID</source>
        <translation>Kopier transaksjons-ID</translation>
    </message>
    <message>
        <source>Copy raw transaction</source>
        <translation>Kopier råtransaksjon</translation>
    </message>
    <message>
        <source>Edit label</source>
        <translation>Rediger merkelapp</translation>
    </message>
    <message>
        <source>Show transaction details</source>
        <translation>Vis transaksjonsdetaljer</translation>
    </message>
    <message>
        <source>Export Transaction History</source>
        <translation>Eksporter Transaksjonshistorikk</translation>
    </message>
    <message>
        <source>Watch-only</source>
        <translation>Kun observer</translation>
    </message>
    <message>
        <source>Exporting Failed</source>
        <translation>Ekport Feilet</translation>
    </message>
    <message>
        <source>There was an error trying to save the transaction history to %1.</source>
        <translation>En feil oppstod ved lagring av transaksjonshistorikken til %1.</translation>
    </message>
    <message>
        <source>Exporting Successful</source>
        <translation>Ekport Fullført</translation>
    </message>
    <message>
        <source>The transaction history was successfully saved to %1.</source>
        <translation>Transaksjonshistorikken ble lagret til %1.</translation>
    </message>
    <message>
        <source>Comma separated file (*.csv)</source>
        <translation>Kommaseparert fil (*.csv)</translation>
    </message>
    <message>
        <source>Confirmed</source>
        <translation>Bekreftet</translation>
    </message>
    <message>
        <source>Date</source>
        <translation>Dato</translation>
    </message>
    <message>
        <source>Type</source>
        <translation>Type</translation>
    </message>
    <message>
        <source>Label</source>
        <translation>Merkelapp</translation>
    </message>
    <message>
        <source>Address</source>
        <translation>Adresse</translation>
    </message>
    <message>
        <source>ID</source>
        <translation>ID</translation>
    </message>
    <message>
        <source>Range:</source>
        <translation>Intervall:</translation>
    </message>
    <message>
        <source>to</source>
        <translation>til</translation>
    </message>
</context>
<context>
    <name>UnitDisplayStatusBarControl</name>
    <message>
        <source>Unit to show amounts in. Click to select another unit.</source>
        <translation>Enhet å vise beløper i. Klikk for å velge en annen enhet.</translation>
    </message>
</context>
<context>
    <name>WalletFrame</name>
    <message>
        <source>No wallet has been loaded.</source>
        <translation>Ingen lommebok har blitt lastet.</translation>
    </message>
</context>
<context>
    <name>WalletModel</name>
    <message>
        <source>Send Coins</source>
        <translation>Send Zetacoins</translation>
    </message>
</context>
<context>
    <name>WalletView</name>
    <message>
        <source>&amp;Export</source>
        <translation>&amp;Eksporter</translation>
    </message>
    <message>
        <source>Export the data in the current tab to a file</source>
        <translation>Eksporter data fra nåværende fane til fil</translation>
    </message>
    <message>
        <source>Backup Wallet</source>
        <translation>Sikkerhetskopier Lommebok</translation>
    </message>
    <message>
        <source>Wallet Data (*.dat)</source>
        <translation>Lommebokdata (*.dat)</translation>
    </message>
    <message>
        <source>Backup Failed</source>
        <translation>Sikkerhetskopiering Feilet</translation>
    </message>
    <message>
        <source>There was an error trying to save the wallet data to %1.</source>
        <translation>En feil oppstod ved lagring av lommebok til %1.</translation>
    </message>
    <message>
        <source>The wallet data was successfully saved to %1.</source>
        <translation>Lommeboken ble lagret til %1.</translation>
    </message>
    <message>
        <source>Backup Successful</source>
        <translation>Sikkerhetskopiering Fullført</translation>
    </message>
</context>
<context>
    <name>bitcoin-core</name>
    <message>
        <source>Options:</source>
        <translation>Innstillinger:</translation>
    </message>
    <message>
        <source>Specify data directory</source>
        <translation>Angi mappe for datafiler</translation>
    </message>
    <message>
        <source>Connect to a node to retrieve peer addresses, and disconnect</source>
        <translation>Koble til node for å hente adresser til andre noder, koble så fra igjen</translation>
    </message>
    <message>
        <source>Specify your own public address</source>
        <translation>Angi din egen offentlige adresse</translation>
    </message>
    <message>
        <source>Accept command line and JSON-RPC commands</source>
        <translation>Ta imot kommandolinje- og JSON-RPC-kommandoer</translation>
    </message>
    <message>
        <source>If &lt;category&gt; is not supplied or if &lt;category&gt; = 1, output all debugging information.</source>
        <translation>Hvis &lt;category&gt; ikke er oppgitt eller hvis &lt;category&gt; = 1, ta ut all informasjon for feilsøking.</translation>
    </message>
    <message>
        <source>Maximum total fees (in %s) to use in a single wallet transaction; setting this too low may abort large transactions (default: %s)</source>
        <translation>Maksimalt samlede gebyrer (i %s) til å bruke i en enkelt lommeboktransaksjon; settes dette for lavt kan store transaksjoner kanskje avbrytes (standardverdi: %s)</translation>
    </message>
    <message>
        <source>Please check that your computer's date and time are correct! If your clock is wrong Bitcoin Core will not work properly.</source>
        <translation>Vennligst undersøk at din datamaskin har riktig dato og klokkeslett! Hvis klokken er stilt feil vil ikke Bitcoin Core fungere riktig.</translation>
    </message>
    <message>
        <source>Prune configured below the minimum of %d MiB.  Please use a higher number.</source>
        <translation>Beskjæringsmodus er konfigurert under minimum på %d MiB. Vennligst bruk et høyere nummer.</translation>
    </message>
    <message>
        <source>Prune: last wallet synchronisation goes beyond pruned data. You need to -reindex (download the whole blockchain again in case of pruned node)</source>
        <translation>Beskjæring: siste lommeboksynkronisering går utenfor beskjærte data. Du må bruke -reindex (laster ned hele blokkjeden igjen for beskjærte noder)</translation>
    </message>
    <message>
        <source>Reduce storage requirements by pruning (deleting) old blocks. This mode is incompatible with -txindex and -rescan. Warning: Reverting this setting requires re-downloading the entire blockchain. (default: 0 = disable pruning blocks, &gt;%u = target size in MiB to use for block files)</source>
        <translation>Reduser lagringsbehovet ved beskjæring (sletting) av gamle blokker. Denne modusen er ikke kompatibel med -txindex og -rescan. Advarsel: Tilbakestilling av denne innstillingen krever at hele blokkjeden må lastes ned på nytt. (Standardverdi: 0 = deaktiver beskjæring av blokker, &gt;%u = mål for størrelse i MiB å bruke for blokkfiler)</translation>
    </message>
    <message>
        <source>Rescans are not possible in pruned mode. You will need to use -reindex which will download the whole blockchain again.</source>
        <translation>Omsøk er ikke mulig i beskjært modus. Du vil måtte bruke -reindex som vil laste nede hele blokkjeden på nytt.</translation>
    </message>
    <message>
        <source>Error: A fatal internal error occurred, see debug.log for details</source>
        <translation>Feil: En fatal intern feil oppstod, se debug.log for detaljer</translation>
    </message>
    <message>
        <source>Fee (in %s/kB) to add to transactions you send (default: %s)</source>
        <translation>Gebyr (i %s/kB) for å legge til i transaksjoner du sender (standardverdi: %s)</translation>
    </message>
    <message>
        <source>Pruning blockstore...</source>
        <translation>Beskjærer blokklageret...</translation>
    </message>
    <message>
        <source>Run in the background as a daemon and accept commands</source>
        <translation>Kjør i bakgrunnen som daemon og ta imot kommandoer</translation>
    </message>
    <message>
        <source>Unable to start HTTP server. See debug log for details.</source>
        <translation>Kunne ikke starte HTTP server. Se debug logg for detaljer.</translation>
    </message>
    <message>
        <source>Accept connections from outside (default: 1 if no -proxy or -connect)</source>
        <translation>Ta imot tilkoblinger fra utsiden (standardverdi: 1 hvis uten -proxy eller -connect)</translation>
    </message>
    <message>
        <source>Bind to given address and always listen on it. Use [host]:port notation for IPv6</source>
        <translation>Bind til angitt adresse. Bruk [vertsmaskin]:port notasjon for IPv6</translation>
    </message>
    <message>
        <source>Delete all wallet transactions and only recover those parts of the blockchain through -rescan on startup</source>
        <translation>Slett alle transaksjoner i lommeboken og gjenopprett kun de delene av blokkjeden gjennom -rescan ved oppstart</translation>
    </message>
    <message>
        <source>Distributed under the MIT software license, see the accompanying file COPYING or &lt;http://www.opensource.org/licenses/mit-license.php&gt;.</source>
        <translation>Distribuert under MIT programvarelisensen, se medfølgende fil COPYING eller &lt;http://www.opensource.org/licenses/mit-license.php&gt;.</translation>
    </message>
    <message>
        <source>Execute command when a wallet transaction changes (%s in cmd is replaced by TxID)</source>
        <translation>Kjør kommando når en lommeboktransaksjon endres (%s i kommando er erstattet med TxID)</translation>
    </message>
    <message>
<<<<<<< HEAD
        <source>Maximum total fees to use in a single wallet transaction; setting this too low may abort large transactions (default: %s)</source>
        <translation>Maksimalt samlede gebyrer til å bruke i en enkelt lommeboktransaksjon; settes dette for lavt kan store transaksjoner kanskje avbrytes (standardverdi: %s)</translation>
    </message>
    <message>
        <source>Reduce storage requirements by pruning (deleting) old blocks. This mode disables wallet support and is incompatible with -txindex. Warning: Reverting this setting requires re-downloading the entire blockchain. (default: 0 = disable pruning blocks, &gt;%u = target size in MiB to use for block files)</source>
        <translation>Reduser lagringsbehovet ved beskjæring (slette) gamle blokker. Denne modusen deaktiverer støtte for lommebok og er ikke kompatibel med -txindex. Advarsel: Tilbakestilling av denne innstillingen krever at hele blokkjeden må lastes ned på nytt. (Standardverdi: 0 = deaktiver beskjæringsblokker, &gt;%u = mål for størrelse i MiB å bruke for blokkfiler)</translation>
    </message>
    <message>
=======
>>>>>>> 188ca9c3
        <source>Set the number of script verification threads (%u to %d, 0 = auto, &lt;0 = leave that many cores free, default: %d)</source>
        <translation>Angi antall tråder for skriptverifisering (%u til %d, 0 = auto, &lt;0 = la det antallet kjerner være ledig, standard: %d)</translation>
    </message>
    <message>
        <source>The block database contains a block which appears to be from the future. This may be due to your computer's date and time being set incorrectly. Only rebuild the block database if you are sure that your computer's date and time are correct</source>
        <translation>Blokkdatabasen inneholder en blokk som ser ut til å være fra fremtiden. Dette kan være fordi dato og tid på din datamaskin er satt feil. Gjenopprett kun blokkdatabasen når du er sikker på at dato og tid er satt riktig.</translation>
    </message>
    <message>
        <source>This is a pre-release test build - use at your own risk - do not use for mining or merchant applications</source>
        <translation>Dette er en forhåndssluppet testversjon - bruk på egen risiko - ikke for bruk til blokkutvinning eller bedriftsapplikasjoner</translation>
    </message>
    <message>
        <source>Unable to bind to %s on this computer. Zetacoin Core is probably already running.</source>
        <translation>Ute av stand til å binde til %s på denne datamaskinen. Zetacoin Core kjører sannsynligvis allerede.</translation>
    </message>
    <message>
        <source>WARNING: abnormally high number of blocks generated, %d blocks received in the last %d hours (%d expected)</source>
        <translation>ADVARSEL: unormalt høyt antall blokker generert, %d blokker mottatt de siste %d timene (%d forventet)</translation>
    </message>
    <message>
        <source>WARNING: check your network connection, %d blocks received in the last %d hours (%d expected)</source>
        <translation>ADVARSEL: kontroller nettverkstilkoblingen, mottok %d blokker i de siste %d timene (%d forventet)</translation>
    </message>
    <message>
        <source>Use UPnP to map the listening port (default: 1 when listening and no -proxy)</source>
        <translation>Bruk UPnP for lytteport (standardverdi: 1 ved lytting og uten -proxy)</translation>
    </message>
    <message>
        <source>WARNING: abnormally high number of blocks generated, %d blocks received in the last %d hours (%d expected)</source>
        <translation>ADVARSEL: unormalt høyt antall blokker generert, %d blokker mottatt de siste %d timene (%d forventet)</translation>
    </message>
    <message>
        <source>WARNING: check your network connection, %d blocks received in the last %d hours (%d expected)</source>
        <translation>ADVARSEL: kontroller nettverkstilkoblingen, mottok %d blokker i de siste %d timene (%d forventet)</translation>
    </message>
    <message>
        <source>Warning: The network does not appear to fully agree! Some miners appear to be experiencing issues.</source>
        <translation>Advarsel: Nettverket ser ikke ut til å være enig! Noen minere ser ut til å ha problemer.</translation>
    </message>
    <message>
        <source>Warning: We do not appear to fully agree with our peers! You may need to upgrade, or other nodes may need to upgrade.</source>
        <translation>Advarsel: Vi ser ikke ut til å være enige med våre noder! Du må oppgradere, eller andre noder må oppgradere.</translation>
    </message>
    <message>
        <source>Warning: wallet.dat corrupt, data salvaged! Original wallet.dat saved as wallet.{timestamp}.bak in %s; if your balance or transactions are incorrect you should restore from a backup.</source>
        <translation>Advarsel: wallet.dat korrupt, data reddet! Original wallet.dat lagret som wallet.{timestamp}.bak i %s; hvis din saldo eller dine transaksjoner ikke er korrekte bør du gjenopprette fra en backup.</translation>
    </message>
    <message>
        <source>Whitelist peers connecting from the given netmask or IP address. Can be specified multiple times.</source>
        <translation>Hvitelist noder som kobler til fra den oppgitte nettmasken eller IP-adressen. Kan oppgis flere ganger.</translation>
    </message>
    <message>
        <source>-maxmempool must be at least %d MB</source>
        <translation>-maxmempool må være minst %d MB</translation>
    </message>
    <message>
        <source>&lt;category&gt; can be:</source>
        <translation>&lt;category&gt; kan være:</translation>
    </message>
    <message>
        <source>Block creation options:</source>
        <translation>Valg for opprettelse av blokker:</translation>
    </message>
    <message>
        <source>Connect only to the specified node(s)</source>
        <translation>Koble kun til angitt(e) node(r)</translation>
    </message>
    <message>
        <source>Connection options:</source>
        <translation>Innstillinger for tilkobling:</translation>
    </message>
    <message>
        <source>Corrupted block database detected</source>
        <translation>Oppdaget korrupt blokkdatabase</translation>
    </message>
    <message>
        <source>Debugging/Testing options:</source>
        <translation>Valg for feilsøking/testing:</translation>
    </message>
    <message>
        <source>Do not load the wallet and disable wallet RPC calls</source>
        <translation>Ikke last inn lommeboken og deaktiver RPC-kall</translation>
    </message>
    <message>
        <source>Do you want to rebuild the block database now?</source>
        <translation>Ønsker du å gjenopprette blokkdatabasen nå?</translation>
    </message>
    <message>
        <source>Enable publish hash block in &lt;address&gt;</source>
        <translation>Slå på publish hash block i &lt;address&gt;</translation>
    </message>
    <message>
        <source>Enable publish hash transaction in &lt;address&gt;</source>
        <translation>Slå på publish hash transaction i &lt;address&gt;</translation>
    </message>
    <message>
        <source>Enable publish raw block in &lt;address&gt;</source>
        <translation>Slå på publisering av råblokk i &lt;address&gt;</translation>
    </message>
    <message>
        <source>Enable publish raw transaction in &lt;address&gt;</source>
        <translation>Slå på publisering av råtransaksjon i &lt;address&gt;</translation>
    </message>
    <message>
        <source>Error initializing block database</source>
        <translation>Feil under initialisering av blokkdatabase</translation>
    </message>
    <message>
        <source>Error initializing wallet database environment %s!</source>
        <translation>Feil under oppstart av lommeboken sitt databasemiljø %s!</translation>
    </message>
    <message>
        <source>Error loading block database</source>
        <translation>Feil ved lasting av blokkdatabase</translation>
    </message>
    <message>
        <source>Error opening block database</source>
        <translation>Feil under åpning av blokkdatabase</translation>
    </message>
    <message>
        <source>Error: Disk space is low!</source>
        <translation>Feil: Lite ledig lagringsplass!</translation>
    </message>
    <message>
        <source>Failed to listen on any port. Use -listen=0 if you want this.</source>
        <translation>Kunne ikke lytte på noen port. Bruk -listen=0 hvis det er dette du vil.</translation>
    </message>
    <message>
        <source>Importing...</source>
        <translation>Importerer...</translation>
    </message>
    <message>
        <source>Incorrect or no genesis block found. Wrong datadir for network?</source>
        <translation>Ugyldig eller ingen skaperblokk funnet. Feil datamappe for nettverk?</translation>
    </message>
    <message>
        <source>Invalid -onion address: '%s'</source>
        <translation>Ugyldig -onion adresse: '%s'</translation>
    </message>
    <message>
        <source>Keep the transaction memory pool below &lt;n&gt; megabytes (default: %u)</source>
        <translation>Hold transaksjonsminnet under &lt;n&gt; megabytes (standard: %u)</translation>
    </message>
    <message>
        <source>Not enough file descriptors available.</source>
        <translation>For få fildeskriptorer tilgjengelig.</translation>
    </message>
    <message>
        <source>Only connect to nodes in network &lt;net&gt; (ipv4, ipv6 or onion)</source>
        <translation>Bare koble til noder i nettverket &lt;net&gt; (IPv4, IPv6 eller onion)</translation>
    </message>
    <message>
        <source>Prune cannot be configured with a negative value.</source>
        <translation>Beskjæringsmodus kan ikke konfigureres med en negativ verdi.</translation>
    </message>
    <message>
        <source>Prune mode is incompatible with -txindex.</source>
        <translation>Beskjæringsmodus er ikke kompatibel med -txindex.</translation>
    </message>
    <message>
        <source>Set database cache size in megabytes (%d to %d, default: %d)</source>
        <translation>Sett databasen sin størrelse på hurtigbufferen i megabytes (%d til %d, standardverdi: %d)</translation>
    </message>
    <message>
        <source>Set maximum block size in bytes (default: %d)</source>
        <translation>Sett maks blokkstørrelse i bytes (standardverdi: %d)</translation>
    </message>
    <message>
        <source>Specify wallet file (within data directory)</source>
        <translation>Angi lommebokfil (inne i datamappe)</translation>
    </message>
    <message>
<<<<<<< HEAD
=======
        <source>Unsupported argument -benchmark ignored, use -debug=bench.</source>
        <translation>Ustøttet argument -benchmark ble ignorert, bruk -debug=bench.</translation>
    </message>
    <message>
        <source>Unsupported argument -debugnet ignored, use -debug=net.</source>
        <translation>Advarsel: Argumentet -debugnet er ikke støttet og ble ignorert, bruk -debug=net.</translation>
    </message>
    <message>
        <source>Unsupported argument -tor found, use -onion.</source>
        <translation>Feil: Argumentet -tor er ikke støttet, bruk -onion.</translation>
    </message>
    <message>
>>>>>>> 188ca9c3
        <source>Use UPnP to map the listening port (default: %u)</source>
        <translation>Bruk UPnP for å sette opp lytteport (standardverdi: %u)</translation>
    </message>
    <message>
        <source>User Agent comment (%s) contains unsafe characters.</source>
        <translation>User Agent kommentar (%s) inneholder utrygge tegn.</translation>
    </message>
    <message>
        <source>Verifying blocks...</source>
        <translation>Verifiserer blokker...</translation>
    </message>
    <message>
        <source>Verifying wallet...</source>
        <translation>Verifiserer lommebok...</translation>
    </message>
    <message>
        <source>Wallet %s resides outside data directory %s</source>
        <translation>Lommebok %s befinner seg utenfor datamappe %s</translation>
    </message>
    <message>
        <source>Wallet options:</source>
        <translation>Valg for lommebok:</translation>
    </message>
    <message>
        <source>Warning: This version is obsolete; upgrade required!</source>
        <translation>Advarsel: Denne versjonen er utdatert; oppgradering er påkrevd!</translation>
<<<<<<< HEAD
    </message>
    <message>
        <source>You need to rebuild the database using -reindex to change -txindex</source>
        <translation>Du må gjenoppbygge databasen med å bruke -reindex for å endre -txindex</translation>
=======
>>>>>>> 188ca9c3
    </message>
    <message>
        <source>You need to rebuild the database using -reindex to change -txindex</source>
        <translation>Du må gjenoppbygge databasen med å bruke -reindex for å endre -txindex</translation>
    </message>
    <message>
        <source>Allow JSON-RPC connections from specified source. Valid for &lt;ip&gt; are a single IP (e.g. 1.2.3.4), a network/netmask (e.g. 1.2.3.4/255.255.255.0) or a network/CIDR (e.g. 1.2.3.4/24). This option can be specified multiple times</source>
        <translation>Tillat JSON-RPC-tilkoblinger fra angitt kilde. Gyldig for &lt;ip&gt; er en enkelt IP (f. eks. 1.2.3.4), et nettverk/nettmaske (f. eks. 1.2.3.4/255.255.255.0) eller et nettverk/CIDR (f. eks. 1.2.3.4/24). Dette alternativet kan angis flere ganger</translation>
    </message>
    <message>
        <source>Bind to given address and whitelist peers connecting to it. Use [host]:port notation for IPv6</source>
        <translation>Bind til gitt adresse og hvitlist peers som kobler seg til den. Bruk [host]:port notasjon for IPv6</translation>
    </message>
    <message>
        <source>Bind to given address to listen for JSON-RPC connections. Use [host]:port notation for IPv6. This option can be specified multiple times (default: bind to all interfaces)</source>
        <translation>Bind til gitt adresse for å lytte for JSON-RPC-tilkoblinger. Bruk [host]:port notasjon for IPv6. Dette alternativet kan angis flere ganger (standardverdi: bind til alle grensesnitt)</translation>
    </message>
    <message>
<<<<<<< HEAD
        <source>Cannot obtain a lock on data directory %s. Zetacoin Core is probably already running.</source>
        <translation>Ute av stand til å låse datamappen %s. Zetacoin Core kjører sannsynligvis allerede.</translation>
=======
        <source>Cannot obtain a lock on data directory %s. Bitcoin Core is probably already running.</source>
        <translation>Ute av stand til å låse datamappen %s. Bitcoin Core kjører sannsynligvis allerede.</translation>
>>>>>>> 188ca9c3
    </message>
    <message>
        <source>Create new files with system default permissions, instead of umask 077 (only effective with disabled wallet functionality)</source>
        <translation>Opprett nye filer med standardtillatelser i systemet, i stedet for umask 077 (kun virksom med lommebokfunksjonalitet slått av)</translation>
    </message>
    <message>
        <source>Discover own IP addresses (default: 1 when listening and no -externalip or -proxy)</source>
        <translation>Oppdag egne IP-adresser (standardverdi: 1 ved lytting og ingen -externalip eller -proxy)</translation>
<<<<<<< HEAD
    </message>
    <message>
        <source>Error: Listening for incoming connections failed (listen returned error %s)</source>
        <translation>Feil: Lytting etter innkommende tilkoblinger feilet (lytting returnerte feil %s)</translation>
=======
>>>>>>> 188ca9c3
    </message>
    <message>
        <source>Error: Listening for incoming connections failed (listen returned error %s)</source>
        <translation>Feil: Lytting etter innkommende tilkoblinger feilet (lytting returnerte feil %s)</translation>
    </message>
    <message>
        <source>Execute command when a relevant alert is received or we see a really long fork (%s in cmd is replaced by message)</source>
        <translation>Utfør kommando når et relevant varsel er mottatt eller vi ser en veldig lang gaffel (%s i kommando er erstattet med melding)</translation>
    </message>
    <message>
        <source>Fees (in %s/kB) smaller than this are considered zero fee for relaying, mining and transaction creation (default: %s)</source>
        <translation>Gebyrer (i %s/kB) mindre enn dette anses som null gebyr for videresending, graving og laging av transaksjoner (standardverdi: %s)</translation>
    </message>
    <message>
        <source>If paytxfee is not set, include enough fee so transactions begin confirmation on average within n blocks (default: %u)</source>
        <translation>Hvis paytxfee ikke er angitt, inkluderer da nok i gebyr til at transaksjoner gjennomsnittligt bekreftes innen n blokker (standardverdi: %u)</translation>
    </message>
    <message>
        <source>Invalid amount for -maxtxfee=&lt;amount&gt;: '%s' (must be at least the minrelay fee of %s to prevent stuck transactions)</source>
        <translation>Ugyldig beløp for -maxtxfee=&lt;amount&gt;: '%s' (må være minst minimum relé gebyr på %s for å hindre fastlåste transaksjoner)</translation>
    </message>
    <message>
        <source>Maximum size of data in data carrier transactions we relay and mine (default: %u)</source>
        <translation>Maksimal størrelse på data i databærende transaksjoner vi videresender og ufører graving på (standardverdi: %u)</translation>
    </message>
    <message>
        <source>Prune configured below the minimum of %d MB.  Please use a higher number.</source>
        <translation>Beskjæringsmodus er konfigurert under minimum på %d MB. Vennligst bruk et høyere nummer.</translation>
    </message>
    <message>
        <source>Query for peer addresses via DNS lookup, if low on addresses (default: 1 unless -connect)</source>
        <translation>Søk etter nodeadresser via DNS-oppslag, hvis vi har få adresser å koble til (standard: 1 med mindre -connect)</translation>
    </message>
    <message>
        <source>Randomize credentials for every proxy connection. This enables Tor stream isolation (default: %u)</source>
        <translation>Bruk tilfeldig identitet for hver proxytilkobling. Dette muliggjør TOR stream isolasjon (standardverdi: %u)</translation>
    </message>
    <message>
        <source>Set maximum size of high-priority/low-fee transactions in bytes (default: %d)</source>
        <translation>Sett maksimum størrelse for transaksjoner med høy prioritet / lavt gebyr, i bytes (standardverdi: %d)</translation>
    </message>
    <message>
        <source>Set the number of threads for coin generation if enabled (-1 = all cores, default: %d)</source>
        <translation>Angi antall tråder for mynt generering hvis aktivert (-1 = alle kjerner, standardverdi: %d)</translation>
    </message>
    <message>
        <source>The transaction amount is too small to send after the fee has been deducted</source>
        <translation>Transaksjonsbeløpet er for lite til å sendes etter at gebyret er fratrukket</translation>
<<<<<<< HEAD
    </message>
    <message>
        <source>This product includes software developed by the OpenSSL Project for use in the OpenSSL Toolkit &lt;https://www.openssl.org/&gt; and cryptographic software written by Eric Young and UPnP software written by Thomas Bernard.</source>
        <translation>Dette produktet inneholder programvare utviklet av OpenSSL Project for bruk i OpenSSL Toolkit &lt;https://www.openssl.org/&gt; og kryptografisk programvare skrevet av Eric Young og UPnP-programvare skrevet av Thomas Bernard.</translation>
    </message>
    <message>
        <source>To use zetacoind, or the -server option to zetacoin-qt, you must set an rpcpassword in the configuration file:
%s
It is recommended you use the following random password:
rpcuser=zetacoinrpc
rpcpassword=%s
(you do not need to remember this password)
The username and password MUST NOT be the same.
If the file does not exist, create it with owner-readable-only file permissions.
It is also recommended to set alertnotify so you are notified of problems;
for example: alertnotify=echo %%s | mail -s "Zetacoin Alert" admin@foo.com
</source>
        <translation>For å bruke zetacoind, eller -server valget til zetacoin-qt, må du angi et rpcpassord i konfigurasjonsfilen:
%s
Det anbefales at du bruker det følgende tilfeldige passordet:
rpcuser=zetacoinrpc
rpcpassword=%s
(du behøver ikke å huske passordet)
Brukernavnet og passordet MÅ IKKE være like.
Om filen ikke eksisterer, opprett den med eier-kun-les filrettigheter.
Det er også anbefalt at å sette varselsmelding slik du får melding om problemer;
for eksempel: alertnotify=echo %%s | mail -s "Zetacoin Alert" admin@foo.com
</translation>
    </message>
    <message>
        <source>Warning: -maxtxfee is set very high! Fees this large could be paid on a single transaction.</source>
        <translation>Advarsel: -paytxfee er satt veldig høyt! Så stort gebyr kan bli betalt ved en enkelt transaksjon.</translation>
    </message>
    <message>
        <source>Warning: Please check that your computer's date and time are correct! If your clock is wrong Zetacoin Core will not work properly.</source>
        <translation>Advarsel: Vennligst undersøk at din datamaskin har riktig dato og klokkeslett! Hvis klokken er stilt feil vil ikke Zetacoin Core fungere riktig.</translation>
=======
    </message>
    <message>
        <source>This product includes software developed by the OpenSSL Project for use in the OpenSSL Toolkit &lt;https://www.openssl.org/&gt; and cryptographic software written by Eric Young and UPnP software written by Thomas Bernard.</source>
        <translation>Dette produktet inneholder programvare utviklet av OpenSSL Project for bruk i OpenSSL Toolkit &lt;https://www.openssl.org/&gt; og kryptografisk programvare skrevet av Eric Young og UPnP-programvare skrevet av Thomas Bernard.</translation>
>>>>>>> 188ca9c3
    </message>
    <message>
        <source>Whitelisted peers cannot be DoS banned and their transactions are always relayed, even if they are already in the mempool, useful e.g. for a gateway</source>
        <translation>Hvitlistede noder kan ikke DoS-blokkeres, og deres transaksjoner videresendes alltid, selv om de allerede er i minnelageret. Nyttig f.eks. for en gateway.</translation>
    </message>
    <message>
        <source>You need to rebuild the database using -reindex to go back to unpruned mode.  This will redownload the entire blockchain</source>
        <translation>Du må gjenoppbygge databasen ved hjelp av -reindex for å gå tilbake til ubeskåret modus. Dette vil laste ned hele blokkjeden på nytt.</translation>
    </message>
    <message>
        <source>(default: %u)</source>
        <translation>(standardverdi: %u)</translation>
    </message>
    <message>
        <source>Accept public REST requests (default: %u)</source>
        <translation>Godta offentlige REST forespørsler (standardverdi: %u)</translation>
    </message>
    <message>
        <source>Activating best chain...</source>
        <translation>Aktiverer beste kjede...</translation>
    </message>
    <message>
<<<<<<< HEAD
        <source>Can't run with a wallet in prune mode.</source>
        <translation>Kan ikke kjøre med en lommebok i beskjæringsmodus.</translation>
=======
        <source>Always relay transactions received from whitelisted peers (default: %d)</source>
        <translation>Alltid videresend transaksjoner mottatt fra hvitlistede noder (standardverdi: %d)</translation>
    </message>
    <message>
        <source>Attempt to recover private keys from a corrupt wallet.dat on startup</source>
        <translation>Forsøk å berge private nøkler fra en korrupt wallet.dat ved oppstart</translation>
    </message>
    <message>
        <source>Automatically create Tor hidden service (default: %d)</source>
        <translation>Automatisk opprette Tor skjult tjeneste (standardverdi: %d)</translation>
>>>>>>> 188ca9c3
    </message>
    <message>
        <source>Cannot resolve -whitebind address: '%s'</source>
        <translation>Kan ikke løse -whitebind-adresse: '%s'</translation>
    </message>
    <message>
        <source>Choose data directory on startup (default: 0)</source>
        <translation>Velg datamappe ved oppstart (standard: 0)</translation>
    </message>
    <message>
        <source>Connect through SOCKS5 proxy</source>
        <translation>Koble til via SOCKS5-proxy</translation>
    </message>
    <message>
        <source>Copyright (C) 2009-%i The Zetacoin Core Developers</source>
        <translation>Copyright (C) 2009-%i utviklerne av Zetacoin Core</translation>
    </message>
    <message>
<<<<<<< HEAD
        <source>Could not parse -rpcbind value %s as network address</source>
        <translation>Kunne ikke tolke -rpcbind-verdi %s som en nettverksadresse</translation>
    </message>
    <message>
        <source>Error loading wallet.dat: Wallet requires newer version of Zetacoin Core</source>
        <translation>Feil ved lasting av wallet.dat: Lommeboken krever en nyere versjon av Zetacoin Core</translation>
    </message>
    <message>
        <source>Error reading from database, shutting down.</source>
        <translation>Feil ved lesing fra database, stenger ned.</translation>
    </message>
    <message>
        <source>Error: A fatal internal error occurred, see debug.log for details</source>
        <translation>Feil: En fatal intern feil oppstod, se debug.log for detaljer</translation>
=======
        <source>Error loading wallet.dat: Wallet requires newer version of Bitcoin Core</source>
        <translation>Feil ved lasting av wallet.dat: Lommeboken krever en nyere versjon av Bitcoin Core</translation>
>>>>>>> 188ca9c3
    </message>
    <message>
        <source>Error reading from database, shutting down.</source>
        <translation>Feil ved lesing fra database, stenger ned.</translation>
    </message>
    <message>
        <source>Imports blocks from external blk000??.dat file on startup</source>
        <translation>Importerer blokker fra ekstern fil blk000??.dat ved oppstart</translation>
    </message>
    <message>
        <source>Information</source>
        <translation>Informasjon</translation>
    </message>
    <message>
        <source>Initialization sanity check failed. Zetacoin Core is shutting down.</source>
        <translation>Sunnhetssjekk ved oppstart feilet. Zetacoin Core stenges ned.</translation>
    </message>
    <message>
        <source>Invalid amount for -maxtxfee=&lt;amount&gt;: '%s'</source>
        <translation>Ugyldig beløp for -maxtxfee=&lt;amount&gt;: '%s'</translation>
    </message>
    <message>
        <source>Invalid amount for -maxtxfee=&lt;amount&gt;: '%s'</source>
        <translation>Ugyldig beløp for -maxtxfee=&lt;amount&gt;: '%s'</translation>
    </message>
    <message>
        <source>Invalid amount for -minrelaytxfee=&lt;amount&gt;: '%s'</source>
        <translation>Ugyldig mengde for -minrelaytxfee=&lt;beløp&gt;: '%s'</translation>
    </message>
    <message>
        <source>Invalid amount for -mintxfee=&lt;amount&gt;: '%s'</source>
        <translation>Ugyldig mengde for -mintxfee=&lt;beløp&gt;: '%s'</translation>
    </message>
    <message>
        <source>Invalid amount for -paytxfee=&lt;amount&gt;: '%s' (must be at least %s)</source>
        <translation>Ugyldig beløp for -paytxfee=&lt;amount&gt;: '%s' (må være minst %s)</translation>
    </message>
    <message>
        <source>Invalid netmask specified in -whitelist: '%s'</source>
        <translation>Ugyldig nettmaske spesifisert i -whitelist: '%s'</translation>
    </message>
    <message>
        <source>Keep at most &lt;n&gt; unconnectable transactions in memory (default: %u)</source>
        <translation>Hold på det meste &lt;n&gt; transaksjoner som ikke kobles i minnet (standardverdi: %u)</translation>
    </message>
    <message>
        <source>Need to specify a port with -whitebind: '%s'</source>
        <translation>Må oppgi en port med -whitebind: '%s'</translation>
    </message>
    <message>
        <source>Node relay options:</source>
        <translation>Node alternativer for videresending:</translation>
    </message>
    <message>
<<<<<<< HEAD
        <source>Pruning blockstore...</source>
        <translation>Beskjærer blokklageret...</translation>
=======
        <source>RPC server options:</source>
        <translation>Innstillinger for RPC-server:</translation>
>>>>>>> 188ca9c3
    </message>
    <message>
        <source>Rebuild block chain index from current blk000??.dat files on startup</source>
        <translation>Gjenopprett blokkjedeindeks fra gjeldende blk000??.dat filer ved oppstart</translation>
    </message>
    <message>
        <source>Receive and display P2P network alerts (default: %u)</source>
        <translation>Motta og vis P2P nettverksvarsler (standardvalg: %u)</translation>
    </message>
    <message>
<<<<<<< HEAD
        <source>RPC support for HTTP persistent connections (default: %d)</source>
        <translation>RPC-støtte for persistente HTTP-forbindelser (standardverdi: %d)</translation>
    </message>
    <message>
        <source>Rebuild block chain index from current blk000??.dat files on startup</source>
        <translation>Gjenopprett blokkjedeindeks fra gjeldende blk000??.dat filer ved oppstart</translation>
    </message>
    <message>
        <source>Receive and display P2P network alerts (default: %u)</source>
        <translation>Motta og vis P2P nettverksvarsler (standardvalg: %u)</translation>
=======
        <source>Reducing -maxconnections from %d to %d, because of system limitations.</source>
        <translation>Reduserer -maxconnections fra %d til %d, pga. systembegrensninger.</translation>
    </message>
    <message>
        <source>Rescan the block chain for missing wallet transactions on startup</source>
        <translation>Se gjennom blokkjeden etter manglende lommeboktransaksjoner ved oppstart</translation>
>>>>>>> 188ca9c3
    </message>
    <message>
        <source>Send trace/debug info to console instead of debug.log file</source>
        <translation>Send spor-/feilsøkingsinformasjon til konsollen istedenfor filen debug.log</translation>
    </message>
    <message>
        <source>Send transactions as zero-fee transactions if possible (default: %u)</source>
        <translation>Send transaksjoner uten transaksjonsgebyr hvis mulig (standardverdi: %u)</translation>
    </message>
    <message>
        <source>Set SSL root certificates for payment request (default: -system-)</source>
        <translation>Sett SSL-rotsertifikat for betalingsetterspørring (standard: -system-)</translation>
    </message>
    <message>
        <source>Set language, for example "de_DE" (default: system locale)</source>
        <translation>Sett språk, for eksempel "nb_NO" (standardverdi: fra operativsystem)</translation>
    </message>
    <message>
        <source>Show all debugging options (usage: --help -help-debug)</source>
        <translation>Vis alle feilsøkingsvalg (bruk: --help -help-debug)</translation>
    </message>
    <message>
        <source>Show splash screen on startup (default: 1)</source>
        <translation>Vis splashskjerm ved oppstart (standardverdi: 1)</translation>
    </message>
    <message>
        <source>Shrink debug.log file on client startup (default: 1 when no -debug)</source>
        <translation>Krymp filen debug.log når klienten starter (standardverdi: 1 hvis uten -debug)</translation>
    </message>
    <message>
        <source>Signing transaction failed</source>
        <translation>Signering av transaksjon feilet</translation>
    </message>
    <message>
<<<<<<< HEAD
        <source>Start minimized</source>
        <translation>Start minimert</translation>
    </message>
    <message>
=======
>>>>>>> 188ca9c3
        <source>The transaction amount is too small to pay the fee</source>
        <translation>Transaksjonsbeløpet er for lite til å betale gebyr</translation>
    </message>
    <message>
        <source>This is experimental software.</source>
        <translation>Dette er eksperimentell programvare.</translation>
    </message>
    <message>
        <source>Tor control port password (default: empty)</source>
        <translation>Passord for Tor-kontrollport (standardverdi: tom)</translation>
    </message>
    <message>
        <source>Tor control port to use if onion listening enabled (default: %s)</source>
        <translation>Tor-kontrollport å bruke hvis onion-lytting er aktivert (standardverdi: %s)</translation>
    </message>
    <message>
        <source>Transaction amount too small</source>
        <translation>Transaksjonen er for liten</translation>
    </message>
    <message>
        <source>Transaction amounts must be positive</source>
        <translation>Transaksjonsbeløpet må være positivt</translation>
    </message>
    <message>
        <source>Transaction too large for fee policy</source>
        <translation>Transaksjon for stor for gebyrpolitikken</translation>
    </message>
    <message>
        <source>Transaction too large</source>
        <translation>Transaksjonen er for stor</translation>
    </message>
    <message>
        <source>UI Options:</source>
        <translation>Innstillinger for Brukergrensesnitt:</translation>
    </message>
    <message>
        <source>Unable to bind to %s on this computer (bind returned error %s)</source>
        <translation>Kan ikke binde til %s på denne datamaskinen (binding returnerte feilen %s)</translation>
    </message>
    <message>
        <source>Upgrade wallet to latest format on startup</source>
        <translation>Oppgrader lommebok til nyeste format ved oppstart</translation>
    </message>
    <message>
        <source>Username for JSON-RPC connections</source>
        <translation>Brukernavn for JSON-RPC forbindelser</translation>
    </message>
    <message>
        <source>Wallet needed to be rewritten: restart Zetacoin Core to complete</source>
        <translation>Lommeboken måtte skrives på nytt: start Zetacoin Core på nytt for å fullføre</translation>
    </message>
    <message>
        <source>Warning</source>
        <translation>Advarsel</translation>
    </message>
    <message>
<<<<<<< HEAD
        <source>Warning: Unsupported argument -benchmark ignored, use -debug=bench.</source>
        <translation>Advarsel: Argumentet -benchmark er ikke støttet og ble ignorert, bruk -debug=bench.</translation>
    </message>
    <message>
        <source>Warning: Unsupported argument -debugnet ignored, use -debug=net.</source>
        <translation>Advarsel: Argumentet -debugnet er ikke støttet og ble ignorert, bruk -debug=net.</translation>
=======
        <source>Whether to operate in a blocks only mode (default: %u)</source>
        <translation>Hvorvidt å operere i modus med kun blokker (standardverdi: %u)</translation>
>>>>>>> 188ca9c3
    </message>
    <message>
        <source>Zapping all transactions from wallet...</source>
        <translation>Zapper alle transaksjoner fra lommeboken...</translation>
    </message>
    <message>
        <source>ZeroMQ notification options:</source>
        <translation>Valg for ZeroMQ-meldinger:</translation>
    </message>
    <message>
        <source>wallet.dat corrupt, salvage failed</source>
        <translation>wallet.dat korrupt, bergning feilet</translation>
    </message>
    <message>
        <source>Password for JSON-RPC connections</source>
        <translation>Passord for JSON-RPC forbindelser</translation>
    </message>
    <message>
        <source>Execute command when the best block changes (%s in cmd is replaced by block hash)</source>
        <translation>Utfør kommando når beste blokk endrer seg (%s i kommandoen erstattes med blokkens hash)</translation>
    </message>
    <message>
        <source>This help message</source>
        <translation>Denne hjelpemeldingen</translation>
    </message>
    <message>
        <source>Allow DNS lookups for -addnode, -seednode and -connect</source>
        <translation>Tillat oppslag i DNS for -addnode, -seednode og -connect</translation>
    </message>
    <message>
        <source>Loading addresses...</source>
        <translation>Laster adresser...</translation>
    </message>
    <message>
        <source>Error loading wallet.dat: Wallet corrupted</source>
        <translation>Feil ved lasting av wallet.dat: Lommeboken er skadet</translation>
    </message>
    <message>
        <source>(1 = keep tx meta data e.g. account owner and payment request information, 2 = drop tx meta data)</source>
        <translation>(1 = behold metadata for transaksjon som f. eks. kontoeier og informasjon om betalingsanmodning, 2 = dropp metadata for transaksjon)</translation>
    </message>
    <message>
<<<<<<< HEAD
        <source>How thorough the block verification of -checkblocks is (0-4, default: %u)</source>
        <translation>Hvor grundig blokkverifiseringen til -checkblocks er (0-4, standardverdi: %u)</translation>
    </message>
    <message>
=======
        <source>-maxtxfee is set very high! Fees this large could be paid on a single transaction.</source>
        <translation>-maxtxfee er satt veldig høyt! Så stort gebyr kan bli betalt ved en enkelt transaksjon.</translation>
    </message>
    <message>
        <source>-paytxfee is set very high! This is the transaction fee you will pay if you send a transaction.</source>
        <translation>-paytxfee er satt veldig høyt! Dette er transaksjonsgebyret du betaler når du sender transaksjoner.</translation>
    </message>
    <message>
        <source>Do not keep transactions in the mempool longer than &lt;n&gt; hours (default: %u)</source>
        <translation>Ikke hold transaksjoner i minnet lenger enn &lt;n&gt; timer (standard: %u)</translation>
    </message>
    <message>
        <source>Error reading wallet.dat! All keys read correctly, but transaction data or address book entries might be missing or incorrect.</source>
        <translation>Feil ved lesing av wallet.dat! Alle nøkler lest riktig, men transaksjonsdataene eller oppføringer i adresseboken mangler kanskje eller er feil.</translation>
    </message>
    <message>
        <source>Fees (in %s/kB) smaller than this are considered zero fee for transaction creation (default: %s)</source>
        <translation>Gebyrer (i %s/Kb) mindre enn dette anses som null gebyr for laging av transaksjoner (standardverdi: %s)</translation>
    </message>
    <message>
        <source>How thorough the block verification of -checkblocks is (0-4, default: %u)</source>
        <translation>Hvor grundig blokkverifiseringen til -checkblocks er (0-4, standardverdi: %u)</translation>
    </message>
    <message>
>>>>>>> 188ca9c3
        <source>Maintain a full transaction index, used by the getrawtransaction rpc call (default: %u)</source>
        <translation>Oppretthold en full transaksjonsindeks, brukt av getrawtransaction RPC-kall (standardverdi: %u)</translation>
    </message>
    <message>
        <source>Number of seconds to keep misbehaving peers from reconnecting (default: %u)</source>
        <translation>Antall sekunder noder med dårlig oppførsel hindres fra å koble til på nytt (standardverdi: %u)</translation>
    </message>
    <message>
        <source>Output debugging information (default: %u, supplying &lt;category&gt; is optional)</source>
        <translation>Ta ut feilsøkingsinformasjon (standardverdi: %u, bruk av &lt;category&gt; er valgfritt)</translation>
    </message>
    <message>
        <source>Support filtering of blocks and transaction with bloom filters (default: %u)</source>
        <translation>Støtte filtrering av blokker og transaksjoner med bloomfiltre (standardverdi: %u)</translation>
    </message>
    <message>
        <source>Total length of network version string (%i) exceeds maximum length (%i). Reduce the number or size of uacomments.</source>
        <translation>Total lengde av nettverks-versionstreng (%i) er over maks lengde (%i). Reduser tallet eller størrelsen av uacomments.</translation>
    </message>
    <message>
        <source>Tries to keep outbound traffic under the given target (in MiB per 24h), 0 = no limit (default: %d)</source>
        <translation>Prøv å holde utgående trafikk under angitt mål (i MB per 24t), 0 = ingen grense (standard: %d)</translation>
    </message>
    <message>
        <source>Unsupported argument -socks found. Setting SOCKS version isn't possible anymore, only SOCKS5 proxies are supported.</source>
        <translation>Argumentet -socks er ikke støttet. Det er ikke lenger mulig å sette SOCKS-versjon; bare SOCKS5-proxyer er støttet.</translation>
    </message>
    <message>
        <source>Use separate SOCKS5 proxy to reach peers via Tor hidden services (default: %s)</source>
        <translation>Bruk separate SOCKS5 proxyer for å nå noder via Tor skjulte tjenester (standardverdi: %s)</translation>
    </message>
    <message>
        <source>Username and hashed password for JSON-RPC connections. The field &lt;userpw&gt; comes in the format: &lt;USERNAME&gt;:&lt;SALT&gt;$&lt;HASH&gt;. A canonical python script is included in share/rpcuser. This option can be specified multiple times</source>
        <translation>Brukernavn og hashet passord for JSON-RPC tilkoblinger. Feltet &lt;userpw&gt; kommer i formatet: &lt;USERNAME&gt;:&lt;SALT&gt;$&lt;HASH&gt;. Et Python-skript er inkludert i share/rpcuser. Dette alternativet kan angis flere ganger</translation>
    </message>
    <message>
        <source>(default: %s)</source>
        <translation>(standardverdi: %s)</translation>
    </message>
    <message>
        <source>Always query for peer addresses via DNS lookup (default: %u)</source>
        <translation>Alltid søk etter nodeadresser via DNS-oppslag (standardverdi: %u)</translation>
    </message>
    <message>
        <source>Error loading wallet.dat</source>
        <translation>Feil ved lasting av wallet.dat</translation>
    </message>
    <message>
        <source>Generate coins (default: %u)</source>
        <translation>Generer mynter (standardverdi: %u)</translation>
    </message>
    <message>
        <source>How many blocks to check at startup (default: %u, 0 = all)</source>
        <translation>Hvor mange blokker skal sjekkes ved oppstart (standardverdi: %u, 0 = alle)</translation>
    </message>
    <message>
        <source>Include IP addresses in debug output (default: %u)</source>
        <translation>Inkludere IP-adresser i feilsøkingslogg (standardverdi: %u)</translation>
    </message>
    <message>
        <source>Invalid -proxy address: '%s'</source>
        <translation>Ugyldig -proxy adresse: '%s'</translation>
    </message>
    <message>
        <source>Listen for JSON-RPC connections on &lt;port&gt; (default: %u or testnet: %u)</source>
        <translation>Lytt etter JSON-RPC tilkoblinger på &lt;port&gt; (standardverdi: %u eller testnett: %u)</translation>
    </message>
    <message>
        <source>Listen for connections on &lt;port&gt; (default: %u or testnet: %u)</source>
        <translation>Lytt etter tilkoblinger på &lt;port&gt; (standardverdi: %u eller testnett: %u)</translation>
    </message>
    <message>
        <source>Maintain at most &lt;n&gt; connections to peers (default: %u)</source>
        <translation>Hold maks &lt;n&gt; koblinger åpne til andre noder (standardverdi: %u)</translation>
    </message>
    <message>
        <source>Make the wallet broadcast transactions</source>
        <translation>Få lommeboken til å kringkaste transaksjoner</translation>
    </message>
    <message>
        <source>Maximum per-connection receive buffer, &lt;n&gt;*1000 bytes (default: %u)</source>
        <translation>Maks mottaksbuffer per forbindelse, &lt;n&gt;*1000 bytes (standardverdi: %u)</translation>
    </message>
    <message>
        <source>Maximum per-connection send buffer, &lt;n&gt;*1000 bytes (default: %u)</source>
        <translation>Maks sendebuffer per forbindelse, &lt;n&gt;*1000 bytes (standardverdi: %u)</translation>
    </message>
    <message>
        <source>Prepend debug output with timestamp (default: %u)</source>
        <translation>Sett inn tidsstempel i front av feilsøkingsdata (standardverdi: %u)</translation>
    </message>
    <message>
        <source>Relay and mine data carrier transactions (default: %u)</source>
        <translation>Videresend og ufør graving av databærende transaksjoner (standardverdi: %u)</translation>
    </message>
    <message>
        <source>Relay non-P2SH multisig (default: %u)</source>
        <translation>Videresend ikke-P2SH multisig (standardverdi: %u)</translation>
    </message>
    <message>
<<<<<<< HEAD
        <source>Server certificate file (default: %s)</source>
        <translation>Fil for tjenersertifikat (standardverdi: %s)</translation>
    </message>
    <message>
        <source>Server private key (default: %s)</source>
        <translation>Privat nøkkel for tjener (standardverdi: %s) </translation>
    </message>
    <message>
=======
>>>>>>> 188ca9c3
        <source>Set key pool size to &lt;n&gt; (default: %u)</source>
        <translation>Angi størrelse på nøkkel-lager til &lt;n&gt; (standardverdi: %u)</translation>
    </message>
    <message>
        <source>Set minimum block size in bytes (default: %u)</source>
        <translation>Sett minimum blokkstørrelse i bytes (standardverdi: %u)</translation>
    </message>
    <message>
        <source>Set the number of threads to service RPC calls (default: %d)</source>
        <translation>Sett antall tråder til betjening av RPC-kall (standardverdi: %d)</translation>
    </message>
    <message>
        <source>Specify configuration file (default: %s)</source>
        <translation>Angi konfigurasjonsfil (standardverdi: %s)</translation>
    </message>
    <message>
        <source>Specify connection timeout in milliseconds (minimum: 1, default: %d)</source>
        <translation>Angi tidsavbrudd for forbindelse i millisekunder (minimum: 1, standardverdi: %d)</translation>
    </message>
    <message>
        <source>Specify pid file (default: %s)</source>
        <translation>Angi pid-fil (standardverdi: %s)</translation>
    </message>
    <message>
        <source>Spend unconfirmed change when sending transactions (default: %u)</source>
        <translation>Bruk ubekreftet veksel ved sending av transaksjoner (standardverdi: %u)</translation>
    </message>
    <message>
        <source>Threshold for disconnecting misbehaving peers (default: %u)</source>
        <translation>Grenseverdi for å koble fra noder med dårlig oppførsel (standardverdi: %u)</translation>
    </message>
    <message>
        <source>Unknown network specified in -onlynet: '%s'</source>
        <translation>Ukjent nettverk angitt i -onlynet '%s'</translation>
    </message>
    <message>
        <source>Cannot resolve -bind address: '%s'</source>
        <translation>Kunne ikke slå opp -bind adresse: '%s'</translation>
    </message>
    <message>
        <source>Cannot resolve -externalip address: '%s'</source>
        <translation>Kunne ikke slå opp -externalip adresse: '%s'</translation>
    </message>
    <message>
        <source>Invalid amount for -paytxfee=&lt;amount&gt;: '%s'</source>
        <translation>Ugyldig beløp for -paytxfee=&lt;beløp&gt;: '%s'</translation>
    </message>
    <message>
        <source>Insufficient funds</source>
        <translation>Utilstrekkelige midler</translation>
    </message>
    <message>
        <source>Loading block index...</source>
        <translation>Laster blokkindeks...</translation>
    </message>
    <message>
        <source>Add a node to connect to and attempt to keep the connection open</source>
        <translation>Legg til node for tilkobling og hold forbindelsen åpen</translation>
    </message>
    <message>
        <source>Loading wallet...</source>
        <translation>Laster lommebok...</translation>
    </message>
    <message>
        <source>Cannot downgrade wallet</source>
        <translation>Kan ikke nedgradere lommebok</translation>
    </message>
    <message>
        <source>Cannot write default address</source>
        <translation>Kan ikke skrive standardadresse</translation>
    </message>
    <message>
        <source>Rescanning...</source>
        <translation>Leser gjennom...</translation>
    </message>
    <message>
        <source>Done loading</source>
        <translation>Ferdig med lasting</translation>
    </message>
    <message>
        <source>Error</source>
        <translation>Feil</translation>
    </message>
</context>
</TS><|MERGE_RESOLUTION|>--- conflicted
+++ resolved
@@ -168,13 +168,8 @@
         <translation>Er du sikker på at du vil kryptere lommeboken?</translation>
     </message>
     <message>
-<<<<<<< HEAD
         <source>Zetacoin Core will close now to finish the encryption process. Remember that encrypting your wallet cannot fully protect your zetacoins from being stolen by malware infecting your computer.</source>
         <translation>Zetacoin Core vil nå avslutte for å fullføre krypteringsprosessen. Husk at kryptering av lommeboken ikke kan beskytte fullstendig mot tyveri av dine zetacoins hvis datamaskinen din er infisert av skadevare.</translation>
-=======
-        <source>Bitcoin Core will close now to finish the encryption process. Remember that encrypting your wallet cannot fully protect your bitcoins from being stolen by malware infecting your computer.</source>
-        <translation>Bitcoin Core vil nå avslutte for å fullføre krypteringsprosessen. Husk at kryptering av lommeboken ikke kan beskytte fullstendig mot tyveri av dine bitcoins hvis datamaskinen din er infisert av skadevare.</translation>
->>>>>>> 188ca9c3
     </message>
     <message>
         <source>IMPORTANT: Any previous backups you have made of your wallet file should be replaced with the newly generated, encrypted wallet file. For security reasons, previous backups of the unencrypted wallet file will become useless as soon as you start using the new, encrypted wallet.</source>
@@ -323,13 +318,8 @@
         <translation>Reindekserer blokker på harddisk...</translation>
     </message>
     <message>
-<<<<<<< HEAD
         <source>Send coins to a Zetacoin address</source>
         <translation>Send til en Zetacoin-adresse</translation>
-=======
-        <source>Send coins to a Bitcoin address</source>
-        <translation>Send til en Bitcoin-adresse</translation>
->>>>>>> 188ca9c3
     </message>
     <message>
         <source>Backup wallet to another location</source>
@@ -422,10 +412,6 @@
     <message>
         <source>Modify configuration options for Zetacoin Core</source>
         <translation>Endre konfigurasjonsvalg for Zetacoin Core</translation>
-    </message>
-    <message>
-        <source>Modify configuration options for Bitcoin Core</source>
-        <translation>Endre konfigurasjonsvalg for Bitcoin Core</translation>
     </message>
     <message>
         <source>Show the list of used sending addresses and labels</source>
@@ -527,7 +513,6 @@
         <source>Type: %1
 </source>
         <translation>Type: %1
-<<<<<<< HEAD
 </translation>
     </message>
     <message>
@@ -543,23 +528,6 @@
 </translation>
     </message>
     <message>
-=======
-</translation>
-    </message>
-    <message>
-        <source>Label: %1
-</source>
-        <translation>Merkelapp: %1
-</translation>
-    </message>
-    <message>
-        <source>Address: %1
-</source>
-        <translation>Adresse: %1
-</translation>
-    </message>
-    <message>
->>>>>>> 188ca9c3
         <source>Sent transaction</source>
         <translation>Sendt transaksjon</translation>
     </message>
@@ -914,8 +882,6 @@
         <source>command-line options</source>
         <translation>kommandolinjevalg</translation>
     </message>
-<<<<<<< HEAD
-=======
     <message>
         <source>UI Options:</source>
         <translation>Grensesnittvalg:</translation>
@@ -944,7 +910,6 @@
         <source>Reset all settings changes made over the GUI</source>
         <translation>Nullstill alle oppsettendringer gjort via det grafiske grensesnittet</translation>
     </message>
->>>>>>> 188ca9c3
 </context>
 <context>
     <name>Intro</name>
@@ -1055,13 +1020,8 @@
         <translation>Minimer i stedet for å avslutte applikasjonen når vinduet lukkes. Når dette er valgt, vil applikasjonen avsluttes kun etter at Avslutte er valgt i menyen.</translation>
     </message>
     <message>
-<<<<<<< HEAD
         <source>The user interface language can be set here. This setting will take effect after restarting Zetacoin Core.</source>
         <translation>Språk for brukergrensesnittet kan velges her. Denne innstillingen trer i kraft etter omstart av Zetacoin Core.</translation>
-=======
-        <source>The user interface language can be set here. This setting will take effect after restarting Bitcoin Core.</source>
-        <translation>Språk for brukergrensesnittet kan velges her. Denne innstillingen trer i kraft etter omstart av Bitcoin Core.</translation>
->>>>>>> 188ca9c3
     </message>
     <message>
         <source>Third party URLs (e.g. a block explorer) that appear in the transactions tab as context menu items. %s in the URL is replaced by transaction hash. Multiple URLs are separated by vertical bar |.</source>
@@ -1088,21 +1048,12 @@
         <translation>&amp;Nettverk</translation>
     </message>
     <message>
-<<<<<<< HEAD
         <source>Automatically start Zetacoin Core after logging in to the system.</source>
         <translation>Start Zetacoin Core automatisk ved oppstart av datamaskinen.</translation>
     </message>
     <message>
         <source>&amp;Start Zetacoin Core on system login</source>
         <translation>&amp;Start Zetacoin Core ved oppstart av datamaskinen</translation>
-=======
-        <source>Automatically start Bitcoin Core after logging in to the system.</source>
-        <translation>Start Bitcoin Core automatisk ved oppstart av datamaskinen.</translation>
-    </message>
-    <message>
-        <source>&amp;Start Bitcoin Core on system login</source>
-        <translation>&amp;Start Bitcoin Core ved oppstart av datamaskinen</translation>
->>>>>>> 188ca9c3
     </message>
     <message>
         <source>(0 = auto, &lt;0 = leave that many cores free)</source>
@@ -1177,8 +1128,8 @@
         <translation>Tor</translation>
     </message>
     <message>
-        <source>Connect to the Bitcoin network through a separate SOCKS5 proxy for Tor hidden services.</source>
-        <translation>Koble til Bitcoin-nettverket gjennom en separat SOCKS5 mellomtjener for Tor skjulte tjenester.</translation>
+        <source>Connect to the Zetacoin network through a separate SOCKS5 proxy for Tor hidden services.</source>
+        <translation>Koble til Zetacoin-nettverket gjennom en separat SOCKS5 mellomtjener for Tor skjulte tjenester.</translation>
     </message>
     <message>
         <source>Use separate SOCKS5 proxy to reach peers via Tor hidden services:</source>
@@ -1403,13 +1354,6 @@
         <translation>Betalingsforespørsel %1 er for stor (%2 bytes, tillatt %3 bytes).</translation>
     </message>
     <message>
-<<<<<<< HEAD
-        <source>Payment request DoS protection</source>
-        <translation>Betalingsforespørsel DoS-beskyttelse</translation>
-    </message>
-    <message>
-=======
->>>>>>> 188ca9c3
         <source>Error communicating with %1: %2</source>
         <translation>Feil i kommunikasjonen med %1: %2</translation>
     </message>
@@ -1562,25 +1506,20 @@
         <translation>Nåværende antall blokker</translation>
     </message>
     <message>
-<<<<<<< HEAD
+        <source>Memory Pool</source>
+        <translation>Minnepool</translation>
+    </message>
+    <message>
+        <source>Current number of transactions</source>
+        <translation>Nåværende antall transaksjoner</translation>
+    </message>
+    <message>
+        <source>Memory usage</source>
+        <translation>Minnebruk</translation>
+    </message>
+    <message>
         <source>Open the Zetacoin Core debug log file from the current data directory. This can take a few seconds for large log files.</source>
         <translation>Åpne Zetacoin Core sin loggfil for feilsøk fra gjeldende datamappe. Dette kan ta noen sekunder for store loggfiler.</translation>
-=======
-        <source>Memory Pool</source>
-        <translation>Minnepool</translation>
-    </message>
-    <message>
-        <source>Current number of transactions</source>
-        <translation>Nåværende antall transaksjoner</translation>
-    </message>
-    <message>
-        <source>Memory usage</source>
-        <translation>Minnebruk</translation>
-    </message>
-    <message>
-        <source>Open the Bitcoin Core debug log file from the current data directory. This can take a few seconds for large log files.</source>
-        <translation>Åpne Bitcoin Core sin loggfil for feilsøk fra gjeldende datamappe. Dette kan ta noen sekunder for store loggfiler.</translation>
->>>>>>> 188ca9c3
     </message>
     <message>
         <source>Received</source>
@@ -1667,10 +1606,6 @@
         <translation>Tidsforskyvning</translation>
     </message>
     <message>
-        <source>Time Offset</source>
-        <translation>Tidsforskyvning</translation>
-    </message>
-    <message>
         <source>Last block time</source>
         <translation>Tidspunkt for siste blokk</translation>
     </message>
@@ -1715,41 +1650,36 @@
         <translation>Tøm konsoll</translation>
     </message>
     <message>
-<<<<<<< HEAD
+        <source>&amp;Disconnect Node</source>
+        <translation>&amp;Koble fra node</translation>
+    </message>
+    <message>
+        <source>Ban Node for</source>
+        <translation>Steng node ute for</translation>
+    </message>
+    <message>
+        <source>1 &amp;hour</source>
+        <translation>1 &amp;time</translation>
+    </message>
+    <message>
+        <source>1 &amp;day</source>
+        <translation>1 &amp;dag</translation>
+    </message>
+    <message>
+        <source>1 &amp;week</source>
+        <translation>1 &amp;uke</translation>
+    </message>
+    <message>
+        <source>1 &amp;year</source>
+        <translation>1 &amp;år</translation>
+    </message>
+    <message>
+        <source>&amp;Unban Node</source>
+        <translation>Fjern &amp;Utestengning av Node</translation>
+    </message>
+    <message>
         <source>Welcome to the Zetacoin Core RPC console.</source>
         <translation>Velkommen til Zetacoin Core sin RPC-konsoll.</translation>
-=======
-        <source>&amp;Disconnect Node</source>
-        <translation>&amp;Koble fra node</translation>
-    </message>
-    <message>
-        <source>Ban Node for</source>
-        <translation>Steng node ute for</translation>
-    </message>
-    <message>
-        <source>1 &amp;hour</source>
-        <translation>1 &amp;time</translation>
-    </message>
-    <message>
-        <source>1 &amp;day</source>
-        <translation>1 &amp;dag</translation>
-    </message>
-    <message>
-        <source>1 &amp;week</source>
-        <translation>1 &amp;uke</translation>
-    </message>
-    <message>
-        <source>1 &amp;year</source>
-        <translation>1 &amp;år</translation>
-    </message>
-    <message>
-        <source>&amp;Unban Node</source>
-        <translation>Fjern &amp;Utestengning av Node</translation>
-    </message>
-    <message>
-        <source>Welcome to the Bitcoin Core RPC console.</source>
-        <translation>Velkommen til Bitcoin Core sin RPC-konsoll.</translation>
->>>>>>> 188ca9c3
     </message>
     <message>
         <source>Use up and down arrows to navigate history, and &lt;b&gt;Ctrl-L&lt;/b&gt; to clear screen.</source>
@@ -2172,13 +2102,10 @@
         <translation>Kopier veksel</translation>
     </message>
     <message>
-<<<<<<< HEAD
-=======
         <source>Total Amount %1</source>
         <translation>Totalt Beløp %1</translation>
     </message>
     <message>
->>>>>>> 188ca9c3
         <source>or</source>
         <translation>eller</translation>
     </message>
@@ -2209,30 +2136,16 @@
     <message>
         <source>Payment request expired.</source>
         <translation>Betalingsetterspørringen har utløpt.</translation>
-<<<<<<< HEAD
+    </message>
+    <message>
+        <source>Pay only the required fee of %1</source>
+        <translation>Betal kun påkrevd gebyr på %1</translation>
     </message>
     <message numerus="yes">
         <source>Estimated to begin confirmation within %n block(s).</source>
         <translation><numerusform>Anslått til å begynne bekreftelse innen %n blokk.</numerusform><numerusform>Anslått til å begynne bekreftelse innen %n blokker.</numerusform></translation>
-=======
->>>>>>> 188ca9c3
-    </message>
-    <message>
-        <source>Pay only the required fee of %1</source>
-        <translation>Betal kun påkrevd gebyr på %1</translation>
-    </message>
-    <message numerus="yes">
-        <source>Estimated to begin confirmation within %n block(s).</source>
-        <translation><numerusform>Anslått til å begynne bekreftelse innen %n blokk.</numerusform><numerusform>Anslått til å begynne bekreftelse innen %n blokker.</numerusform></translation>
-    </message>
-    <message>
-<<<<<<< HEAD
-        <source>Total Amount %1&lt;span style='font-size:10pt;font-weight:normal;'&gt;&lt;br /&gt;(=%2)&lt;/span&gt;</source>
-        <translation>Totalt Beløp %1&lt;span style='font-size:10pt;font-weight:normal;'&gt;&lt;br /&gt;(=%2)&lt;/span&gt;</translation>
-    </message>
-    <message>
-=======
->>>>>>> 188ca9c3
+    </message>
+    <message>
         <source>The recipient address is not valid. Please recheck.</source>
         <translation>Mottakeradressen er ikke gyldig. Vennligst kontroller på nytt.</translation>
     </message>
@@ -2312,13 +2225,8 @@
         <translation>Fjern denne oppføringen</translation>
     </message>
     <message>
-<<<<<<< HEAD
         <source>The fee will be deducted from the amount being sent. The recipient will receive less zetacoins than you enter in the amount field. If multiple recipients are selected, the fee is split equally.</source>
         <translation>Gebyret vil bli trukket fra beløpet som blir sendt. Mottakeren vil motta mindre zetacoins enn det du skriver inn i beløpsfeltet. Hvis det er valgt flere mottakere, deles gebyret likt.</translation>
-=======
-        <source>The fee will be deducted from the amount being sent. The recipient will receive less bitcoins than you enter in the amount field. If multiple recipients are selected, the fee is split equally.</source>
-        <translation>Gebyret vil bli trukket fra beløpet som blir sendt. Mottakeren vil motta mindre bitcoins enn det du skriver inn i beløpsfeltet. Hvis det er valgt flere mottakere, deles gebyret likt.</translation>
->>>>>>> 188ca9c3
     </message>
     <message>
         <source>S&amp;ubtract fee from amount</source>
@@ -2331,30 +2239,20 @@
     <message>
         <source>This is an unauthenticated payment request.</source>
         <translation>Dette er en uautorisert betalingsetterspørring.</translation>
-<<<<<<< HEAD
-=======
     </message>
     <message>
         <source>This is an authenticated payment request.</source>
         <translation>Dette er en autorisert betalingsetterspørring.</translation>
->>>>>>> 188ca9c3
-    </message>
-    <message>
-        <source>This is an authenticated payment request.</source>
-        <translation>Dette er en autorisert betalingsetterspørring.</translation>
     </message>
     <message>
         <source>Enter a label for this address to add it to the list of used addresses</source>
         <translation>Skriv inn en merkelapp for denne adressen for å legge den til listen av brukte adresser</translation>
     </message>
     <message>
-<<<<<<< HEAD
         <source>A message that was attached to the zetacoin: URI which will be stored with the transaction for your reference. Note: This message will not be sent over the Zetacoin network.</source>
         <translation>En melding som var tilknyttet zetacoinen: URI vil bli lagret med transaksjonen for din oversikt. Denne meldingen vil ikke bli sendt over Zetacoin-nettverket.</translation>
     </message>
     <message>
-=======
->>>>>>> 188ca9c3
         <source>Pay To:</source>
         <translation>Betal Til:</translation>
     </message>
@@ -2385,13 +2283,8 @@
         <translation>&amp;Signer Melding</translation>
     </message>
     <message>
-<<<<<<< HEAD
         <source>You can sign messages/agreements with your addresses to prove you can receive zetacoins sent to them. Be careful not to sign anything vague or random, as phishing attacks may try to trick you into signing your identity over to them. Only sign fully-detailed statements you agree to.</source>
         <translation>Du kan signere meldinger/avtaler med adresser for å bevise at du kan motta zetacoins sendt til dem. Vær forsiktig med å signere noe vagt eller tilfeldig, siden phishing-angrep kan prøve å lure deg til å signere din identitet over til dem. Bare signer fullt detaljerte utsagn som du er enig i.</translation>
-=======
-        <source>You can sign messages/agreements with your addresses to prove you can receive bitcoins sent to them. Be careful not to sign anything vague or random, as phishing attacks may try to trick you into signing your identity over to them. Only sign fully-detailed statements you agree to.</source>
-        <translation>Du kan signere meldinger/avtaler med adresser for å bevise at du kan motta bitcoins sendt til dem. Vær forsiktig med å signere noe vagt eller tilfeldig, siden phishing-angrep kan prøve å lure deg til å signere din identitet over til dem. Bare signer fullt detaljerte utsagn som du er enig i.</translation>
->>>>>>> 188ca9c3
     </message>
     <message>
         <source>The Zetacoin address to sign the message with</source>
@@ -3043,8 +2936,8 @@
         <translation>Maksimalt samlede gebyrer (i %s) til å bruke i en enkelt lommeboktransaksjon; settes dette for lavt kan store transaksjoner kanskje avbrytes (standardverdi: %s)</translation>
     </message>
     <message>
-        <source>Please check that your computer's date and time are correct! If your clock is wrong Bitcoin Core will not work properly.</source>
-        <translation>Vennligst undersøk at din datamaskin har riktig dato og klokkeslett! Hvis klokken er stilt feil vil ikke Bitcoin Core fungere riktig.</translation>
+        <source>Please check that your computer's date and time are correct! If your clock is wrong Zetacoin Core will not work properly.</source>
+        <translation>Vennligst undersøk at din datamaskin har riktig dato og klokkeslett! Hvis klokken er stilt feil vil ikke Zetacoin Core fungere riktig.</translation>
     </message>
     <message>
         <source>Prune configured below the minimum of %d MiB.  Please use a higher number.</source>
@@ -3103,17 +2996,6 @@
         <translation>Kjør kommando når en lommeboktransaksjon endres (%s i kommando er erstattet med TxID)</translation>
     </message>
     <message>
-<<<<<<< HEAD
-        <source>Maximum total fees to use in a single wallet transaction; setting this too low may abort large transactions (default: %s)</source>
-        <translation>Maksimalt samlede gebyrer til å bruke i en enkelt lommeboktransaksjon; settes dette for lavt kan store transaksjoner kanskje avbrytes (standardverdi: %s)</translation>
-    </message>
-    <message>
-        <source>Reduce storage requirements by pruning (deleting) old blocks. This mode disables wallet support and is incompatible with -txindex. Warning: Reverting this setting requires re-downloading the entire blockchain. (default: 0 = disable pruning blocks, &gt;%u = target size in MiB to use for block files)</source>
-        <translation>Reduser lagringsbehovet ved beskjæring (slette) gamle blokker. Denne modusen deaktiverer støtte for lommebok og er ikke kompatibel med -txindex. Advarsel: Tilbakestilling av denne innstillingen krever at hele blokkjeden må lastes ned på nytt. (Standardverdi: 0 = deaktiver beskjæringsblokker, &gt;%u = mål for størrelse i MiB å bruke for blokkfiler)</translation>
-    </message>
-    <message>
-=======
->>>>>>> 188ca9c3
         <source>Set the number of script verification threads (%u to %d, 0 = auto, &lt;0 = leave that many cores free, default: %d)</source>
         <translation>Angi antall tråder for skriptverifisering (%u til %d, 0 = auto, &lt;0 = la det antallet kjerner være ledig, standard: %d)</translation>
     </message>
@@ -3130,6 +3012,10 @@
         <translation>Ute av stand til å binde til %s på denne datamaskinen. Zetacoin Core kjører sannsynligvis allerede.</translation>
     </message>
     <message>
+        <source>Use UPnP to map the listening port (default: 1 when listening and no -proxy)</source>
+        <translation>Bruk UPnP for lytteport (standardverdi: 1 ved lytting og uten -proxy)</translation>
+    </message>
+    <message>
         <source>WARNING: abnormally high number of blocks generated, %d blocks received in the last %d hours (%d expected)</source>
         <translation>ADVARSEL: unormalt høyt antall blokker generert, %d blokker mottatt de siste %d timene (%d forventet)</translation>
     </message>
@@ -3138,18 +3024,6 @@
         <translation>ADVARSEL: kontroller nettverkstilkoblingen, mottok %d blokker i de siste %d timene (%d forventet)</translation>
     </message>
     <message>
-        <source>Use UPnP to map the listening port (default: 1 when listening and no -proxy)</source>
-        <translation>Bruk UPnP for lytteport (standardverdi: 1 ved lytting og uten -proxy)</translation>
-    </message>
-    <message>
-        <source>WARNING: abnormally high number of blocks generated, %d blocks received in the last %d hours (%d expected)</source>
-        <translation>ADVARSEL: unormalt høyt antall blokker generert, %d blokker mottatt de siste %d timene (%d forventet)</translation>
-    </message>
-    <message>
-        <source>WARNING: check your network connection, %d blocks received in the last %d hours (%d expected)</source>
-        <translation>ADVARSEL: kontroller nettverkstilkoblingen, mottok %d blokker i de siste %d timene (%d forventet)</translation>
-    </message>
-    <message>
         <source>Warning: The network does not appear to fully agree! Some miners appear to be experiencing issues.</source>
         <translation>Advarsel: Nettverket ser ikke ut til å være enig! Noen minere ser ut til å ha problemer.</translation>
     </message>
@@ -3286,8 +3160,6 @@
         <translation>Angi lommebokfil (inne i datamappe)</translation>
     </message>
     <message>
-<<<<<<< HEAD
-=======
         <source>Unsupported argument -benchmark ignored, use -debug=bench.</source>
         <translation>Ustøttet argument -benchmark ble ignorert, bruk -debug=bench.</translation>
     </message>
@@ -3300,7 +3172,6 @@
         <translation>Feil: Argumentet -tor er ikke støttet, bruk -onion.</translation>
     </message>
     <message>
->>>>>>> 188ca9c3
         <source>Use UPnP to map the listening port (default: %u)</source>
         <translation>Bruk UPnP for å sette opp lytteport (standardverdi: %u)</translation>
     </message>
@@ -3327,17 +3198,10 @@
     <message>
         <source>Warning: This version is obsolete; upgrade required!</source>
         <translation>Advarsel: Denne versjonen er utdatert; oppgradering er påkrevd!</translation>
-<<<<<<< HEAD
     </message>
     <message>
         <source>You need to rebuild the database using -reindex to change -txindex</source>
         <translation>Du må gjenoppbygge databasen med å bruke -reindex for å endre -txindex</translation>
-=======
->>>>>>> 188ca9c3
-    </message>
-    <message>
-        <source>You need to rebuild the database using -reindex to change -txindex</source>
-        <translation>Du må gjenoppbygge databasen med å bruke -reindex for å endre -txindex</translation>
     </message>
     <message>
         <source>Allow JSON-RPC connections from specified source. Valid for &lt;ip&gt; are a single IP (e.g. 1.2.3.4), a network/netmask (e.g. 1.2.3.4/255.255.255.0) or a network/CIDR (e.g. 1.2.3.4/24). This option can be specified multiple times</source>
@@ -3352,13 +3216,8 @@
         <translation>Bind til gitt adresse for å lytte for JSON-RPC-tilkoblinger. Bruk [host]:port notasjon for IPv6. Dette alternativet kan angis flere ganger (standardverdi: bind til alle grensesnitt)</translation>
     </message>
     <message>
-<<<<<<< HEAD
         <source>Cannot obtain a lock on data directory %s. Zetacoin Core is probably already running.</source>
         <translation>Ute av stand til å låse datamappen %s. Zetacoin Core kjører sannsynligvis allerede.</translation>
-=======
-        <source>Cannot obtain a lock on data directory %s. Bitcoin Core is probably already running.</source>
-        <translation>Ute av stand til å låse datamappen %s. Bitcoin Core kjører sannsynligvis allerede.</translation>
->>>>>>> 188ca9c3
     </message>
     <message>
         <source>Create new files with system default permissions, instead of umask 077 (only effective with disabled wallet functionality)</source>
@@ -3367,17 +3226,10 @@
     <message>
         <source>Discover own IP addresses (default: 1 when listening and no -externalip or -proxy)</source>
         <translation>Oppdag egne IP-adresser (standardverdi: 1 ved lytting og ingen -externalip eller -proxy)</translation>
-<<<<<<< HEAD
     </message>
     <message>
         <source>Error: Listening for incoming connections failed (listen returned error %s)</source>
         <translation>Feil: Lytting etter innkommende tilkoblinger feilet (lytting returnerte feil %s)</translation>
-=======
->>>>>>> 188ca9c3
-    </message>
-    <message>
-        <source>Error: Listening for incoming connections failed (listen returned error %s)</source>
-        <translation>Feil: Lytting etter innkommende tilkoblinger feilet (lytting returnerte feil %s)</translation>
     </message>
     <message>
         <source>Execute command when a relevant alert is received or we see a really long fork (%s in cmd is replaced by message)</source>
@@ -3400,10 +3252,6 @@
         <translation>Maksimal størrelse på data i databærende transaksjoner vi videresender og ufører graving på (standardverdi: %u)</translation>
     </message>
     <message>
-        <source>Prune configured below the minimum of %d MB.  Please use a higher number.</source>
-        <translation>Beskjæringsmodus er konfigurert under minimum på %d MB. Vennligst bruk et høyere nummer.</translation>
-    </message>
-    <message>
         <source>Query for peer addresses via DNS lookup, if low on addresses (default: 1 unless -connect)</source>
         <translation>Søk etter nodeadresser via DNS-oppslag, hvis vi har få adresser å koble til (standard: 1 med mindre -connect)</translation>
     </message>
@@ -3422,51 +3270,12 @@
     <message>
         <source>The transaction amount is too small to send after the fee has been deducted</source>
         <translation>Transaksjonsbeløpet er for lite til å sendes etter at gebyret er fratrukket</translation>
-<<<<<<< HEAD
     </message>
     <message>
         <source>This product includes software developed by the OpenSSL Project for use in the OpenSSL Toolkit &lt;https://www.openssl.org/&gt; and cryptographic software written by Eric Young and UPnP software written by Thomas Bernard.</source>
         <translation>Dette produktet inneholder programvare utviklet av OpenSSL Project for bruk i OpenSSL Toolkit &lt;https://www.openssl.org/&gt; og kryptografisk programvare skrevet av Eric Young og UPnP-programvare skrevet av Thomas Bernard.</translation>
     </message>
     <message>
-        <source>To use zetacoind, or the -server option to zetacoin-qt, you must set an rpcpassword in the configuration file:
-%s
-It is recommended you use the following random password:
-rpcuser=zetacoinrpc
-rpcpassword=%s
-(you do not need to remember this password)
-The username and password MUST NOT be the same.
-If the file does not exist, create it with owner-readable-only file permissions.
-It is also recommended to set alertnotify so you are notified of problems;
-for example: alertnotify=echo %%s | mail -s "Zetacoin Alert" admin@foo.com
-</source>
-        <translation>For å bruke zetacoind, eller -server valget til zetacoin-qt, må du angi et rpcpassord i konfigurasjonsfilen:
-%s
-Det anbefales at du bruker det følgende tilfeldige passordet:
-rpcuser=zetacoinrpc
-rpcpassword=%s
-(du behøver ikke å huske passordet)
-Brukernavnet og passordet MÅ IKKE være like.
-Om filen ikke eksisterer, opprett den med eier-kun-les filrettigheter.
-Det er også anbefalt at å sette varselsmelding slik du får melding om problemer;
-for eksempel: alertnotify=echo %%s | mail -s "Zetacoin Alert" admin@foo.com
-</translation>
-    </message>
-    <message>
-        <source>Warning: -maxtxfee is set very high! Fees this large could be paid on a single transaction.</source>
-        <translation>Advarsel: -paytxfee er satt veldig høyt! Så stort gebyr kan bli betalt ved en enkelt transaksjon.</translation>
-    </message>
-    <message>
-        <source>Warning: Please check that your computer's date and time are correct! If your clock is wrong Zetacoin Core will not work properly.</source>
-        <translation>Advarsel: Vennligst undersøk at din datamaskin har riktig dato og klokkeslett! Hvis klokken er stilt feil vil ikke Zetacoin Core fungere riktig.</translation>
-=======
-    </message>
-    <message>
-        <source>This product includes software developed by the OpenSSL Project for use in the OpenSSL Toolkit &lt;https://www.openssl.org/&gt; and cryptographic software written by Eric Young and UPnP software written by Thomas Bernard.</source>
-        <translation>Dette produktet inneholder programvare utviklet av OpenSSL Project for bruk i OpenSSL Toolkit &lt;https://www.openssl.org/&gt; og kryptografisk programvare skrevet av Eric Young og UPnP-programvare skrevet av Thomas Bernard.</translation>
->>>>>>> 188ca9c3
-    </message>
-    <message>
         <source>Whitelisted peers cannot be DoS banned and their transactions are always relayed, even if they are already in the mempool, useful e.g. for a gateway</source>
         <translation>Hvitlistede noder kan ikke DoS-blokkeres, og deres transaksjoner videresendes alltid, selv om de allerede er i minnelageret. Nyttig f.eks. for en gateway.</translation>
     </message>
@@ -3487,10 +3296,6 @@
         <translation>Aktiverer beste kjede...</translation>
     </message>
     <message>
-<<<<<<< HEAD
-        <source>Can't run with a wallet in prune mode.</source>
-        <translation>Kan ikke kjøre med en lommebok i beskjæringsmodus.</translation>
-=======
         <source>Always relay transactions received from whitelisted peers (default: %d)</source>
         <translation>Alltid videresend transaksjoner mottatt fra hvitlistede noder (standardverdi: %d)</translation>
     </message>
@@ -3501,17 +3306,12 @@
     <message>
         <source>Automatically create Tor hidden service (default: %d)</source>
         <translation>Automatisk opprette Tor skjult tjeneste (standardverdi: %d)</translation>
->>>>>>> 188ca9c3
     </message>
     <message>
         <source>Cannot resolve -whitebind address: '%s'</source>
         <translation>Kan ikke løse -whitebind-adresse: '%s'</translation>
     </message>
     <message>
-        <source>Choose data directory on startup (default: 0)</source>
-        <translation>Velg datamappe ved oppstart (standard: 0)</translation>
-    </message>
-    <message>
         <source>Connect through SOCKS5 proxy</source>
         <translation>Koble til via SOCKS5-proxy</translation>
     </message>
@@ -3520,11 +3320,6 @@
         <translation>Copyright (C) 2009-%i utviklerne av Zetacoin Core</translation>
     </message>
     <message>
-<<<<<<< HEAD
-        <source>Could not parse -rpcbind value %s as network address</source>
-        <translation>Kunne ikke tolke -rpcbind-verdi %s som en nettverksadresse</translation>
-    </message>
-    <message>
         <source>Error loading wallet.dat: Wallet requires newer version of Zetacoin Core</source>
         <translation>Feil ved lasting av wallet.dat: Lommeboken krever en nyere versjon av Zetacoin Core</translation>
     </message>
@@ -3533,18 +3328,6 @@
         <translation>Feil ved lesing fra database, stenger ned.</translation>
     </message>
     <message>
-        <source>Error: A fatal internal error occurred, see debug.log for details</source>
-        <translation>Feil: En fatal intern feil oppstod, se debug.log for detaljer</translation>
-=======
-        <source>Error loading wallet.dat: Wallet requires newer version of Bitcoin Core</source>
-        <translation>Feil ved lasting av wallet.dat: Lommeboken krever en nyere versjon av Bitcoin Core</translation>
->>>>>>> 188ca9c3
-    </message>
-    <message>
-        <source>Error reading from database, shutting down.</source>
-        <translation>Feil ved lesing fra database, stenger ned.</translation>
-    </message>
-    <message>
         <source>Imports blocks from external blk000??.dat file on startup</source>
         <translation>Importerer blokker fra ekstern fil blk000??.dat ved oppstart</translation>
     </message>
@@ -3561,10 +3344,6 @@
         <translation>Ugyldig beløp for -maxtxfee=&lt;amount&gt;: '%s'</translation>
     </message>
     <message>
-        <source>Invalid amount for -maxtxfee=&lt;amount&gt;: '%s'</source>
-        <translation>Ugyldig beløp for -maxtxfee=&lt;amount&gt;: '%s'</translation>
-    </message>
-    <message>
         <source>Invalid amount for -minrelaytxfee=&lt;amount&gt;: '%s'</source>
         <translation>Ugyldig mengde for -minrelaytxfee=&lt;beløp&gt;: '%s'</translation>
     </message>
@@ -3593,13 +3372,8 @@
         <translation>Node alternativer for videresending:</translation>
     </message>
     <message>
-<<<<<<< HEAD
-        <source>Pruning blockstore...</source>
-        <translation>Beskjærer blokklageret...</translation>
-=======
         <source>RPC server options:</source>
         <translation>Innstillinger for RPC-server:</translation>
->>>>>>> 188ca9c3
     </message>
     <message>
         <source>Rebuild block chain index from current blk000??.dat files on startup</source>
@@ -3610,25 +3384,12 @@
         <translation>Motta og vis P2P nettverksvarsler (standardvalg: %u)</translation>
     </message>
     <message>
-<<<<<<< HEAD
-        <source>RPC support for HTTP persistent connections (default: %d)</source>
-        <translation>RPC-støtte for persistente HTTP-forbindelser (standardverdi: %d)</translation>
-    </message>
-    <message>
-        <source>Rebuild block chain index from current blk000??.dat files on startup</source>
-        <translation>Gjenopprett blokkjedeindeks fra gjeldende blk000??.dat filer ved oppstart</translation>
-    </message>
-    <message>
-        <source>Receive and display P2P network alerts (default: %u)</source>
-        <translation>Motta og vis P2P nettverksvarsler (standardvalg: %u)</translation>
-=======
         <source>Reducing -maxconnections from %d to %d, because of system limitations.</source>
         <translation>Reduserer -maxconnections fra %d til %d, pga. systembegrensninger.</translation>
     </message>
     <message>
         <source>Rescan the block chain for missing wallet transactions on startup</source>
         <translation>Se gjennom blokkjeden etter manglende lommeboktransaksjoner ved oppstart</translation>
->>>>>>> 188ca9c3
     </message>
     <message>
         <source>Send trace/debug info to console instead of debug.log file</source>
@@ -3639,22 +3400,10 @@
         <translation>Send transaksjoner uten transaksjonsgebyr hvis mulig (standardverdi: %u)</translation>
     </message>
     <message>
-        <source>Set SSL root certificates for payment request (default: -system-)</source>
-        <translation>Sett SSL-rotsertifikat for betalingsetterspørring (standard: -system-)</translation>
-    </message>
-    <message>
-        <source>Set language, for example "de_DE" (default: system locale)</source>
-        <translation>Sett språk, for eksempel "nb_NO" (standardverdi: fra operativsystem)</translation>
-    </message>
-    <message>
         <source>Show all debugging options (usage: --help -help-debug)</source>
         <translation>Vis alle feilsøkingsvalg (bruk: --help -help-debug)</translation>
     </message>
     <message>
-        <source>Show splash screen on startup (default: 1)</source>
-        <translation>Vis splashskjerm ved oppstart (standardverdi: 1)</translation>
-    </message>
-    <message>
         <source>Shrink debug.log file on client startup (default: 1 when no -debug)</source>
         <translation>Krymp filen debug.log når klienten starter (standardverdi: 1 hvis uten -debug)</translation>
     </message>
@@ -3663,13 +3412,6 @@
         <translation>Signering av transaksjon feilet</translation>
     </message>
     <message>
-<<<<<<< HEAD
-        <source>Start minimized</source>
-        <translation>Start minimert</translation>
-    </message>
-    <message>
-=======
->>>>>>> 188ca9c3
         <source>The transaction amount is too small to pay the fee</source>
         <translation>Transaksjonsbeløpet er for lite til å betale gebyr</translation>
     </message>
@@ -3702,10 +3444,6 @@
         <translation>Transaksjonen er for stor</translation>
     </message>
     <message>
-        <source>UI Options:</source>
-        <translation>Innstillinger for Brukergrensesnitt:</translation>
-    </message>
-    <message>
         <source>Unable to bind to %s on this computer (bind returned error %s)</source>
         <translation>Kan ikke binde til %s på denne datamaskinen (binding returnerte feilen %s)</translation>
     </message>
@@ -3726,17 +3464,8 @@
         <translation>Advarsel</translation>
     </message>
     <message>
-<<<<<<< HEAD
-        <source>Warning: Unsupported argument -benchmark ignored, use -debug=bench.</source>
-        <translation>Advarsel: Argumentet -benchmark er ikke støttet og ble ignorert, bruk -debug=bench.</translation>
-    </message>
-    <message>
-        <source>Warning: Unsupported argument -debugnet ignored, use -debug=net.</source>
-        <translation>Advarsel: Argumentet -debugnet er ikke støttet og ble ignorert, bruk -debug=net.</translation>
-=======
         <source>Whether to operate in a blocks only mode (default: %u)</source>
         <translation>Hvorvidt å operere i modus med kun blokker (standardverdi: %u)</translation>
->>>>>>> 188ca9c3
     </message>
     <message>
         <source>Zapping all transactions from wallet...</source>
@@ -3779,37 +3508,30 @@
         <translation>(1 = behold metadata for transaksjon som f. eks. kontoeier og informasjon om betalingsanmodning, 2 = dropp metadata for transaksjon)</translation>
     </message>
     <message>
-<<<<<<< HEAD
+        <source>-maxtxfee is set very high! Fees this large could be paid on a single transaction.</source>
+        <translation>-maxtxfee er satt veldig høyt! Så stort gebyr kan bli betalt ved en enkelt transaksjon.</translation>
+    </message>
+    <message>
+        <source>-paytxfee is set very high! This is the transaction fee you will pay if you send a transaction.</source>
+        <translation>-paytxfee er satt veldig høyt! Dette er transaksjonsgebyret du betaler når du sender transaksjoner.</translation>
+    </message>
+    <message>
+        <source>Do not keep transactions in the mempool longer than &lt;n&gt; hours (default: %u)</source>
+        <translation>Ikke hold transaksjoner i minnet lenger enn &lt;n&gt; timer (standard: %u)</translation>
+    </message>
+    <message>
+        <source>Error reading wallet.dat! All keys read correctly, but transaction data or address book entries might be missing or incorrect.</source>
+        <translation>Feil ved lesing av wallet.dat! Alle nøkler lest riktig, men transaksjonsdataene eller oppføringer i adresseboken mangler kanskje eller er feil.</translation>
+    </message>
+    <message>
+        <source>Fees (in %s/kB) smaller than this are considered zero fee for transaction creation (default: %s)</source>
+        <translation>Gebyrer (i %s/Kb) mindre enn dette anses som null gebyr for laging av transaksjoner (standardverdi: %s)</translation>
+    </message>
+    <message>
         <source>How thorough the block verification of -checkblocks is (0-4, default: %u)</source>
         <translation>Hvor grundig blokkverifiseringen til -checkblocks er (0-4, standardverdi: %u)</translation>
     </message>
     <message>
-=======
-        <source>-maxtxfee is set very high! Fees this large could be paid on a single transaction.</source>
-        <translation>-maxtxfee er satt veldig høyt! Så stort gebyr kan bli betalt ved en enkelt transaksjon.</translation>
-    </message>
-    <message>
-        <source>-paytxfee is set very high! This is the transaction fee you will pay if you send a transaction.</source>
-        <translation>-paytxfee er satt veldig høyt! Dette er transaksjonsgebyret du betaler når du sender transaksjoner.</translation>
-    </message>
-    <message>
-        <source>Do not keep transactions in the mempool longer than &lt;n&gt; hours (default: %u)</source>
-        <translation>Ikke hold transaksjoner i minnet lenger enn &lt;n&gt; timer (standard: %u)</translation>
-    </message>
-    <message>
-        <source>Error reading wallet.dat! All keys read correctly, but transaction data or address book entries might be missing or incorrect.</source>
-        <translation>Feil ved lesing av wallet.dat! Alle nøkler lest riktig, men transaksjonsdataene eller oppføringer i adresseboken mangler kanskje eller er feil.</translation>
-    </message>
-    <message>
-        <source>Fees (in %s/kB) smaller than this are considered zero fee for transaction creation (default: %s)</source>
-        <translation>Gebyrer (i %s/Kb) mindre enn dette anses som null gebyr for laging av transaksjoner (standardverdi: %s)</translation>
-    </message>
-    <message>
-        <source>How thorough the block verification of -checkblocks is (0-4, default: %u)</source>
-        <translation>Hvor grundig blokkverifiseringen til -checkblocks er (0-4, standardverdi: %u)</translation>
-    </message>
-    <message>
->>>>>>> 188ca9c3
         <source>Maintain a full transaction index, used by the getrawtransaction rpc call (default: %u)</source>
         <translation>Oppretthold en full transaksjonsindeks, brukt av getrawtransaction RPC-kall (standardverdi: %u)</translation>
     </message>
@@ -3910,17 +3632,6 @@
         <translation>Videresend ikke-P2SH multisig (standardverdi: %u)</translation>
     </message>
     <message>
-<<<<<<< HEAD
-        <source>Server certificate file (default: %s)</source>
-        <translation>Fil for tjenersertifikat (standardverdi: %s)</translation>
-    </message>
-    <message>
-        <source>Server private key (default: %s)</source>
-        <translation>Privat nøkkel for tjener (standardverdi: %s) </translation>
-    </message>
-    <message>
-=======
->>>>>>> 188ca9c3
         <source>Set key pool size to &lt;n&gt; (default: %u)</source>
         <translation>Angi størrelse på nøkkel-lager til &lt;n&gt; (standardverdi: %u)</translation>
     </message>
