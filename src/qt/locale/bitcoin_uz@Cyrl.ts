<TS language="uz@Cyrl" version="2.1">
<context>
    <name>AddressBookPage</name>
    <message>
        <source>Right-click to edit address or label</source>
        <translation>Манзил ёки ёрлиқни таҳрирлаш учун икки марта босинг</translation>
    </message>
    <message>
        <source>Create a new address</source>
        <translation>Янги манзил яратинг</translation>
    </message>
    <message>
        <source>&amp;New</source>
        <translation>&amp;Янги</translation>
    </message>
    <message>
        <source>Copy the currently selected address to the system clipboard</source>
        <translation>Жорий танланган манзилни тизим вақтинчалик хотирасига нусха кўчиринг</translation>
    </message>
    <message>
        <source>&amp;Copy</source>
        <translation>&amp;Нусха олиш</translation>
    </message>
    <message>
        <source>C&amp;lose</source>
        <translation>&amp;Ёпиш</translation>
    </message>
    <message>
        <source>Delete the currently selected address from the list</source>
        <translation>Жорий танланган манзилни рўйхатдан ўчириш</translation>
    </message>
    <message>
        <source>Export the data in the current tab to a file</source>
        <translation>Жорий ички ойна ичидаги маълумотларни файлга экспорт қилиш</translation>
    </message>
    <message>
        <source>&amp;Export</source>
        <translation>&amp;Экспорт</translation>
    </message>
    <message>
        <source>&amp;Delete</source>
        <translation>&amp;Ўчириш</translation>
    </message>
    </context>
<context>
    <name>AddressTableModel</name>
    </context>
<context>
    <name>AskPassphraseDialog</name>
    <message>
        <source>Passphrase Dialog</source>
        <translation>Махфий сўз ойнаси</translation>
    </message>
    <message>
        <source>Enter passphrase</source>
        <translation>Махфий сузни киритинг</translation>
    </message>
    <message>
        <source>New passphrase</source>
        <translation>Янги махфий суз</translation>
    </message>
    <message>
        <source>Repeat new passphrase</source>
        <translation>Янги махфий сузни такрорланг</translation>
    </message>
    </context>
<context>
    <name>BanTableModel</name>
    </context>
<context>
    <name>BitcoinGUI</name>
    <message>
        <source>Sign &amp;message...</source>
        <translation>&amp;Хабар ёзиш...</translation>
    </message>
    <message>
        <source>Synchronizing with network...</source>
        <translation>Тармоқ билан синхронланмоқда...</translation>
    </message>
    <message>
        <source>&amp;Overview</source>
        <translation>&amp;Кўриб чиқиш</translation>
    </message>
    <message>
        <source>Node</source>
        <translation>Улам</translation>
    </message>
    <message>
        <source>Show general overview of wallet</source>
        <translation>Ҳамённинг умумий кўринишини кўрсатиш</translation>
    </message>
    <message>
        <source>&amp;Transactions</source>
        <translation>&amp;Пул ўтказмалари</translation>
    </message>
    <message>
        <source>Browse transaction history</source>
        <translation>Пул ўтказмалари тарихини кўриш</translation>
    </message>
    <message>
        <source>E&amp;xit</source>
        <translation>Ч&amp;иқиш</translation>
    </message>
    <message>
        <source>Quit application</source>
        <translation>Иловадан чиқиш</translation>
    </message>
    <message>
        <source>About &amp;Qt</source>
        <translation>&amp;Qt ҳақида</translation>
    </message>
    <message>
        <source>Show information about Qt</source>
        <translation>Qt ҳақидаги маълумотларни кўрсатиш</translation>
    </message>
    <message>
        <source>&amp;Options...</source>
        <translation>&amp;Мосламалар...</translation>
    </message>
    <message>
        <source>&amp;Encrypt Wallet...</source>
        <translation>Ҳамённи &amp;кодлаш...</translation>
    </message>
    <message>
        <source>&amp;Backup Wallet...</source>
        <translation>Ҳамённи &amp;заҳиралаш...</translation>
    </message>
    <message>
        <source>&amp;Change Passphrase...</source>
        <translation>Махфий сўзни &amp;ўзгартириш...</translation>
    </message>
    <message>
        <source>&amp;Sending addresses...</source>
        <translation>&amp;Жўнатилувчи манзиллар...</translation>
    </message>
    <message>
        <source>&amp;Receiving addresses...</source>
        <translation>&amp;Қабул қилувчи манзиллар...</translation>
    </message>
    <message>
        <source>Open &amp;URI...</source>
        <translation>Интернет манзилни очиш</translation>
    </message>
    <message>
        <source>Reindexing blocks on disk...</source>
        <translation>Дискдаги блоклар қайта индексланмоқда...</translation>
    </message>
    <message>
        <source>Send coins to a Bitcoin address</source>
        <translation>Тангаларни Bitcoin манзилига жўнатиш</translation>
    </message>
    <message>
        <source>Backup wallet to another location</source>
        <translation>Ҳамённи бошқа манзилга заҳиралаш</translation>
    </message>
    <message>
        <source>Change the passphrase used for wallet encryption</source>
        <translation>Паролни ўзгартириш ҳамённи кодлашда фойдаланилади</translation>
    </message>
    <message>
        <source>&amp;Debug window</source>
        <translation>&amp;Носозликни ҳал қилиш ойнаси</translation>
    </message>
    <message>
        <source>Open debugging and diagnostic console</source>
        <translation>Носозликни ҳал қилиш ва ташхис терминали</translation>
    </message>
    <message>
        <source>&amp;Verify message...</source>
        <translation>Хабарни &amp;тасдиқлаш...</translation>
    </message>
    <message>
        <source>Bitcoin</source>
        <translation>Bitcoin</translation>
    </message>
    <message>
        <source>Wallet</source>
        <translation>Ҳамён</translation>
    </message>
    <message>
        <source>&amp;Send</source>
        <translation>&amp;Жўнатиш</translation>
    </message>
    <message>
        <source>&amp;Receive</source>
        <translation>&amp;Қабул қилиш</translation>
    </message>
    <message>
        <source>&amp;Show / Hide</source>
        <translation>&amp;Кўрсатиш / Яшириш</translation>
    </message>
    <message>
        <source>Show or hide the main Window</source>
        <translation>Асосий ойнани кўрсатиш ёки яшириш</translation>
    </message>
    <message>
        <source>Encrypt the private keys that belong to your wallet</source>
        <translation>Ҳамёнингизга тегишли махфий калитларни кодлаш</translation>
    </message>
    <message>
        <source>Sign messages with your Bitcoin addresses to prove you own them</source>
        <translation>Bitcoin манзилидан унинг эгаси эканлигингизни исботлаш учун хабарлар ёзинг</translation>
    </message>
    <message>
        <source>Verify messages to ensure they were signed with specified Bitcoin addresses</source>
        <translation>Хабарларни махсус Bitcoin манзилларингиз билан ёзилганлигига ишонч ҳосил қилиш учун уларни тасдиқланг</translation>
    </message>
    <message>
        <source>&amp;File</source>
        <translation>&amp;Файл</translation>
    </message>
    <message>
        <source>&amp;Settings</source>
        <translation>&amp; Созламалар</translation>
    </message>
    <message>
        <source>&amp;Help</source>
        <translation>&amp;Ёрдам</translation>
    </message>
    <message>
        <source>Tabs toolbar</source>
        <translation>Ички ойналар асбоблар панели</translation>
    </message>
    <message>
        <source>Request payments (generates QR codes and bitcoin: URIs)</source>
        <translation>Тўловлар (QR кодлари ва bitcoin ёрдамида яратишлар: URI’лар) сўраш</translation>
    </message>
    <message>
        <source>Show the list of used sending addresses and labels</source>
        <translation>Фойдаланилган жўнатилган манзиллар ва ёрлиқлар рўйхатини кўрсатиш</translation>
    </message>
    <message>
        <source>Show the list of used receiving addresses and labels</source>
        <translation>Фойдаланилган қабул қилинган манзиллар ва ёрлиқлар рўйхатини кўрсатиш</translation>
    </message>
    <message>
        <source>Open a bitcoin: URI or payment request</source>
        <translation>Bitcoin’ни очиш: URI ёки тўлов сўрови</translation>
    </message>
    <message>
        <source>&amp;Command-line options</source>
        <translation>&amp;Буйруқлар сатри мосламалари</translation>
    </message>
    <message numerus="yes">
        <source>%n active connection(s) to Bitcoin network</source>
        <translation><numerusform>%n та Bitcoin тармоғига фаол уланиш мавжуд</numerusform></translation>
    </message>
    <message>
        <source>No block source available...</source>
        <translation>Блок манбалари мавжуд эмас...</translation>
    </message>
    <message numerus="yes">
        <source>%n hour(s)</source>
        <translation><numerusform>%n соат</numerusform></translation>
    </message>
    <message numerus="yes">
        <source>%n day(s)</source>
        <translation><numerusform>%n кун</numerusform></translation>
    </message>
    <message numerus="yes">
        <source>%n week(s)</source>
        <translation><numerusform>%n ҳафта</numerusform></translation>
    </message>
    <message>
        <source>%1 and %2</source>
        <translation>%1 ва %2</translation>
    </message>
    <message numerus="yes">
        <source>%n year(s)</source>
        <translation><numerusform>%n йил</numerusform></translation>
    </message>
    <message>
        <source>%1 behind</source>
        <translation>%1 орқада</translation>
    </message>
    <message>
        <source>Last received block was generated %1 ago.</source>
        <translation>Сўнги қабул қилинган блок %1 олдин яратилган.</translation>
    </message>
    <message>
        <source>Transactions after this will not yet be visible.</source>
        <translation>Бундан кейинги пул ўтказмалари кўринмайдиган бўлади.</translation>
    </message>
    <message>
        <source>Error</source>
        <translation>Хатолик</translation>
    </message>
    <message>
        <source>Warning</source>
        <translation>Диққат</translation>
    </message>
    <message>
        <source>Information</source>
        <translation>Маълумот</translation>
    </message>
    <message>
        <source>Up to date</source>
        <translation>Янгиланган</translation>
    </message>
    <message>
        <source>Catching up...</source>
        <translation>Банд қилинмоқда...</translation>
    </message>
    <message>
        <source>Sent transaction</source>
        <translation>Жўнатилган операция</translation>
    </message>
    <message>
        <source>Incoming transaction</source>
        <translation>Кирувчи операция</translation>
    </message>
    <message>
        <source>Wallet is &lt;b&gt;encrypted&lt;/b&gt; and currently &lt;b&gt;unlocked&lt;/b&gt;</source>
        <translation>Ҳамён &lt;b&gt;кодланган&lt;/b&gt; ва вақтинча &lt;b&gt;қулфдан чиқарилган&lt;/b&gt;</translation>
    </message>
    <message>
        <source>Wallet is &lt;b&gt;encrypted&lt;/b&gt; and currently &lt;b&gt;locked&lt;/b&gt;</source>
        <translation>Ҳамён &lt;b&gt;кодланган&lt;/b&gt; ва вақтинча &lt;b&gt;қулфланган&lt;/b&gt;</translation>
    </message>
</context>
<context>
    <name>CoinControlDialog</name>
    <message>
        <source>Quantity:</source>
        <translation>Сони:</translation>
    </message>
    <message>
        <source>Bytes:</source>
        <translation>Байт:</translation>
    </message>
    <message>
        <source>Amount:</source>
        <translation>Миқдори:</translation>
    </message>
    <message>
        <source>Priority:</source>
        <translation>Муҳимлиги:</translation>
    </message>
    <message>
        <source>Fee:</source>
        <translation>Солиқ:</translation>
    </message>
    <message>
        <source>Dust:</source>
        <translation>Ахлат қутиси:</translation>
    </message>
    <message>
        <source>After Fee:</source>
        <translation>Солиқдан сўнг:</translation>
    </message>
    <message>
        <source>Change:</source>
        <translation>Ўзгартириш:</translation>
    </message>
    <message>
        <source>(un)select all</source>
        <translation>барчасини танаш (бекор қилиш)</translation>
    </message>
    <message>
        <source>Tree mode</source>
        <translation>Дарахт усулида</translation>
    </message>
    <message>
        <source>List mode</source>
        <translation>Рўйхат усулида</translation>
    </message>
    <message>
        <source>Amount</source>
        <translation>Миқдори</translation>
    </message>
    <message>
        <source>Date</source>
        <translation>Сана</translation>
    </message>
    <message>
        <source>Confirmations</source>
        <translation>Тасдиқлашлар</translation>
    </message>
    <message>
        <source>Confirmed</source>
        <translation>Тасдиқланди</translation>
    </message>
    <message>
        <source>Priority</source>
        <translation>Муҳимлиги</translation>
    </message>
    </context>
<context>
    <name>EditAddressDialog</name>
    <message>
        <source>Edit Address</source>
        <translation>Манзилларни таҳрирлаш</translation>
    </message>
    <message>
        <source>&amp;Label</source>
        <translation>&amp;Ёрлик</translation>
    </message>
    <message>
        <source>The label associated with this address list entry</source>
        <translation>Ёрлиқ ушбу манзилар рўйхати ёзуви билан боғланган</translation>
    </message>
    <message>
        <source>The address associated with this address list entry. This can only be modified for sending addresses.</source>
        <translation>Манзил ушбу манзиллар рўйхати ёзуви билан боғланган. Уни фақат жўнатиладиган манзиллар учун ўзгартирса бўлади.</translation>
    </message>
    <message>
        <source>&amp;Address</source>
        <translation>&amp;Манзил</translation>
    </message>
    </context>
<context>
    <name>FreespaceChecker</name>
    <message>
        <source>A new data directory will be created.</source>
        <translation>Янги маълумотлар директорияси яратилади.</translation>
    </message>
    <message>
        <source>name</source>
        <translation>номи</translation>
    </message>
    <message>
        <source>Directory already exists. Add %1 if you intend to create a new directory here.</source>
        <translation>Директория аллақачон мавжуд. Агар бу ерда янги директория яратмоқчи бўлсангиз, %1 қўшинг.</translation>
    </message>
    <message>
        <source>Path already exists, and is not a directory.</source>
        <translation>Йўл аллақачон мавжуд. У директория эмас.</translation>
    </message>
    <message>
        <source>Cannot create data directory here.</source>
        <translation>Маълумотлар директориясини бу ерда яратиб бўлмайди..</translation>
    </message>
</context>
<context>
    <name>HelpMessageDialog</name>
    <message>
        <source>version</source>
        <translation>версияси</translation>
    </message>
    <message>
        <source>(%1-bit)</source>
        <translation>(%1-bit)</translation>
    </message>
    <message>
        <source>Command-line options</source>
        <translation>Буйруқлар сатри мосламалари</translation>
    </message>
    <message>
        <source>Usage:</source>
        <translation>Фойдаланиш:</translation>
    </message>
    <message>
        <source>command-line options</source>
        <translation>буйруқлар қатори орқали мослаш</translation>
    </message>
    </context>
<context>
    <name>Intro</name>
    <message>
        <source>Welcome</source>
        <translation>Хуш келибсиз</translation>
    </message>
    <message>
        <source>Use the default data directory</source>
        <translation>Стандарт маълумотлар директориясидан фойдаланиш</translation>
    </message>
    <message>
        <source>Use a custom data directory:</source>
        <translation>Бошқа маълумотлар директориясида фойдаланинг:</translation>
    </message>
    <message>
        <source>Error: Specified data directory "%1" cannot be created.</source>
        <translation>Хато: кўрсатилган "%1" маълумотлар директориясини яратиб бўлмайди.</translation>
    </message>
    <message>
        <source>Error</source>
        <translation>Хатолик</translation>
    </message>
    </context>
<context>
    <name>OpenURIDialog</name>
    <message>
        <source>Open URI</source>
        <translation>URI ни очиш</translation>
    </message>
    <message>
        <source>Open payment request from URI or file</source>
        <translation>URL файлдан тўлов сўровларини очиш</translation>
    </message>
    <message>
        <source>URI:</source>
        <translation>URI:</translation>
    </message>
    <message>
        <source>Select payment request file</source>
        <translation>Тўлов сўрови файлини танлаш</translation>
    </message>
    </context>
<context>
    <name>OptionsDialog</name>
    <message>
        <source>Options</source>
        <translation>Танламалар</translation>
    </message>
    <message>
        <source>&amp;Main</source>
        <translation>&amp;Асосий</translation>
    </message>
    <message>
        <source>Size of &amp;database cache</source>
        <translation>&amp;Маълумотлар базаси кеши</translation>
    </message>
    <message>
        <source>MB</source>
        <translation>МБ</translation>
    </message>
    <message>
        <source>Number of script &amp;verification threads</source>
        <translation>Мавзуларни &amp;тўғрилаш скрипти миқдори</translation>
    </message>
    <message>
        <source>Accept connections from outside</source>
        <translation>Ташқаридан уланишларга рози бўлиш</translation>
    </message>
    <message>
        <source>Allow incoming connections</source>
        <translation>Кирувчи уланишларга рухсат бериш</translation>
    </message>
    <message>
        <source>IP address of the proxy (e.g. IPv4: 127.0.0.1 / IPv6: ::1)</source>
        <translation>Прокси IP манзили (масалан: IPv4: 127.0.0.1 / IPv6: ::1)</translation>
    </message>
    <message>
        <source>Third party transaction URLs</source>
        <translation>Бегона тараф ўтказмалари URL манзиллари</translation>
    </message>
    <message>
        <source>&amp;Network</source>
        <translation>Тармоқ</translation>
    </message>
    <message>
<<<<<<< HEAD
=======
        <source>W&amp;allet</source>
        <translation>Ҳамён</translation>
    </message>
    <message>
>>>>>>> 9460771a
        <source>Proxy &amp;IP:</source>
        <translation>Прокси &amp;IP рақами:</translation>
    </message>
    <message>
        <source>&amp;Port:</source>
        <translation>&amp;Порт:</translation>
    </message>
    <message>
        <source>Port of the proxy (e.g. 9050)</source>
        <translation>Прокси порти (e.g. 9050)</translation>
    </message>
    <message>
        <source>&amp;Window</source>
        <translation>&amp;Ойна</translation>
    </message>
    <message>
        <source>Show only a tray icon after minimizing the window.</source>
        <translation>Ойна йиғилгандан сўнг фақат трэй нишончаси кўрсатилсин.</translation>
    </message>
    <message>
        <source>&amp;Minimize to the tray instead of the taskbar</source>
        <translation>Манзиллар панели ўрнига трэйни &amp;йиғиш</translation>
    </message>
    <message>
        <source>M&amp;inimize on close</source>
        <translation>Ёпишда й&amp;иғиш</translation>
    </message>
    <message>
        <source>&amp;Display</source>
        <translation>&amp;Кўрсатиш</translation>
    </message>
    <message>
        <source>User Interface &amp;language:</source>
        <translation>Фойдаланувчи интерфейси &amp;тили:</translation>
    </message>
    <message>
        <source>&amp;Unit to show amounts in:</source>
        <translation>Миқдорларни кўрсатиш учун &amp;қисм:</translation>
    </message>
    <message>
        <source>&amp;OK</source>
        <translation>&amp;OK</translation>
    </message>
    <message>
        <source>&amp;Cancel</source>
        <translation>&amp;Бекор қилиш</translation>
    </message>
    <message>
        <source>default</source>
        <translation>стандарт</translation>
    </message>
    <message>
        <source>none</source>
        <translation>йўқ</translation>
    </message>
    <message>
        <source>Confirm options reset</source>
        <translation>Тасдиқлаш танловларини рад қилиш</translation>
    </message>
    <message>
        <source>Client restart required to activate changes.</source>
        <translation>Ўзгаришлар амалга ошиши учун мижозни қайта ишга тушириш талаб қилинади.</translation>
    </message>
    <message>
        <source>This change would require a client restart.</source>
        <translation>Ушбу ўзгариш мижозни қайтадан ишга туширишни талаб қилади.</translation>
    </message>
    <message>
        <source>The supplied proxy address is invalid.</source>
        <translation>Келтирилган прокси манзили ишламайди.</translation>
    </message>
</context>
<context>
    <name>OverviewPage</name>
    <message>
        <source>Form</source>
        <translation>Шакл</translation>
    </message>
    <message>
        <source>The displayed information may be out of date. Your wallet automatically synchronizes with the Bitcoin network after a connection is established, but this process has not completed yet.</source>
        <translation>Кўрсатилган маълумот эскирган бўлиши мумкин. Ҳамёнингиз алоқа ўрнатилгандан сўнг Bitcoin тармоқ билан автоматик тарзда синхронланади, аммо жараён ҳалигача тугалланмади.</translation>
    </message>
    <message>
        <source>Watch-only:</source>
        <translation>Фақат кўришга</translation>
    </message>
    <message>
        <source>Available:</source>
        <translation>Мавжуд:</translation>
    </message>
    <message>
        <source>Your current spendable balance</source>
        <translation>Жорий сарфланадиган балансингиз</translation>
    </message>
    <message>
        <source>Pending:</source>
        <translation>Кутилмоқда:</translation>
    </message>
    <message>
        <source>Total of transactions that have yet to be confirmed, and do not yet count toward the spendable balance</source>
        <translation>Жами ўтказмалар ҳозиргача тасдиқланган ва сафланадиган баланс томонга ҳали ҳам ҳисобланмади</translation>
    </message>
    <message>
        <source>Immature:</source>
        <translation>Тайёр эмас:</translation>
    </message>
    <message>
        <source>Mined balance that has not yet matured</source>
        <translation>Миналаштирилган баланс ҳалигача тайёр эмас</translation>
    </message>
    <message>
        <source>Balances</source>
        <translation>Баланслар</translation>
    </message>
    <message>
        <source>Total:</source>
        <translation>Жами:</translation>
    </message>
    <message>
        <source>Your current total balance</source>
        <translation>Жорий умумий балансингиз</translation>
    </message>
    <message>
        <source>Your current balance in watch-only addresses</source>
        <translation>Жорий балансингиз фақат кўринадиган манзилларда</translation>
    </message>
    <message>
        <source>Spendable:</source>
        <translation>Сарфланадиган:</translation>
    </message>
    <message>
        <source>Recent transactions</source>
        <translation>Сўнгги пул ўтказмалари</translation>
    </message>
    <message>
        <source>Unconfirmed transactions to watch-only addresses</source>
<<<<<<< HEAD
        <translation>Тасдиқланмаган ўтказмалар-фақат кўринадиган манзилларда</translation>
=======
        <translation>Тасдиқланмаган ўтказмалар-фақат манзилларини кўриш</translation>
>>>>>>> 9460771a
    </message>
    <message>
        <source>Current total balance in watch-only addresses</source>
        <translation>Жорий умумий баланс фақат кўринадиган манзилларда</translation>
    </message>
<<<<<<< HEAD
    <message>
        <source>out of sync</source>
        <translation>Синхронлашдан ташқари</translation>
    </message>
=======
>>>>>>> 9460771a
</context>
<context>
    <name>PaymentServer</name>
    <message>
        <source>URI handling</source>
        <translation>URI осилиб қолмоқда</translation>
    </message>
    <message>
        <source>Invalid payment address %1</source>
        <translation>Нотўғри тўлов манзили %1</translation>
    </message>
    <message>
        <source>Payment request rejected</source>
        <translation>Тўлов сўрови инкор этилди</translation>
    </message>
    <message>
        <source>Payment request network doesn't match client network.</source>
        <translation>Тўлов сўрови тармоғи мижоз тармоғига мос келмайди.</translation>
    </message>
    <message>
        <source>Payment request has expired.</source>
        <translation>Тўлов сўрови тугади.</translation>
    </message>
    <message>
        <source>Payment request error</source>
        <translation>Тўлов сўрови хато</translation>
    </message>
    </context>
<context>
    <name>PeerTableModel</name>
    <message>
        <source>User Agent</source>
        <translation>Фойдаланувчи вакил</translation>
    </message>
    <message>
        <source>Ping Time</source>
        <translation>Ping вақти</translation>
    </message>
</context>
<context>
    <name>QObject</name>
    <message>
        <source>Amount</source>
        <translation>Миқдори</translation>
    </message>
    <message>
        <source>Enter a Bitcoin address (e.g. %1)</source>
        <translation>Bitcoin манзилини киритинг (масалан.  %1)</translation>
    </message>
    <message>
        <source>%1 m</source>
        <translation>%1 д</translation>
    </message>
    <message>
        <source>%1 s</source>
        <translation>%1 с</translation>
    </message>
    <message>
        <source>None</source>
        <translation>Йўқ</translation>
    </message>
    <message>
        <source>N/A</source>
        <translation>Тўғри келмайди</translation>
    </message>
    <message>
        <source>%1 ms</source>
        <translation>%1 мс</translation>
    </message>
</context>
<context>
    <name>QRImageWidget</name>
    </context>
<context>
    <name>RPCConsole</name>
    <message>
        <source>N/A</source>
        <translation>Тўғри келмайди</translation>
    </message>
    <message>
        <source>Client version</source>
        <translation>Мижоз номи</translation>
    </message>
    <message>
        <source>&amp;Information</source>
        <translation>&amp;Маълумот</translation>
    </message>
    <message>
        <source>Debug window</source>
        <translation>Тузатиш ойнаси</translation>
    </message>
    <message>
        <source>General</source>
        <translation>Асосий</translation>
    </message>
    <message>
        <source>Using BerkeleyDB version</source>
        <translation>Фойдаланилаётган BerkeleyDB версияси</translation>
    </message>
    <message>
        <source>Startup time</source>
        <translation>Бошланиш вақти</translation>
    </message>
    <message>
        <source>Network</source>
        <translation>Тармоқ</translation>
    </message>
    <message>
        <source>Name</source>
        <translation>Ном</translation>
    </message>
    <message>
        <source>&amp;Peers</source>
        <translation>&amp;Уламлар</translation>
    </message>
    <message>
        <source>Select a peer to view detailed information.</source>
        <translation>Батафсил маълумотларни кўриш учун уламни танланг.</translation>
    </message>
    <message>
        <source>Direction</source>
        <translation>Йўналиш</translation>
<<<<<<< HEAD
    </message>
    <message>
        <source>Version</source>
        <translation>Версия</translation>
    </message>
    <message>
        <source>User Agent</source>
        <translation>Фойдаланувчи вакил</translation>
    </message>
    <message>
        <source>Services</source>
        <translation>Хизматлар</translation>
    </message>
    <message>
        <source>Starting Height</source>
        <translation>Узунликнинг бошланиши</translation>
=======
>>>>>>> 9460771a
    </message>
    <message>
        <source>Version</source>
        <translation>Версия</translation>
    </message>
    <message>
        <source>User Agent</source>
        <translation>Фойдаланувчи вакил</translation>
    </message>
    <message>
        <source>Services</source>
        <translation>Хизматлар</translation>
    </message>
    <message>
        <source>Ban Score</source>
        <translation>Тезликни бан қилиш</translation>
    </message>
    <message>
        <source>Connection Time</source>
        <translation>Уланиш вақти</translation>
    </message>
    <message>
        <source>Last Send</source>
        <translation>Сўнгги жўнатилган</translation>
    </message>
    <message>
        <source>Last Receive</source>
        <translation>Сўнгги қабул қилинган</translation>
    </message>
    <message>
        <source>Ping Time</source>
        <translation>Ping вақти</translation>
    </message>
    <message>
        <source>Last block time</source>
        <translation>Сўнгги блок вақти</translation>
    </message>
    <message>
        <source>&amp;Open</source>
        <translation>&amp;Очиш</translation>
    </message>
    <message>
        <source>&amp;Console</source>
        <translation>&amp;Терминал</translation>
    </message>
    <message>
        <source>&amp;Network Traffic</source>
        <translation>&amp;Тармоқ трафиги</translation>
    </message>
    <message>
        <source>&amp;Clear</source>
        <translation>&amp;Тозалаш</translation>
    </message>
    <message>
        <source>Totals</source>
        <translation>Жами</translation>
    </message>
    <message>
        <source>In:</source>
        <translation>Ичига:</translation>
    </message>
    <message>
        <source>Out:</source>
        <translation>Ташқарига:</translation>
    </message>
    <message>
        <source>Debug log file</source>
        <translation>Тузатиш журнали файли</translation>
    </message>
    <message>
        <source>Clear console</source>
        <translation>Терминални тозалаш</translation>
    </message>
    <message>
        <source>Use up and down arrows to navigate history, and &lt;b&gt;Ctrl-L&lt;/b&gt; to clear screen.</source>
        <translation>Тарихни кўриш учун тепага ва пастга кўрсаткичларидан фойдаланинг, экранни тозалаш учун &lt;b&gt;Ctrl-L&lt;/b&gt; тугмалар бирикмасидан фойдаланинг.</translation>
    </message>
    <message>
        <source>Type &lt;b&gt;help&lt;/b&gt; for an overview of available commands.</source>
        <translation>Мавжуд буйруқларни кўриш учун &lt;b&gt;help&lt;/b&gt; деб ёзинг.</translation>
    </message>
    <message>
        <source>%1 B</source>
        <translation>%1 Б</translation>
    </message>
    <message>
        <source>%1 KB</source>
        <translation>%1 КБ</translation>
    </message>
    <message>
        <source>%1 MB</source>
        <translation>%1 МБ</translation>
    </message>
    <message>
        <source>%1 GB</source>
        <translation>%1 ГБ</translation>
    </message>
    <message>
        <source>via %1</source>
        <translation>%1 орқали</translation>
    </message>
    <message>
        <source>never</source>
        <translation>ҳеч қачон</translation>
    </message>
    <message>
        <source>Inbound</source>
        <translation>Ички йўналиш</translation>
<<<<<<< HEAD
    </message>
    <message>
        <source>Outbound</source>
        <translation>Ташқи йўналиш</translation>
    </message>
    <message>
        <source>Unknown</source>
        <translation>Номаълум</translation>
=======
>>>>>>> 9460771a
    </message>
    <message>
        <source>Outbound</source>
        <translation>Ташқи йўналиш</translation>
    </message>
    <message>
        <source>Yes</source>
        <translation>Ҳа</translation>
    </message>
    <message>
        <source>No</source>
        <translation>Йўқ</translation>
    </message>
    <message>
        <source>Unknown</source>
        <translation>Номаълум</translation>
    </message>
</context>
<context>
    <name>ReceiveCoinsDialog</name>
    <message>
        <source>&amp;Amount:</source>
        <translation>&amp;Миқдор:</translation>
    </message>
    <message>
        <source>&amp;Label:</source>
        <translation>&amp;Ёрлиқ:</translation>
    </message>
    <message>
        <source>&amp;Message:</source>
        <translation>&amp;Хабар:</translation>
    </message>
    <message>
        <source>Reuse one of the previously used receiving addresses. Reusing addresses has security and privacy issues. Do not use this unless re-generating a payment request made before.</source>
        <translation>Олдинги фойдаланилган қабул қилинган манзиллардан биридан қайта фойдаланилсин. Хавсизлик ва махфийлик муаммолар мавжуд манзиллардан қайта фойдаланилмоқда. Бундан тўлов сўров қайта яратилмагунича фойдаланманг.</translation>
    </message>
    <message>
        <source>An optional label to associate with the new receiving address.</source>
        <translation>Янги қабул қилинаётган манзил билан боғланган танланадиган ёрлиқ.</translation>
    </message>
    <message>
        <source>Use this form to request payments. All fields are &lt;b&gt;optional&lt;/b&gt;.</source>
        <translation>Ушбу сўровдан тўловларни сўраш учун фойдаланинг. Барча майдонлар &lt;b&gt;мажбурий эмас&lt;/b&gt;.</translation>
    </message>
    <message>
        <source>An optional amount to request. Leave this empty or zero to not request a specific amount.</source>
        <translation>Хоҳланган миқдор сўрови. Кўрсатилган миқдорни сўраш учун буни бўш ёки ноль қолдиринг.</translation>
    </message>
    <message>
        <source>Clear all fields of the form.</source>
        <translation>Шаклнинг барча майдончаларини тозалаш</translation>
    </message>
    <message>
        <source>Clear</source>
        <translation>Тозалаш</translation>
    </message>
    <message>
        <source>Requested payments history</source>
        <translation>Сўралган тўлов тарихи</translation>
    </message>
    <message>
        <source>&amp;Request payment</source>
        <translation>Тўловни &amp;сўраш</translation>
<<<<<<< HEAD
    </message>
    <message>
        <source>Show the selected request (does the same as double clicking an entry)</source>
        <translation>Танланган сўровни кўрсатиш (икки марта босилганда ҳам бир хил амал бажарилсин)</translation>
    </message>
    <message>
        <source>Show</source>
        <translation>Кўрсатиш</translation>
    </message>
    <message>
        <source>Remove the selected entries from the list</source>
        <translation>Танланганларни рўйхатдан ўчириш</translation>
    </message>
    <message>
        <source>Remove</source>
        <translation>Ўчириш</translation>
    </message>
    <message>
        <source>Copy label</source>
        <translation>Ёрликни нусхала</translation>
=======
>>>>>>> 9460771a
    </message>
    <message>
        <source>Show the selected request (does the same as double clicking an entry)</source>
        <translation>Танланган сўровни кўрсатиш (икки марта босилганда ҳам бир хил амал бажарилсин)</translation>
    </message>
    <message>
        <source>Show</source>
        <translation>Кўрсатиш</translation>
    </message>
    <message>
<<<<<<< HEAD
        <source>QR Code</source>
        <translation>QR Коди</translation>
    </message>
    <message>
        <source>Copy &amp;Address</source>
        <translation>Нусҳалаш &amp; Манзил</translation>
    </message>
    <message>
        <source>&amp;Save Image...</source>
        <translation>Расмни &amp;сақлаш</translation>
    </message>
    <message>
        <source>Request payment to %1</source>
        <translation> %1 дан Тўловни сўраш</translation>
    </message>
    <message>
        <source>Payment information</source>
        <translation>Тўлов маълумоти</translation>
    </message>
    <message>
        <source>URI</source>
        <translation>URI</translation>
    </message>
    <message>
        <source>Address</source>
        <translation>Манзил</translation>
    </message>
    <message>
        <source>Amount</source>
        <translation>Миқдори</translation>
    </message>
    <message>
        <source>Label</source>
        <translation>Ёрлик</translation>
=======
        <source>Remove the selected entries from the list</source>
        <translation>Танланганларни рўйхатдан ўчириш</translation>
    </message>
    <message>
        <source>Remove</source>
        <translation>Ўчириш</translation>
>>>>>>> 9460771a
    </message>
    <message>
        <source>Message</source>
        <translation>Хабар</translation>
    </message>
    </context>
<context>
    <name>ReceiveRequestDialog</name>
    <message>
        <source>QR Code</source>
        <translation>QR Коди</translation>
    </message>
    <message>
        <source>Copy &amp;Address</source>
        <translation>Нусҳалаш &amp; Манзил</translation>
    </message>
    <message>
<<<<<<< HEAD
        <source>Message</source>
        <translation>Хабар</translation>
    </message>
    <message>
        <source>Amount</source>
        <translation>Миқдори</translation>
    </message>
    <message>
        <source>(no label)</source>
        <translation>(Ёрлик мавжуд эмас)</translation>
=======
        <source>&amp;Save Image...</source>
        <translation>Расмни &amp;сақлаш</translation>
>>>>>>> 9460771a
    </message>
    <message>
        <source>(no message)</source>
        <translation>(Хабар йўқ)</translation>
    </message>
    <message>
        <source>(no amount)</source>
        <translation>(Миқдор мавжуд эмас)</translation>
    </message>
</context>
<context>
    <name>RecentRequestsTableModel</name>
    </context>
<context>
    <name>SendCoinsDialog</name>
    <message>
        <source>Send Coins</source>
        <translation>Тангаларни жунат</translation>
    </message>
    <message>
        <source>Coin Control Features</source>
        <translation>Танга бошқаруви ҳусусиятлари</translation>
    </message>
    <message>
        <source>automatically selected</source>
        <translation>автоматик тарзда танланган</translation>
    </message>
    <message>
        <source>Insufficient funds!</source>
<<<<<<< HEAD
        <translation>Етарли бўлмаган миқдор</translation>
=======
        <translation>Кам миқдор</translation>
>>>>>>> 9460771a
    </message>
    <message>
        <source>Quantity:</source>
        <translation>Сони:</translation>
    </message>
    <message>
        <source>Bytes:</source>
        <translation>Байт:</translation>
    </message>
    <message>
        <source>Amount:</source>
        <translation>Миқдори:</translation>
    </message>
    <message>
        <source>Priority:</source>
        <translation>Муҳимлиги:</translation>
    </message>
    <message>
        <source>Fee:</source>
        <translation>Солиқ:</translation>
    </message>
    <message>
        <source>After Fee:</source>
        <translation>Солиқдан сўнг:</translation>
    </message>
    <message>
        <source>Change:</source>
        <translation>Ўзгартириш:</translation>
    </message>
    <message>
        <source>If this is activated, but the change address is empty or invalid, change will be sent to a newly generated address.</source>
        <translation>Агар бу фаоллаштирилса, аммо ўзгартирилган манзил бўл ёки нотўғри бўлса, ўзгариш янги яратилган манзилга жўнатилади.</translation>
    </message>
    <message>
        <source>Custom change address</source>
        <translation>Бошқа ўзгартирилган манзил</translation>
    </message>
    <message>
        <source>Transaction Fee:</source>
        <translation>Ўтказма тўлови</translation>
<<<<<<< HEAD
    </message>
    <message>
        <source>Choose...</source>
        <translation>Танлов</translation>
    </message>
    <message>
        <source>Minimize</source>
        <translation>Камайтириш</translation>
    </message>
    <message>
        <source>per kilobyte</source>
        <translation>Хар килобайтига</translation>
    </message>
    <message>
        <source>Recommended:</source>
        <translation>Тавсия этилган</translation>
    </message>
    <message>
        <source>Confirmation time:</source>
        <translation>Тасдиқ вақти</translation>
    </message>
    <message>
        <source>normal</source>
        <translation>Нормал</translation>
    </message>
    <message>
        <source>fast</source>
        <translation>Тезкор</translation>
    </message>
    <message>
        <source>Send to multiple recipients at once</source>
        <translation>Бирданига бир нечта қабул қилувчиларга жўнатиш</translation>
    </message>
    <message>
        <source>Clear all fields of the form.</source>
        <translation>Шаклнинг барча майдончаларини тозалаш</translation>
    </message>
    <message>
        <source>Dust:</source>
        <translation>Ахлат қутиси:</translation>
    </message>
    <message>
        <source>Clear &amp;All</source>
        <translation>Барчасини &amp;Тозалаш</translation>
    </message>
    <message>
        <source>Balance:</source>
        <translation>Баланс</translation>
    </message>
    <message>
        <source>Confirm the send action</source>
        <translation>Жўнатиш амалини тасдиқлаш</translation>
    </message>
    <message>
        <source>S&amp;end</source>
        <translation>Жў&amp;натиш</translation>
    </message>
    <message>
        <source>Confirm send coins</source>
        <translation>Тангалар жўнаишни тасдиқлаш</translation>
    </message>
    <message>
        <source>%1 to %2</source>
        <translation>%1 дан %2</translation>
    </message>
    <message>
        <source>Copy quantity</source>
        <translation>Нусха сони</translation>
=======
    </message>
    <message>
        <source>Choose...</source>
        <translation>Танлов</translation>
    </message>
    <message>
        <source>per kilobyte</source>
        <translation>Хар килобайтига</translation>
>>>>>>> 9460771a
    </message>
    <message>
        <source>Recommended:</source>
        <translation>Тавсия этилган</translation>
    </message>
    <message>
        <source>Confirmation time:</source>
        <translation>Тасдиқ вақти</translation>
    </message>
    <message>
        <source>normal</source>
        <translation>Нормал</translation>
    </message>
    <message>
        <source>fast</source>
        <translation>Тезкор</translation>
    </message>
    <message>
<<<<<<< HEAD
        <source>Copy priority</source>
        <translation>Нусха муҳимлиги</translation>
    </message>
    <message>
        <source>Copy change</source>
        <translation>Нусха қайтими</translation>
    </message>
    <message>
        <source>or</source>
        <translation>ёки</translation>
    </message>
    <message>
        <source>The amount to pay must be larger than 0.</source>
        <translation>Тўлов миқдори 0. дан катта бўлиши керак. </translation>
=======
        <source>Send to multiple recipients at once</source>
        <translation>Бирданига бир нечта қабул қилувчиларга жўнатиш</translation>
>>>>>>> 9460771a
    </message>
    <message>
        <source>Clear all fields of the form.</source>
        <translation>Шаклнинг барча майдончаларини тозалаш</translation>
    </message>
    <message>
        <source>Dust:</source>
        <translation>Ахлат қутиси:</translation>
    </message>
    <message>
        <source>Clear &amp;All</source>
        <translation>Барчасини &amp; Тозалаш</translation>
    </message>
    <message>
        <source>Balance:</source>
        <translation>Баланс</translation>
    </message>
    <message>
        <source>Confirm the send action</source>
        <translation>Жўнатиш амалини тасдиқлаш</translation>
    </message>
    <message>
        <source>S&amp;end</source>
        <translation>Жў&amp;натиш</translation>
    </message>
    </context>
<context>
    <name>SendCoinsEntry</name>
    <message>
        <source>A&amp;mount:</source>
        <translation>&amp;Миқдори:</translation>
    </message>
    <message>
        <source>Pay &amp;To:</source>
        <translation>&amp;Тўлов олувчи:</translation>
    </message>
    <message>
        <source>&amp;Label:</source>
        <translation>&amp;Ёрлиқ:</translation>
    </message>
    <message>
        <source>Choose previously used address</source>
        <translation>Олдин фойдаланилган манзилни танла</translation>
    </message>
    <message>
        <source>This is a normal payment.</source>
        <translation>Бу нормал тўлов.</translation>
    </message>
    <message>
        <source>Alt+A</source>
        <translation>Alt+A</translation>
    </message>
    <message>
        <source>Paste address from clipboard</source>
        <translation>Клипбоарддан манзилни қўйиш</translation>
    </message>
    <message>
        <source>Alt+P</source>
        <translation>Alt+P</translation>
    </message>
    <message>
        <source>Message:</source>
<<<<<<< HEAD
        <translation>Хабар:</translation>
    </message>
    <message>
        <source>This is a verified payment request.</source>
        <translation>Бу тасдиқланган тўлов талаби.</translation>
    </message>
=======
        <translation>Хабар</translation>
    </message>
    <message>
        <source>Pay To:</source>
        <translation>Тўлов олувчи:</translation>
    </message>
    </context>
<context>
    <name>SendConfirmationDialog</name>
>>>>>>> 9460771a
    </context>
<context>
    <name>ShutdownWindow</name>
    </context>
<context>
    <name>SignVerifyMessageDialog</name>
    <message>
        <source>Choose previously used address</source>
        <translation>Олдин фойдаланилган манзилни танла</translation>
    </message>
    <message>
        <source>Alt+A</source>
        <translation>Alt+A</translation>
    </message>
    <message>
        <source>Paste address from clipboard</source>
        <translation>Клипбоарддан манзилни қўйиш</translation>
    </message>
    <message>
        <source>Alt+P</source>
        <translation>Alt+P</translation>
    </message>
    <message>
        <source>Signature</source>
        <translation>Имзо</translation>
    </message>
    <message>
        <source>Clear &amp;All</source>
        <translation>Барчасини &amp; Тозалаш</translation>
    </message>
<<<<<<< HEAD
    <message>
        <source>Message verified.</source>
        <translation>Хабар тасдиқланди.</translation>
    </message>
</context>
=======
    </context>
>>>>>>> 9460771a
<context>
    <name>SplashScreen</name>
    <message>
        <source>[testnet]</source>
        <translation>[testnet]</translation>
    </message>
</context>
<context>
    <name>TrafficGraphWidget</name>
    </context>
<context>
    <name>TransactionDesc</name>
<<<<<<< HEAD
    <message>
        <source>Open until %1</source>
        <translation>%1 гача очиш</translation>
    </message>
    <message>
        <source>%1/unconfirmed</source>
        <translation>%1/тасдиқланмади</translation>
    </message>
    <message>
        <source>%1 confirmations</source>
        <translation>%1 тасдиқлашлар</translation>
    </message>
    <message>
        <source>Date</source>
        <translation>Сана</translation>
    </message>
    <message>
        <source>Source</source>
        <translation>Манба</translation>
    </message>
    <message>
        <source>Generated</source>
        <translation>Яратилган</translation>
    </message>
    <message>
        <source>From</source>
        <translation>Дан</translation>
    </message>
    <message>
        <source>To</source>
        <translation>Га</translation>
    </message>
    <message>
        <source>own address</source>
        <translation>ўз манзили</translation>
    </message>
    <message>
        <source>label</source>
        <translation>ёрлиқ</translation>
    </message>
    <message>
        <source>Credit</source>
        <translation>Кредит</translation>
    </message>
    <message>
        <source>not accepted</source>
        <translation>қабул қилинмади</translation>
    </message>
    <message>
        <source>Transaction fee</source>
        <translation>Ўтказма тўлови</translation>
    </message>
    <message>
        <source>Net amount</source>
        <translation>Умумий миқдор</translation>
    </message>
    <message>
        <source>Message</source>
        <translation>Хабар</translation>
    </message>
    <message>
        <source>Comment</source>
        <translation>Шарҳ</translation>
    </message>
    <message>
        <source>Transaction ID</source>
        <translation>Ўтказма ID си</translation>
    </message>
    <message>
        <source>Merchant</source>
        <translation>Савдо</translation>
    </message>
    <message>
        <source>Transaction</source>
        <translation>Ўтказма</translation>
    </message>
    <message>
        <source>Amount</source>
        <translation>Миқдори</translation>
    </message>
    <message>
        <source>true</source>
        <translation>рост</translation>
    </message>
    <message>
        <source>false</source>
        <translation>ёлғон</translation>
    </message>
    <message>
        <source>, has not been successfully broadcast yet</source>
        <translation>, ҳалигача трансляция қилингани йўқ</translation>
    </message>
    <message>
        <source>unknown</source>
        <translation>Номаълум</translation>
    </message>
</context>
=======
    </context>
>>>>>>> 9460771a
<context>
    <name>TransactionDescDialog</name>
    <message>
        <source>This pane shows a detailed description of the transaction</source>
        <translation>Ушбу ойна операциянинг батафсил таърифини кўрсатади</translation>
    </message>
    </context>
<context>
    <name>TransactionTableModel</name>
<<<<<<< HEAD
    <message>
        <source>Date</source>
        <translation>Сана</translation>
    </message>
    <message>
        <source>Type</source>
        <translation>Тури</translation>
    </message>
    <message>
        <source>Address</source>
        <translation>Манзил</translation>
    </message>
    <message>
        <source>Open until %1</source>
        <translation>%1 гача очиш</translation>
    </message>
    <message>
        <source>Confirmed (%1 confirmations)</source>
        <translation>Тасдиқланди (%1 та тасдиқ)</translation>
    </message>
    <message>
        <source>This block was not received by any other nodes and will probably not be accepted!</source>
        <translation>Ушбу тўсиқ бирорта бошқа уланишлар томонидан қабул қилинмаган ва тасдиқланмаган!</translation>
    </message>
    <message>
        <source>Generated but not accepted</source>
        <translation>Яратилди, аммо қабул қилинмади</translation>
    </message>
    <message>
        <source>Offline</source>
        <translation>Оффлайн</translation>
    </message>
    <message>
        <source>Unconfirmed</source>
        <translation>Тасдиқланмаган</translation>
    </message>
    <message>
        <source>Received with</source>
        <translation>Ёрдамида қабул қилиш</translation>
    </message>
    <message>
        <source>Received from</source>
        <translation>Дан қабул қилиш</translation>
    </message>
    <message>
        <source>Sent to</source>
        <translation>Жўнатиш</translation>
    </message>
    <message>
        <source>Payment to yourself</source>
        <translation>Ўзингизга тўлов</translation>
    </message>
    <message>
        <source>Mined</source>
        <translation>Фойда</translation>
    </message>
    <message>
        <source>(n/a)</source>
        <translation>(қ/қ)</translation>
    </message>
    <message>
        <source>Transaction status. Hover over this field to show number of confirmations.</source>
        <translation>Ўтказма ҳолати. Ушбу майдон бўйлаб тасдиқлашлар сонини кўрсатиш.</translation>
    </message>
    <message>
        <source>Date and time that the transaction was received.</source>
        <translation>Ўтказма қабул қилинган сана ва вақт.</translation>
    </message>
    <message>
        <source>Type of transaction.</source>
        <translation>Пул ўтказмаси тури</translation>
    </message>
    <message>
        <source>Destination address of transaction.</source>
        <translation>Ўтказиладиган жараён манзили.</translation>
    </message>
    <message>
        <source>Amount removed from or added to balance.</source>
        <translation>Миқдор ўчирилган ёки балансга қўшилган.</translation>
    </message>
</context>
<context>
    <name>TransactionView</name>
    <message>
        <source>All</source>
        <translation>Барча</translation>
    </message>
    <message>
        <source>Today</source>
        <translation>Бугун</translation>
    </message>
    <message>
        <source>This week</source>
        <translation>Шу ҳафта</translation>
    </message>
    <message>
        <source>This month</source>
        <translation>Шу ой</translation>
    </message>
    <message>
        <source>Last month</source>
        <translation>Ўтган хафта</translation>
    </message>
    <message>
        <source>This year</source>
        <translation>Шу йил</translation>
    </message>
    <message>
        <source>Range...</source>
        <translation>Оралиқ...</translation>
    </message>
    <message>
        <source>Received with</source>
        <translation>Ёрдамида қабул қилинган</translation>
    </message>
    <message>
        <source>Sent to</source>
        <translation>Жўнатиш</translation>
    </message>
    <message>
        <source>To yourself</source>
        <translation>Ўзингизга</translation>
    </message>
    <message>
        <source>Mined</source>
        <translation>Фойда</translation>
    </message>
    <message>
        <source>Other</source>
        <translation>Бошка</translation>
    </message>
    <message>
        <source>Enter address or label to search</source>
        <translation>Излаш учун манзил ёки ёрлиқни киритинг</translation>
    </message>
    <message>
        <source>Min amount</source>
        <translation>Мин қиймат</translation>
    </message>
    <message>
        <source>Copy address</source>
        <translation>Манзилни нусхалаш</translation>
    </message>
    <message>
        <source>Copy label</source>
        <translation>Ёрликни нусхалаш</translation>
    </message>
    <message>
        <source>Copy amount</source>
        <translation>Кийматни нусхала</translation>
    </message>
    <message>
        <source>Copy transaction ID</source>
        <translation>Ўтказам рақамидан нусха олиш</translation>
    </message>
    <message>
        <source>Edit label</source>
        <translation>Ёрликни тахрирлаш</translation>
    </message>
    <message>
        <source>Show transaction details</source>
        <translation>Ўтказма тафсилотларини кўрсатиш </translation>
    </message>
    <message>
        <source>Export Transaction History</source>
        <translation>Ўтказмалар тарихини экспорт қилиш</translation>
    </message>
    <message>
        <source>Exporting Failed</source>
        <translation>Экспорт қилиб бўлмади</translation>
    </message>
    <message>
        <source>The transaction history was successfully saved to %1.</source>
        <translation>Ўтказмалар тарихи %1 га муваффаққиятли сақланди.</translation>
    </message>
    <message>
        <source>Comma separated file (*.csv)</source>
        <translation>Вергул билан ажратилган файл (*.csv)</translation>
    </message>
    <message>
        <source>Confirmed</source>
        <translation>Тасдиқланди</translation>
    </message>
    <message>
        <source>Date</source>
        <translation>Сана</translation>
    </message>
    <message>
        <source>Type</source>
        <translation>Туркум</translation>
    </message>
    <message>
        <source>Label</source>
        <translation>Ёрлик</translation>
    </message>
    <message>
        <source>Address</source>
        <translation>Манзил</translation>
    </message>
    <message>
        <source>ID</source>
        <translation>ID</translation>
    </message>
    <message>
        <source>Range:</source>
        <translation>Оралиқ:</translation>
    </message>
    <message>
        <source>to</source>
        <translation>Кимга</translation>
    </message>
</context>
=======
    </context>
<context>
    <name>TransactionView</name>
    </context>
>>>>>>> 9460771a
<context>
    <name>UnitDisplayStatusBarControl</name>
    </context>
<context>
    <name>WalletFrame</name>
    <message>
        <source>No wallet has been loaded.</source>
        <translation>Хали бирорта хамён юкланмади.</translation>
    </message>
</context>
<context>
    <name>WalletModel</name>
    </context>
<context>
    <name>WalletView</name>
    </context>
<context>
    <name>bitcoin-core</name>
    <message>
        <source>Options:</source>
        <translation>Танламалар:</translation>
    </message>
    <message>
        <source>Specify data directory</source>
        <translation>Маълумотлар директориясини кўрсатинг</translation>
    </message>
    <message>
        <source>Accept command line and JSON-RPC commands</source>
        <translation>Буйруқлар сатри ва JSON-RPC буйруқларига рози бўлинг</translation>
    </message>
    <message>
        <source>Run in the background as a daemon and accept commands</source>
        <translation>Демон сифатида орқа фонда ишга туширинг ва буйруқларга рози бўлинг</translation>
    </message>
    <message>
        <source>Bitcoin Core</source>
        <translation>Bitcoin Core</translation>
    </message>
    <message>
        <source>Connection options:</source>
        <translation>Уланиш кўрсаткичлари:</translation>
    </message>
    <message>
        <source>Connection options:</source>
        <translation>Уланиш кўрсаткичлари:</translation>
    </message>
    <message>
        <source>Information</source>
        <translation>Маълумот</translation>
    </message>
    <message>
        <source>Username for JSON-RPC connections</source>
        <translation>JSON-RPC уланишлари учун фойдаланувчи номи</translation>
    </message>
    <message>
        <source>Warning</source>
        <translation>Диққат</translation>
    </message>
    <message>
        <source>Password for JSON-RPC connections</source>
        <translation>JSON-RPC уланишлари учун парол</translation>
    </message>
    <message>
        <source>Loading addresses...</source>
        <translation>Манзиллар юкланмоқда...</translation>
    </message>
    <message>
        <source>Insufficient funds</source>
        <translation>Кам миқдор</translation>
    </message>
    <message>
        <source>Loading block index...</source>
        <translation>Тўсиқ индекси юкланмоқда...</translation>
    </message>
    <message>
        <source>Loading wallet...</source>
        <translation>Ҳамён юкланмоқда...</translation>
    </message>
    <message>
        <source>Rescanning...</source>
        <translation>Қайта текшириб чиқилмоқда...</translation>
    </message>
    <message>
        <source>Done loading</source>
        <translation>Юклаш тайёр</translation>
    </message>
    <message>
        <source>Error</source>
        <translation>Хатолик</translation>
    </message>
</context>
</TS><|MERGE_RESOLUTION|>--- conflicted
+++ resolved
@@ -539,13 +539,10 @@
         <translation>Тармоқ</translation>
     </message>
     <message>
-<<<<<<< HEAD
-=======
         <source>W&amp;allet</source>
         <translation>Ҳамён</translation>
     </message>
     <message>
->>>>>>> 9460771a
         <source>Proxy &amp;IP:</source>
         <translation>Прокси &amp;IP рақами:</translation>
     </message>
@@ -682,50 +679,15 @@
     </message>
     <message>
         <source>Unconfirmed transactions to watch-only addresses</source>
-<<<<<<< HEAD
-        <translation>Тасдиқланмаган ўтказмалар-фақат кўринадиган манзилларда</translation>
-=======
         <translation>Тасдиқланмаган ўтказмалар-фақат манзилларини кўриш</translation>
->>>>>>> 9460771a
     </message>
     <message>
         <source>Current total balance in watch-only addresses</source>
         <translation>Жорий умумий баланс фақат кўринадиган манзилларда</translation>
     </message>
-<<<<<<< HEAD
-    <message>
-        <source>out of sync</source>
-        <translation>Синхронлашдан ташқари</translation>
-    </message>
-=======
->>>>>>> 9460771a
 </context>
 <context>
     <name>PaymentServer</name>
-    <message>
-        <source>URI handling</source>
-        <translation>URI осилиб қолмоқда</translation>
-    </message>
-    <message>
-        <source>Invalid payment address %1</source>
-        <translation>Нотўғри тўлов манзили %1</translation>
-    </message>
-    <message>
-        <source>Payment request rejected</source>
-        <translation>Тўлов сўрови инкор этилди</translation>
-    </message>
-    <message>
-        <source>Payment request network doesn't match client network.</source>
-        <translation>Тўлов сўрови тармоғи мижоз тармоғига мос келмайди.</translation>
-    </message>
-    <message>
-        <source>Payment request has expired.</source>
-        <translation>Тўлов сўрови тугади.</translation>
-    </message>
-    <message>
-        <source>Payment request error</source>
-        <translation>Тўлов сўрови хато</translation>
-    </message>
     </context>
 <context>
     <name>PeerTableModel</name>
@@ -821,7 +783,6 @@
     <message>
         <source>Direction</source>
         <translation>Йўналиш</translation>
-<<<<<<< HEAD
     </message>
     <message>
         <source>Version</source>
@@ -836,24 +797,6 @@
         <translation>Хизматлар</translation>
     </message>
     <message>
-        <source>Starting Height</source>
-        <translation>Узунликнинг бошланиши</translation>
-=======
->>>>>>> 9460771a
-    </message>
-    <message>
-        <source>Version</source>
-        <translation>Версия</translation>
-    </message>
-    <message>
-        <source>User Agent</source>
-        <translation>Фойдаланувчи вакил</translation>
-    </message>
-    <message>
-        <source>Services</source>
-        <translation>Хизматлар</translation>
-    </message>
-    <message>
         <source>Ban Score</source>
         <translation>Тезликни бан қилиш</translation>
     </message>
@@ -948,33 +891,22 @@
     <message>
         <source>Inbound</source>
         <translation>Ички йўналиш</translation>
-<<<<<<< HEAD
     </message>
     <message>
         <source>Outbound</source>
         <translation>Ташқи йўналиш</translation>
     </message>
     <message>
+        <source>Yes</source>
+        <translation>Ҳа</translation>
+    </message>
+    <message>
+        <source>No</source>
+        <translation>Йўқ</translation>
+    </message>
+    <message>
         <source>Unknown</source>
         <translation>Номаълум</translation>
-=======
->>>>>>> 9460771a
-    </message>
-    <message>
-        <source>Outbound</source>
-        <translation>Ташқи йўналиш</translation>
-    </message>
-    <message>
-        <source>Yes</source>
-        <translation>Ҳа</translation>
-    </message>
-    <message>
-        <source>No</source>
-        <translation>Йўқ</translation>
-    </message>
-    <message>
-        <source>Unknown</source>
-        <translation>Номаълум</translation>
     </message>
 </context>
 <context>
@@ -1022,7 +954,6 @@
     <message>
         <source>&amp;Request payment</source>
         <translation>Тўловни &amp;сўраш</translation>
-<<<<<<< HEAD
     </message>
     <message>
         <source>Show the selected request (does the same as double clicking an entry)</source>
@@ -1040,22 +971,10 @@
         <source>Remove</source>
         <translation>Ўчириш</translation>
     </message>
-    <message>
-        <source>Copy label</source>
-        <translation>Ёрликни нусхала</translation>
-=======
->>>>>>> 9460771a
-    </message>
-    <message>
-        <source>Show the selected request (does the same as double clicking an entry)</source>
-        <translation>Танланган сўровни кўрсатиш (икки марта босилганда ҳам бир хил амал бажарилсин)</translation>
-    </message>
-    <message>
-        <source>Show</source>
-        <translation>Кўрсатиш</translation>
-    </message>
-    <message>
-<<<<<<< HEAD
+    </context>
+<context>
+    <name>ReceiveRequestDialog</name>
+    <message>
         <source>QR Code</source>
         <translation>QR Коди</translation>
     </message>
@@ -1067,79 +986,7 @@
         <source>&amp;Save Image...</source>
         <translation>Расмни &amp;сақлаш</translation>
     </message>
-    <message>
-        <source>Request payment to %1</source>
-        <translation> %1 дан Тўловни сўраш</translation>
-    </message>
-    <message>
-        <source>Payment information</source>
-        <translation>Тўлов маълумоти</translation>
-    </message>
-    <message>
-        <source>URI</source>
-        <translation>URI</translation>
-    </message>
-    <message>
-        <source>Address</source>
-        <translation>Манзил</translation>
-    </message>
-    <message>
-        <source>Amount</source>
-        <translation>Миқдори</translation>
-    </message>
-    <message>
-        <source>Label</source>
-        <translation>Ёрлик</translation>
-=======
-        <source>Remove the selected entries from the list</source>
-        <translation>Танланганларни рўйхатдан ўчириш</translation>
-    </message>
-    <message>
-        <source>Remove</source>
-        <translation>Ўчириш</translation>
->>>>>>> 9460771a
-    </message>
-    <message>
-        <source>Message</source>
-        <translation>Хабар</translation>
-    </message>
-    </context>
-<context>
-    <name>ReceiveRequestDialog</name>
-    <message>
-        <source>QR Code</source>
-        <translation>QR Коди</translation>
-    </message>
-    <message>
-        <source>Copy &amp;Address</source>
-        <translation>Нусҳалаш &amp; Манзил</translation>
-    </message>
-    <message>
-<<<<<<< HEAD
-        <source>Message</source>
-        <translation>Хабар</translation>
-    </message>
-    <message>
-        <source>Amount</source>
-        <translation>Миқдори</translation>
-    </message>
-    <message>
-        <source>(no label)</source>
-        <translation>(Ёрлик мавжуд эмас)</translation>
-=======
-        <source>&amp;Save Image...</source>
-        <translation>Расмни &amp;сақлаш</translation>
->>>>>>> 9460771a
-    </message>
-    <message>
-        <source>(no message)</source>
-        <translation>(Хабар йўқ)</translation>
-    </message>
-    <message>
-        <source>(no amount)</source>
-        <translation>(Миқдор мавжуд эмас)</translation>
-    </message>
-</context>
+    </context>
 <context>
     <name>RecentRequestsTableModel</name>
     </context>
@@ -1159,11 +1006,7 @@
     </message>
     <message>
         <source>Insufficient funds!</source>
-<<<<<<< HEAD
-        <translation>Етарли бўлмаган миқдор</translation>
-=======
         <translation>Кам миқдор</translation>
->>>>>>> 9460771a
     </message>
     <message>
         <source>Quantity:</source>
@@ -1204,17 +1047,12 @@
     <message>
         <source>Transaction Fee:</source>
         <translation>Ўтказма тўлови</translation>
-<<<<<<< HEAD
     </message>
     <message>
         <source>Choose...</source>
         <translation>Танлов</translation>
     </message>
     <message>
-        <source>Minimize</source>
-        <translation>Камайтириш</translation>
-    </message>
-    <message>
         <source>per kilobyte</source>
         <translation>Хар килобайтига</translation>
     </message>
@@ -1248,7 +1086,7 @@
     </message>
     <message>
         <source>Clear &amp;All</source>
-        <translation>Барчасини &amp;Тозалаш</translation>
+        <translation>Барчасини &amp; Тозалаш</translation>
     </message>
     <message>
         <source>Balance:</source>
@@ -1262,183 +1100,83 @@
         <source>S&amp;end</source>
         <translation>Жў&amp;натиш</translation>
     </message>
-    <message>
-        <source>Confirm send coins</source>
-        <translation>Тангалар жўнаишни тасдиқлаш</translation>
-    </message>
-    <message>
-        <source>%1 to %2</source>
-        <translation>%1 дан %2</translation>
-    </message>
-    <message>
-        <source>Copy quantity</source>
-        <translation>Нусха сони</translation>
-=======
-    </message>
-    <message>
-        <source>Choose...</source>
-        <translation>Танлов</translation>
-    </message>
-    <message>
-        <source>per kilobyte</source>
-        <translation>Хар килобайтига</translation>
->>>>>>> 9460771a
-    </message>
-    <message>
-        <source>Recommended:</source>
-        <translation>Тавсия этилган</translation>
-    </message>
-    <message>
-        <source>Confirmation time:</source>
-        <translation>Тасдиқ вақти</translation>
-    </message>
-    <message>
-        <source>normal</source>
-        <translation>Нормал</translation>
-    </message>
-    <message>
-        <source>fast</source>
-        <translation>Тезкор</translation>
-    </message>
-    <message>
-<<<<<<< HEAD
-        <source>Copy priority</source>
-        <translation>Нусха муҳимлиги</translation>
-    </message>
-    <message>
-        <source>Copy change</source>
-        <translation>Нусха қайтими</translation>
-    </message>
-    <message>
-        <source>or</source>
-        <translation>ёки</translation>
-    </message>
-    <message>
-        <source>The amount to pay must be larger than 0.</source>
-        <translation>Тўлов миқдори 0. дан катта бўлиши керак. </translation>
-=======
-        <source>Send to multiple recipients at once</source>
-        <translation>Бирданига бир нечта қабул қилувчиларга жўнатиш</translation>
->>>>>>> 9460771a
-    </message>
-    <message>
-        <source>Clear all fields of the form.</source>
-        <translation>Шаклнинг барча майдончаларини тозалаш</translation>
-    </message>
-    <message>
-        <source>Dust:</source>
-        <translation>Ахлат қутиси:</translation>
+    </context>
+<context>
+    <name>SendCoinsEntry</name>
+    <message>
+        <source>A&amp;mount:</source>
+        <translation>&amp;Миқдори:</translation>
+    </message>
+    <message>
+        <source>Pay &amp;To:</source>
+        <translation>&amp;Тўлов олувчи:</translation>
+    </message>
+    <message>
+        <source>&amp;Label:</source>
+        <translation>&amp;Ёрлиқ:</translation>
+    </message>
+    <message>
+        <source>Choose previously used address</source>
+        <translation>Олдин фойдаланилган манзилни танла</translation>
+    </message>
+    <message>
+        <source>This is a normal payment.</source>
+        <translation>Бу нормал тўлов.</translation>
+    </message>
+    <message>
+        <source>Alt+A</source>
+        <translation>Alt+A</translation>
+    </message>
+    <message>
+        <source>Paste address from clipboard</source>
+        <translation>Клипбоарддан манзилни қўйиш</translation>
+    </message>
+    <message>
+        <source>Alt+P</source>
+        <translation>Alt+P</translation>
+    </message>
+    <message>
+        <source>Message:</source>
+        <translation>Хабар</translation>
+    </message>
+    <message>
+        <source>Pay To:</source>
+        <translation>Тўлов олувчи:</translation>
+    </message>
+    </context>
+<context>
+    <name>SendConfirmationDialog</name>
+    </context>
+<context>
+    <name>ShutdownWindow</name>
+    </context>
+<context>
+    <name>SignVerifyMessageDialog</name>
+    <message>
+        <source>Choose previously used address</source>
+        <translation>Олдин фойдаланилган манзилни танла</translation>
+    </message>
+    <message>
+        <source>Alt+A</source>
+        <translation>Alt+A</translation>
+    </message>
+    <message>
+        <source>Paste address from clipboard</source>
+        <translation>Клипбоарддан манзилни қўйиш</translation>
+    </message>
+    <message>
+        <source>Alt+P</source>
+        <translation>Alt+P</translation>
+    </message>
+    <message>
+        <source>Signature</source>
+        <translation>Имзо</translation>
     </message>
     <message>
         <source>Clear &amp;All</source>
         <translation>Барчасини &amp; Тозалаш</translation>
     </message>
-    <message>
-        <source>Balance:</source>
-        <translation>Баланс</translation>
-    </message>
-    <message>
-        <source>Confirm the send action</source>
-        <translation>Жўнатиш амалини тасдиқлаш</translation>
-    </message>
-    <message>
-        <source>S&amp;end</source>
-        <translation>Жў&amp;натиш</translation>
-    </message>
-    </context>
-<context>
-    <name>SendCoinsEntry</name>
-    <message>
-        <source>A&amp;mount:</source>
-        <translation>&amp;Миқдори:</translation>
-    </message>
-    <message>
-        <source>Pay &amp;To:</source>
-        <translation>&amp;Тўлов олувчи:</translation>
-    </message>
-    <message>
-        <source>&amp;Label:</source>
-        <translation>&amp;Ёрлиқ:</translation>
-    </message>
-    <message>
-        <source>Choose previously used address</source>
-        <translation>Олдин фойдаланилган манзилни танла</translation>
-    </message>
-    <message>
-        <source>This is a normal payment.</source>
-        <translation>Бу нормал тўлов.</translation>
-    </message>
-    <message>
-        <source>Alt+A</source>
-        <translation>Alt+A</translation>
-    </message>
-    <message>
-        <source>Paste address from clipboard</source>
-        <translation>Клипбоарддан манзилни қўйиш</translation>
-    </message>
-    <message>
-        <source>Alt+P</source>
-        <translation>Alt+P</translation>
-    </message>
-    <message>
-        <source>Message:</source>
-<<<<<<< HEAD
-        <translation>Хабар:</translation>
-    </message>
-    <message>
-        <source>This is a verified payment request.</source>
-        <translation>Бу тасдиқланган тўлов талаби.</translation>
-    </message>
-=======
-        <translation>Хабар</translation>
-    </message>
-    <message>
-        <source>Pay To:</source>
-        <translation>Тўлов олувчи:</translation>
-    </message>
-    </context>
-<context>
-    <name>SendConfirmationDialog</name>
->>>>>>> 9460771a
-    </context>
-<context>
-    <name>ShutdownWindow</name>
-    </context>
-<context>
-    <name>SignVerifyMessageDialog</name>
-    <message>
-        <source>Choose previously used address</source>
-        <translation>Олдин фойдаланилган манзилни танла</translation>
-    </message>
-    <message>
-        <source>Alt+A</source>
-        <translation>Alt+A</translation>
-    </message>
-    <message>
-        <source>Paste address from clipboard</source>
-        <translation>Клипбоарддан манзилни қўйиш</translation>
-    </message>
-    <message>
-        <source>Alt+P</source>
-        <translation>Alt+P</translation>
-    </message>
-    <message>
-        <source>Signature</source>
-        <translation>Имзо</translation>
-    </message>
-    <message>
-        <source>Clear &amp;All</source>
-        <translation>Барчасини &amp; Тозалаш</translation>
-    </message>
-<<<<<<< HEAD
-    <message>
-        <source>Message verified.</source>
-        <translation>Хабар тасдиқланди.</translation>
-    </message>
-</context>
-=======
-    </context>
->>>>>>> 9460771a
+    </context>
 <context>
     <name>SplashScreen</name>
     <message>
@@ -1451,107 +1189,7 @@
     </context>
 <context>
     <name>TransactionDesc</name>
-<<<<<<< HEAD
-    <message>
-        <source>Open until %1</source>
-        <translation>%1 гача очиш</translation>
-    </message>
-    <message>
-        <source>%1/unconfirmed</source>
-        <translation>%1/тасдиқланмади</translation>
-    </message>
-    <message>
-        <source>%1 confirmations</source>
-        <translation>%1 тасдиқлашлар</translation>
-    </message>
-    <message>
-        <source>Date</source>
-        <translation>Сана</translation>
-    </message>
-    <message>
-        <source>Source</source>
-        <translation>Манба</translation>
-    </message>
-    <message>
-        <source>Generated</source>
-        <translation>Яратилган</translation>
-    </message>
-    <message>
-        <source>From</source>
-        <translation>Дан</translation>
-    </message>
-    <message>
-        <source>To</source>
-        <translation>Га</translation>
-    </message>
-    <message>
-        <source>own address</source>
-        <translation>ўз манзили</translation>
-    </message>
-    <message>
-        <source>label</source>
-        <translation>ёрлиқ</translation>
-    </message>
-    <message>
-        <source>Credit</source>
-        <translation>Кредит</translation>
-    </message>
-    <message>
-        <source>not accepted</source>
-        <translation>қабул қилинмади</translation>
-    </message>
-    <message>
-        <source>Transaction fee</source>
-        <translation>Ўтказма тўлови</translation>
-    </message>
-    <message>
-        <source>Net amount</source>
-        <translation>Умумий миқдор</translation>
-    </message>
-    <message>
-        <source>Message</source>
-        <translation>Хабар</translation>
-    </message>
-    <message>
-        <source>Comment</source>
-        <translation>Шарҳ</translation>
-    </message>
-    <message>
-        <source>Transaction ID</source>
-        <translation>Ўтказма ID си</translation>
-    </message>
-    <message>
-        <source>Merchant</source>
-        <translation>Савдо</translation>
-    </message>
-    <message>
-        <source>Transaction</source>
-        <translation>Ўтказма</translation>
-    </message>
-    <message>
-        <source>Amount</source>
-        <translation>Миқдори</translation>
-    </message>
-    <message>
-        <source>true</source>
-        <translation>рост</translation>
-    </message>
-    <message>
-        <source>false</source>
-        <translation>ёлғон</translation>
-    </message>
-    <message>
-        <source>, has not been successfully broadcast yet</source>
-        <translation>, ҳалигача трансляция қилингани йўқ</translation>
-    </message>
-    <message>
-        <source>unknown</source>
-        <translation>Номаълум</translation>
-    </message>
-</context>
-=======
-    </context>
->>>>>>> 9460771a
+    </context>
 <context>
     <name>TransactionDescDialog</name>
     <message>
@@ -1561,235 +1199,16 @@
     </context>
 <context>
     <name>TransactionTableModel</name>
-<<<<<<< HEAD
-    <message>
-        <source>Date</source>
-        <translation>Сана</translation>
-    </message>
-    <message>
-        <source>Type</source>
-        <translation>Тури</translation>
-    </message>
-    <message>
-        <source>Address</source>
-        <translation>Манзил</translation>
-    </message>
-    <message>
-        <source>Open until %1</source>
-        <translation>%1 гача очиш</translation>
-    </message>
-    <message>
-        <source>Confirmed (%1 confirmations)</source>
-        <translation>Тасдиқланди (%1 та тасдиқ)</translation>
-    </message>
-    <message>
-        <source>This block was not received by any other nodes and will probably not be accepted!</source>
-        <translation>Ушбу тўсиқ бирорта бошқа уланишлар томонидан қабул қилинмаган ва тасдиқланмаган!</translation>
-    </message>
-    <message>
-        <source>Generated but not accepted</source>
-        <translation>Яратилди, аммо қабул қилинмади</translation>
-    </message>
-    <message>
-        <source>Offline</source>
-        <translation>Оффлайн</translation>
-    </message>
-    <message>
-        <source>Unconfirmed</source>
-        <translation>Тасдиқланмаган</translation>
-    </message>
-    <message>
-        <source>Received with</source>
-        <translation>Ёрдамида қабул қилиш</translation>
-    </message>
-    <message>
-        <source>Received from</source>
-        <translation>Дан қабул қилиш</translation>
-    </message>
-    <message>
-        <source>Sent to</source>
-        <translation>Жўнатиш</translation>
-    </message>
-    <message>
-        <source>Payment to yourself</source>
-        <translation>Ўзингизга тўлов</translation>
-    </message>
-    <message>
-        <source>Mined</source>
-        <translation>Фойда</translation>
-    </message>
-    <message>
-        <source>(n/a)</source>
-        <translation>(қ/қ)</translation>
-    </message>
-    <message>
-        <source>Transaction status. Hover over this field to show number of confirmations.</source>
-        <translation>Ўтказма ҳолати. Ушбу майдон бўйлаб тасдиқлашлар сонини кўрсатиш.</translation>
-    </message>
-    <message>
-        <source>Date and time that the transaction was received.</source>
-        <translation>Ўтказма қабул қилинган сана ва вақт.</translation>
-    </message>
-    <message>
-        <source>Type of transaction.</source>
-        <translation>Пул ўтказмаси тури</translation>
-    </message>
-    <message>
-        <source>Destination address of transaction.</source>
-        <translation>Ўтказиладиган жараён манзили.</translation>
-    </message>
-    <message>
-        <source>Amount removed from or added to balance.</source>
-        <translation>Миқдор ўчирилган ёки балансга қўшилган.</translation>
-    </message>
-</context>
+    </context>
 <context>
     <name>TransactionView</name>
-    <message>
-        <source>All</source>
-        <translation>Барча</translation>
-    </message>
-    <message>
-        <source>Today</source>
-        <translation>Бугун</translation>
-    </message>
-    <message>
-        <source>This week</source>
-        <translation>Шу ҳафта</translation>
-    </message>
-    <message>
-        <source>This month</source>
-        <translation>Шу ой</translation>
-    </message>
-    <message>
-        <source>Last month</source>
-        <translation>Ўтган хафта</translation>
-    </message>
-    <message>
-        <source>This year</source>
-        <translation>Шу йил</translation>
-    </message>
-    <message>
-        <source>Range...</source>
-        <translation>Оралиқ...</translation>
-    </message>
-    <message>
-        <source>Received with</source>
-        <translation>Ёрдамида қабул қилинган</translation>
-    </message>
-    <message>
-        <source>Sent to</source>
-        <translation>Жўнатиш</translation>
-    </message>
-    <message>
-        <source>To yourself</source>
-        <translation>Ўзингизга</translation>
-    </message>
-    <message>
-        <source>Mined</source>
-        <translation>Фойда</translation>
-    </message>
-    <message>
-        <source>Other</source>
-        <translation>Бошка</translation>
-    </message>
-    <message>
-        <source>Enter address or label to search</source>
-        <translation>Излаш учун манзил ёки ёрлиқни киритинг</translation>
-    </message>
-    <message>
-        <source>Min amount</source>
-        <translation>Мин қиймат</translation>
-    </message>
-    <message>
-        <source>Copy address</source>
-        <translation>Манзилни нусхалаш</translation>
-    </message>
-    <message>
-        <source>Copy label</source>
-        <translation>Ёрликни нусхалаш</translation>
-    </message>
-    <message>
-        <source>Copy amount</source>
-        <translation>Кийматни нусхала</translation>
-    </message>
-    <message>
-        <source>Copy transaction ID</source>
-        <translation>Ўтказам рақамидан нусха олиш</translation>
-    </message>
-    <message>
-        <source>Edit label</source>
-        <translation>Ёрликни тахрирлаш</translation>
-    </message>
-    <message>
-        <source>Show transaction details</source>
-        <translation>Ўтказма тафсилотларини кўрсатиш </translation>
-    </message>
-    <message>
-        <source>Export Transaction History</source>
-        <translation>Ўтказмалар тарихини экспорт қилиш</translation>
-    </message>
-    <message>
-        <source>Exporting Failed</source>
-        <translation>Экспорт қилиб бўлмади</translation>
-    </message>
-    <message>
-        <source>The transaction history was successfully saved to %1.</source>
-        <translation>Ўтказмалар тарихи %1 га муваффаққиятли сақланди.</translation>
-    </message>
-    <message>
-        <source>Comma separated file (*.csv)</source>
-        <translation>Вергул билан ажратилган файл (*.csv)</translation>
-    </message>
-    <message>
-        <source>Confirmed</source>
-        <translation>Тасдиқланди</translation>
-    </message>
-    <message>
-        <source>Date</source>
-        <translation>Сана</translation>
-    </message>
-    <message>
-        <source>Type</source>
-        <translation>Туркум</translation>
-    </message>
-    <message>
-        <source>Label</source>
-        <translation>Ёрлик</translation>
-    </message>
-    <message>
-        <source>Address</source>
-        <translation>Манзил</translation>
-    </message>
-    <message>
-        <source>ID</source>
-        <translation>ID</translation>
-    </message>
-    <message>
-        <source>Range:</source>
-        <translation>Оралиқ:</translation>
-    </message>
-    <message>
-        <source>to</source>
-        <translation>Кимга</translation>
-    </message>
-</context>
-=======
-    </context>
-<context>
-    <name>TransactionView</name>
-    </context>
->>>>>>> 9460771a
+    </context>
 <context>
     <name>UnitDisplayStatusBarControl</name>
     </context>
 <context>
     <name>WalletFrame</name>
-    <message>
-        <source>No wallet has been loaded.</source>
-        <translation>Хали бирорта хамён юкланмади.</translation>
-    </message>
-</context>
+    </context>
 <context>
     <name>WalletModel</name>
     </context>
@@ -1823,10 +1242,6 @@
         <translation>Уланиш кўрсаткичлари:</translation>
     </message>
     <message>
-        <source>Connection options:</source>
-        <translation>Уланиш кўрсаткичлари:</translation>
-    </message>
-    <message>
         <source>Information</source>
         <translation>Маълумот</translation>
     </message>
