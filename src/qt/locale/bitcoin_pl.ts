--- conflicted
+++ resolved
@@ -160,26 +160,16 @@
         <translation>Potwierdź szyfrowanie portfela</translation>
     </message>
     <message>
-<<<<<<< HEAD
         <source>Warning: If you encrypt your wallet and lose your passphrase, you will &lt;b&gt;LOSE ALL OF YOUR ZETACOINS&lt;/b&gt;!</source>
-        <translation>Uwaga: Jeśli zaszyfrujesz swój portfel i zgubisz hasło to &lt;b&gt;STRACISZ WSZYSTKIE SWOJE BITCOIN'Y&lt;/b&gt;!</translation>
-=======
-        <source>Warning: If you encrypt your wallet and lose your passphrase, you will &lt;b&gt;LOSE ALL OF YOUR BITCOINS&lt;/b&gt;!</source>
-        <translation>Uwaga: jeśli zaszyfrujesz swój portfel i zgubisz hasło, &lt;b&gt;STRACISZ WSZYSTKIE SWOJE BITCOINY&lt;/b&gt;!</translation>
->>>>>>> 0bace830
+        <translation>Uwaga: Jeśli zaszyfrujesz swój portfel i zgubisz hasło to &lt;b&gt;STRACISZ WSZYSTKIE SWOJE ZETACOIN'Y&lt;/b&gt;!</translation>
     </message>
     <message>
         <source>Are you sure you wish to encrypt your wallet?</source>
         <translation>Jesteś pewien, że chcesz zaszyfrować swój portfel?</translation>
     </message>
     <message>
-<<<<<<< HEAD
         <source>Zetacoin Core will close now to finish the encryption process. Remember that encrypting your wallet cannot fully protect your zetacoins from being stolen by malware infecting your computer.</source>
         <translation>Program Zetacoin Core zamknie się, aby dokończyć proces szyfrowania. Pamiętaj, że szyfrowanie portfela nie zabezpiecza w pełni Twoich zetacoinów przed kradzieżą przez wirusy lub trojany mogące zainfekować Twój komputer.</translation>
-=======
-        <source>Bitcoin Core will close now to finish the encryption process. Remember that encrypting your wallet cannot fully protect your bitcoins from being stolen by malware infecting your computer.</source>
-        <translation>Bitcoin Core zamknie się, aby dokończyć proces szyfrowania. Pamiętaj, że szyfrowanie portfela nie zabezpiecza w pełni twoich bitcoinów przed kradzieżą przez złośliwe oprogramowanie mogące zainfekować twój komputer.</translation>
->>>>>>> 0bace830
     </message>
     <message>
         <source>IMPORTANT: Any previous backups you have made of your wallet file should be replaced with the newly generated, encrypted wallet file. For security reasons, previous backups of the unencrypted wallet file will become useless as soon as you start using the new, encrypted wallet.</source>
@@ -305,13 +295,8 @@
         <translation>Otwórz URI...</translation>
     </message>
     <message>
-<<<<<<< HEAD
         <source>Zetacoin Core client</source>
         <translation>Rdzeń klienta Zetacoin</translation>
-=======
-        <source>Bitcoin Core client</source>
-        <translation>Klient Rdzenia Bitcoina</translation>
->>>>>>> 0bace830
     </message>
     <message>
         <source>Importing blocks from disk...</source>
@@ -402,13 +387,8 @@
         <translation>Pasek zakładek</translation>
     </message>
     <message>
-<<<<<<< HEAD
         <source>Zetacoin Core</source>
         <translation>Rdzeń Zetacoin</translation>
-=======
-        <source>Bitcoin Core</source>
-        <translation>Rdzeń Bitcoina</translation>
->>>>>>> 0bace830
     </message>
     <message>
         <source>Request payments (generates QR codes and zetacoin: URIs)</source>
@@ -860,13 +840,8 @@
 <context>
     <name>HelpMessageDialog</name>
     <message>
-<<<<<<< HEAD
         <source>Zetacoin Core</source>
         <translation>Rdzeń Zetacoin</translation>
-=======
-        <source>Bitcoin Core</source>
-        <translation>Rdzeń Bitcoina</translation>
->>>>>>> 0bace830
     </message>
     <message>
         <source>version</source>
@@ -920,13 +895,8 @@
         <translation>Użyj wybranego folderu dla danych</translation>
     </message>
     <message>
-<<<<<<< HEAD
         <source>Zetacoin Core</source>
         <translation>Rdzeń Zetacoin</translation>
-=======
-        <source>Bitcoin Core</source>
-        <translation>Rdzeń Bitcoina</translation>
->>>>>>> 0bace830
     </message>
     <message>
         <source>Error: Specified data directory "%1" cannot be created.</source>
@@ -2238,20 +2208,15 @@
         <translation>&amp;Zweryfikuj wiadomość</translation>
     </message>
     <message>
-<<<<<<< HEAD
         <source>The Zetacoin address the message was signed with</source>
         <translation>Adres Zetacoin, którym została podpisana wiadomość</translation>
-=======
+    </message>
+    <message>
         <source>Enter the receiver's address, message (ensure you copy line breaks, spaces, tabs, etc. exactly) and signature below to verify the message. Be careful not to read more into the signature than what is in the signed message itself, to avoid being tricked by a man-in-the-middle attack. Note that this only proves the signing party receives with the address, it cannot prove sendership of any transaction!</source>
         <translation>Wpisz adres, wiadomość oraz sygnaturę (podpis) odbiorcy (upewnij się, że dokładnie skopiujesz wszystkie zakończenia linii, spacje, tabulacje itp.).  Uważaj by nie dodać więcej do podpisu niż do samej podpisywanej wiadomości by uniknąć ataku man-in-the-middle. 
 Zwróć uwagę, że poprawnie zweryfikowana wiadomość potwierdza to, że nadawca posiada klucz do adresu, natomiast nie potwierdza to, że poprawne wysłanie jakiejkolwiek transakcji! </translation>
     </message>
     <message>
-        <source>The Bitcoin address the message was signed with</source>
-        <translation>Adres Bitcoin, którym została podpisana wiadomość</translation>
->>>>>>> 0bace830
-    </message>
-    <message>
         <source>Verify the message to ensure it was signed with the specified Zetacoin address</source>
         <translation>Zweryfikuj wiadomość,  aby upewnić się, że została podpisana odpowiednim adresem Zetacoin.</translation>
     </message>
@@ -2319,13 +2284,8 @@
 <context>
     <name>SplashScreen</name>
     <message>
-<<<<<<< HEAD
         <source>Zetacoin Core</source>
         <translation>Rdzeń Zetacoin</translation>
-=======
-        <source>Bitcoin Core</source>
-        <translation>Rdzeń Bitcoina</translation>
->>>>>>> 0bace830
     </message>
     <message>
         <source>The Zetacoin Core developers</source>
@@ -3066,13 +3026,8 @@
         <translation>Powiąż się z podanym adresem, aby nasłuchiwać połączenia JSON-RPC. Użyj notacji [host]:port dla IPv6. Ta opcja może być określona kilka razy (domyślnie: powiąż ze wszystkimi interfejsami)</translation>
     </message>
     <message>
-<<<<<<< HEAD
         <source>Cannot obtain a lock on data directory %s. Zetacoin Core is probably already running.</source>
         <translation>Nie można uzyskać blokady na katalogu z danymi %s. Rdzeń Zetacoin najprawdopodobniej jest już uruchomiony.</translation>
-=======
-        <source>Cannot obtain a lock on data directory %s. Bitcoin Core is probably already running.</source>
-        <translation>Nie można uzyskać blokady katalogu z danymi „%s”. Rdzeń Bitcoina najprawdopodobniej jest już uruchomiony.</translation>
->>>>>>> 0bace830
     </message>
     <message>
         <source>Create new files with system default permissions, instead of umask 077 (only effective with disabled wallet functionality)</source>
@@ -3199,13 +3154,8 @@
         <translation>Połącz przez SOCKS5 proxy</translation>
     </message>
     <message>
-<<<<<<< HEAD
         <source>Copyright (C) 2009-%i The Zetacoin Core Developers</source>
         <translation>Copyright (C) 2009-%i The Zetacoin Core Developers</translation>
-=======
-        <source>Copyright (C) 2009-%i The Bitcoin Core Developers</source>
-        <translation>Prawa autorskie © 2009–%i deweloperzy Bitcoin Core’a</translation>
->>>>>>> 0bace830
     </message>
     <message>
         <source>Could not parse -rpcbind value %s as network address</source>
