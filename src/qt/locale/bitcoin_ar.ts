<TS language="ar" version="2.0">
<context>
    <name>AddressBookPage</name>
    <message>
        <source>Right-click to edit address or label</source>
        <translation>انقر بالزر الايمن لتعديل العنوان</translation>
    </message>
    <message>
        <source>Create a new address</source>
        <translation>انشأ عنوان جديد</translation>
    </message>
    <message>
        <source>&amp;New</source>
        <translation>&amp;جديد</translation>
    </message>
    <message>
        <source>Copy the currently selected address to the system clipboard</source>
        <translation>قم بنسخ العناوين المختارة لحافظة النظام</translation>
    </message>
    <message>
        <source>&amp;Copy</source>
        <translation>&amp;نسخ</translation>
    </message>
    <message>
        <source>C&amp;lose</source>
        <translation>&amp;اغلاق</translation>
    </message>
    <message>
        <source>&amp;Copy Address</source>
        <translation>انسخ العنوان</translation>
    </message>
    <message>
        <source>Delete the currently selected address from the list</source>
        <translation>حذف العنوان المحدد من القائمة</translation>
    </message>
    <message>
        <source>Export the data in the current tab to a file</source>
        <translation>تحميل البيانات في علامة التبويب الحالية إلى ملف.</translation>
    </message>
    <message>
        <source>&amp;Export</source>
        <translation>&amp;تصدير</translation>
    </message>
    <message>
        <source>&amp;Delete</source>
        <translation>&amp;أمسح</translation>
    </message>
    <message>
        <source>Choose the address to send coins to</source>
        <translation>اختر العنوان الذي سترسل له العملات</translation>
    </message>
    <message>
        <source>Choose the address to receive coins with</source>
        <translation>اختر العنوان الذي تستقبل عليه العملات</translation>
    </message>
    <message>
        <source>C&amp;hoose</source>
        <translation>&amp;اختر</translation>
    </message>
    <message>
        <source>Sending addresses</source>
        <translation>ارسال العناوين</translation>
    </message>
    <message>
        <source>Receiving addresses</source>
        <translation>استقبال العناوين</translation>
    </message>
    <message>
        <source>These are your Zetacoin addresses for sending payments. Always check the amount and the receiving address before sending coins.</source>
        <translation>هذه هي عناوين Bitcion التابعة لك من أجل إرسال الدفعات. تحقق دائما من المبلغ و عنوان المرسل المستقبل قبل إرسال العملات</translation>
    </message>
    <message>
        <source>These are your Zetacoin addresses for receiving payments. It is recommended to use a new receiving address for each transaction.</source>
        <translation>هذه هي عناوين Bitcion التابعة لك من أجل إستقبال الدفعات. ينصح استخدام عنوان جديد من أجل كل صفقة</translation>
    </message>
    <message>
        <source>Copy &amp;Label</source>
        <translation>نسخ &amp;الوصف</translation>
    </message>
    <message>
        <source>&amp;Edit</source>
        <translation>تعديل</translation>
    </message>
    <message>
        <source>Export Address List</source>
        <translation>تصدير قائمة العناوين</translation>
    </message>
    <message>
        <source>Comma separated file (*.csv)</source>
        <translation>ملف مفصول بفواصل (*.csv)</translation>
    </message>
    <message>
        <source>Exporting Failed</source>
        <translation>فشل التصدير</translation>
    </message>
    </context>
<context>
    <name>AddressTableModel</name>
    <message>
        <source>Label</source>
        <translation>ملصق</translation>
    </message>
    <message>
        <source>Address</source>
        <translation>عنوان</translation>
    </message>
    <message>
        <source>(no label)</source>
        <translation>(بدون ملصق)</translation>
    </message>
</context>
<context>
    <name>AskPassphraseDialog</name>
    <message>
        <source>Passphrase Dialog</source>
        <translation>حوار عبارة المرور</translation>
    </message>
    <message>
        <source>Enter passphrase</source>
        <translation>أدخل عبارة المرور</translation>
    </message>
    <message>
        <source>New passphrase</source>
        <translation>كلمة مرور جديدة</translation>
    </message>
    <message>
        <source>Repeat new passphrase</source>
        <translation>ادخل كلمة المرور الجديدة مرة أخرى</translation>
    </message>
    <message>
        <source>Encrypt wallet</source>
        <translation>تشفير المحفظة</translation>
    </message>
    <message>
        <source>This operation needs your wallet passphrase to unlock the wallet.</source>
        <translation>هذه العملية تحتاج كلمة مرور محفظتك لفتحها</translation>
    </message>
    <message>
        <source>Unlock wallet</source>
        <translation>إفتح المحفظة</translation>
    </message>
    <message>
        <source>This operation needs your wallet passphrase to decrypt the wallet.</source>
        <translation>هذه العملية تحتاج كلمة مرور محفظتك لفك تشفيرها </translation>
    </message>
    <message>
        <source>Decrypt wallet</source>
        <translation>فك تشفير المحفظة</translation>
    </message>
    <message>
        <source>Change passphrase</source>
        <translation>تغيير كلمة المرور</translation>
    </message>
    <message>
        <source>Confirm wallet encryption</source>
        <translation>تأكيد تشفير المحفظة</translation>
    </message>
    <message>
        <source>Warning: If you encrypt your wallet and lose your passphrase, you will &lt;b&gt;LOSE ALL OF YOUR ZETACOINS&lt;/b&gt;!</source>
        <translation>تحذير: إذا قمت بتشفير محفظتك وفقدت كلمة المرور الخاص بك, ستفقد كل عملات ZETACOINS الخاصة بك.</translation>
    </message>
    <message>
        <source>Are you sure you wish to encrypt your wallet?</source>
        <translation>هل أنت متأكد من رغبتك في تشفير محفظتك ؟</translation>
    </message>
    <message>
        <source>Bitcoin Core will close now to finish the encryption process. Remember that encrypting your wallet cannot fully protect your bitcoins from being stolen by malware infecting your computer.</source>
        <translation>بتكوين سوف يغلق الآن لإنهاء عملية التشفير. تذكر أن التشفير لا يستطيع حماية محفظتك تمامًا من السرقة من خلال البرمجيات الخبيثة التي تصيب جهازك </translation>
    </message>
    <message>
        <source>IMPORTANT: Any previous backups you have made of your wallet file should be replaced with the newly generated, encrypted wallet file. For security reasons, previous backups of the unencrypted wallet file will become useless as soon as you start using the new, encrypted wallet.</source>
        <translation>هام: أي نسخة إحتياطية سابقة  قمت بها لمحفظتك يجب استبدالها  بأخرى حديثة، مشفرة. لأسباب أمنية، النسخ الاحتياطية السابقة لملفات المحفظة الغير مشفرة تصبح عديمة الفائدة مع بداية استخدام المحفظة المشفرة الجديدة.</translation>
    </message>
    <message>
        <source>Warning: The Caps Lock key is on!</source>
        <translation>تحذير: مفتاح الحروف الكبيرة مفعل</translation>
    </message>
    <message>
        <source>Wallet encrypted</source>
        <translation>محفظة مشفرة</translation>
    </message>
    <message>
        <source>Enter the new passphrase to the wallet.&lt;br/&gt;Please use a passphrase of &lt;b&gt;ten or more random characters&lt;/b&gt;, or &lt;b&gt;eight or more words&lt;/b&gt;.</source>
        <translation>أدخل عبارة مرور جديدة إلى المحفظة. الرجاء استخدام عبارة مرور تتكون من10 حروف عشوائية على الاقل, أو أكثر من 7 كلمات</translation>
    </message>
    <message>
        <source>Enter the old passphrase and new passphrase to the wallet.</source>
        <translation>أدخل كلمة المرور القديمة والجديدة للمحفظة.</translation>
    </message>
    <message>
        <source>Wallet encryption failed</source>
        <translation>فشل تشفير المحفظة</translation>
    </message>
    <message>
        <source>Wallet encryption failed due to an internal error. Your wallet was not encrypted.</source>
        <translation>فشل تشفير المحفظة بسبب خطأ داخلي. لم يتم تشفير محفظتك.</translation>
    </message>
    <message>
        <source>The supplied passphrases do not match.</source>
        <translation>كلمتي المرور ليستا متطابقتان</translation>
    </message>
    <message>
        <source>Wallet unlock failed</source>
        <translation>فشل فتح المحفظة</translation>
    </message>
    <message>
        <source>The passphrase entered for the wallet decryption was incorrect.</source>
        <translation>كلمة المرور التي تم إدخالها لفك تشفير المحفظة غير صحيحة.</translation>
    </message>
    <message>
        <source>Wallet decryption failed</source>
        <translation>فشل   فك التشفير المحفظة</translation>
    </message>
    <message>
        <source>Wallet passphrase was successfully changed.</source>
        <translation>لقد تم تغير عبارة مرور المحفظة بنجاح</translation>
    </message>
</context>
<context>
    <name>BitcoinGUI</name>
    <message>
        <source>Sign &amp;message...</source>
        <translation>التوقيع و الرسائل</translation>
    </message>
    <message>
        <source>Synchronizing with network...</source>
        <translation>مزامنة مع الشبكة ...</translation>
    </message>
    <message>
        <source>&amp;Overview</source>
        <translation>&amp;نظرة عامة</translation>
    </message>
    <message>
        <source>Node</source>
        <translation>جهاز</translation>
    </message>
    <message>
        <source>Show general overview of wallet</source>
        <translation>إظهار نظرة عامة على المحفظة</translation>
    </message>
    <message>
        <source>&amp;Transactions</source>
        <translation>&amp;المعاملات</translation>
    </message>
    <message>
        <source>Browse transaction history</source>
        <translation>تصفح سجل المعاملات</translation>
    </message>
    <message>
        <source>E&amp;xit</source>
        <translation>خروج</translation>
    </message>
    <message>
        <source>Quit application</source>
        <translation>الخروج من التطبيق</translation>
    </message>
    <message>
        <source>About &amp;Qt</source>
        <translation>عن</translation>
    </message>
    <message>
        <source>Show information about Qt</source>
        <translation>اظهر المعلومات</translation>
    </message>
    <message>
        <source>&amp;Options...</source>
        <translation>&amp;خيارات ...</translation>
    </message>
    <message>
        <source>&amp;Encrypt Wallet...</source>
        <translation>&amp;تشفير المحفظة</translation>
    </message>
    <message>
        <source>&amp;Backup Wallet...</source>
        <translation>&amp;نسخ احتياط للمحفظة</translation>
    </message>
    <message>
        <source>&amp;Change Passphrase...</source>
        <translation>&amp;تغيير كلمة المرور</translation>
    </message>
    <message>
        <source>&amp;Sending addresses...</source>
        <translation>ارسال العناوين.</translation>
    </message>
    <message>
        <source>&amp;Receiving addresses...</source>
        <translation>استقبال العناوين</translation>
    </message>
    <message>
        <source>Open &amp;URI...</source>
        <translation>افتح &amp;URI...</translation>
    </message>
    <message>
        <source>Zetacoin Core client</source>
        <translation>عميل bitcion core</translation>
    </message>
    <message>
        <source>Importing blocks from disk...</source>
        <translation>استيراد كتل من القرص ...</translation>
    </message>
    <message>
        <source>Reindexing blocks on disk...</source>
        <translation>إعادة الفهرسة الكتل على القرص ...</translation>
    </message>
    <message>
        <source>Send coins to a Zetacoin address</source>
        <translation>ارسل عملات الى عنوان بيتكوين</translation>
    </message>
    <message>
        <source>Backup wallet to another location</source>
        <translation>احفظ نسخة احتياطية للمحفظة في مكان آخر</translation>
    </message>
    <message>
        <source>Change the passphrase used for wallet encryption</source>
        <translation>تغيير كلمة المرور المستخدمة لتشفير المحفظة</translation>
    </message>
    <message>
        <source>&amp;Debug window</source>
        <translation>&amp;نافذة المعالجة</translation>
    </message>
    <message>
        <source>Open debugging and diagnostic console</source>
        <translation>إفتح وحدة التصحيح و التشخيص</translation>
    </message>
    <message>
        <source>&amp;Verify message...</source>
        <translation>&amp;التحقق من الرسالة...</translation>
    </message>
    <message>
        <source>Zetacoin</source>
        <translation>بت كوين</translation>
    </message>
    <message>
        <source>Wallet</source>
        <translation>محفظة</translation>
    </message>
    <message>
        <source>&amp;Receive</source>
        <translation>&amp;استقبل</translation>
    </message>
    <message>
        <source>Show information about Zetacoin Core</source>
        <translation>  اظهار معلومات حول bitcion core</translation>
    </message>
    <message>
        <source>&amp;Show / Hide</source>
        <translation>&amp;عرض / اخفاء</translation>
    </message>
    <message>
        <source>Show or hide the main Window</source>
        <translation>عرض او اخفاء النافذة الرئيسية</translation>
    </message>
    <message>
        <source>Encrypt the private keys that belong to your wallet</source>
        <translation>تشفير المفتاح الخاص بمحفظتك</translation>
    </message>
    <message>
        <source>Sign messages with your Bitcoin addresses to prove you own them</source>
        <translation>وقَع الرسائل بواسطة ال: Bitcoin الخاص بك لإثبات امتلاكك لهم</translation>
    </message>
    <message>
        <source>Verify messages to ensure they were signed with specified Bitcoin addresses</source>
        <translation>تحقق من الرسائل للتأكد من أنَها وُقعت برسائل Bitcoin محدَدة</translation>
    </message>
    <message>
        <source>&amp;File</source>
        <translation>&amp;ملف</translation>
    </message>
    <message>
        <source>&amp;Settings</source>
        <translation>&amp;الاعدادات</translation>
    </message>
    <message>
        <source>&amp;Help</source>
        <translation>&amp;مساعدة</translation>
    </message>
    <message>
        <source>Tabs toolbar</source>
        <translation>شريط أدوات علامات التبويب</translation>
    </message>
    <message>
        <source>Zetacoin Core</source>
        <translation>جوهر البيت كوين</translation>
    </message>
    <message>
<<<<<<< HEAD
        <source>&amp;About Zetacoin Core</source>
        <translation>حول zetacoin core</translation>
=======
        <source>Request payments (generates QR codes and bitcoin: URIs)</source>
        <translation>أطلب دفعات (يولد كودات الرمز المربع وبيتكوين: العناوين المعطاة</translation>
    </message>
    <message>
        <source>&amp;About Bitcoin Core</source>
        <translation>حول bitcoin core</translation>
>>>>>>> 0bace830
    </message>
    <message>
        <source>Modify configuration options for Bitcoin Core</source>
        <translation>تغيير خيارات الإعداد لأساس Bitcoin</translation>
    </message>
    <message>
        <source>Show the list of used sending addresses and labels</source>
        <translation>عرض قائمة عناوين الإرسال المستخدمة والملصقات</translation>
    </message>
    <message>
        <source>Show the list of used receiving addresses and labels</source>
        <translation>عرض قائمة عناوين الإستقبال المستخدمة والملصقات</translation>
    </message>
    <message>
        <source>Open a bitcoin: URI or payment request</source>
        <translation>فتح URI : Bitcoin أو طلب دفع</translation>
    </message>
    <message>
        <source>&amp;Command-line options</source>
        <translation>&amp;خيارات سطر الأوامر</translation>
    </message>
    <message>
        <source>No block source available...</source>
        <translation>لا يوجد أي مصدر الكتلة</translation>
    </message>
    <message>
        <source>Last received block was generated %1 ago.</source>
        <translation>الكتلة المستقبلة الأخيرة وُلدت منذ %1.</translation>
    </message>
    <message>
        <source>Transactions after this will not yet be visible.</source>
        <translation>المعاملات بعد ذلك لن تكون مريئة بعد.</translation>
    </message>
    <message>
        <source>Error</source>
        <translation>خطأ</translation>
    </message>
    <message>
        <source>Warning</source>
        <translation>تحذير</translation>
    </message>
    <message>
        <source>Information</source>
        <translation>معلومات</translation>
    </message>
    <message>
        <source>Up to date</source>
        <translation>محدث</translation>
    </message>
    <message>
        <source>Catching up...</source>
        <translation>اللحاق بالركب ...</translation>
    </message>
    <message>
        <source>Sent transaction</source>
        <translation>المعاملات  المرسلة</translation>
    </message>
    <message>
        <source>Incoming transaction</source>
        <translation>المعاملات الواردة</translation>
    </message>
    <message>
        <source>Wallet is &lt;b&gt;encrypted&lt;/b&gt; and currently &lt;b&gt;unlocked&lt;/b&gt;</source>
        <translation>المحفظة &lt;b&gt;مشفرة&lt;/b&gt; و &lt;b&gt;مفتوحة&lt;/b&gt; حاليا</translation>
    </message>
    <message>
        <source>Wallet is &lt;b&gt;encrypted&lt;/b&gt; and currently &lt;b&gt;locked&lt;/b&gt;</source>
        <translation>المحفظة &lt;b&gt;مشفرة&lt;/b&gt; و &lt;b&gt;مقفلة&lt;/b&gt; حاليا</translation>
    </message>
</context>
<context>
    <name>ClientModel</name>
    <message>
        <source>Network Alert</source>
        <translation>تنبيه من الشبكة</translation>
    </message>
</context>
<context>
    <name>CoinControlDialog</name>
    <message>
        <source>Quantity:</source>
        <translation>الكمية :</translation>
    </message>
    <message>
        <source>Amount:</source>
        <translation>القيمة :</translation>
    </message>
    <message>
        <source>Priority:</source>
        <translation>افضلية :</translation>
    </message>
    <message>
        <source>Fee:</source>
        <translation>رسوم :</translation>
    </message>
    <message>
        <source>After Fee:</source>
        <translation>بعد الرسوم :</translation>
    </message>
    <message>
        <source>Change:</source>
        <translation>تعديل :</translation>
    </message>
    <message>
        <source>Amount</source>
        <translation>المبلغ</translation>
    </message>
    <message>
        <source>Received with label</source>
        <translation>مستقبل مع ملصق</translation>
    </message>
    <message>
        <source>Received with address</source>
        <translation>مستقبل مع عنوان</translation>
    </message>
    <message>
        <source>Date</source>
        <translation>التاريخ</translation>
    </message>
    <message>
        <source>Confirmations</source>
        <translation>تأكيد</translation>
    </message>
    <message>
        <source>Confirmed</source>
        <translation>تأكيد</translation>
    </message>
    <message>
        <source>Priority</source>
        <translation>أفضلية</translation>
    </message>
    <message>
        <source>Copy address</source>
        <translation>  انسخ عنوان</translation>
    </message>
    <message>
        <source>Copy label</source>
        <translation> انسخ التسمية</translation>
    </message>
    <message>
        <source>Copy amount</source>
        <translation>نسخ الكمية</translation>
    </message>
    <message>
        <source>Copy transaction ID</source>
        <translation>نسخ رقم العملية</translation>
    </message>
    <message>
        <source>Copy quantity</source>
        <translation>نسخ الكمية </translation>
    </message>
    <message>
        <source>Copy fee</source>
        <translation>نسخ الرسوم</translation>
    </message>
    <message>
        <source>Copy after fee</source>
        <translation>نسخ بعد الرسوم</translation>
    </message>
    <message>
        <source>Copy priority</source>
        <translation>نسخ الافضلية</translation>
    </message>
    <message>
        <source>Copy change</source>
        <translation>نسخ التعديل</translation>
    </message>
    <message>
        <source>highest</source>
        <translation>الاعلى</translation>
    </message>
    <message>
        <source>higher</source>
        <translation>اعلى</translation>
    </message>
    <message>
        <source>high</source>
        <translation>عالي</translation>
    </message>
    <message>
        <source>medium-high</source>
        <translation>متوسط-مرتفع</translation>
    </message>
    <message>
        <source>medium</source>
        <translation>متوسط</translation>
    </message>
    <message>
        <source>low-medium</source>
        <translation>متوسط-منخفض</translation>
    </message>
    <message>
        <source>low</source>
        <translation>منخفض</translation>
    </message>
    <message>
        <source>lower</source>
        <translation>أدنى</translation>
    </message>
    <message>
        <source>lowest</source>
        <translation>الأدنى</translation>
    </message>
    <message>
        <source>none</source>
        <translation>لا شيء</translation>
    </message>
    <message>
        <source>This label turns red if the transaction size is greater than 1000 bytes.</source>
        <translation>هذا الملصق يصبح أخمرا إذا كان حجم المعاملة أكبر من 1000 بايت.</translation>
    </message>
    <message>
        <source>yes</source>
        <translation>نعم</translation>
    </message>
    <message>
        <source>no</source>
        <translation>لا</translation>
    </message>
    <message>
        <source>This means a fee of at least %1 per kB is required.</source>
        <translation>هذا يعني أن من المطلوب أن يكون الرسم ألى الأقل %1 لكل كيلوبايت.</translation>
    </message>
    <message>
        <source>Can vary +/- 1 byte per input.</source>
        <translation>يمكن أن يتفاوت بباين واحد لكل مساهمة.</translation>
    </message>
    <message>
        <source>Transactions with higher priority are more likely to get included into a block.</source>
        <translation>المعاملات التي لديها أولوية أعلى على الأرجح سيتم إنضمامها في الكتلة.</translation>
    </message>
    <message>
        <source>(no label)</source>
        <translation>(لا وصف)</translation>
    </message>
    <message>
        <source>(change)</source>
        <translation>(تغير)</translation>
    </message>
</context>
<context>
    <name>EditAddressDialog</name>
    <message>
        <source>Edit Address</source>
        <translation>عدل العنوان</translation>
    </message>
    <message>
        <source>&amp;Label</source>
        <translation>&amp;وصف</translation>
    </message>
    <message>
        <source>&amp;Address</source>
        <translation>&amp;العنوان</translation>
    </message>
    <message>
        <source>New receiving address</source>
        <translation>عنوان أستلام جديد</translation>
    </message>
    <message>
        <source>New sending address</source>
        <translation>عنوان إرسال جديد</translation>
    </message>
    <message>
        <source>Edit receiving address</source>
        <translation>تعديل عنوان الأستلام</translation>
    </message>
    <message>
        <source>Edit sending address</source>
        <translation>تعديل عنوان الارسال</translation>
    </message>
    <message>
        <source>The entered address "%1" is already in the address book.</source>
        <translation>هدا العنوان "%1" موجود مسبقا في دفتر العناوين</translation>
    </message>
    <message>
        <source>The entered address "%1" is not a valid Bitcoin address.</source>
        <translation>العنوان المدخل "%1" ليس عنوان بيت كوين صحيح.</translation>
    </message>
    <message>
        <source>Could not unlock wallet.</source>
        <translation> يمكن فتح المحفظة.</translation>
    </message>
    <message>
        <source>New key generation failed.</source>
        <translation>فشل توليد مفتاح جديد.</translation>
    </message>
</context>
<context>
    <name>FreespaceChecker</name>
    <message>
        <source>A new data directory will be created.</source>
        <translation>سيتم انشاء دليل بيانات جديد</translation>
    </message>
    <message>
        <source>name</source>
        <translation>الاسم</translation>
    </message>
    <message>
        <source>Directory already exists. Add %1 if you intend to create a new directory here.</source>
        <translation>الدليل موجوج بالفعل. أضف %1 لو نويت إنشاء دليل جديد هنا.</translation>
    </message>
    <message>
        <source>Path already exists, and is not a directory.</source>
        <translation>المسار موجود بالفعل، وهو ليس دليلاً.</translation>
    </message>
    <message>
        <source>Cannot create data directory here.</source>
        <translation>لا يمكن انشاء دليل بيانات هنا .</translation>
    </message>
</context>
<context>
    <name>HelpMessageDialog</name>
    <message>
        <source>Zetacoin Core</source>
        <translation>جوهر البيت كوين</translation>
    </message>
    <message>
        <source>version</source>
        <translation>النسخة</translation>
    </message>
    <message>
        <source>About Zetacoin Core</source>
        <translation>عن جوهر البيت كوين</translation>
    </message>
    <message>
        <source>Command-line options</source>
        <translation>خيارات سطر الأوامر</translation>
    </message>
    <message>
        <source>Usage:</source>
        <translation>المستخدم</translation>
    </message>
    <message>
        <source>command-line options</source>
        <translation>خيارات سطر الأوامر</translation>
    </message>
</context>
<context>
    <name>Intro</name>
    <message>
        <source>Welcome</source>
        <translation>أهلا</translation>
    </message>
    <message>
        <source>Use the default data directory</source>
        <translation>استخدام دليل البانات الافتراضي</translation>
    </message>
    <message>
        <source>Use a custom data directory:</source>
        <translation>استخدام دليل بيانات مخصص:</translation>
    </message>
    <message>
        <source>Zetacoin Core</source>
        <translation>جوهر البيت كوين</translation>
    </message>
    <message>
        <source>Error</source>
        <translation>خطأ</translation>
    </message>
    </context>
<context>
    <name>OpenURIDialog</name>
    <message>
        <source>Select payment request file</source>
        <translation>حدد ملف طلب الدفع</translation>
    </message>
    <message>
        <source>Select payment request file to open</source>
        <translation>حدد ملف طلب الدفع لفتحه</translation>
    </message>
</context>
<context>
    <name>OptionsDialog</name>
    <message>
        <source>Options</source>
        <translation>خيارات ...</translation>
    </message>
    <message>
        <source>&amp;Main</source>
        <translation>&amp;الرئيسي</translation>
    </message>
    <message>
        <source>MB</source>
        <translation>م ب</translation>
    </message>
    <message>
        <source>Accept connections from outside</source>
        <translation>إقبل التواصل من الخارج</translation>
    </message>
    <message>
        <source>Third party transaction URLs</source>
        <translation>عنوان النطاق للطرف الثالث</translation>
    </message>
    <message>
        <source>&amp;Reset Options</source>
        <translation>&amp;استعادة الخيارات</translation>
    </message>
    <message>
        <source>&amp;Network</source>
        <translation>&amp;الشبكة</translation>
    </message>
    <message>
        <source>W&amp;allet</source>
        <translation>&amp;محفظة</translation>
    </message>
    <message>
        <source>Expert</source>
        <translation>تصدير</translation>
    </message>
    <message>
        <source>Proxy &amp;IP:</source>
        <translation>بروكسي &amp;اي بي:</translation>
    </message>
    <message>
        <source>&amp;Port:</source>
        <translation>&amp;المنفذ:</translation>
    </message>
    <message>
        <source>Port of the proxy (e.g. 9050)</source>
        <translation>منفذ البروكسي (مثلا 9050)</translation>
    </message>
    <message>
        <source>&amp;Window</source>
        <translation>نافذه</translation>
    </message>
    <message>
        <source>&amp;Display</source>
        <translation>&amp;عرض</translation>
    </message>
    <message>
        <source>User Interface &amp;language:</source>
        <translation>واجهة المستخدم &amp;اللغة:</translation>
    </message>
    <message>
        <source>&amp;OK</source>
        <translation>تم</translation>
    </message>
    <message>
        <source>&amp;Cancel</source>
        <translation>الغاء</translation>
    </message>
    <message>
        <source>default</source>
        <translation>الافتراضي</translation>
    </message>
    <message>
        <source>none</source>
        <translation>لا شيء</translation>
    </message>
    <message>
        <source>Confirm options reset</source>
        <translation>تأكيد استعادة الخيارات</translation>
    </message>
    <message>
        <source>The supplied proxy address is invalid.</source>
        <translation>عنوان الوكيل توفيره غير صالح.</translation>
    </message>
</context>
<context>
    <name>OverviewPage</name>
    <message>
        <source>Form</source>
        <translation>نمودج</translation>
    </message>
    <message>
        <source>Available:</source>
        <translation>متوفر</translation>
    </message>
    <message>
        <source>Pending:</source>
        <translation>معلق:</translation>
    </message>
    <message>
        <source>Immature:</source>
        <translation>غير ناضجة</translation>
    </message>
    <message>
        <source>Total:</source>
        <translation>المجموع:</translation>
    </message>
    <message>
        <source>Your current total balance</source>
        <translation>رصيدك الكلي الحالي</translation>
    </message>
    </context>
<context>
    <name>PaymentServer</name>
    </context>
<context>
    <name>PeerTableModel</name>
    </context>
<context>
    <name>QObject</name>
    <message>
        <source>Amount</source>
        <translation>المبلغ</translation>
    </message>
    <message>
        <source>N/A</source>
        <translation>غير معروف</translation>
    </message>
    </context>
<context>
    <name>QRImageWidget</name>
    <message>
        <source>&amp;Save Image...</source>
        <translation>&amp;حفظ الصورة</translation>
    </message>
    <message>
        <source>&amp;Copy Image</source>
        <translation>&amp;نسخ الصورة</translation>
    </message>
    <message>
        <source>Save QR Code</source>
        <translation>حفظ رمز الاستجابة السريعة QR</translation>
    </message>
    <message>
        <source>PNG Image (*.png)</source>
        <translation>صورة PNG (*.png)</translation>
    </message>
</context>
<context>
    <name>RPCConsole</name>
    <message>
        <source>Client name</source>
        <translation>اسم العميل</translation>
    </message>
    <message>
        <source>N/A</source>
        <translation>غير معروف</translation>
    </message>
    <message>
        <source>Client version</source>
        <translation>نسخه العميل</translation>
    </message>
    <message>
        <source>&amp;Information</source>
        <translation>المعلومات</translation>
    </message>
    <message>
        <source>Debug window</source>
        <translation>نافذة المعالجة</translation>
    </message>
    <message>
        <source>General</source>
        <translation>عام</translation>
    </message>
    <message>
        <source>Startup time</source>
        <translation>وقت البدء</translation>
    </message>
    <message>
        <source>Network</source>
        <translation>الشبكه</translation>
    </message>
    <message>
        <source>Name</source>
        <translation>الاسم</translation>
    </message>
    <message>
        <source>Number of connections</source>
        <translation>عدد الاتصالات</translation>
    </message>
    <message>
        <source>Received</source>
        <translation>إستقبل</translation>
    </message>
    <message>
        <source>Sent</source>
        <translation>تم الإرسال</translation>
    </message>
    <message>
        <source>Direction</source>
        <translation>جهة</translation>
    </message>
    <message>
        <source>Services</source>
        <translation>خدمات</translation>
    </message>
    <message>
        <source>Last Send</source>
        <translation>آخر استقبال</translation>
    </message>
    <message>
        <source>Last Receive</source>
        <translation>آخر إرسال</translation>
    </message>
    <message>
        <source>&amp;Open</source>
        <translation>الفتح</translation>
    </message>
    <message>
        <source>&amp;Network Traffic</source>
        <translation>&amp;حركة مرور الشبكة</translation>
    </message>
    <message>
        <source>&amp;Clear</source>
        <translation>&amp;مسح</translation>
    </message>
    <message>
        <source>Totals</source>
        <translation>المجاميع</translation>
    </message>
    <message>
        <source>In:</source>
        <translation>داخل:</translation>
    </message>
    <message>
        <source>Out:</source>
        <translation>خارج:</translation>
    </message>
    <message>
        <source>Build date</source>
        <translation>وقت البناء</translation>
    </message>
    <message>
        <source>Use up and down arrows to navigate history, and &lt;b&gt;Ctrl-L&lt;/b&gt; to clear screen.</source>
        <translation>استخدم اسهم الاعلى و الاسفل للتنقل بين السجلات و &lt;b&gt;Ctrl-L&lt;/b&gt;  لمسح الشاشة</translation>
    </message>
    <message>
        <source>Unknown</source>
        <translation>غير معرف</translation>
    </message>
    <message>
        <source>Fetching...</source>
        <translation>جاري الجلب...</translation>
    </message>
</context>
<context>
    <name>ReceiveCoinsDialog</name>
    <message>
        <source>&amp;Amount:</source>
        <translation>&amp;القيمة</translation>
    </message>
    <message>
        <source>&amp;Label:</source>
        <translation>&amp;وصف :</translation>
    </message>
    <message>
        <source>&amp;Message:</source>
        <translation>&amp;رسالة:</translation>
    </message>
    <message>
        <source>Clear all fields of the form.</source>
        <translation>مسح كل حقول النموذج المطلوبة</translation>
    </message>
    <message>
        <source>Clear</source>
        <translation>مسح</translation>
    </message>
    <message>
        <source>Requested payments history</source>
        <translation>سجل طلبات الدفع</translation>
    </message>
    <message>
        <source>Show</source>
        <translation>عرض</translation>
    </message>
    <message>
        <source>Remove</source>
        <translation>ازل</translation>
    </message>
    <message>
        <source>Copy label</source>
        <translation> انسخ التسمية</translation>
    </message>
    <message>
        <source>Copy message</source>
        <translation>انسخ الرسالة</translation>
    </message>
    <message>
        <source>Copy amount</source>
        <translation>نسخ الكمية</translation>
    </message>
</context>
<context>
    <name>ReceiveRequestDialog</name>
    <message>
        <source>QR Code</source>
        <translation>رمز كيو ار</translation>
    </message>
    <message>
        <source>Copy &amp;URI</source>
        <translation>نسخ  &amp;URI</translation>
    </message>
    <message>
        <source>Copy &amp;Address</source>
        <translation>نسخ &amp;العنوان</translation>
    </message>
    <message>
        <source>&amp;Save Image...</source>
        <translation>&amp;حفظ الصورة</translation>
    </message>
    <message>
        <source>Payment information</source>
        <translation>معلومات الدفع</translation>
    </message>
    <message>
        <source>URI</source>
        <translation> URI</translation>
    </message>
    <message>
        <source>Address</source>
        <translation>عنوان</translation>
    </message>
    <message>
        <source>Amount</source>
        <translation>المبلغ</translation>
    </message>
    <message>
        <source>Label</source>
        <translation>وصف</translation>
    </message>
    <message>
        <source>Message</source>
        <translation>رسالة </translation>
    </message>
    </context>
<context>
    <name>RecentRequestsTableModel</name>
    <message>
        <source>Date</source>
        <translation>التاريخ</translation>
    </message>
    <message>
        <source>Label</source>
        <translation>وصف</translation>
    </message>
    <message>
        <source>Message</source>
        <translation>رسالة </translation>
    </message>
    <message>
        <source>Amount</source>
        <translation>المبلغ</translation>
    </message>
    <message>
        <source>(no label)</source>
        <translation>(لا وصف)</translation>
    </message>
    <message>
        <source>(no message)</source>
        <translation>( لا رسائل )</translation>
    </message>
    </context>
<context>
    <name>SendCoinsDialog</name>
    <message>
        <source>Send Coins</source>
        <translation>إرسال Coins</translation>
    </message>
    <message>
        <source>automatically selected</source>
        <translation>اختيار تلقائيا</translation>
    </message>
    <message>
        <source>Insufficient funds!</source>
        <translation>الرصيد غير كافي!</translation>
    </message>
    <message>
        <source>Quantity:</source>
        <translation>الكمية :</translation>
    </message>
    <message>
        <source>Amount:</source>
        <translation>القيمة :</translation>
    </message>
    <message>
        <source>Priority:</source>
        <translation>افضلية :</translation>
    </message>
    <message>
        <source>Fee:</source>
        <translation>رسوم :</translation>
    </message>
    <message>
        <source>After Fee:</source>
        <translation>بعد الرسوم :</translation>
    </message>
    <message>
        <source>Change:</source>
        <translation>تعديل :</translation>
    </message>
    <message>
        <source>Transaction Fee:</source>
        <translation>رسوم المعاملة:</translation>
    </message>
    <message>
        <source>Hide</source>
        <translation>إخفاء</translation>
    </message>
    <message>
        <source>Send to multiple recipients at once</source>
        <translation>إرسال إلى عدة مستلمين في وقت واحد</translation>
    </message>
    <message>
        <source>Add &amp;Recipient</source>
        <translation>أضافة &amp;مستلم</translation>
    </message>
    <message>
        <source>Clear all fields of the form.</source>
        <translation>مسح كل حقول النموذج المطلوبة</translation>
    </message>
    <message>
        <source>Clear &amp;All</source>
        <translation>مسح الكل</translation>
    </message>
    <message>
        <source>Balance:</source>
        <translation>الرصيد:</translation>
    </message>
    <message>
        <source>Confirm the send action</source>
        <translation>تأكيد الإرسال</translation>
    </message>
    <message>
        <source>S&amp;end</source>
        <translation>&amp;ارسال</translation>
    </message>
    <message>
        <source>Confirm send coins</source>
        <translation>تأكيد الإرسال Coins</translation>
    </message>
    <message>
        <source>Copy quantity</source>
        <translation>نسخ الكمية </translation>
    </message>
    <message>
        <source>Copy amount</source>
        <translation>نسخ الكمية</translation>
    </message>
    <message>
        <source>Copy fee</source>
        <translation>نسخ الرسوم</translation>
    </message>
    <message>
        <source>Copy after fee</source>
        <translation>نسخ بعد الرسوم</translation>
    </message>
    <message>
        <source>Copy priority</source>
        <translation>نسخ الافضلية</translation>
    </message>
    <message>
        <source>Copy change</source>
        <translation>نسخ التعديل</translation>
    </message>
    <message>
        <source>or</source>
        <translation>أو</translation>
    </message>
    <message>
        <source>The amount to pay must be larger than 0.</source>
        <translation>المبلغ المدفوع يجب ان يكون اكبر من 0</translation>
    </message>
    <message>
        <source>The amount exceeds your balance.</source>
        <translation>القيمة تتجاوز رصيدك</translation>
    </message>
    <message>
        <source>(no label)</source>
        <translation>(لا وصف)</translation>
    </message>
    </context>
<context>
    <name>SendCoinsEntry</name>
    <message>
        <source>A&amp;mount:</source>
        <translation>&amp;القيمة</translation>
    </message>
    <message>
        <source>Pay &amp;To:</source>
        <translation>ادفع &amp;الى :</translation>
    </message>
    <message>
        <source>Enter a label for this address to add it to your address book</source>
        <translation>إدخال تسمية لهذا العنوان لإضافته إلى دفتر العناوين الخاص بك</translation>
    </message>
    <message>
        <source>&amp;Label:</source>
        <translation>&amp;وصف :</translation>
    </message>
    <message>
        <source>Alt+A</source>
        <translation>Alt+A</translation>
    </message>
    <message>
        <source>Paste address from clipboard</source>
        <translation>انسخ العنوان من لوحة المفاتيح</translation>
    </message>
    <message>
        <source>Alt+P</source>
        <translation>Alt+P</translation>
    </message>
    <message>
        <source>Message:</source>
        <translation>الرسائل</translation>
    </message>
    <message>
        <source>Pay To:</source>
        <translation>ادفع &amp;الى :</translation>
    </message>
    </context>
<context>
    <name>ShutdownWindow</name>
    <message>
        <source>Do not shut down the computer until this window disappears.</source>
        <translation>لا توقف عمل الكمبيوتر حتى تختفي هذه النافذة</translation>
    </message>
</context>
<context>
    <name>SignVerifyMessageDialog</name>
    <message>
        <source>&amp;Sign Message</source>
        <translation>&amp;توقيع الرسالة</translation>
    </message>
    <message>
        <source>Alt+A</source>
        <translation>Alt+A</translation>
    </message>
    <message>
        <source>Paste address from clipboard</source>
        <translation>انسخ العنوان من لوحة المفاتيح</translation>
    </message>
    <message>
        <source>Alt+P</source>
        <translation>Alt+P</translation>
    </message>
    <message>
        <source>Enter the message you want to sign here</source>
        <translation>ادخل الرسالة التي تريد توقيعها هنا</translation>
    </message>
    <message>
        <source>Signature</source>
        <translation>التوقيع</translation>
    </message>
    <message>
        <source>Sign the message to prove you own this Zetacoin address</source>
        <translation>وقع الرسالة لتثبت انك تمتلك عنوان البت كوين هذا</translation>
    </message>
    <message>
        <source>Sign &amp;Message</source>
        <translation>توقيع $الرسالة</translation>
    </message>
    <message>
        <source>Clear &amp;All</source>
        <translation>مسح الكل</translation>
    </message>
    <message>
        <source>&amp;Verify Message</source>
        <translation>&amp;تحقق رسالة</translation>
    </message>
    <message>
        <source>Verify &amp;Message</source>
        <translation>تحقق &amp;الرسالة</translation>
    </message>
    <message>
        <source>Click "Sign Message" to generate signature</source>
        <translation>اضغط  "توقيع الرسالة" لتوليد التوقيع</translation>
    </message>
    <message>
        <source>The entered address is invalid.</source>
        <translation>العنوان المدخل غير صالح</translation>
    </message>
    <message>
        <source>Please check the address and try again.</source>
        <translation>الرجاء التأكد من العنوان والمحاولة مرة اخرى</translation>
    </message>
    <message>
        <source>The entered address does not refer to a key.</source>
        <translation>العنوان المدخل لا يشير الى مفتاح</translation>
    </message>
    <message>
        <source>Wallet unlock was cancelled.</source>
        <translation>تم الغاء عملية فتح المحفظة</translation>
    </message>
    <message>
        <source>Private key for the entered address is not available.</source>
        <translation>المفتاح الخاص للعنوان المدخل غير موجود.</translation>
    </message>
    <message>
        <source>Message signing failed.</source>
        <translation>فشل توقيع الرسالة.</translation>
    </message>
    <message>
        <source>Message signed.</source>
        <translation>الرسالة موقعة.</translation>
    </message>
    <message>
        <source>Please check the signature and try again.</source>
        <translation>فضلا تاكد من التوقيع وحاول مرة اخرى</translation>
    </message>
    <message>
        <source>Message verification failed.</source>
        <translation>فشلت عملية التأكد من الرسالة.</translation>
    </message>
    <message>
        <source>Message verified.</source>
        <translation>تم تأكيد الرسالة.</translation>
    </message>
</context>
<context>
    <name>SplashScreen</name>
    <message>
        <source>Zetacoin Core</source>
        <translation>جوهر البيت كوين</translation>
    </message>
    <message>
        <source>The Zetacoin Core developers</source>
        <translation>مطوري جوهر البيت كوين</translation>
    </message>
    <message>
        <source>[testnet]</source>
        <translation>[testnet]</translation>
    </message>
</context>
<context>
    <name>TrafficGraphWidget</name>
    </context>
<context>
    <name>TransactionDesc</name>
    <message>
        <source>conflicted</source>
        <translation>يتعارض</translation>
    </message>
    <message>
        <source>%1 confirmations</source>
        <translation>تأكيد %1</translation>
    </message>
    <message>
        <source>Status</source>
        <translation>الحالة.</translation>
    </message>
    <message>
        <source>Date</source>
        <translation>التاريخ</translation>
    </message>
    <message>
        <source>Source</source>
        <translation>المصدر</translation>
    </message>
    <message>
        <source>Generated</source>
        <translation>تم اصداره.</translation>
    </message>
    <message>
        <source>From</source>
        <translation>من</translation>
    </message>
    <message>
        <source>To</source>
        <translation>الى</translation>
    </message>
    <message>
        <source>own address</source>
        <translation>عنوانه</translation>
    </message>
    <message>
        <source>label</source>
        <translation>علامة</translation>
    </message>
    <message>
        <source>not accepted</source>
        <translation>غير مقبولة</translation>
    </message>
    <message>
        <source>Debit</source>
        <translation>دين</translation>
    </message>
    <message>
        <source>Transaction fee</source>
        <translation>رسوم المعاملة</translation>
    </message>
    <message>
        <source>Message</source>
        <translation>رسالة </translation>
    </message>
    <message>
        <source>Comment</source>
        <translation>تعليق</translation>
    </message>
    <message>
        <source>Transaction ID</source>
        <translation>رقم المعاملة</translation>
    </message>
    <message>
        <source>Merchant</source>
        <translation>تاجر</translation>
    </message>
    <message>
        <source>Transaction</source>
        <translation>معاملة</translation>
    </message>
    <message>
        <source>Amount</source>
        <translation>المبلغ</translation>
    </message>
    <message>
        <source>true</source>
        <translation>صحيح</translation>
    </message>
    <message>
        <source>false</source>
        <translation>خاطئ</translation>
    </message>
    <message>
        <source>, has not been successfully broadcast yet</source>
        <translation>,  لم يتم حتى الآن البث بنجاح</translation>
    </message>
    <message>
        <source>unknown</source>
        <translation>غير معروف</translation>
    </message>
</context>
<context>
    <name>TransactionDescDialog</name>
    <message>
        <source>Transaction details</source>
        <translation>تفاصيل المعاملة</translation>
    </message>
    <message>
        <source>This pane shows a detailed description of the transaction</source>
        <translation>يبين هذا الجزء وصفا مفصلا لهده المعاملة</translation>
    </message>
</context>
<context>
    <name>TransactionTableModel</name>
    <message>
        <source>Date</source>
        <translation>التاريخ</translation>
    </message>
    <message>
        <source>Type</source>
        <translation>النوع</translation>
    </message>
    <message>
        <source>This block was not received by any other nodes and will probably not be accepted!</source>
        <translation>لم يتم تلقى هذه الكتلة (Block) من قبل أي العقد الأخرى وربما لن تكون مقبولة!</translation>
    </message>
    <message>
        <source>Generated but not accepted</source>
        <translation>ولدت ولكن لم تقبل</translation>
    </message>
    <message>
        <source>Offline</source>
        <translation>غير متصل</translation>
    </message>
    <message>
        <source>Label</source>
        <translation>وصف</translation>
    </message>
    <message>
        <source>Conflicted</source>
        <translation>يتعارض</translation>
    </message>
    <message>
        <source>Received with</source>
        <translation>استقبل مع</translation>
    </message>
    <message>
        <source>Received from</source>
        <translation>استقبل من</translation>
    </message>
    <message>
        <source>Sent to</source>
        <translation>أرسل إلى</translation>
    </message>
    <message>
        <source>Payment to yourself</source>
        <translation>دفع لنفسك</translation>
    </message>
    <message>
        <source>Mined</source>
        <translation>Mined</translation>
    </message>
    <message>
        <source>(n/a)</source>
        <translation>غير متوفر</translation>
    </message>
    <message>
        <source>Transaction status. Hover over this field to show number of confirmations.</source>
        <translation>حالة المعاملة. تحوم حول هذا الحقل لعرض عدد  التأكيدات.</translation>
    </message>
    <message>
        <source>Date and time that the transaction was received.</source>
        <translation>التاريخ والوقت الذي تم فيه تلقي المعاملة.</translation>
    </message>
    <message>
        <source>Type of transaction.</source>
        <translation>نوع المعاملات</translation>
    </message>
    <message>
        <source>Amount removed from or added to balance.</source>
        <translation>المبلغ الذي أزيل أو أضيف الى الرصيد</translation>
    </message>
</context>
<context>
    <name>TransactionView</name>
    <message>
        <source>All</source>
        <translation>الكل</translation>
    </message>
    <message>
        <source>Today</source>
        <translation>اليوم</translation>
    </message>
    <message>
        <source>This week</source>
        <translation>هدا الاسبوع</translation>
    </message>
    <message>
        <source>This month</source>
        <translation>هدا الشهر</translation>
    </message>
    <message>
        <source>Last month</source>
        <translation>الشهر الماضي</translation>
    </message>
    <message>
        <source>This year</source>
        <translation>هدا العام</translation>
    </message>
    <message>
        <source>Range...</source>
        <translation>المدى...</translation>
    </message>
    <message>
        <source>Received with</source>
        <translation>استقبل مع</translation>
    </message>
    <message>
        <source>Sent to</source>
        <translation>أرسل إلى</translation>
    </message>
    <message>
        <source>To yourself</source>
        <translation>إليك</translation>
    </message>
    <message>
        <source>Mined</source>
        <translation>Mined</translation>
    </message>
    <message>
        <source>Other</source>
        <translation>اخرى</translation>
    </message>
    <message>
        <source>Enter address or label to search</source>
        <translation>ادخل عنوان أووصف للبحث</translation>
    </message>
    <message>
        <source>Min amount</source>
        <translation>الحد الأدنى</translation>
    </message>
    <message>
        <source>Copy address</source>
        <translation>  انسخ عنوان</translation>
    </message>
    <message>
        <source>Copy label</source>
        <translation> انسخ التسمية</translation>
    </message>
    <message>
        <source>Copy amount</source>
        <translation>نسخ الكمية</translation>
    </message>
    <message>
        <source>Copy transaction ID</source>
        <translation>نسخ رقم العملية</translation>
    </message>
    <message>
        <source>Edit label</source>
        <translation>عدل الوصف</translation>
    </message>
    <message>
        <source>Show transaction details</source>
        <translation>عرض تفاصيل المعاملة</translation>
    </message>
    <message>
        <source>Exporting Failed</source>
        <translation>فشل التصدير</translation>
    </message>
    <message>
        <source>Exporting Successful</source>
        <translation>نجح التصدير</translation>
    </message>
    <message>
        <source>Comma separated file (*.csv)</source>
        <translation>ملف مفصول بفواصل (*.csv)</translation>
    </message>
    <message>
        <source>Confirmed</source>
        <translation>تأكيد</translation>
    </message>
    <message>
        <source>Date</source>
        <translation>التاريخ</translation>
    </message>
    <message>
        <source>Type</source>
        <translation>النوع</translation>
    </message>
    <message>
        <source>Label</source>
        <translation>وصف</translation>
    </message>
    <message>
        <source>Address</source>
        <translation>عنوان</translation>
    </message>
    <message>
        <source>ID</source>
        <translation>العنوان</translation>
    </message>
    <message>
        <source>Range:</source>
        <translation>المدى:</translation>
    </message>
    <message>
        <source>to</source>
        <translation>الى</translation>
    </message>
</context>
<context>
    <name>UnitDisplayStatusBarControl</name>
    </context>
<context>
    <name>WalletFrame</name>
    </context>
<context>
    <name>WalletModel</name>
    <message>
        <source>Send Coins</source>
        <translation>إرسال Coins</translation>
    </message>
</context>
<context>
    <name>WalletView</name>
    <message>
        <source>&amp;Export</source>
        <translation>&amp;تصدير</translation>
    </message>
    <message>
        <source>Export the data in the current tab to a file</source>
        <translation>تحميل البيانات في علامة التبويب الحالية إلى ملف.</translation>
    </message>
    <message>
        <source>Backup Wallet</source>
        <translation>نسخ احتياط للمحفظة</translation>
    </message>
    <message>
        <source>Backup Failed</source>
        <translation>فشل النسخ الاحتياطي</translation>
    </message>
    <message>
        <source>Backup Successful</source>
        <translation>نجاح  النسخ الاحتياطي</translation>
    </message>
</context>
<context>
    <name>bitcoin-core</name>
    <message>
        <source>Options:</source>
        <translation>خيارات: </translation>
    </message>
    <message>
        <source>Specify data directory</source>
        <translation>حدد مجلد المعلومات</translation>
    </message>
    <message>
        <source>Use the test network</source>
        <translation>استخدم التحقق من الشبكه</translation>
    </message>
    <message>
        <source>Accept connections from outside (default: 1 if no -proxy or -connect)</source>
        <translation>قبول الاتصالات من خارج</translation>
    </message>
    <message>
        <source>Error: Disk space is low!</source>
        <translation>تحذير: مساحة القرص منخفضة</translation>
    </message>
    <message>
        <source>Failed to listen on any port. Use -listen=0 if you want this.</source>
        <translation>فشل في الاستماع على أي منفذ. استخدام الاستماع = 0 إذا كنت تريد هذا.</translation>
    </message>
    <message>
        <source>Invalid -onion address: '%s'</source>
        <translation>عنوان اونيون غير صحيح : '%s'</translation>
    </message>
    <message>
        <source>Verifying wallet...</source>
        <translation>التحقق من المحفظة ...</translation>
    </message>
    <message>
        <source>Wallet options:</source>
        <translation>خيارات المحفظة :</translation>
    </message>
    <message>
        <source>Information</source>
        <translation>معلومات</translation>
    </message>
    <message>
        <source>Set SSL root certificates for payment request (default: -system-)</source>
        <translation>أضع شهادة بروتوكول الشبقة الأمنية لطلب المدفوع (افتراضي: -نظام-)</translation>
    </message>
    <message>
        <source>Signing transaction failed</source>
        <translation>فشل توقيع المعاملة</translation>
    </message>
    <message>
        <source>Transaction amount too small</source>
        <translation>قيمة العملية صغيره جدا</translation>
    </message>
    <message>
        <source>Transaction amounts must be positive</source>
        <translation>يجب ان يكون قيمة العملية بالموجب</translation>
    </message>
    <message>
        <source>Transaction too large</source>
        <translation>المعاملة طويلة جدا</translation>
    </message>
    <message>
        <source>UI Options:</source>
        <translation>خيارات واجهة المستخدم</translation>
    </message>
    <message>
        <source>Warning</source>
        <translation>تحذير</translation>
    </message>
    <message>
        <source>Upgrade wallet to latest format</source>
        <translation>تحديث المحفظة للنسخة الاخيرة</translation>
    </message>
    <message>
        <source>This help message</source>
        <translation>رسالة المساعدة هذه</translation>
    </message>
    <message>
        <source>Loading addresses...</source>
        <translation>تحميل العنوان</translation>
    </message>
    <message>
        <source>Error loading wallet.dat: Wallet corrupted</source>
        <translation>خطأ عند تنزيل wallet.dat: المحفظة تالفة</translation>
    </message>
    <message>
        <source>Error loading wallet.dat</source>
        <translation>خطأ عند تنزيل wallet.dat</translation>
    </message>
    <message>
        <source>Invalid -proxy address: '%s'</source>
        <translation>عنوان البروكسي غير صحيح : '%s'</translation>
    </message>
    <message>
        <source>Make the wallet broadcast transactions</source>
        <translation>إنتاج معاملات بث المحفظة</translation>
    </message>
    <message>
        <source>Insufficient funds</source>
        <translation>اموال غير كافية</translation>
    </message>
    <message>
        <source>Loading block index...</source>
        <translation>تحميل مؤشر الكتلة</translation>
    </message>
    <message>
        <source>Loading wallet...</source>
        <translation>تحميل المحفظه</translation>
    </message>
    <message>
        <source>Cannot downgrade wallet</source>
        <translation>لا يمكن تخفيض قيمة المحفظة</translation>
    </message>
    <message>
        <source>Cannot write default address</source>
        <translation>لايمكن كتابة العنوان الافتراضي</translation>
    </message>
    <message>
        <source>Rescanning...</source>
        <translation>إعادة مسح</translation>
    </message>
    <message>
        <source>Done loading</source>
        <translation>انتهاء التحميل</translation>
    </message>
    <message>
        <source>Error</source>
        <translation>خطأ</translation>
    </message>
</context>
</TS><|MERGE_RESOLUTION|>--- conflicted
+++ resolved
@@ -383,17 +383,12 @@
         <translation>جوهر البيت كوين</translation>
     </message>
     <message>
-<<<<<<< HEAD
+        <source>Request payments (generates QR codes and zetacoin: URIs)</source>
+        <translation>أطلب دفعات (يولد كودات الرمز المربع وبيتكوين: العناوين المعطاة</translation>
+    </message>
+    <message>
         <source>&amp;About Zetacoin Core</source>
         <translation>حول zetacoin core</translation>
-=======
-        <source>Request payments (generates QR codes and bitcoin: URIs)</source>
-        <translation>أطلب دفعات (يولد كودات الرمز المربع وبيتكوين: العناوين المعطاة</translation>
-    </message>
-    <message>
-        <source>&amp;About Bitcoin Core</source>
-        <translation>حول bitcoin core</translation>
->>>>>>> 0bace830
     </message>
     <message>
         <source>Modify configuration options for Bitcoin Core</source>
