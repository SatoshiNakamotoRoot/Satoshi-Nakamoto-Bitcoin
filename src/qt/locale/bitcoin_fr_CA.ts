--- conflicted
+++ resolved
@@ -3,34 +3,18 @@
 <context>
     <name>AboutDialog</name>
     <message>
-<<<<<<< HEAD
-        <location filename="../forms/aboutdialog.ui" line="14"/>
+        <location filename="../forms/aboutdialog.ui" line="+14"/>
         <source>About PPCoin</source>
         <translation>A propos de PPCoin</translation>
     </message>
     <message>
-        <location filename="../forms/aboutdialog.ui" line="53"/>
+        <location line="+39"/>
         <source>&lt;b&gt;PPCoin&lt;/b&gt; version</source>
         <translation>&lt;b&gt;PPCoin&lt;/b&gt; version</translation>
     </message>
     <message>
-        <location filename="../forms/aboutdialog.ui" line="85"/>
-        <source>Copyright © 2011-2013 PPCoin Developers
-
-=======
-        <location filename="../forms/aboutdialog.ui" line="+14"/>
-        <source>About Bitcoin</source>
-        <translation>A propos de Bitcoin</translation>
-    </message>
-    <message>
-        <location line="+39"/>
-        <source>&lt;b&gt;Bitcoin&lt;/b&gt; version</source>
-        <translation>&lt;b&gt;Bitcoin&lt;/b&gt; version</translation>
-    </message>
-    <message>
         <location line="+57"/>
         <source>
->>>>>>> 40809aed
 This is experimental software.
 
 Distributed under the MIT/X11 software license, see the accompanying file COPYING or http://www.opensource.org/licenses/mit-license.php.
@@ -62,16 +46,7 @@
         <translation>Carnet d&apos;adresses</translation>
     </message>
     <message>
-<<<<<<< HEAD
-        <location filename="../forms/addressbookpage.ui" line="20"/>
-        <source>These are your PPCoin addresses for receiving payments.  You may want to give a different one to each sender so you can keep track of who is paying you.</source>
-        <translation>Ceux-ci sont vos adresses PPCoin qui vous permettent de recevoir des paiements.  Vous pouvez en donner une différente à chaque expédieur afin de savoir qui vous payent.</translation>
-    </message>
-    <message>
-        <location filename="../forms/addressbookpage.ui" line="33"/>
-=======
         <location line="+19"/>
->>>>>>> 40809aed
         <source>Double-click to edit address or label</source>
         <translation>Double-cliquez afin de modifier l&apos;adress ou l&apos;étiquette</translation>
     </message>
@@ -272,14 +247,8 @@
         <translation type="unfinished"/>
     </message>
     <message>
-<<<<<<< HEAD
-        <location filename="../askpassphrasedialog.cpp" line="102"/>
-        <source>WARNING: If you encrypt your wallet and lose your passphrase, you will &lt;b&gt;LOSE ALL OF YOUR PPCoinS&lt;/b&gt;!
-Are you sure you wish to encrypt your wallet?</source>
-=======
-        <location line="+1"/>
-        <source>Warning: If you encrypt your wallet and lose your passphrase, you will &lt;b&gt;LOSE ALL OF YOUR BITCOINS&lt;/b&gt;!</source>
->>>>>>> 40809aed
+        <location line="+1"/>
+        <source>Warning: If you encrypt your wallet and lose your passphrase, you will &lt;b&gt;LOSE ALL OF YOUR PPCOINS&lt;/b&gt;!</source>
         <translation type="unfinished"/>
     </message>
     <message>
@@ -288,10 +257,6 @@
         <translation type="unfinished"/>
     </message>
     <message>
-<<<<<<< HEAD
-        <location filename="../askpassphrasedialog.cpp" line="112"/>
-        <source>PPCoin will close now to finish the encryption process. Remember that encrypting your wallet cannot fully protect your PPCoins from being stolen by malware infecting your computer.</source>
-=======
         <location line="+15"/>
         <source>IMPORTANT: Any previous backups you have made of your wallet file should be replaced with the newly generated, encrypted wallet file. For security reasons, previous backups of the unencrypted wallet file will become useless as soon as you start using the new, encrypted wallet.</source>
         <translation type="unfinished"/>
@@ -306,7 +271,6 @@
         <location line="-130"/>
         <location line="+58"/>
         <source>Wallet encrypted</source>
->>>>>>> 40809aed
         <translation type="unfinished"/>
     </message>
     <message>
@@ -359,13 +323,8 @@
 <context>
     <name>PPCoinGUI</name>
     <message>
-<<<<<<< HEAD
-        <location filename="../bitcoingui.cpp" line="69"/>
-        <source>PPCoin Wallet</source>
-=======
         <location filename="../bitcoingui.cpp" line="+233"/>
         <source>Sign &amp;message...</source>
->>>>>>> 40809aed
         <translation type="unfinished"/>
     </message>
     <message>
@@ -424,13 +383,8 @@
         <translation type="unfinished"/>
     </message>
     <message>
-<<<<<<< HEAD
-        <location filename="../bitcoingui.cpp" line="201"/>
-        <source>Send coins to a PPCoin address</source>
-=======
         <location line="+1"/>
         <source>Show information about Qt</source>
->>>>>>> 40809aed
         <translation type="unfinished"/>
     </message>
     <message>
@@ -459,13 +413,8 @@
         <translation type="unfinished"/>
     </message>
     <message>
-<<<<<<< HEAD
-        <location filename="../bitcoingui.cpp" line="231"/>
-        <source>Show information about PPCoin</source>
-=======
         <location line="+3"/>
         <source>Reindexing blocks on disk...</source>
->>>>>>> 40809aed
         <translation type="unfinished"/>
     </message>
     <message>
@@ -484,20 +433,6 @@
         <translation type="unfinished"/>
     </message>
     <message>
-<<<<<<< HEAD
-        <location filename="../bitcoingui.cpp" line="237"/>
-        <source>Modify configuration options for PPCoin</source>
-        <translation type="unfinished"/>
-    </message>
-    <message>
-        <location filename="../bitcoingui.cpp" line="239"/>
-        <source>Open &amp;PPCoin</source>
-        <translation type="unfinished"/>
-    </message>
-    <message>
-        <location filename="../bitcoingui.cpp" line="240"/>
-        <source>Show the PPCoin window</source>
-=======
         <location line="+2"/>
         <source>Change the passphrase used for wallet encryption</source>
         <translation type="unfinished"/>
@@ -510,7 +445,6 @@
     <message>
         <location line="+1"/>
         <source>Open debugging and diagnostic console</source>
->>>>>>> 40809aed
         <translation type="unfinished"/>
     </message>
     <message>
@@ -601,23 +535,13 @@
         <translation type="unfinished"/>
     </message>
     <message>
-<<<<<<< HEAD
-        <location filename="../bitcoingui.cpp" line="407"/>
-        <source>PPCoin-qt</source>
-        <translation type="unfinished"/>
-    </message>
-    <message numerus="yes">
-        <location filename="../bitcoingui.cpp" line="449"/>
-        <source>%n active connection(s) to PPCoin network</source>
-=======
         <location line="+47"/>
-        <source>Bitcoin client</source>
+        <source>PPCoin client</source>
         <translation type="unfinished"/>
     </message>
     <message numerus="yes">
         <location line="+141"/>
-        <source>%n active connection(s) to Bitcoin network</source>
->>>>>>> 40809aed
+        <source>%n active connection(s) to PPCoin network</source>
         <translation type="unfinished"><numerusform></numerusform><numerusform></numerusform></translation>
     </message>
     <message>
@@ -808,13 +732,8 @@
         <translation type="unfinished"/>
     </message>
     <message>
-<<<<<<< HEAD
-        <location filename="../editaddressdialog.cpp" line="96"/>
+        <location line="-5"/>
         <source>The entered address &quot;%1&quot; is not a valid PPCoin address.</source>
-=======
-        <location line="-5"/>
-        <source>The entered address &quot;%1&quot; is not a valid Bitcoin address.</source>
->>>>>>> 40809aed
         <translation type="unfinished"/>
     </message>
     <message>
@@ -831,24 +750,14 @@
 <context>
     <name>GUIUtil::HelpMessageBox</name>
     <message>
-<<<<<<< HEAD
-        <location filename="../optionsdialog.cpp" line="170"/>
-        <source>&amp;Start PPCoin on window system startup</source>
-        <translation type="unfinished"/>
-    </message>
-    <message>
-        <location filename="../optionsdialog.cpp" line="171"/>
-        <source>Automatically start PPCoin after the computer is turned on</source>
-=======
         <location filename="../guiutil.cpp" line="+424"/>
         <location line="+12"/>
-        <source>Bitcoin-Qt</source>
+        <source>PPCoin-Qt</source>
         <translation type="unfinished"/>
     </message>
     <message>
         <location line="-12"/>
         <source>version</source>
->>>>>>> 40809aed
         <translation type="unfinished"/>
     </message>
     <message>
@@ -867,13 +776,8 @@
         <translation type="unfinished"/>
     </message>
     <message>
-<<<<<<< HEAD
-        <location filename="../optionsdialog.cpp" line="181"/>
-        <source>Automatically open the PPCoin client port on the router. This only works when your router supports UPnP and it is enabled.</source>
-=======
         <location line="+1"/>
         <source>Set language, for example &quot;de_DE&quot; (default: system locale)</source>
->>>>>>> 40809aed
         <translation type="unfinished"/>
     </message>
     <message>
@@ -1330,13 +1234,8 @@
         <translation type="unfinished"/>
     </message>
     <message>
-<<<<<<< HEAD
-        <location filename="../sendcoinsentry.cpp" line="25"/>
-        <source>Enter a PPCoin address (e.g. 1NS17iag9jJgTHD1VXjvLCEnZuQ3rJDE9L)</source>
-=======
         <location line="-104"/>
-        <source>Bitcoin - Debug window</source>
->>>>>>> 40809aed
+        <source>PPCoin - Debug window</source>
         <translation type="unfinished"/>
     </message>
     <message>
@@ -2527,18 +2426,9 @@
         <source>Error opening block database</source>
         <translation type="unfinished"/>
     </message>
-<<<<<<< HEAD
-</context>
-<context>
-    <name>PPCoin-core</name>
-    <message>
-        <location filename="../bitcoinstrings.cpp" line="3"/>
-        <source>PPCoin version</source>
-=======
     <message>
         <location line="+2"/>
         <source>Error: Disk space is low!</source>
->>>>>>> 40809aed
         <translation type="unfinished"/>
     </message>
     <message>
@@ -2547,13 +2437,8 @@
         <translation type="unfinished"/>
     </message>
     <message>
-<<<<<<< HEAD
-        <location filename="../bitcoinstrings.cpp" line="5"/>
-        <source>Send command to -server or ppcoind</source>
-=======
         <location line="+1"/>
         <source>Error: system error: </source>
->>>>>>> 40809aed
         <translation type="unfinished"/>
     </message>
     <message>
@@ -2572,15 +2457,6 @@
         <translation type="unfinished"/>
     </message>
     <message>
-<<<<<<< HEAD
-        <location filename="../bitcoinstrings.cpp" line="9"/>
-        <source>Specify configuration file (default: PPCoin.conf)</source>
-        <translation type="unfinished"/>
-    </message>
-    <message>
-        <location filename="../bitcoinstrings.cpp" line="10"/>
-        <source>Specify pid file (default: ppcoind.pid)</source>
-=======
         <location line="+1"/>
         <source>Failed to sync block index</source>
         <translation type="unfinished"/>
@@ -2588,7 +2464,6 @@
     <message>
         <location line="+1"/>
         <source>Failed to write block index</source>
->>>>>>> 40809aed
         <translation type="unfinished"/>
     </message>
     <message>
@@ -2867,11 +2742,6 @@
         <translation type="unfinished"/>
     </message>
     <message>
-<<<<<<< HEAD
-        <location filename="../bitcoinstrings.cpp" line="47"/>
-        <source>
-SSL options: (see the PPCoin Wiki for SSL setup instructions)</source>
-=======
         <location line="-21"/>
         <source>Set key pool size to &lt;n&gt; (default: 100)</source>
         <translation type="unfinished"/>
@@ -2879,7 +2749,6 @@
     <message>
         <location line="-12"/>
         <source>Rescan the block chain for missing wallet transactions</source>
->>>>>>> 40809aed
         <translation type="unfinished"/>
     </message>
     <message>
@@ -2908,13 +2777,8 @@
         <translation type="unfinished"/>
     </message>
     <message>
-<<<<<<< HEAD
-        <location filename="../bitcoinstrings.cpp" line="57"/>
-        <source>Cannot obtain a lock on data directory %s.  PPCoin is probably already running.</source>
-=======
         <location line="+6"/>
         <source>Unable to bind to %s on this computer (bind returned error %d, %s)</source>
->>>>>>> 40809aed
         <translation type="unfinished"/>
     </message>
     <message>
@@ -2938,15 +2802,6 @@
         <translation type="unfinished"/>
     </message>
     <message>
-<<<<<<< HEAD
-        <location filename="../bitcoinstrings.cpp" line="66"/>
-        <source>Error loading wallet.dat: Wallet requires newer version of PPCoin</source>
-        <translation type="unfinished"/>
-    </message>
-    <message>
-        <location filename="../bitcoinstrings.cpp" line="67"/>
-        <source>Wallet needed to be rewritten: restart PPCoin to complete</source>
-=======
         <location line="+1"/>
         <source>Error loading wallet.dat: Wallet requires newer version of Bitcoin</source>
         <translation type="unfinished"/>
@@ -2954,7 +2809,6 @@
     <message>
         <location line="+93"/>
         <source>Wallet needed to be rewritten: restart Bitcoin to complete</source>
->>>>>>> 40809aed
         <translation type="unfinished"/>
     </message>
     <message>
@@ -3048,15 +2902,6 @@
         <translation type="unfinished"/>
     </message>
     <message>
-<<<<<<< HEAD
-        <location filename="../bitcoinstrings.cpp" line="78"/>
-        <source>Unable to bind to port %d on this computer.  PPCoin is probably already running.</source>
-        <translation type="unfinished"/>
-    </message>
-    <message>
-        <location filename="../bitcoinstrings.cpp" line="81"/>
-        <source>Warning: Please check that your computer&apos;s date and time are correct.  If your clock is wrong PPCoin will not work properly.</source>
-=======
         <location line="+82"/>
         <source>To use the %s option</source>
         <translation type="unfinished"/>
@@ -3064,7 +2909,6 @@
     <message>
         <location line="-74"/>
         <source>Error</source>
->>>>>>> 40809aed
         <translation type="unfinished"/>
     </message>
     <message>
