<<<<<<< HEAD
<?xml version="1.0" ?><!DOCTYPE TS><TS language="af_ZA" version="2.0">
<defaultcodec>UTF-8</defaultcodec>
<context>
    <name>AboutDialog</name>
    <message>
        <location filename="../forms/aboutdialog.ui" line="+14"/>
        <source>About Peercoin</source>
        <translation type="unfinished"/>
    </message>
    <message>
        <location line="+39"/>
        <source>&lt;b&gt;Peercoin&lt;/b&gt; version</source>
        <translation>&lt;b&gt;Peercoin&lt;/b&gt; weergawe</translation>
    </message>
    <message>
        <location line="+57"/>
        <source>
This is experimental software.

Distributed under the MIT/X11 software license, see the accompanying file COPYING or http://www.opensource.org/licenses/mit-license.php.

This product includes software developed by the OpenSSL Project for use in the OpenSSL Toolkit (http://www.openssl.org/) and cryptographic software written by Eric Young (eay@cryptsoft.com) and UPnP software written by Thomas Bernard.</source>
        <translation type="unfinished"/>
    </message>
    <message>
        <location filename="../aboutdialog.cpp" line="+14"/>
        <source>Copyright</source>
        <translation type="unfinished"/>
    </message>
    <message>
        <location line="+0"/>
        <source>The Peercoin developers</source>
        <translation type="unfinished"/>
    </message>
</context>
=======
<TS language="af_ZA" version="2.1">
>>>>>>> dac5d68f
<context>
    <name>AddressBookPage</name>
    <message>
        <source>Right-click to edit address or label</source>
        <translation>Regs-klik om die adres of etiket te wysig</translation>
    </message>
    <message>
        <source>Create a new address</source>
        <translation>Skep 'n nuwe adres</translation>
    </message>
    <message>
        <source>&amp;New</source>
        <translation>&amp;Nuwe</translation>
    </message>
    <message>
        <source>Copy the currently selected address to the system clipboard</source>
        <translation>Maak 'n kopie van die huidige adres na die stelsel klipbord</translation>
    </message>
    <message>
        <source>&amp;Copy</source>
        <translation>&amp;Kopie</translation>
    </message>
    <message>
<<<<<<< HEAD
        <location filename="../addressbookpage.cpp" line="+63"/>
        <source>These are your Peercoin addresses for receiving payments. You may want to give a different one to each sender so you can keep track of who is paying you.</source>
        <translation type="unfinished"/>
=======
        <source>C&amp;lose</source>
        <translation>S&amp;luit</translation>
>>>>>>> dac5d68f
    </message>
    <message>
        <source>Delete the currently selected address from the list</source>
        <translation>Verwyder die uitgekiesde adres van die lys</translation>
    </message>
    <message>
        <source>Export the data in the current tab to a file</source>
        <translation>Voer inligting uit van die huidige blad na n lêer</translation>
    </message>
    <message>
<<<<<<< HEAD
        <location line="+11"/>
        <source>Sign a message to prove you own a Peercoin address</source>
        <translation type="unfinished"/>
=======
        <source>&amp;Export</source>
        <translation>&amp;Uitvoer</translation>
>>>>>>> dac5d68f
    </message>
    <message>
        <source>&amp;Delete</source>
        <translation>&amp;Verwyder</translation>
    </message>
    <message>
        <source>Choose the address to send coins to</source>
        <translation>Kies die address na wie die muntstukke gestuur moet word</translation>
    </message>
    <message>
        <source>Choose the address to receive coins with</source>
        <translation>Kies die adres vir die ontvangs van betaaling</translation>
    </message>
    <message>
        <source>C&amp;hoose</source>
        <translation>K&amp;ies</translation>
    </message>
    <message>
<<<<<<< HEAD
        <location line="-44"/>
        <source>Verify a message to ensure it was signed with a specified Peercoin address</source>
        <translation type="unfinished"/>
=======
        <source>Sending addresses</source>
        <translation>Stuur adresse</translation>
>>>>>>> dac5d68f
    </message>
    <message>
        <source>Receiving addresses</source>
        <translation>Ontvang adresse</translation>
    </message>
    <message>
        <source>These are your Bitcoin addresses for sending payments. Always check the amount and the receiving address before sending coins.</source>
        <translation>Dit is jou Bitcoin-adresse vir die stuur van betalings. Kontroleer altyd die bedrag en die ontvangsadres voordat u munte stuur.</translation>
    </message>
    <message>
<<<<<<< HEAD
        <location filename="../addressbookpage.cpp" line="-5"/>
        <source>These are your Peercoin addresses for sending payments. Always check the amount and the receiving address before sending coins.</source>
        <translation type="unfinished"/>
=======
        <source>These are your Bitcoin addresses for receiving payments. It is recommended to use a new receiving address for each transaction.</source>
        <translation>Dit is jou Bitcoin-adresse vir die stuur van betalings. Kontroleer altyd die bedrag en die ontvangsadres voordat jy munte stuur.</translation>
>>>>>>> dac5d68f
    </message>
    <message>
        <source>&amp;Copy Address</source>
        <translation>&amp;Kopie Adres</translation>
    </message>
    <message>
        <source>Copy &amp;Label</source>
        <translation>Kopie &amp;Etiket</translation>
    </message>
    <message>
        <source>&amp;Edit</source>
        <translation>&amp;Wysig</translation>
    </message>
    <message>
        <source>Export Address List</source>
        <translation>Voer adres lys uit</translation>
    </message>
    <message>
        <source>Comma separated file (*.csv)</source>
        <translation>Koma geskeide lêer (*.csv)</translation>
    </message>
    <message>
        <source>Exporting Failed</source>
        <translation>Uitvoering Misluk</translation>
    </message>
    <message>
        <source>There was an error trying to save the address list to %1. Please try again.</source>
        <translation>Kon nie die adreslys stoor na %1 nie. Probeer asseblief weer.</translation>
    </message>
</context>
<context>
    <name>AddressTableModel</name>
    <message>
        <source>Label</source>
        <translation>Etiket</translation>
    </message>
    <message>
        <source>Address</source>
        <translation>Adres</translation>
    </message>
    <message>
        <source>(no label)</source>
        <translation>(geen etiket)</translation>
    </message>
</context>
<context>
    <name>AskPassphraseDialog</name>
    <message>
        <source>Passphrase Dialog</source>
        <translation>Wagfrase Dialoog</translation>
    </message>
    <message>
        <source>Enter passphrase</source>
        <translation>Tik wagfrase in</translation>
    </message>
    <message>
        <source>New passphrase</source>
        <translation>Nuwe wagfrase</translation>
    </message>
    <message>
        <source>Repeat new passphrase</source>
        <translation>Herhaal nuwe wagfrase</translation>
    </message>
    <message>
        <source>Show password</source>
        <translation>Wys wagwoord</translation>
    </message>
    <message>
        <source>Enter the new passphrase to the wallet.&lt;br/&gt;Please use a passphrase of &lt;b&gt;ten or more random characters&lt;/b&gt;, or &lt;b&gt;eight or more words&lt;/b&gt;.</source>
        <translation>Tik die nuwe wagwoord vir die beursie in.&lt;br/&gt;Gebruik asseblief 'n wagwoord van &lt;b&gt;ten minste 10 ewekansige karakters&lt;/b&gt;, of &lt;b&gt;agt (8) of meer woorde.&lt;/b&gt;</translation>
    </message>
    <message>
        <source>Encrypt wallet</source>
        <translation>Enkripteer beursie</translation>
    </message>
    <message>
        <source>This operation needs your wallet passphrase to unlock the wallet.</source>
        <translation>Hierdie operasie benodig 'n wagwoord om die beursie oop te sluit.</translation>
    </message>
    <message>
        <source>Unlock wallet</source>
        <translation>Ontsluit beursie</translation>
    </message>
    <message>
        <source>This operation needs your wallet passphrase to decrypt the wallet.</source>
        <translation>Hierdie operasie benodig 'n wagwoord om die beursie oop te sluit.</translation>
    </message>
    <message>
        <source>Decrypt wallet</source>
        <translation>Dekripteer beursie</translation>
    </message>
    <message>
        <source>Change passphrase</source>
        <translation>Verander wagfrase</translation>
    </message>
    <message>
        <source>Enter the old passphrase and new passphrase to the wallet.</source>
        <translation>Tik in die ou wagfrase en die nuwe wagfrase vir die beursie.</translation>
    </message>
    <message>
        <source>Confirm wallet encryption</source>
        <translation>Bevestig beursie enkripsie.</translation>
    </message>
    <message>
<<<<<<< HEAD
        <location line="+1"/>
        <source>Warning: If you encrypt your wallet and lose your passphrase, you will &lt;b&gt;LOSE ALL OF YOUR PEERCOINS&lt;/b&gt;!</source>
        <translation type="unfinished"/>
=======
        <source>Warning: If you encrypt your wallet and lose your passphrase, you will &lt;b&gt;LOSE ALL OF YOUR BITCOINS&lt;/b&gt;!</source>
        <translation>Waarskuwing: As jy jou beursie enkripteer en jou wagwoord verloor, sal jy &lt;b&gt;AL JOU BITCOINS VERLOOR&lt;/b&gt;!</translation>
>>>>>>> dac5d68f
    </message>
    <message>
        <source>Are you sure you wish to encrypt your wallet?</source>
        <translation>Is jy seker jy wil jou beursie enkripteer?</translation>
    </message>
    <message>
        <source>Wallet encrypted</source>
        <translation>Beursie Enkripteer</translation>
    </message>
    <message>
<<<<<<< HEAD
        <location line="-56"/>
        <source>Peercoin will close now to finish the encryption process. Remember that encrypting your wallet cannot fully protect your peercoins from being stolen by malware infecting your computer.</source>
        <translation type="unfinished"/>
=======
        <source>%1 will close now to finish the encryption process. Remember that encrypting your wallet cannot fully protect your bitcoins from being stolen by malware infecting your computer.</source>
        <translation>%1 gaan nou toe maak om die enkripsie proses klaar te maak. Onthou dat jou bitcoins nie ten volle beskerm kan word deur die beursie te enkrip teen "malware" wat jou rekenaar besmet.</translation>
>>>>>>> dac5d68f
    </message>
    <message>
        <source>Wallet encryption failed</source>
        <translation>Die beursie kon nie bewaak word nie</translation>
    </message>
    <message>
        <source>Wallet encryption failed due to an internal error. Your wallet was not encrypted.</source>
        <translation>Beursie bewaaking het misluk as gevolg van 'n interne fout. Die beursie is nie bewaak nie!</translation>
    </message>
    <message>
        <source>The supplied passphrases do not match.</source>
        <translation>Die wagfrase stem nie ooreen nie</translation>
    </message>
    <message>
        <source>Wallet unlock failed</source>
        <translation>Beursie oopsluiting het misluk</translation>
    </message>
    <message>
        <source>The passphrase entered for the wallet decryption was incorrect.</source>
        <translation>Die wagfrase wat ingetik was om die beursie oop te sluit, was verkeerd.</translation>
    </message>
    <message>
        <source>Wallet decryption failed</source>
        <translation>Beursie dekripsie het misluk</translation>
    </message>
    <message>
        <source>Wallet passphrase was successfully changed.</source>
        <translation>Die beursie se wagfrase verandering was suksesvol.</translation>
    </message>
    <message>
        <source>Warning: The Caps Lock key is on!</source>
        <translation>Waarskuwing: Die Caps Lock is aan!</translation>
    </message>
</context>
<context>
    <name>BanTableModel</name>
    <message>
        <source>Banned Until</source>
        <translation>Verban Tot</translation>
    </message>
</context>
<context>
    <name>BitcoinGUI</name>
    <message>
        <source>Sign &amp;message...</source>
        <translation>Teken &amp;Boodskap</translation>
    </message>
    <message>
        <source>Synchronizing with network...</source>
        <translation>Sinchroniseer met die netwerk ...</translation>
    </message>
    <message>
        <source>&amp;Overview</source>
        <translation>&amp;Oorsig</translation>
    </message>
    <message>
        <source>Node</source>
        <translation>Node</translation>
    </message>
    <message>
        <source>Show general overview of wallet</source>
        <translation>Wys algemene oorsig van die beursie</translation>
    </message>
    <message>
        <source>&amp;Transactions</source>
        <translation>&amp;Transaksies</translation>
    </message>
    <message>
        <source>Browse transaction history</source>
        <translation>Besoek transaksie geskiedenis</translation>
    </message>
    <message>
        <source>E&amp;xit</source>
        <translation>S&amp;luit af</translation>
    </message>
    <message>
        <source>Quit application</source>
        <translation>Sluit af</translation>
    </message>
    <message>
<<<<<<< HEAD
        <location line="+4"/>
        <source>Show information about Peercoin</source>
        <translation>Wys inligting oor Peercoin</translation>
=======
        <source>Show information about %1</source>
        <translation>Wys inligting oor %1</translation>
>>>>>>> dac5d68f
    </message>
    <message>
        <source>About &amp;Qt</source>
        <translation>Oor &amp;Qt</translation>
    </message>
    <message>
        <source>Show information about Qt</source>
        <translation>Wys inligting oor Qt</translation>
    </message>
    <message>
        <source>&amp;Options...</source>
        <translation>&amp;Opsies</translation>
    </message>
    <message>
        <source>Modify configuration options for %1</source>
        <translation>Verander konfigurasie opsies vir %1</translation>
    </message>
    <message>
        <source>&amp;Encrypt Wallet...</source>
        <translation>&amp;Enkripteer Beursie...</translation>
    </message>
    <message>
        <source>&amp;Change Passphrase...</source>
<<<<<<< HEAD
        <translation type="unfinished"/>
    </message>
    <message>
        <location line="+285"/>
        <source>Importing blocks from disk...</source>
        <translation type="unfinished"/>
    </message>
    <message>
        <location line="+3"/>
        <source>Reindexing blocks on disk...</source>
        <translation type="unfinished"/>
    </message>
    <message>
        <location line="-347"/>
        <source>Send coins to a Peercoin address</source>
        <translation type="unfinished"/>
    </message>
    <message>
        <location line="+49"/>
        <source>Modify configuration options for Peercoin</source>
        <translation type="unfinished"/>
    </message>
    <message>
        <location line="+9"/>
        <source>Backup wallet to another location</source>
        <translation type="unfinished"/>
=======
        <translation>Verander wagwoord frase...</translation>
>>>>>>> dac5d68f
    </message>
    <message>
        <source>&amp;Sending addresses...</source>
        <translation>Uitstuur adresse...</translation>
    </message>
    <message>
        <source>Open &amp;URI...</source>
        <translation>Maak &amp;URI oop...</translation>
    </message>
    <message>
        <source>Network activity disabled.</source>
        <translation>Netwerk aktiwiteid afgeskakel.</translation>
    </message>
    <message>
        <source>&amp;Verify message...</source>
        <translation>&amp;Verifieer boodskap...</translation>
    </message>
    <message>
<<<<<<< HEAD
        <location line="-165"/>
        <location line="+530"/>
        <source>Peercoin</source>
        <translation>Peercoin</translation>
=======
        <source>Bitcoin</source>
        <translation>Bitcoin</translation>
>>>>>>> dac5d68f
    </message>
    <message>
        <source>Wallet</source>
        <translation>Beursie</translation>
    </message>
    <message>
        <source>&amp;Send</source>
        <translation>&amp;Stuur</translation>
    </message>
    <message>
        <source>&amp;Receive</source>
<<<<<<< HEAD
        <translation type="unfinished"/>
    </message>
    <message>
        <location line="+14"/>
        <source>&amp;Addresses</source>
        <translation type="unfinished"/>
    </message>
    <message>
        <location line="+22"/>
        <source>&amp;About Peercoin</source>
        <translation type="unfinished"/>
    </message>
    <message>
        <location line="+9"/>
        <source>&amp;Show / Hide</source>
        <translation type="unfinished"/>
    </message>
    <message>
        <location line="+1"/>
        <source>Show or hide the main Window</source>
        <translation type="unfinished"/>
    </message>
    <message>
        <location line="+3"/>
        <source>Encrypt the private keys that belong to your wallet</source>
        <translation type="unfinished"/>
    </message>
    <message>
        <location line="+1"/>
        <source>Decrypt wallet only for minting. Sending coins will still require the password.</source>
        <translation type="unfinished"></translation>
    </message>
    <message>
        <location line="+7"/>
        <source>Sign messages with your Peercoin addresses to prove you own them</source>
        <translation type="unfinished"/>
    </message>
    <message>
        <location line="+2"/>
        <source>Verify messages to ensure they were signed with specified Peercoin addresses</source>
        <translation type="unfinished"/>
    </message>
    <message>
        <location line="+3"/>
        <source>UI to create multisig addresses</source>
        <translation type="unfinished"></translation>
    </message>
    <message>
        <location line="+28"/>
=======
        <translation>&amp;Ontvang</translation>
    </message>
    <message>
>>>>>>> dac5d68f
        <source>&amp;File</source>
        <translation>&amp;Lêer</translation>
    </message>
    <message>
        <source>&amp;Settings</source>
        <translation>&amp;Instellings</translation>
    </message>
    <message>
        <source>&amp;Help</source>
        <translation>&amp;Hulp</translation>
    </message>
    <message>
        <source>Tabs toolbar</source>
        <translation>Blad nutsbalk</translation>
    </message>
    <message>
<<<<<<< HEAD
        <location line="+17"/>
        <location line="+10"/>
        <source>[testnet]</source>
        <translation type="unfinished"/>
    </message>
    <message>
        <location line="+47"/>
        <source>Peercoin client</source>
        <translation type="unfinished"/>
    </message>
    <message numerus="yes">
        <location line="+141"/>
        <source>%n active connection(s) to Peercoin network</source>
        <translation type="unfinished"><numerusform></numerusform><numerusform></numerusform></translation>
    </message>
    <message>
        <location line="+22"/>
        <source>No block source available...</source>
        <translation type="unfinished"/>
    </message>
    <message>
        <location line="+12"/>
        <source>Processed %1 of %2 (estimated) blocks of transaction history.</source>
        <translation type="unfinished"/>
=======
        <source>&amp;Command-line options</source>
        <translation>&amp;Opdrag lys opsies</translation>
>>>>>>> dac5d68f
    </message>
    <message>
        <source>%1 behind</source>
        <translation>%1 agter</translation>
    </message>
    <message>
        <source>Last received block was generated %1 ago.</source>
        <translation>Ontvangs van laaste blok is %1 terug.</translation>
    </message>
    <message>
        <source>Error</source>
        <translation>Fout</translation>
    </message>
    <message>
        <source>Warning</source>
        <translation>Waarskuwing</translation>
    </message>
    <message>
        <source>Information</source>
        <translation>Informasie</translation>
    </message>
    <message>
<<<<<<< HEAD
        <location line="+70"/>
        <source>You can send this transaction for a fee of %1, which is burned and prevents spamming of the network. Do you want to pay the fee?</source>
        <translation type="unfinished"/>
=======
        <source>Up to date</source>
        <translation>Op datum</translation>
>>>>>>> dac5d68f
    </message>
    <message>
        <source>%1 client</source>
        <translation>%1 klient</translation>
    </message>
    <message>
        <source>Catching up...</source>
        <translation>Besig om op te vang...</translation>
    </message>
    <message>
        <source>Date: %1
</source>
        <translation>Datum: %1
</translation>
    </message>
    <message>
        <source>Amount: %1
</source>
        <translation>Bedrag: %1
</translation>
    </message>
    <message>
        <source>Type: %1
</source>
        <translation>Tipe: %1
</translation>
    </message>
    <message>
        <source>Address: %1
</source>
        <translation>Adres: %1
</translation>
    </message>
    <message>
        <source>Incoming transaction</source>
        <translation>Inkomende transaksie</translation>
    </message>
    <message>
        <source>HD key generation is &lt;b&gt;enabled&lt;/b&gt;</source>
        <translation>HD sleutel generasie is &lt;b&gt;aangesit&lt;/b&gt;</translation>
    </message>
    <message>
<<<<<<< HEAD
        <location line="-23"/>
        <location line="+23"/>
        <source>URI can not be parsed! This can be caused by an invalid Peercoin address or malformed URI parameters.</source>
        <translation type="unfinished"/>
=======
        <source>HD key generation is &lt;b&gt;disabled&lt;/b&gt;</source>
        <translation>HD sleutel generasie is &lt;b&gt;afgesit&lt;/b&gt;</translation>
>>>>>>> dac5d68f
    </message>
    <message>
        <source>Wallet is &lt;b&gt;encrypted&lt;/b&gt; and currently &lt;b&gt;unlocked&lt;/b&gt;</source>
        <translation>Beursie is &lt;b&gt;versleutel&lt;/b&gt; en is tans &lt;b&gt;oopgesluit&lt;/b&gt;</translation>
    </message>
    <message>
        <source>Wallet is &lt;b&gt;encrypted&lt;/b&gt; and currently &lt;b&gt;locked&lt;/b&gt;</source>
<<<<<<< HEAD
        <translation type="unfinished"/>
    </message>
    <message>
        <location filename="../bitcoin.cpp" line="+111"/>
        <source>A fatal error occurred. Peercoin can no longer continue safely and will quit.</source>
        <translation type="unfinished"/>
=======
        <translation>Beursie is &lt;b&gt;versleutel&lt;/b&gt; en is tans &lt;b&gt;gesluit&lt;/b&gt;</translation>
>>>>>>> dac5d68f
    </message>
    </context>
<context>
    <name>CoinControlDialog</name>
    <message>
        <source>Coin Selection</source>
        <translation>Munt Keuse</translation>
    </message>
    <message>
        <source>Quantity:</source>
        <translation>Hoeveelheid:</translation>
    </message>
    <message>
        <source>Bytes:</source>
        <translation>Grepe:</translation>
    </message>
    <message>
        <source>Amount:</source>
        <translation>Bedrag:</translation>
    </message>
    <message>
        <source>Fee:</source>
        <translation>Fooi:</translation>
    </message>
    <message>
        <source>Dust:</source>
        <translation>Stof:</translation>
    </message>
    <message>
        <source>Change:</source>
        <translation>Verander:</translation>
    </message>
    <message>
        <source>Tree mode</source>
        <translation>Boom wyse</translation>
    </message>
    <message>
        <source>List mode</source>
        <translation>Lys wyse</translation>
    </message>
    <message>
        <source>Amount</source>
        <translation>Bedrag</translation>
    </message>
    <message>
        <source>Received with label</source>
        <translation>Ontvang met etiket</translation>
    </message>
    <message>
<<<<<<< HEAD
        <location line="-5"/>
        <source>The entered address &quot;%1&quot; is not a valid Peercoin address.</source>
        <translation type="unfinished"/>
=======
        <source>Received with address</source>
        <translation>Ontvang met adres</translation>
>>>>>>> dac5d68f
    </message>
    <message>
        <source>Date</source>
        <translation>Datum</translation>
    </message>
    <message>
        <source>Confirmations</source>
        <translation>Bevestigings</translation>
    </message>
    <message>
<<<<<<< HEAD
        <location filename="../guiutil.cpp" line="+424"/>
        <location line="+12"/>
        <source>Peercoin-Qt</source>
        <translation type="unfinished"/>
=======
        <source>Confirmed</source>
        <translation>Bevestig</translation>
>>>>>>> dac5d68f
    </message>
    <message>
        <source>Copy address</source>
        <translation>Maak kopie van adres</translation>
    </message>
    <message>
        <source>Copy label</source>
        <translation>Kopieer etiket</translation>
    </message>
    <message>
        <source>Copy amount</source>
        <translation>Kopieer bedrag</translation>
    </message>
    <message>
        <source>Copy transaction ID</source>
        <translation>Kopieer transaksie ID</translation>
    </message>
    <message>
        <source>Lock unspent</source>
        <translation>Sluit ongespandeerde</translation>
    </message>
    <message>
        <source>Unlock unspent</source>
        <translation>Onsluit ongespandeerde</translation>
    </message>
    <message>
        <source>Copy quantity</source>
        <translation>Kopieer hoeveelheid</translation>
    </message>
    <message>
        <source>Copy fee</source>
        <translation>Kopieer fooi</translation>
    </message>
    <message>
        <source>Copy after fee</source>
        <translation>Kopieer na fooi</translation>
    </message>
    <message>
<<<<<<< HEAD
        <location line="+6"/>
        <source>Mandatory network transaction fee per kB transferred. Most transactions are 1 kB and incur a 0.01 PPC fee. Note: transfer size may increase depending on the number of input transactions required to be added together to fund the payment.</source>
        <translation type="unfinished"/>
    </message>
    <message>
        <location line="+15"/>
        <source>Additional network &amp;fee</source>
        <translation type="unfinished"/>
    </message>
    <message>
        <location line="+31"/>
        <source>Automatically start Peercoin after logging in to the system.</source>
        <translation type="unfinished"/>
    </message>
    <message>
        <location line="+46"/>
        <source>Check this box to follow the centrally issued checkpoints.</source>
        <translation type="unfinished"/>
    </message>
    <message>
        <location line="+3"/>
        <source>&amp;Start Peercoin on system login</source>
        <translation type="unfinished"/>
    </message>
    <message>
        <location line="+7"/>
        <source>Enforce checkpoints</source>
        <translation type="unfinished"></translation>
    </message>
    <message>
        <location line="+35"/>
        <source>Reset all client options to default.</source>
        <translation type="unfinished"/>
=======
        <source>Copy bytes</source>
        <translation>Kopieer grepe</translation>
    </message>
    <message>
        <source>Copy dust</source>
        <translation>Kopieer stof</translation>
    </message>
    <message>
        <source>Copy change</source>
        <translation>Kopieer verandering</translation>
    </message>
    <message>
        <source>(%1 locked)</source>
        <translation>(%1 gesluit)</translation>
    </message>
    <message>
        <source>yes</source>
        <translation>ja</translation>
>>>>>>> dac5d68f
    </message>
    <message>
        <source>no</source>
        <translation>nee</translation>
    </message>
    <message>
        <source>(no label)</source>
        <translation>(geen etiket)</translation>
    </message>
    <message>
<<<<<<< HEAD
        <location line="+6"/>
        <source>Automatically open the Peercoin client port on the router. This only works when your router supports UPnP and it is enabled.</source>
        <translation type="unfinished"/>
=======
        <source>change from %1 (%2)</source>
        <translation>Verander vanaf %1 (%2)</translation>
>>>>>>> dac5d68f
    </message>
    <message>
        <source>(change)</source>
        <translation>(verander)</translation>
    </message>
</context>
<context>
    <name>EditAddressDialog</name>
    <message>
<<<<<<< HEAD
        <location line="+7"/>
        <source>Connect to the Peercoin network through a SOCKS proxy (e.g. when connecting through Tor).</source>
        <translation type="unfinished"/>
=======
        <source>Edit Address</source>
        <translation>Wysig Adres</translation>
>>>>>>> dac5d68f
    </message>
    <message>
        <source>&amp;Label</source>
        <translation>&amp;Etiket</translation>
    </message>
    <message>
        <source>&amp;Address</source>
        <translation>&amp;Adres</translation>
    </message>
    <message>
        <source>New receiving address</source>
        <translation>Nuwe ontvangende adres</translation>
    </message>
    <message>
        <source>New sending address</source>
        <translation>Nuwe stuurende adres</translation>
    </message>
    <message>
        <source>Edit receiving address</source>
        <translation>Wysig ontvangende adres</translation>
    </message>
    <message>
        <source>Edit sending address</source>
        <translation>Wysig stuurende adres</translation>
    </message>
    <message>
        <source>Could not unlock wallet.</source>
        <translation>Kon nie die beursie oopsluit nie.</translation>
    </message>
    <message>
        <source>New key generation failed.</source>
        <translation>Nuwe sleutel genereering het misluk.</translation>
    </message>
</context>
<context>
    <name>FreespaceChecker</name>
    <message>
        <source>A new data directory will be created.</source>
        <translation>n Nuwe data  lêer sal geskep word.</translation>
    </message>
    <message>
        <source>name</source>
        <translation>naam</translation>
    </message>
    <message>
        <source>Directory already exists. Add %1 if you intend to create a new directory here.</source>
        <translation>Lêer bestaan reeds. Voeg %1 indien u van plan is om n nuwe lêer hier te skep.</translation>
    </message>
    <message>
        <source>Cannot create data directory here.</source>
        <translation>Kan nie data gids hier skep nie.</translation>
    </message>
</context>
<context>
    <name>HelpMessageDialog</name>
    <message>
        <source>version</source>
        <translation>weergawe</translation>
    </message>
    <message>
        <source>(%1-bit)</source>
        <translation>(%1-stukkie)</translation>
    </message>
    <message>
<<<<<<< HEAD
        <location line="+13"/>
        <source>The user interface language can be set here. This setting will take effect after restarting Peercoin.</source>
        <translation type="unfinished"/>
=======
        <source>About %1</source>
        <translation>Oor %1</translation>
>>>>>>> dac5d68f
    </message>
    <message>
        <source>Command-line options</source>
        <translation>Opdrag lys opsies</translation>
    </message>
    <message>
        <source>Usage:</source>
        <translation>Gebruik:</translation>
    </message>
    <message>
<<<<<<< HEAD
        <location line="+9"/>
        <source>Whether to show Peercoin addresses in the transaction list or not.</source>
        <translation type="unfinished"/>
=======
        <source>command-line options</source>
        <translation>opdrag lys opsies</translation>
>>>>>>> dac5d68f
    </message>
    <message>
        <source>UI Options:</source>
        <translation>Gebruikerskoppelvlak Opsies:</translation>
    </message>
    <message>
        <source>Choose data directory on startup (default: %u)</source>
        <translation>Kies data gids op aanvang (standaard: %u)</translation>
    </message>
    <message>
        <source>Start minimized</source>
        <translation>Begin verminderd</translation>
    </message>
    </context>
<context>
    <name>Intro</name>
    <message>
        <source>Welcome</source>
        <translation>Welkom</translation>
    </message>
    <message>
        <source>Welcome to %1.</source>
        <translation>Welkom by %1.</translation>
    </message>
    <message>
        <source>Bitcoin</source>
        <translation>Bitcoin</translation>
    </message>
    <message>
        <source>The wallet will also be stored in this directory.</source>
        <translation>Die beursie sal ook gestoor word in hierdie lêer.</translation>
    </message>
    <message>
        <source>Error</source>
        <translation>Fout</translation>
    </message>
    </context>
<context>
    <name>ModalOverlay</name>
    <message>
        <source>Form</source>
        <translation>Vorm</translation>
    </message>
    <message>
<<<<<<< HEAD
        <location line="-9"/>
        <location line="+9"/>
        <source>This setting will take effect after restarting Peercoin.</source>
        <translation type="unfinished"/>
=======
        <source>Progress</source>
        <translation>Vorderering</translation>
>>>>>>> dac5d68f
    </message>
    <message>
        <source>Hide</source>
        <translation>Steek weg</translation>
    </message>
    </context>
<context>
    <name>OpenURIDialog</name>
    </context>
<context>
    <name>OptionsDialog</name>
    <message>
        <source>Options</source>
        <translation>Opsies</translation>
    </message>
    <message>
<<<<<<< HEAD
        <location line="+50"/>
        <location line="+166"/>
        <source>The displayed information may be out of date. Your wallet automatically synchronizes with the Peercoin network after a connection is established, but this process has not completed yet.</source>
        <translation type="unfinished"/>
=======
        <source>&amp;Network</source>
        <translation>&amp;Netwerk</translation>
>>>>>>> dac5d68f
    </message>
    <message>
        <source>W&amp;allet</source>
        <translation>&amp;Beursie</translation>
    </message>
    <message>
        <source>&amp;Port:</source>
        <translation>&amp;Port:</translation>
    </message>
    <message>
        <source>IPv4</source>
        <translation>IPv4</translation>
    </message>
    <message>
        <source>IPv6</source>
        <translation>IPv6</translation>
    </message>
    <message>
        <source>Tor</source>
        <translation>Tor</translation>
    </message>
    <message>
        <source>&amp;Window</source>
        <translation>&amp;Venster</translation>
    </message>
    <message>
        <source>M&amp;inimize on close</source>
        <translation>V&amp;erminder op toemaak</translation>
    </message>
    <message>
        <source>&amp;Display</source>
        <translation>&amp;Vertoon</translation>
    </message>
    <message>
        <source>&amp;OK</source>
        <translation>&amp;OK</translation>
    </message>
    <message>
<<<<<<< HEAD
        <location filename="../paymentserver.cpp" line="+107"/>
        <source>Cannot start peercoin: click-to-pay handler</source>
        <translation type="unfinished"/>
=======
        <source>&amp;Cancel</source>
        <translation>&amp;Kanselleer</translation>
>>>>>>> dac5d68f
    </message>
    <message>
        <source>default</source>
        <translation>standaard</translation>
    </message>
    <message>
        <source>none</source>
        <translation>niks</translation>
    </message>
    <message>
        <source>Configuration options</source>
        <translation>Konfigurasie opsies</translation>
    </message>
    <message>
        <source>Error</source>
        <translation>Fout</translation>
    </message>
    </context>
<context>
    <name>OverviewPage</name>
    <message>
        <source>Form</source>
        <translation>Vorm</translation>
    </message>
    <message>
        <source>Available:</source>
        <translation>Beskikbaar:</translation>
    </message>
    <message>
        <source>Balances</source>
        <translation>Balans</translation>
    </message>
    <message>
        <source>Total:</source>
        <translation>Totaal:</translation>
    </message>
    </context>
<context>
    <name>PaymentServer</name>
    </context>
<context>
    <name>PeerTableModel</name>
    </context>
<context>
    <name>QObject</name>
    <message>
        <source>Amount</source>
        <translation>Bedrag</translation>
    </message>
    <message>
        <source>%1 d</source>
        <translation>%1 d</translation>
    </message>
    <message>
        <source>%1 h</source>
        <translation>%1 h</translation>
    </message>
    <message>
        <source>%1 m</source>
        <translation>%1 m</translation>
    </message>
    <message>
        <source>%1 s</source>
        <translation>%1 s</translation>
    </message>
    <message>
        <source>None</source>
        <translation>Geen</translation>
    </message>
    <message>
        <source>%1 ms</source>
        <translation>%1 ms</translation>
    </message>
    <message>
        <source>unknown</source>
        <translation>onbekend</translation>
    </message>
</context>
<context>
    <name>QObject::QObject</name>
    </context>
<context>
    <name>QRImageWidget</name>
    </context>
<context>
    <name>RPCConsole</name>
    <message>
        <source>&amp;Information</source>
        <translation>Informasie</translation>
    </message>
    </context>
<context>
    <name>ReceiveCoinsDialog</name>
    <message>
        <source>&amp;Amount:</source>
        <translation>&amp;Bedrag:</translation>
    </message>
    <message>
        <source>&amp;Message:</source>
        <translation>&amp;Boodskap:</translation>
    </message>
    <message>
        <source>Copy label</source>
        <translation>Kopieer etiket</translation>
    </message>
    <message>
        <source>Copy amount</source>
        <translation>Kopieer bedrag</translation>
    </message>
</context>
<context>
    <name>ReceiveRequestDialog</name>
    <message>
        <source>Address</source>
        <translation>Adres</translation>
    </message>
    <message>
        <source>Amount</source>
        <translation>Bedrag</translation>
    </message>
    <message>
        <source>Label</source>
        <translation>Etiket</translation>
    </message>
    <message>
        <source>Message</source>
        <translation>Boodskap</translation>
    </message>
    </context>
<context>
    <name>RecentRequestsTableModel</name>
    <message>
        <source>Date</source>
        <translation>Datum</translation>
    </message>
    <message>
<<<<<<< HEAD
        <location line="+7"/>
        <source>Show the Peercoin-Qt help message to get a list with possible Peercoin command-line options.</source>
        <translation type="unfinished"/>
=======
        <source>Label</source>
        <translation>Etiket</translation>
>>>>>>> dac5d68f
    </message>
    <message>
        <source>Message</source>
        <translation>Boodskap</translation>
    </message>
    <message>
        <source>(no label)</source>
        <translation>(geen etiket)</translation>
    </message>
    </context>
<context>
    <name>SendCoinsDialog</name>
    <message>
        <source>Send Coins</source>
        <translation>Stuur Munstukke</translation>
    </message>
    <message>
<<<<<<< HEAD
        <location line="-104"/>
        <source>Peercoin - Debug window</source>
        <translation type="unfinished"/>
    </message>
    <message>
        <location line="+25"/>
        <source>Peercoin Core</source>
        <translation type="unfinished"/>
=======
        <source>Insufficient funds!</source>
        <translation>Onvoldoende fondse</translation>
    </message>
    <message>
        <source>Quantity:</source>
        <translation>Hoeveelheid:</translation>
>>>>>>> dac5d68f
    </message>
    <message>
        <source>Bytes:</source>
        <translation>Grepe:</translation>
    </message>
    <message>
<<<<<<< HEAD
        <location line="+7"/>
        <source>Open the Peercoin debug log file from the current data directory. This can take a few seconds for large log files.</source>
        <translation type="unfinished"/>
    </message>
    <message>
        <location line="+102"/>
        <source>Clear console</source>
        <translation type="unfinished"/>
    </message>
    <message>
        <location filename="../rpcconsole.cpp" line="-30"/>
        <source>Welcome to the Peercoin RPC console.</source>
        <translation type="unfinished"/>
=======
        <source>Amount:</source>
        <translation>Bedrag:</translation>
    </message>
    <message>
        <source>Fee:</source>
        <translation>Fooi:</translation>
>>>>>>> dac5d68f
    </message>
    <message>
        <source>Change:</source>
        <translation>Verander:</translation>
    </message>
    <message>
        <source>Transaction Fee:</source>
        <translation>Transaksie fooi:</translation>
    </message>
    <message>
        <source>Hide</source>
        <translation>Steek weg</translation>
    </message>
    <message>
        <source>Send to multiple recipients at once</source>
        <translation>Stuur aan vele ontvangers op eens</translation>
    </message>
    <message>
        <source>Dust:</source>
        <translation>Stof:</translation>
    </message>
    <message>
        <source>Balance:</source>
        <translation>Balans:</translation>
    </message>
    <message>
        <source>S&amp;end</source>
        <translation>S&amp;tuur</translation>
    </message>
    <message>
        <source>Copy quantity</source>
        <translation>Kopieer hoeveelheid</translation>
    </message>
    <message>
        <source>Copy amount</source>
        <translation>Kopieer bedrag</translation>
    </message>
    <message>
        <source>Copy fee</source>
        <translation>Kopieer fooi</translation>
    </message>
    <message>
        <source>Copy after fee</source>
        <translation>Kopieer na fooi</translation>
    </message>
    <message>
        <source>Copy bytes</source>
        <translation>Kopieer grepe</translation>
    </message>
    <message>
        <source>Copy dust</source>
        <translation>Kopieer stof</translation>
    </message>
    <message>
        <source>Copy change</source>
        <translation>Kopieer verandering</translation>
    </message>
    <message>
        <source>%1 to %2</source>
        <translation>%1 tot %2</translation>
    </message>
    <message>
        <source>or</source>
        <translation>of</translation>
    </message>
    <message>
        <source>(no label)</source>
        <translation>(geen etiket)</translation>
    </message>
</context>
<context>
    <name>SendCoinsEntry</name>
    <message>
        <source>A&amp;mount:</source>
        <translation>&amp;Bedrag:</translation>
    </message>
    <message>
<<<<<<< HEAD
        <location line="+28"/>
        <source>Choose address from address book</source>
        <translation type="unfinished"/>
    </message>
    <message>
        <location line="+10"/>
        <source>Alt+A</source>
        <translation type="unfinished"/>
    </message>
    <message>
        <location line="+7"/>
        <source>Paste address from clipboard</source>
        <translation type="unfinished"/>
    </message>
    <message>
        <location line="+10"/>
        <source>Alt+P</source>
        <translation type="unfinished"/>
    </message>
    <message>
        <location line="+7"/>
        <source>Remove this recipient</source>
        <translation type="unfinished"/>
    </message>
    <message>
        <location filename="../sendcoinsentry.cpp" line="+1"/>
        <source>Enter a Peercoin address</source>
        <translation type="unfinished"/>
=======
        <source>Message:</source>
        <translation>Boodskap:</translation>
>>>>>>> dac5d68f
    </message>
    </context>
<context>
    <name>SendConfirmationDialog</name>
    </context>
<context>
    <name>ShutdownWindow</name>
    </context>
<context>
    <name>SignVerifyMessageDialog</name>
    <message>
        <source>&amp;Sign Message</source>
        <translation>&amp;Teken boodskap</translation>
    </message>
    <message>
        <source>Signature</source>
        <translation>Handtekening</translation>
    </message>
    <message>
<<<<<<< HEAD
        <location line="+27"/>
        <source>Copy the current signature to the system clipboard</source>
        <translation type="unfinished"/>
    </message>
    <message>
        <location line="+21"/>
        <source>Sign the message to prove you own this Peercoin address</source>
        <translation type="unfinished"/>
    </message>
    <message>
        <location line="+3"/>
        <source>Sign &amp;Message</source>
        <translation>Teken &amp;Boodskap</translation>
    </message>
    <message>
        <location line="+14"/>
        <source>Reset all sign message fields</source>
        <translation type="unfinished"/>
    </message>
    <message>
        <location line="+3"/>
        <location line="+146"/>
        <source>Clear &amp;All</source>
        <translation type="unfinished"/>
    </message>
    <message>
        <location line="-87"/>
        <source>&amp;Verify Message</source>
        <translation type="unfinished"/>
    </message>
    <message>
        <location line="+6"/>
        <source>Enter the signing address, message (ensure you copy line breaks, spaces, tabs, etc. exactly) and signature below to verify the message. Be careful not to read more into the signature than what is in the signed message itself, to avoid being tricked by a man-in-the-middle attack.</source>
        <translation type="unfinished"/>
    </message>
    <message>
        <location line="+21"/>
        <source>The address the message was signed with (e.g. 1NS17iag9jJgTHD1VXjvLCEnZuQ3rJDE9L)</source>
        <translation type="unfinished"/>
    </message>
    <message>
        <location line="+40"/>
        <source>Verify the message to ensure it was signed with the specified Peercoin address</source>
        <translation type="unfinished"/>
    </message>
    <message>
        <location line="+3"/>
        <source>Verify &amp;Message</source>
        <translation type="unfinished"/>
    </message>
    <message>
        <location line="+14"/>
        <source>Reset all verify message fields</source>
        <translation type="unfinished"/>
    </message>
    <message>
        <location filename="../signverifymessagedialog.cpp" line="+27"/>
        <location line="+3"/>
        <source>Enter a Peercoin address</source>
        <translation type="unfinished"/>
    </message>
    <message>
        <location line="-2"/>
        <source>Click &quot;Sign Message&quot; to generate signature</source>
        <translation type="unfinished"/>
    </message>
    <message>
        <location line="+3"/>
        <source>Enter Peercoin signature</source>
        <translation type="unfinished"/>
    </message>
    <message>
        <location line="+82"/>
        <location line="+81"/>
        <source>The entered address is invalid.</source>
        <translation type="unfinished"/>
    </message>
    <message>
        <location line="-81"/>
        <location line="+8"/>
        <location line="+73"/>
        <location line="+8"/>
        <source>Please check the address and try again.</source>
        <translation type="unfinished"/>
    </message>
    <message>
        <location line="-81"/>
        <location line="+81"/>
        <source>The entered address does not refer to a key.</source>
        <translation type="unfinished"/>
    </message>
    <message>
        <location line="-73"/>
        <source>Wallet unlock was cancelled.</source>
        <translation type="unfinished"/>
    </message>
    <message>
        <location line="+8"/>
        <source>Private key for the entered address is not available.</source>
        <translation type="unfinished"/>
    </message>
    <message>
        <location line="+12"/>
        <source>Message signing failed.</source>
        <translation type="unfinished"/>
    </message>
    <message>
        <location line="+5"/>
        <source>Message signed.</source>
        <translation type="unfinished"/>
    </message>
    <message>
        <location line="+59"/>
        <source>The signature could not be decoded.</source>
        <translation type="unfinished"/>
    </message>
    <message>
        <location line="+0"/>
        <location line="+13"/>
        <source>Please check the signature and try again.</source>
        <translation type="unfinished"/>
    </message>
    <message>
        <location line="+0"/>
        <source>The signature did not match the message digest.</source>
        <translation type="unfinished"/>
    </message>
    <message>
        <location line="+7"/>
        <source>Message verification failed.</source>
        <translation type="unfinished"/>
    </message>
    <message>
        <location line="+5"/>
        <source>Message verified.</source>
        <translation type="unfinished"/>
    </message>
</context>
<context>
    <name>SplashScreen</name>
    <message>
        <location filename="../splashscreen.cpp" line="+22"/>
        <source>The Peercoin developers</source>
        <translation type="unfinished"/>
    </message>
    <message>
        <location line="+1"/>
        <source>[testnet]</source>
        <translation type="unfinished"/>
    </message>
</context>
=======
        <source>Sign &amp;Message</source>
        <translation>Teken &amp;Boodskap</translation>
    </message>
    </context>
<context>
    <name>SplashScreen</name>
    </context>
<context>
    <name>TrafficGraphWidget</name>
    </context>
>>>>>>> dac5d68f
<context>
    <name>TransactionDesc</name>
    <message>
        <source>Date</source>
        <translation>Datum</translation>
    </message>
    <message>
        <source>From</source>
        <translation>Van</translation>
    </message>
    <message>
        <source>unknown</source>
        <translation>onbekend</translation>
    </message>
    <message>
        <source>To</source>
        <translation>Na</translation>
    </message>
    <message>
        <source>own address</source>
        <translation>eie adres</translation>
    </message>
    <message>
        <source>label</source>
        <translation>etiket</translation>
    </message>
    <message>
        <source>Credit</source>
        <translation>Krediet</translation>
    </message>
    <message>
        <source>not accepted</source>
        <translation>nie aanvaar nie</translation>
    </message>
    <message>
        <source>Debit</source>
        <translation>Debiet</translation>
    </message>
    <message>
        <source>Transaction fee</source>
        <translation>Transaksie fooi</translation>
    </message>
    <message>
        <source>Net amount</source>
        <translation>Netto bedrag</translation>
    </message>
    <message>
        <source>Message</source>
        <translation>Boodskap</translation>
    </message>
    <message>
        <source>Transaction ID</source>
        <translation>Transaksie ID</translation>
    </message>
    <message>
        <source>Transaction</source>
        <translation>Transaksie</translation>
    </message>
    <message>
        <source>Amount</source>
        <translation>Bedrag</translation>
    </message>
    <message>
        <source>true</source>
        <translation>waar</translation>
    </message>
    <message>
        <source>false</source>
        <translation>onwaar</translation>
    </message>
</context>
<context>
    <name>TransactionDescDialog</name>
    </context>
<context>
    <name>TransactionTableModel</name>
    <message>
        <source>Date</source>
        <translation>Datum</translation>
    </message>
    <message>
        <source>Type</source>
        <translation>Tipe</translation>
    </message>
    <message>
        <source>Label</source>
        <translation>Etiket</translation>
    </message>
    <message>
        <source>Received with</source>
        <translation>Ontvang met</translation>
    </message>
    <message>
        <source>Received from</source>
        <translation>Ontvang van</translation>
    </message>
    <message>
        <source>Sent to</source>
        <translation>Gestuur na</translation>
    </message>
    <message>
        <source>Payment to yourself</source>
        <translation>Betalings Aan/na jouself</translation>
    </message>
    <message>
        <source>Mined</source>
        <translation>Gemyn</translation>
    </message>
    <message>
        <source>(n/a)</source>
        <translation>(n.v.t)</translation>
    </message>
    <message>
        <source>(no label)</source>
        <translation>(geen etiket)</translation>
    </message>
    <message>
        <source>Date and time that the transaction was received.</source>
        <translation>Datum en tyd wat die transaksie ontvang was.</translation>
    </message>
    <message>
        <source>Type of transaction.</source>
        <translation>Tipe transaksie.</translation>
    </message>
    </context>
<context>
    <name>TransactionView</name>
    <message>
        <source>All</source>
        <translation>Alles</translation>
    </message>
    <message>
        <source>Today</source>
        <translation>Vandag</translation>
    </message>
    <message>
        <source>This week</source>
        <translation>Hierdie week</translation>
    </message>
    <message>
        <source>This month</source>
        <translation>Hierdie maand</translation>
    </message>
    <message>
        <source>Last month</source>
        <translation>Verlede maand</translation>
    </message>
    <message>
        <source>This year</source>
        <translation>Hierdie jaar</translation>
    </message>
    <message>
        <source>Range...</source>
        <translation>Reeks...</translation>
    </message>
    <message>
        <source>Received with</source>
        <translation>Ontvang met</translation>
    </message>
    <message>
        <source>Sent to</source>
        <translation>Gestuur na</translation>
    </message>
    <message>
        <source>To yourself</source>
        <translation>Aan/na jouself</translation>
    </message>
    <message>
        <source>Mined</source>
        <translation>Gemyn</translation>
    </message>
    <message>
        <source>Other</source>
        <translation>Ander</translation>
    </message>
    <message>
        <source>Min amount</source>
        <translation>Min bedrag</translation>
    </message>
    <message>
        <source>Copy address</source>
        <translation>Maak kopie van adres</translation>
    </message>
    <message>
        <source>Copy label</source>
        <translation>Kopieer etiket</translation>
    </message>
    <message>
        <source>Copy amount</source>
        <translation>Kopieer bedrag</translation>
    </message>
    <message>
        <source>Copy transaction ID</source>
        <translation>Kopieer transaksie ID</translation>
    </message>
    <message>
        <source>Comma separated file (*.csv)</source>
        <translation>Koma geskeide lêer (*.csv)</translation>
    </message>
    <message>
        <source>Confirmed</source>
        <translation>Bevestig</translation>
    </message>
    <message>
        <source>Date</source>
        <translation>Datum</translation>
    </message>
    <message>
        <source>Type</source>
        <translation>Tipe</translation>
    </message>
    <message>
        <source>Label</source>
        <translation>Etiket</translation>
    </message>
    <message>
        <source>Address</source>
        <translation>Adres</translation>
    </message>
    <message>
        <source>ID</source>
        <translation>ID</translation>
    </message>
    <message>
        <source>Exporting Failed</source>
        <translation>Uitvoering Misluk</translation>
    </message>
    <message>
        <source>Range:</source>
        <translation>Reeks:</translation>
    </message>
    <message>
        <source>to</source>
        <translation>aan</translation>
    </message>
</context>
<context>
    <name>UnitDisplayStatusBarControl</name>
    </context>
<context>
    <name>WalletFrame</name>
    </context>
<context>
    <name>WalletModel</name>
    <message>
        <source>Send Coins</source>
        <translation>Stuur Munstukke</translation>
    </message>
    </context>
<context>
    <name>WalletView</name>
    <message>
        <source>&amp;Export</source>
        <translation>&amp;Uitvoer</translation>
    </message>
    <message>
        <source>Export the data in the current tab to a file</source>
        <translation>Voer inligting uit van die huidige blad na n lêer</translation>
    </message>
    </context>
<context>
    <name>bitcoin-core</name>
    <message>
<<<<<<< HEAD
        <location filename="../bitcoinstrings.cpp" line="+94"/>
        <source>Peercoin version</source>
        <translation>Peercoin weergawe</translation>
    </message>
    <message>
        <location line="+102"/>
        <source>Usage:</source>
        <translation>Gebruik:</translation>
    </message>
    <message>
        <location line="-29"/>
        <source>Send command to -server or peercoind</source>
        <translation type="unfinished"/>
    </message>
    <message>
        <location line="-23"/>
        <source>List commands</source>
        <translation type="unfinished"/>
    </message>
    <message>
        <location line="-12"/>
        <source>Get help for a command</source>
        <translation type="unfinished"/>
    </message>
    <message>
        <location line="+24"/>
        <source>Options:</source>
        <translation type="unfinished"/>
    </message>
    <message>
        <location line="+24"/>
        <source>Specify configuration file (default: peercoin.conf)</source>
        <translation type="unfinished"/>
    </message>
    <message>
        <location line="+3"/>
        <source>Specify pid file (default: peercoind.pid)</source>
        <translation type="unfinished"/>
    </message>
    <message>
        <location line="-1"/>
        <source>Specify data directory</source>
        <translation type="unfinished"/>
    </message>
    <message>
        <location line="-9"/>
        <source>Set database cache size in megabytes (default: 25)</source>
        <translation type="unfinished"/>
    </message>
    <message>
        <location line="-28"/>
        <source>Listen for connections on &lt;port&gt; (default: 8333 or testnet: 18333)</source>
        <translation type="unfinished"/>
    </message>
    <message>
        <location line="+5"/>
        <source>Maintain at most &lt;n&gt; connections to peers (default: 125)</source>
        <translation type="unfinished"/>
    </message>
    <message>
        <location line="-48"/>
        <source>Connect to a node to retrieve peer addresses, and disconnect</source>
        <translation type="unfinished"/>
    </message>
    <message>
        <location line="+82"/>
        <source>Specify your own public address</source>
        <translation type="unfinished"/>
    </message>
    <message>
        <location line="+3"/>
        <source>Threshold for disconnecting misbehaving peers (default: 100)</source>
        <translation type="unfinished"/>
    </message>
    <message>
        <location line="-134"/>
        <source>Number of seconds to keep misbehaving peers from reconnecting (default: 86400)</source>
        <translation type="unfinished"/>
    </message>
    <message>
        <location line="-29"/>
        <source>An error occurred while setting up the RPC port %u for listening on IPv4: %s</source>
        <translation type="unfinished"/>
    </message>
    <message>
        <location line="+27"/>
        <source>Listen for JSON-RPC connections on &lt;port&gt; (default: 8332 or testnet: 18332)</source>
        <translation type="unfinished"/>
    </message>
    <message>
        <location line="+37"/>
        <source>Accept command line and JSON-RPC commands</source>
        <translation type="unfinished"/>
    </message>
    <message>
        <location line="+76"/>
        <source>Run in the background as a daemon and accept commands</source>
        <translation type="unfinished"/>
    </message>
    <message>
        <location line="+37"/>
        <source>Use the test network</source>
        <translation type="unfinished"/>
    </message>
    <message>
        <location line="-112"/>
        <source>Accept connections from outside (default: 1 if no -proxy or -connect)</source>
        <translation type="unfinished"/>
    </message>
    <message>
        <location line="-80"/>
        <source>%s, you must set a rpcpassword in the configuration file:
%s
It is recommended you use the following random password:
rpcuser=peercoinrpc
rpcpassword=%s
(you do not need to remember this password)
The username and password MUST NOT be the same.
If the file does not exist, create it with owner-readable-only file permissions.
It is also recommended to set alertnotify so you are notified of problems;
for example: alertnotify=echo %%s | mail -s &quot;Peercoin Alert&quot; admin@foo.com
</source>
        <translation type="unfinished"/>
    </message>
    <message>
        <location line="+17"/>
        <source>An error occurred while setting up the RPC port %u for listening on IPv6, falling back to IPv4: %s</source>
        <translation type="unfinished"/>
    </message>
    <message>
        <location line="+3"/>
        <source>Bind to given address and always listen on it. Use [host]:port notation for IPv6</source>
        <translation type="unfinished"/>
    </message>
    <message>
        <location line="+3"/>
        <source>Cannot obtain a lock on data directory %s. Peercoin is probably already running.</source>
        <translation type="unfinished"/>
    </message>
    <message>
        <location line="+3"/>
        <source>Error: The transaction was rejected! This might happen if some of the coins in your wallet were already spent, such as if you used a copy of wallet.dat and coins were spent in the copy but not marked as spent here.</source>
        <translation type="unfinished"/>
    </message>
    <message>
        <location line="+4"/>
        <source>Error: This transaction requires a transaction fee of at least %s because of its amount, complexity, or use of recently received funds!</source>
        <translation type="unfinished"/>
    </message>
    <message>
        <location line="+3"/>
        <source>Execute command when a relevant alert is received (%s in cmd is replaced by message)</source>
        <translation type="unfinished"/>
    </message>
    <message>
        <location line="+3"/>
        <source>Execute command when a wallet transaction changes (%s in cmd is replaced by TxID)</source>
        <translation type="unfinished"/>
    </message>
    <message>
        <location line="+11"/>
        <source>Set maximum size of high-priority/low-fee transactions in bytes (default: 27000)</source>
        <translation type="unfinished"/>
    </message>
    <message>
        <location line="+6"/>
        <source>This is a pre-release test build - use at your own risk - do not use for mining or merchant applications</source>
        <translation type="unfinished"/>
    </message>
    <message>
        <location line="+5"/>
        <source>Warning: -paytxfee is set very high! This is the transaction fee you will pay if you send a transaction.</source>
        <translation type="unfinished"/>
    </message>
    <message>
        <location line="+3"/>
        <source>Warning: Displayed transactions may not be correct! You may need to upgrade, or other nodes may need to upgrade.</source>
        <translation type="unfinished"/>
    </message>
    <message>
        <location line="+3"/>
        <source>Warning: Please check that your computer&apos;s date and time are correct! If your clock is wrong Peercoin will not work properly.</source>
        <translation type="unfinished"/>
    </message>
    <message>
        <location line="+3"/>
        <source>Warning: error reading wallet.dat! All keys read correctly, but transaction data or address book entries might be missing or incorrect.</source>
        <translation type="unfinished"/>
    </message>
    <message>
        <location line="+3"/>
        <source>Warning: wallet.dat corrupt, data salvaged! Original wallet.dat saved as wallet.{timestamp}.bak in %s; if your balance or transactions are incorrect you should restore from a backup.</source>
        <translation type="unfinished"/>
    </message>
    <message>
        <location line="+14"/>
        <source>Attempt to recover private keys from a corrupt wallet.dat</source>
        <translation type="unfinished"/>
    </message>
    <message>
        <location line="+2"/>
        <source>Block creation options:</source>
        <translation type="unfinished"/>
    </message>
    <message>
        <location line="+5"/>
        <source>Connect only to the specified node(s)</source>
        <translation type="unfinished"/>
    </message>
    <message>
        <location line="+3"/>
        <source>Corrupted block database detected</source>
        <translation type="unfinished"/>
    </message>
    <message>
        <location line="+1"/>
        <source>Discover own IP address (default: 1 when listening and no -externalip)</source>
        <translation type="unfinished"/>
    </message>
    <message>
        <location line="+1"/>
        <source>Do you want to rebuild the block database now?</source>
        <translation type="unfinished"/>
    </message>
    <message>
        <location line="+2"/>
        <source>Error initializing block database</source>
        <translation type="unfinished"/>
    </message>
    <message>
        <location line="+1"/>
        <source>Error initializing wallet database environment %s!</source>
        <translation type="unfinished"/>
    </message>
    <message>
        <location line="+1"/>
        <source>Error loading block database</source>
        <translation type="unfinished"/>
    </message>
    <message>
        <location line="+4"/>
        <source>Error opening block database</source>
        <translation type="unfinished"/>
=======
        <source>Options:</source>
        <translation>Opsies:</translation>
>>>>>>> dac5d68f
    </message>
    <message>
        <source>Error: Disk space is low!</source>
        <translation>Fout: Hardeskyf spasie is baie laag!</translation>
    </message>
    <message>
        <source>Importing...</source>
        <translation>Invoer proses tans besig..</translation>
    </message>
    <message>
        <source>Information</source>
        <translation>Informasie</translation>
    </message>
    <message>
        <source>Warning</source>
<<<<<<< HEAD
        <translation type="unfinished"/>
    </message>
    <message>
        <location line="+1"/>
        <source>Warning: This version is obsolete, upgrade required!</source>
        <translation type="unfinished"/>
    </message>
    <message>
        <location line="+1"/>
        <source>You need to rebuild the databases using -reindex to change -txindex</source>
        <translation type="unfinished"/>
    </message>
    <message>
        <location line="+1"/>
        <source>wallet.dat corrupt, salvage failed</source>
        <translation type="unfinished"/>
    </message>
    <message>
        <location line="-50"/>
        <source>Password for JSON-RPC connections</source>
        <translation type="unfinished"/>
    </message>
    <message>
        <location line="-67"/>
        <source>Allow JSON-RPC connections from specified IP address</source>
        <translation type="unfinished"/>
    </message>
    <message>
        <location line="+76"/>
        <source>Send commands to node running on &lt;ip&gt; (default: 127.0.0.1)</source>
        <translation type="unfinished"/>
    </message>
    <message>
        <location line="-120"/>
        <source>Execute command when the best block changes (%s in cmd is replaced by block hash)</source>
        <translation type="unfinished"/>
    </message>
    <message>
        <location line="+147"/>
        <source>Upgrade wallet to latest format</source>
        <translation type="unfinished"/>
    </message>
    <message>
        <location line="-21"/>
        <source>Set key pool size to &lt;n&gt; (default: 100)</source>
        <translation type="unfinished"/>
    </message>
    <message>
        <location line="-12"/>
        <source>Rescan the block chain for missing wallet transactions</source>
        <translation type="unfinished"/>
    </message>
    <message>
        <location line="+35"/>
        <source>Use OpenSSL (https) for JSON-RPC connections</source>
        <translation type="unfinished"/>
    </message>
    <message>
        <location line="-26"/>
        <source>Server certificate file (default: server.cert)</source>
        <translation type="unfinished"/>
    </message>
    <message>
        <location line="+1"/>
        <source>Server private key (default: server.pem)</source>
        <translation type="unfinished"/>
    </message>
    <message>
        <location line="-151"/>
        <source>Acceptable ciphers (default: TLSv1+HIGH:!SSLv2:!aNULL:!eNULL:!AH:!3DES:@STRENGTH)</source>
        <translation type="unfinished"/>
    </message>
    <message>
        <location line="+165"/>
        <source>This help message</source>
        <translation type="unfinished"/>
    </message>
    <message>
        <location line="+6"/>
        <source>Unable to bind to %s on this computer (bind returned error %d, %s)</source>
        <translation type="unfinished"/>
    </message>
    <message>
        <location line="-91"/>
        <source>Connect through socks proxy</source>
        <translation type="unfinished"/>
    </message>
    <message>
        <location line="-10"/>
        <source>Allow DNS lookups for -addnode, -seednode and -connect</source>
        <translation type="unfinished"/>
    </message>
    <message>
        <location line="+55"/>
        <source>Loading addresses...</source>
        <translation>Laai adresse...</translation>
    </message>
    <message>
        <location line="-35"/>
        <source>Error loading wallet.dat: Wallet corrupted</source>
        <translation type="unfinished"/>
    </message>
    <message>
        <location line="+1"/>
        <source>Error loading wallet.dat: Wallet requires newer version of Peercoin</source>
        <translation type="unfinished"/>
    </message>
    <message>
        <location line="+93"/>
        <source>Wallet needed to be rewritten: restart Peercoin to complete</source>
        <translation type="unfinished"/>
    </message>
    <message>
        <location line="-95"/>
        <source>Error loading wallet.dat</source>
        <translation type="unfinished"/>
=======
        <translation>Waarskuwing</translation>
>>>>>>> dac5d68f
    </message>
    <message>
        <source>Insufficient funds</source>
        <translation>Onvoldoende fondse</translation>
    </message>
    <message>
        <source>Loading block index...</source>
        <translation>Laai blok indeks...</translation>
    </message>
    <message>
<<<<<<< HEAD
        <location line="-57"/>
        <source>Add a node to connect to and attempt to keep the connection open</source>
        <translation type="unfinished"/>
    </message>
    <message>
        <location line="-25"/>
        <source>Unable to bind to %s on this computer. Peercoin is probably already running.</source>
        <translation type="unfinished"/>
    </message>
    <message>
        <location line="+64"/>
        <source>Fee per KB to add to transactions you send</source>
        <translation type="unfinished"/>
    </message>
    <message>
        <location line="+19"/>
=======
>>>>>>> dac5d68f
        <source>Loading wallet...</source>
        <translation>Laai beursie...</translation>
    </message>
    <message>
        <source>Done loading</source>
        <translation>Klaar gelaai</translation>
    </message>
    <message>
        <source>Error</source>
        <translation>Fout</translation>
    </message>
</context>
</TS><|MERGE_RESOLUTION|>--- conflicted
+++ resolved
@@ -1,42 +1,4 @@
-<<<<<<< HEAD
-<?xml version="1.0" ?><!DOCTYPE TS><TS language="af_ZA" version="2.0">
-<defaultcodec>UTF-8</defaultcodec>
-<context>
-    <name>AboutDialog</name>
-    <message>
-        <location filename="../forms/aboutdialog.ui" line="+14"/>
-        <source>About Peercoin</source>
-        <translation type="unfinished"/>
-    </message>
-    <message>
-        <location line="+39"/>
-        <source>&lt;b&gt;Peercoin&lt;/b&gt; version</source>
-        <translation>&lt;b&gt;Peercoin&lt;/b&gt; weergawe</translation>
-    </message>
-    <message>
-        <location line="+57"/>
-        <source>
-This is experimental software.
-
-Distributed under the MIT/X11 software license, see the accompanying file COPYING or http://www.opensource.org/licenses/mit-license.php.
-
-This product includes software developed by the OpenSSL Project for use in the OpenSSL Toolkit (http://www.openssl.org/) and cryptographic software written by Eric Young (eay@cryptsoft.com) and UPnP software written by Thomas Bernard.</source>
-        <translation type="unfinished"/>
-    </message>
-    <message>
-        <location filename="../aboutdialog.cpp" line="+14"/>
-        <source>Copyright</source>
-        <translation type="unfinished"/>
-    </message>
-    <message>
-        <location line="+0"/>
-        <source>The Peercoin developers</source>
-        <translation type="unfinished"/>
-    </message>
-</context>
-=======
 <TS language="af_ZA" version="2.1">
->>>>>>> dac5d68f
 <context>
     <name>AddressBookPage</name>
     <message>
@@ -60,14 +22,8 @@
         <translation>&amp;Kopie</translation>
     </message>
     <message>
-<<<<<<< HEAD
-        <location filename="../addressbookpage.cpp" line="+63"/>
-        <source>These are your Peercoin addresses for receiving payments. You may want to give a different one to each sender so you can keep track of who is paying you.</source>
-        <translation type="unfinished"/>
-=======
         <source>C&amp;lose</source>
         <translation>S&amp;luit</translation>
->>>>>>> dac5d68f
     </message>
     <message>
         <source>Delete the currently selected address from the list</source>
@@ -78,14 +34,8 @@
         <translation>Voer inligting uit van die huidige blad na n lêer</translation>
     </message>
     <message>
-<<<<<<< HEAD
-        <location line="+11"/>
-        <source>Sign a message to prove you own a Peercoin address</source>
-        <translation type="unfinished"/>
-=======
         <source>&amp;Export</source>
         <translation>&amp;Uitvoer</translation>
->>>>>>> dac5d68f
     </message>
     <message>
         <source>&amp;Delete</source>
@@ -104,14 +54,8 @@
         <translation>K&amp;ies</translation>
     </message>
     <message>
-<<<<<<< HEAD
-        <location line="-44"/>
-        <source>Verify a message to ensure it was signed with a specified Peercoin address</source>
-        <translation type="unfinished"/>
-=======
         <source>Sending addresses</source>
         <translation>Stuur adresse</translation>
->>>>>>> dac5d68f
     </message>
     <message>
         <source>Receiving addresses</source>
@@ -122,14 +66,8 @@
         <translation>Dit is jou Bitcoin-adresse vir die stuur van betalings. Kontroleer altyd die bedrag en die ontvangsadres voordat u munte stuur.</translation>
     </message>
     <message>
-<<<<<<< HEAD
-        <location filename="../addressbookpage.cpp" line="-5"/>
-        <source>These are your Peercoin addresses for sending payments. Always check the amount and the receiving address before sending coins.</source>
-        <translation type="unfinished"/>
-=======
         <source>These are your Bitcoin addresses for receiving payments. It is recommended to use a new receiving address for each transaction.</source>
         <translation>Dit is jou Bitcoin-adresse vir die stuur van betalings. Kontroleer altyd die bedrag en die ontvangsadres voordat jy munte stuur.</translation>
->>>>>>> dac5d68f
     </message>
     <message>
         <source>&amp;Copy Address</source>
@@ -234,14 +172,8 @@
         <translation>Bevestig beursie enkripsie.</translation>
     </message>
     <message>
-<<<<<<< HEAD
-        <location line="+1"/>
-        <source>Warning: If you encrypt your wallet and lose your passphrase, you will &lt;b&gt;LOSE ALL OF YOUR PEERCOINS&lt;/b&gt;!</source>
-        <translation type="unfinished"/>
-=======
         <source>Warning: If you encrypt your wallet and lose your passphrase, you will &lt;b&gt;LOSE ALL OF YOUR BITCOINS&lt;/b&gt;!</source>
         <translation>Waarskuwing: As jy jou beursie enkripteer en jou wagwoord verloor, sal jy &lt;b&gt;AL JOU BITCOINS VERLOOR&lt;/b&gt;!</translation>
->>>>>>> dac5d68f
     </message>
     <message>
         <source>Are you sure you wish to encrypt your wallet?</source>
@@ -252,14 +184,8 @@
         <translation>Beursie Enkripteer</translation>
     </message>
     <message>
-<<<<<<< HEAD
-        <location line="-56"/>
-        <source>Peercoin will close now to finish the encryption process. Remember that encrypting your wallet cannot fully protect your peercoins from being stolen by malware infecting your computer.</source>
-        <translation type="unfinished"/>
-=======
         <source>%1 will close now to finish the encryption process. Remember that encrypting your wallet cannot fully protect your bitcoins from being stolen by malware infecting your computer.</source>
         <translation>%1 gaan nou toe maak om die enkripsie proses klaar te maak. Onthou dat jou bitcoins nie ten volle beskerm kan word deur die beursie te enkrip teen "malware" wat jou rekenaar besmet.</translation>
->>>>>>> dac5d68f
     </message>
     <message>
         <source>Wallet encryption failed</source>
@@ -340,14 +266,8 @@
         <translation>Sluit af</translation>
     </message>
     <message>
-<<<<<<< HEAD
-        <location line="+4"/>
-        <source>Show information about Peercoin</source>
-        <translation>Wys inligting oor Peercoin</translation>
-=======
         <source>Show information about %1</source>
         <translation>Wys inligting oor %1</translation>
->>>>>>> dac5d68f
     </message>
     <message>
         <source>About &amp;Qt</source>
@@ -371,36 +291,7 @@
     </message>
     <message>
         <source>&amp;Change Passphrase...</source>
-<<<<<<< HEAD
-        <translation type="unfinished"/>
-    </message>
-    <message>
-        <location line="+285"/>
-        <source>Importing blocks from disk...</source>
-        <translation type="unfinished"/>
-    </message>
-    <message>
-        <location line="+3"/>
-        <source>Reindexing blocks on disk...</source>
-        <translation type="unfinished"/>
-    </message>
-    <message>
-        <location line="-347"/>
-        <source>Send coins to a Peercoin address</source>
-        <translation type="unfinished"/>
-    </message>
-    <message>
-        <location line="+49"/>
-        <source>Modify configuration options for Peercoin</source>
-        <translation type="unfinished"/>
-    </message>
-    <message>
-        <location line="+9"/>
-        <source>Backup wallet to another location</source>
-        <translation type="unfinished"/>
-=======
         <translation>Verander wagwoord frase...</translation>
->>>>>>> dac5d68f
     </message>
     <message>
         <source>&amp;Sending addresses...</source>
@@ -419,15 +310,8 @@
         <translation>&amp;Verifieer boodskap...</translation>
     </message>
     <message>
-<<<<<<< HEAD
-        <location line="-165"/>
-        <location line="+530"/>
-        <source>Peercoin</source>
-        <translation>Peercoin</translation>
-=======
         <source>Bitcoin</source>
         <translation>Bitcoin</translation>
->>>>>>> dac5d68f
     </message>
     <message>
         <source>Wallet</source>
@@ -439,61 +323,9 @@
     </message>
     <message>
         <source>&amp;Receive</source>
-<<<<<<< HEAD
-        <translation type="unfinished"/>
-    </message>
-    <message>
-        <location line="+14"/>
-        <source>&amp;Addresses</source>
-        <translation type="unfinished"/>
-    </message>
-    <message>
-        <location line="+22"/>
-        <source>&amp;About Peercoin</source>
-        <translation type="unfinished"/>
-    </message>
-    <message>
-        <location line="+9"/>
-        <source>&amp;Show / Hide</source>
-        <translation type="unfinished"/>
-    </message>
-    <message>
-        <location line="+1"/>
-        <source>Show or hide the main Window</source>
-        <translation type="unfinished"/>
-    </message>
-    <message>
-        <location line="+3"/>
-        <source>Encrypt the private keys that belong to your wallet</source>
-        <translation type="unfinished"/>
-    </message>
-    <message>
-        <location line="+1"/>
-        <source>Decrypt wallet only for minting. Sending coins will still require the password.</source>
-        <translation type="unfinished"></translation>
-    </message>
-    <message>
-        <location line="+7"/>
-        <source>Sign messages with your Peercoin addresses to prove you own them</source>
-        <translation type="unfinished"/>
-    </message>
-    <message>
-        <location line="+2"/>
-        <source>Verify messages to ensure they were signed with specified Peercoin addresses</source>
-        <translation type="unfinished"/>
-    </message>
-    <message>
-        <location line="+3"/>
-        <source>UI to create multisig addresses</source>
-        <translation type="unfinished"></translation>
-    </message>
-    <message>
-        <location line="+28"/>
-=======
         <translation>&amp;Ontvang</translation>
     </message>
     <message>
->>>>>>> dac5d68f
         <source>&amp;File</source>
         <translation>&amp;Lêer</translation>
     </message>
@@ -510,35 +342,8 @@
         <translation>Blad nutsbalk</translation>
     </message>
     <message>
-<<<<<<< HEAD
-        <location line="+17"/>
-        <location line="+10"/>
-        <source>[testnet]</source>
-        <translation type="unfinished"/>
-    </message>
-    <message>
-        <location line="+47"/>
-        <source>Peercoin client</source>
-        <translation type="unfinished"/>
-    </message>
-    <message numerus="yes">
-        <location line="+141"/>
-        <source>%n active connection(s) to Peercoin network</source>
-        <translation type="unfinished"><numerusform></numerusform><numerusform></numerusform></translation>
-    </message>
-    <message>
-        <location line="+22"/>
-        <source>No block source available...</source>
-        <translation type="unfinished"/>
-    </message>
-    <message>
-        <location line="+12"/>
-        <source>Processed %1 of %2 (estimated) blocks of transaction history.</source>
-        <translation type="unfinished"/>
-=======
         <source>&amp;Command-line options</source>
         <translation>&amp;Opdrag lys opsies</translation>
->>>>>>> dac5d68f
     </message>
     <message>
         <source>%1 behind</source>
@@ -561,14 +366,8 @@
         <translation>Informasie</translation>
     </message>
     <message>
-<<<<<<< HEAD
-        <location line="+70"/>
-        <source>You can send this transaction for a fee of %1, which is burned and prevents spamming of the network. Do you want to pay the fee?</source>
-        <translation type="unfinished"/>
-=======
         <source>Up to date</source>
         <translation>Op datum</translation>
->>>>>>> dac5d68f
     </message>
     <message>
         <source>%1 client</source>
@@ -611,15 +410,8 @@
         <translation>HD sleutel generasie is &lt;b&gt;aangesit&lt;/b&gt;</translation>
     </message>
     <message>
-<<<<<<< HEAD
-        <location line="-23"/>
-        <location line="+23"/>
-        <source>URI can not be parsed! This can be caused by an invalid Peercoin address or malformed URI parameters.</source>
-        <translation type="unfinished"/>
-=======
         <source>HD key generation is &lt;b&gt;disabled&lt;/b&gt;</source>
         <translation>HD sleutel generasie is &lt;b&gt;afgesit&lt;/b&gt;</translation>
->>>>>>> dac5d68f
     </message>
     <message>
         <source>Wallet is &lt;b&gt;encrypted&lt;/b&gt; and currently &lt;b&gt;unlocked&lt;/b&gt;</source>
@@ -627,16 +419,7 @@
     </message>
     <message>
         <source>Wallet is &lt;b&gt;encrypted&lt;/b&gt; and currently &lt;b&gt;locked&lt;/b&gt;</source>
-<<<<<<< HEAD
-        <translation type="unfinished"/>
-    </message>
-    <message>
-        <location filename="../bitcoin.cpp" line="+111"/>
-        <source>A fatal error occurred. Peercoin can no longer continue safely and will quit.</source>
-        <translation type="unfinished"/>
-=======
         <translation>Beursie is &lt;b&gt;versleutel&lt;/b&gt; en is tans &lt;b&gt;gesluit&lt;/b&gt;</translation>
->>>>>>> dac5d68f
     </message>
     </context>
 <context>
@@ -686,14 +469,8 @@
         <translation>Ontvang met etiket</translation>
     </message>
     <message>
-<<<<<<< HEAD
-        <location line="-5"/>
-        <source>The entered address &quot;%1&quot; is not a valid Peercoin address.</source>
-        <translation type="unfinished"/>
-=======
         <source>Received with address</source>
         <translation>Ontvang met adres</translation>
->>>>>>> dac5d68f
     </message>
     <message>
         <source>Date</source>
@@ -704,15 +481,8 @@
         <translation>Bevestigings</translation>
     </message>
     <message>
-<<<<<<< HEAD
-        <location filename="../guiutil.cpp" line="+424"/>
-        <location line="+12"/>
-        <source>Peercoin-Qt</source>
-        <translation type="unfinished"/>
-=======
         <source>Confirmed</source>
         <translation>Bevestig</translation>
->>>>>>> dac5d68f
     </message>
     <message>
         <source>Copy address</source>
@@ -751,41 +521,6 @@
         <translation>Kopieer na fooi</translation>
     </message>
     <message>
-<<<<<<< HEAD
-        <location line="+6"/>
-        <source>Mandatory network transaction fee per kB transferred. Most transactions are 1 kB and incur a 0.01 PPC fee. Note: transfer size may increase depending on the number of input transactions required to be added together to fund the payment.</source>
-        <translation type="unfinished"/>
-    </message>
-    <message>
-        <location line="+15"/>
-        <source>Additional network &amp;fee</source>
-        <translation type="unfinished"/>
-    </message>
-    <message>
-        <location line="+31"/>
-        <source>Automatically start Peercoin after logging in to the system.</source>
-        <translation type="unfinished"/>
-    </message>
-    <message>
-        <location line="+46"/>
-        <source>Check this box to follow the centrally issued checkpoints.</source>
-        <translation type="unfinished"/>
-    </message>
-    <message>
-        <location line="+3"/>
-        <source>&amp;Start Peercoin on system login</source>
-        <translation type="unfinished"/>
-    </message>
-    <message>
-        <location line="+7"/>
-        <source>Enforce checkpoints</source>
-        <translation type="unfinished"></translation>
-    </message>
-    <message>
-        <location line="+35"/>
-        <source>Reset all client options to default.</source>
-        <translation type="unfinished"/>
-=======
         <source>Copy bytes</source>
         <translation>Kopieer grepe</translation>
     </message>
@@ -804,7 +539,6 @@
     <message>
         <source>yes</source>
         <translation>ja</translation>
->>>>>>> dac5d68f
     </message>
     <message>
         <source>no</source>
@@ -815,14 +549,8 @@
         <translation>(geen etiket)</translation>
     </message>
     <message>
-<<<<<<< HEAD
-        <location line="+6"/>
-        <source>Automatically open the Peercoin client port on the router. This only works when your router supports UPnP and it is enabled.</source>
-        <translation type="unfinished"/>
-=======
         <source>change from %1 (%2)</source>
         <translation>Verander vanaf %1 (%2)</translation>
->>>>>>> dac5d68f
     </message>
     <message>
         <source>(change)</source>
@@ -832,14 +560,8 @@
 <context>
     <name>EditAddressDialog</name>
     <message>
-<<<<<<< HEAD
-        <location line="+7"/>
-        <source>Connect to the Peercoin network through a SOCKS proxy (e.g. when connecting through Tor).</source>
-        <translation type="unfinished"/>
-=======
         <source>Edit Address</source>
         <translation>Wysig Adres</translation>
->>>>>>> dac5d68f
     </message>
     <message>
         <source>&amp;Label</source>
@@ -904,14 +626,8 @@
         <translation>(%1-stukkie)</translation>
     </message>
     <message>
-<<<<<<< HEAD
-        <location line="+13"/>
-        <source>The user interface language can be set here. This setting will take effect after restarting Peercoin.</source>
-        <translation type="unfinished"/>
-=======
         <source>About %1</source>
         <translation>Oor %1</translation>
->>>>>>> dac5d68f
     </message>
     <message>
         <source>Command-line options</source>
@@ -922,14 +638,8 @@
         <translation>Gebruik:</translation>
     </message>
     <message>
-<<<<<<< HEAD
-        <location line="+9"/>
-        <source>Whether to show Peercoin addresses in the transaction list or not.</source>
-        <translation type="unfinished"/>
-=======
         <source>command-line options</source>
         <translation>opdrag lys opsies</translation>
->>>>>>> dac5d68f
     </message>
     <message>
         <source>UI Options:</source>
@@ -974,15 +684,8 @@
         <translation>Vorm</translation>
     </message>
     <message>
-<<<<<<< HEAD
-        <location line="-9"/>
-        <location line="+9"/>
-        <source>This setting will take effect after restarting Peercoin.</source>
-        <translation type="unfinished"/>
-=======
         <source>Progress</source>
         <translation>Vorderering</translation>
->>>>>>> dac5d68f
     </message>
     <message>
         <source>Hide</source>
@@ -999,15 +702,8 @@
         <translation>Opsies</translation>
     </message>
     <message>
-<<<<<<< HEAD
-        <location line="+50"/>
-        <location line="+166"/>
-        <source>The displayed information may be out of date. Your wallet automatically synchronizes with the Peercoin network after a connection is established, but this process has not completed yet.</source>
-        <translation type="unfinished"/>
-=======
         <source>&amp;Network</source>
         <translation>&amp;Netwerk</translation>
->>>>>>> dac5d68f
     </message>
     <message>
         <source>W&amp;allet</source>
@@ -1046,14 +742,8 @@
         <translation>&amp;OK</translation>
     </message>
     <message>
-<<<<<<< HEAD
-        <location filename="../paymentserver.cpp" line="+107"/>
-        <source>Cannot start peercoin: click-to-pay handler</source>
-        <translation type="unfinished"/>
-=======
         <source>&amp;Cancel</source>
         <translation>&amp;Kanselleer</translation>
->>>>>>> dac5d68f
     </message>
     <message>
         <source>default</source>
@@ -1190,14 +880,8 @@
         <translation>Datum</translation>
     </message>
     <message>
-<<<<<<< HEAD
-        <location line="+7"/>
-        <source>Show the Peercoin-Qt help message to get a list with possible Peercoin command-line options.</source>
-        <translation type="unfinished"/>
-=======
         <source>Label</source>
         <translation>Etiket</translation>
->>>>>>> dac5d68f
     </message>
     <message>
         <source>Message</source>
@@ -1215,51 +899,24 @@
         <translation>Stuur Munstukke</translation>
     </message>
     <message>
-<<<<<<< HEAD
-        <location line="-104"/>
-        <source>Peercoin - Debug window</source>
-        <translation type="unfinished"/>
-    </message>
-    <message>
-        <location line="+25"/>
-        <source>Peercoin Core</source>
-        <translation type="unfinished"/>
-=======
         <source>Insufficient funds!</source>
         <translation>Onvoldoende fondse</translation>
     </message>
     <message>
         <source>Quantity:</source>
         <translation>Hoeveelheid:</translation>
->>>>>>> dac5d68f
     </message>
     <message>
         <source>Bytes:</source>
         <translation>Grepe:</translation>
     </message>
     <message>
-<<<<<<< HEAD
-        <location line="+7"/>
-        <source>Open the Peercoin debug log file from the current data directory. This can take a few seconds for large log files.</source>
-        <translation type="unfinished"/>
-    </message>
-    <message>
-        <location line="+102"/>
-        <source>Clear console</source>
-        <translation type="unfinished"/>
-    </message>
-    <message>
-        <location filename="../rpcconsole.cpp" line="-30"/>
-        <source>Welcome to the Peercoin RPC console.</source>
-        <translation type="unfinished"/>
-=======
         <source>Amount:</source>
         <translation>Bedrag:</translation>
     </message>
     <message>
         <source>Fee:</source>
         <translation>Fooi:</translation>
->>>>>>> dac5d68f
     </message>
     <message>
         <source>Change:</source>
@@ -1337,39 +994,8 @@
         <translation>&amp;Bedrag:</translation>
     </message>
     <message>
-<<<<<<< HEAD
-        <location line="+28"/>
-        <source>Choose address from address book</source>
-        <translation type="unfinished"/>
-    </message>
-    <message>
-        <location line="+10"/>
-        <source>Alt+A</source>
-        <translation type="unfinished"/>
-    </message>
-    <message>
-        <location line="+7"/>
-        <source>Paste address from clipboard</source>
-        <translation type="unfinished"/>
-    </message>
-    <message>
-        <location line="+10"/>
-        <source>Alt+P</source>
-        <translation type="unfinished"/>
-    </message>
-    <message>
-        <location line="+7"/>
-        <source>Remove this recipient</source>
-        <translation type="unfinished"/>
-    </message>
-    <message>
-        <location filename="../sendcoinsentry.cpp" line="+1"/>
-        <source>Enter a Peercoin address</source>
-        <translation type="unfinished"/>
-=======
         <source>Message:</source>
         <translation>Boodskap:</translation>
->>>>>>> dac5d68f
     </message>
     </context>
 <context>
@@ -1389,170 +1015,16 @@
         <translation>Handtekening</translation>
     </message>
     <message>
-<<<<<<< HEAD
-        <location line="+27"/>
-        <source>Copy the current signature to the system clipboard</source>
-        <translation type="unfinished"/>
-    </message>
-    <message>
-        <location line="+21"/>
-        <source>Sign the message to prove you own this Peercoin address</source>
-        <translation type="unfinished"/>
-    </message>
-    <message>
-        <location line="+3"/>
         <source>Sign &amp;Message</source>
         <translation>Teken &amp;Boodskap</translation>
     </message>
-    <message>
-        <location line="+14"/>
-        <source>Reset all sign message fields</source>
-        <translation type="unfinished"/>
-    </message>
-    <message>
-        <location line="+3"/>
-        <location line="+146"/>
-        <source>Clear &amp;All</source>
-        <translation type="unfinished"/>
-    </message>
-    <message>
-        <location line="-87"/>
-        <source>&amp;Verify Message</source>
-        <translation type="unfinished"/>
-    </message>
-    <message>
-        <location line="+6"/>
-        <source>Enter the signing address, message (ensure you copy line breaks, spaces, tabs, etc. exactly) and signature below to verify the message. Be careful not to read more into the signature than what is in the signed message itself, to avoid being tricked by a man-in-the-middle attack.</source>
-        <translation type="unfinished"/>
-    </message>
-    <message>
-        <location line="+21"/>
-        <source>The address the message was signed with (e.g. 1NS17iag9jJgTHD1VXjvLCEnZuQ3rJDE9L)</source>
-        <translation type="unfinished"/>
-    </message>
-    <message>
-        <location line="+40"/>
-        <source>Verify the message to ensure it was signed with the specified Peercoin address</source>
-        <translation type="unfinished"/>
-    </message>
-    <message>
-        <location line="+3"/>
-        <source>Verify &amp;Message</source>
-        <translation type="unfinished"/>
-    </message>
-    <message>
-        <location line="+14"/>
-        <source>Reset all verify message fields</source>
-        <translation type="unfinished"/>
-    </message>
-    <message>
-        <location filename="../signverifymessagedialog.cpp" line="+27"/>
-        <location line="+3"/>
-        <source>Enter a Peercoin address</source>
-        <translation type="unfinished"/>
-    </message>
-    <message>
-        <location line="-2"/>
-        <source>Click &quot;Sign Message&quot; to generate signature</source>
-        <translation type="unfinished"/>
-    </message>
-    <message>
-        <location line="+3"/>
-        <source>Enter Peercoin signature</source>
-        <translation type="unfinished"/>
-    </message>
-    <message>
-        <location line="+82"/>
-        <location line="+81"/>
-        <source>The entered address is invalid.</source>
-        <translation type="unfinished"/>
-    </message>
-    <message>
-        <location line="-81"/>
-        <location line="+8"/>
-        <location line="+73"/>
-        <location line="+8"/>
-        <source>Please check the address and try again.</source>
-        <translation type="unfinished"/>
-    </message>
-    <message>
-        <location line="-81"/>
-        <location line="+81"/>
-        <source>The entered address does not refer to a key.</source>
-        <translation type="unfinished"/>
-    </message>
-    <message>
-        <location line="-73"/>
-        <source>Wallet unlock was cancelled.</source>
-        <translation type="unfinished"/>
-    </message>
-    <message>
-        <location line="+8"/>
-        <source>Private key for the entered address is not available.</source>
-        <translation type="unfinished"/>
-    </message>
-    <message>
-        <location line="+12"/>
-        <source>Message signing failed.</source>
-        <translation type="unfinished"/>
-    </message>
-    <message>
-        <location line="+5"/>
-        <source>Message signed.</source>
-        <translation type="unfinished"/>
-    </message>
-    <message>
-        <location line="+59"/>
-        <source>The signature could not be decoded.</source>
-        <translation type="unfinished"/>
-    </message>
-    <message>
-        <location line="+0"/>
-        <location line="+13"/>
-        <source>Please check the signature and try again.</source>
-        <translation type="unfinished"/>
-    </message>
-    <message>
-        <location line="+0"/>
-        <source>The signature did not match the message digest.</source>
-        <translation type="unfinished"/>
-    </message>
-    <message>
-        <location line="+7"/>
-        <source>Message verification failed.</source>
-        <translation type="unfinished"/>
-    </message>
-    <message>
-        <location line="+5"/>
-        <source>Message verified.</source>
-        <translation type="unfinished"/>
-    </message>
-</context>
+    </context>
 <context>
     <name>SplashScreen</name>
-    <message>
-        <location filename="../splashscreen.cpp" line="+22"/>
-        <source>The Peercoin developers</source>
-        <translation type="unfinished"/>
-    </message>
-    <message>
-        <location line="+1"/>
-        <source>[testnet]</source>
-        <translation type="unfinished"/>
-    </message>
-</context>
-=======
-        <source>Sign &amp;Message</source>
-        <translation>Teken &amp;Boodskap</translation>
-    </message>
-    </context>
-<context>
-    <name>SplashScreen</name>
     </context>
 <context>
     <name>TrafficGraphWidget</name>
     </context>
->>>>>>> dac5d68f
 <context>
     <name>TransactionDesc</name>
     <message>
@@ -1816,254 +1288,8 @@
 <context>
     <name>bitcoin-core</name>
     <message>
-<<<<<<< HEAD
-        <location filename="../bitcoinstrings.cpp" line="+94"/>
-        <source>Peercoin version</source>
-        <translation>Peercoin weergawe</translation>
-    </message>
-    <message>
-        <location line="+102"/>
-        <source>Usage:</source>
-        <translation>Gebruik:</translation>
-    </message>
-    <message>
-        <location line="-29"/>
-        <source>Send command to -server or peercoind</source>
-        <translation type="unfinished"/>
-    </message>
-    <message>
-        <location line="-23"/>
-        <source>List commands</source>
-        <translation type="unfinished"/>
-    </message>
-    <message>
-        <location line="-12"/>
-        <source>Get help for a command</source>
-        <translation type="unfinished"/>
-    </message>
-    <message>
-        <location line="+24"/>
-        <source>Options:</source>
-        <translation type="unfinished"/>
-    </message>
-    <message>
-        <location line="+24"/>
-        <source>Specify configuration file (default: peercoin.conf)</source>
-        <translation type="unfinished"/>
-    </message>
-    <message>
-        <location line="+3"/>
-        <source>Specify pid file (default: peercoind.pid)</source>
-        <translation type="unfinished"/>
-    </message>
-    <message>
-        <location line="-1"/>
-        <source>Specify data directory</source>
-        <translation type="unfinished"/>
-    </message>
-    <message>
-        <location line="-9"/>
-        <source>Set database cache size in megabytes (default: 25)</source>
-        <translation type="unfinished"/>
-    </message>
-    <message>
-        <location line="-28"/>
-        <source>Listen for connections on &lt;port&gt; (default: 8333 or testnet: 18333)</source>
-        <translation type="unfinished"/>
-    </message>
-    <message>
-        <location line="+5"/>
-        <source>Maintain at most &lt;n&gt; connections to peers (default: 125)</source>
-        <translation type="unfinished"/>
-    </message>
-    <message>
-        <location line="-48"/>
-        <source>Connect to a node to retrieve peer addresses, and disconnect</source>
-        <translation type="unfinished"/>
-    </message>
-    <message>
-        <location line="+82"/>
-        <source>Specify your own public address</source>
-        <translation type="unfinished"/>
-    </message>
-    <message>
-        <location line="+3"/>
-        <source>Threshold for disconnecting misbehaving peers (default: 100)</source>
-        <translation type="unfinished"/>
-    </message>
-    <message>
-        <location line="-134"/>
-        <source>Number of seconds to keep misbehaving peers from reconnecting (default: 86400)</source>
-        <translation type="unfinished"/>
-    </message>
-    <message>
-        <location line="-29"/>
-        <source>An error occurred while setting up the RPC port %u for listening on IPv4: %s</source>
-        <translation type="unfinished"/>
-    </message>
-    <message>
-        <location line="+27"/>
-        <source>Listen for JSON-RPC connections on &lt;port&gt; (default: 8332 or testnet: 18332)</source>
-        <translation type="unfinished"/>
-    </message>
-    <message>
-        <location line="+37"/>
-        <source>Accept command line and JSON-RPC commands</source>
-        <translation type="unfinished"/>
-    </message>
-    <message>
-        <location line="+76"/>
-        <source>Run in the background as a daemon and accept commands</source>
-        <translation type="unfinished"/>
-    </message>
-    <message>
-        <location line="+37"/>
-        <source>Use the test network</source>
-        <translation type="unfinished"/>
-    </message>
-    <message>
-        <location line="-112"/>
-        <source>Accept connections from outside (default: 1 if no -proxy or -connect)</source>
-        <translation type="unfinished"/>
-    </message>
-    <message>
-        <location line="-80"/>
-        <source>%s, you must set a rpcpassword in the configuration file:
-%s
-It is recommended you use the following random password:
-rpcuser=peercoinrpc
-rpcpassword=%s
-(you do not need to remember this password)
-The username and password MUST NOT be the same.
-If the file does not exist, create it with owner-readable-only file permissions.
-It is also recommended to set alertnotify so you are notified of problems;
-for example: alertnotify=echo %%s | mail -s &quot;Peercoin Alert&quot; admin@foo.com
-</source>
-        <translation type="unfinished"/>
-    </message>
-    <message>
-        <location line="+17"/>
-        <source>An error occurred while setting up the RPC port %u for listening on IPv6, falling back to IPv4: %s</source>
-        <translation type="unfinished"/>
-    </message>
-    <message>
-        <location line="+3"/>
-        <source>Bind to given address and always listen on it. Use [host]:port notation for IPv6</source>
-        <translation type="unfinished"/>
-    </message>
-    <message>
-        <location line="+3"/>
-        <source>Cannot obtain a lock on data directory %s. Peercoin is probably already running.</source>
-        <translation type="unfinished"/>
-    </message>
-    <message>
-        <location line="+3"/>
-        <source>Error: The transaction was rejected! This might happen if some of the coins in your wallet were already spent, such as if you used a copy of wallet.dat and coins were spent in the copy but not marked as spent here.</source>
-        <translation type="unfinished"/>
-    </message>
-    <message>
-        <location line="+4"/>
-        <source>Error: This transaction requires a transaction fee of at least %s because of its amount, complexity, or use of recently received funds!</source>
-        <translation type="unfinished"/>
-    </message>
-    <message>
-        <location line="+3"/>
-        <source>Execute command when a relevant alert is received (%s in cmd is replaced by message)</source>
-        <translation type="unfinished"/>
-    </message>
-    <message>
-        <location line="+3"/>
-        <source>Execute command when a wallet transaction changes (%s in cmd is replaced by TxID)</source>
-        <translation type="unfinished"/>
-    </message>
-    <message>
-        <location line="+11"/>
-        <source>Set maximum size of high-priority/low-fee transactions in bytes (default: 27000)</source>
-        <translation type="unfinished"/>
-    </message>
-    <message>
-        <location line="+6"/>
-        <source>This is a pre-release test build - use at your own risk - do not use for mining or merchant applications</source>
-        <translation type="unfinished"/>
-    </message>
-    <message>
-        <location line="+5"/>
-        <source>Warning: -paytxfee is set very high! This is the transaction fee you will pay if you send a transaction.</source>
-        <translation type="unfinished"/>
-    </message>
-    <message>
-        <location line="+3"/>
-        <source>Warning: Displayed transactions may not be correct! You may need to upgrade, or other nodes may need to upgrade.</source>
-        <translation type="unfinished"/>
-    </message>
-    <message>
-        <location line="+3"/>
-        <source>Warning: Please check that your computer&apos;s date and time are correct! If your clock is wrong Peercoin will not work properly.</source>
-        <translation type="unfinished"/>
-    </message>
-    <message>
-        <location line="+3"/>
-        <source>Warning: error reading wallet.dat! All keys read correctly, but transaction data or address book entries might be missing or incorrect.</source>
-        <translation type="unfinished"/>
-    </message>
-    <message>
-        <location line="+3"/>
-        <source>Warning: wallet.dat corrupt, data salvaged! Original wallet.dat saved as wallet.{timestamp}.bak in %s; if your balance or transactions are incorrect you should restore from a backup.</source>
-        <translation type="unfinished"/>
-    </message>
-    <message>
-        <location line="+14"/>
-        <source>Attempt to recover private keys from a corrupt wallet.dat</source>
-        <translation type="unfinished"/>
-    </message>
-    <message>
-        <location line="+2"/>
-        <source>Block creation options:</source>
-        <translation type="unfinished"/>
-    </message>
-    <message>
-        <location line="+5"/>
-        <source>Connect only to the specified node(s)</source>
-        <translation type="unfinished"/>
-    </message>
-    <message>
-        <location line="+3"/>
-        <source>Corrupted block database detected</source>
-        <translation type="unfinished"/>
-    </message>
-    <message>
-        <location line="+1"/>
-        <source>Discover own IP address (default: 1 when listening and no -externalip)</source>
-        <translation type="unfinished"/>
-    </message>
-    <message>
-        <location line="+1"/>
-        <source>Do you want to rebuild the block database now?</source>
-        <translation type="unfinished"/>
-    </message>
-    <message>
-        <location line="+2"/>
-        <source>Error initializing block database</source>
-        <translation type="unfinished"/>
-    </message>
-    <message>
-        <location line="+1"/>
-        <source>Error initializing wallet database environment %s!</source>
-        <translation type="unfinished"/>
-    </message>
-    <message>
-        <location line="+1"/>
-        <source>Error loading block database</source>
-        <translation type="unfinished"/>
-    </message>
-    <message>
-        <location line="+4"/>
-        <source>Error opening block database</source>
-        <translation type="unfinished"/>
-=======
         <source>Options:</source>
         <translation>Opsies:</translation>
->>>>>>> dac5d68f
     </message>
     <message>
         <source>Error: Disk space is low!</source>
@@ -2079,126 +1305,7 @@
     </message>
     <message>
         <source>Warning</source>
-<<<<<<< HEAD
-        <translation type="unfinished"/>
-    </message>
-    <message>
-        <location line="+1"/>
-        <source>Warning: This version is obsolete, upgrade required!</source>
-        <translation type="unfinished"/>
-    </message>
-    <message>
-        <location line="+1"/>
-        <source>You need to rebuild the databases using -reindex to change -txindex</source>
-        <translation type="unfinished"/>
-    </message>
-    <message>
-        <location line="+1"/>
-        <source>wallet.dat corrupt, salvage failed</source>
-        <translation type="unfinished"/>
-    </message>
-    <message>
-        <location line="-50"/>
-        <source>Password for JSON-RPC connections</source>
-        <translation type="unfinished"/>
-    </message>
-    <message>
-        <location line="-67"/>
-        <source>Allow JSON-RPC connections from specified IP address</source>
-        <translation type="unfinished"/>
-    </message>
-    <message>
-        <location line="+76"/>
-        <source>Send commands to node running on &lt;ip&gt; (default: 127.0.0.1)</source>
-        <translation type="unfinished"/>
-    </message>
-    <message>
-        <location line="-120"/>
-        <source>Execute command when the best block changes (%s in cmd is replaced by block hash)</source>
-        <translation type="unfinished"/>
-    </message>
-    <message>
-        <location line="+147"/>
-        <source>Upgrade wallet to latest format</source>
-        <translation type="unfinished"/>
-    </message>
-    <message>
-        <location line="-21"/>
-        <source>Set key pool size to &lt;n&gt; (default: 100)</source>
-        <translation type="unfinished"/>
-    </message>
-    <message>
-        <location line="-12"/>
-        <source>Rescan the block chain for missing wallet transactions</source>
-        <translation type="unfinished"/>
-    </message>
-    <message>
-        <location line="+35"/>
-        <source>Use OpenSSL (https) for JSON-RPC connections</source>
-        <translation type="unfinished"/>
-    </message>
-    <message>
-        <location line="-26"/>
-        <source>Server certificate file (default: server.cert)</source>
-        <translation type="unfinished"/>
-    </message>
-    <message>
-        <location line="+1"/>
-        <source>Server private key (default: server.pem)</source>
-        <translation type="unfinished"/>
-    </message>
-    <message>
-        <location line="-151"/>
-        <source>Acceptable ciphers (default: TLSv1+HIGH:!SSLv2:!aNULL:!eNULL:!AH:!3DES:@STRENGTH)</source>
-        <translation type="unfinished"/>
-    </message>
-    <message>
-        <location line="+165"/>
-        <source>This help message</source>
-        <translation type="unfinished"/>
-    </message>
-    <message>
-        <location line="+6"/>
-        <source>Unable to bind to %s on this computer (bind returned error %d, %s)</source>
-        <translation type="unfinished"/>
-    </message>
-    <message>
-        <location line="-91"/>
-        <source>Connect through socks proxy</source>
-        <translation type="unfinished"/>
-    </message>
-    <message>
-        <location line="-10"/>
-        <source>Allow DNS lookups for -addnode, -seednode and -connect</source>
-        <translation type="unfinished"/>
-    </message>
-    <message>
-        <location line="+55"/>
-        <source>Loading addresses...</source>
-        <translation>Laai adresse...</translation>
-    </message>
-    <message>
-        <location line="-35"/>
-        <source>Error loading wallet.dat: Wallet corrupted</source>
-        <translation type="unfinished"/>
-    </message>
-    <message>
-        <location line="+1"/>
-        <source>Error loading wallet.dat: Wallet requires newer version of Peercoin</source>
-        <translation type="unfinished"/>
-    </message>
-    <message>
-        <location line="+93"/>
-        <source>Wallet needed to be rewritten: restart Peercoin to complete</source>
-        <translation type="unfinished"/>
-    </message>
-    <message>
-        <location line="-95"/>
-        <source>Error loading wallet.dat</source>
-        <translation type="unfinished"/>
-=======
         <translation>Waarskuwing</translation>
->>>>>>> dac5d68f
     </message>
     <message>
         <source>Insufficient funds</source>
@@ -2209,25 +1316,6 @@
         <translation>Laai blok indeks...</translation>
     </message>
     <message>
-<<<<<<< HEAD
-        <location line="-57"/>
-        <source>Add a node to connect to and attempt to keep the connection open</source>
-        <translation type="unfinished"/>
-    </message>
-    <message>
-        <location line="-25"/>
-        <source>Unable to bind to %s on this computer. Peercoin is probably already running.</source>
-        <translation type="unfinished"/>
-    </message>
-    <message>
-        <location line="+64"/>
-        <source>Fee per KB to add to transactions you send</source>
-        <translation type="unfinished"/>
-    </message>
-    <message>
-        <location line="+19"/>
-=======
->>>>>>> dac5d68f
         <source>Loading wallet...</source>
         <translation>Laai beursie...</translation>
     </message>
