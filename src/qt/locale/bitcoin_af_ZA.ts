<TS language="af_ZA" version="2.1">
<context>
    <name>AddressBookPage</name>
    <message>
        <source>Right-click to edit address or label</source>
        <translation>Regs-klik om die adres of etiket te wysig</translation>
    </message>
    <message>
        <source>Create a new address</source>
        <translation>Skep 'n nuwe adres</translation>
    </message>
    <message>
        <source>&amp;New</source>
        <translation>&amp;Nuwe</translation>
    </message>
    <message>
        <source>Copy the currently selected address to the system clipboard</source>
        <translation>Maak 'n kopie van die huidige adres na die stelsel klipbord</translation>
    </message>
    <message>
        <source>&amp;Copy</source>
        <translation>&amp;Kopie</translation>
    </message>
    <message>
        <source>C&amp;lose</source>
        <translation>S&amp;luit</translation>
    </message>
    <message>
        <source>Delete the currently selected address from the list</source>
        <translation>Verwyder die uitgekiesde adres van die lys</translation>
    </message>
    <message>
        <source>Export the data in the current tab to a file</source>
        <translation>Voer inligting uit van die huidige blad na n lêer</translation>
    </message>
    <message>
        <source>&amp;Export</source>
        <translation>&amp;Uitvoer</translation>
    </message>
    <message>
        <source>&amp;Delete</source>
        <translation>&amp;Verwyder</translation>
    </message>
    <message>
        <source>Choose the address to send coins to</source>
        <translation>Kies die address na wie die muntstukke gestuur moet word</translation>
    </message>
    <message>
        <source>Choose the address to receive coins with</source>
        <translation>Kies die adres vir die ontvangs van betaaling</translation>
    </message>
    <message>
        <source>C&amp;hoose</source>
        <translation>K&amp;ies</translation>
    </message>
    <message>
        <source>Sending addresses</source>
        <translation>Stuur adresse</translation>
    </message>
    <message>
        <source>Receiving addresses</source>
        <translation>Ontvang adresse</translation>
    </message>
    <message>
        <source>These are your Bitcoin addresses for sending payments. Always check the amount and the receiving address before sending coins.</source>
        <translation>Dit is jou Bitcoin-adresse vir die stuur van betalings. Kontroleer altyd die bedrag en die ontvangsadres voordat u munte stuur.</translation>
    </message>
    <message>
        <source>These are your Bitcoin addresses for receiving payments. It is recommended to use a new receiving address for each transaction.</source>
        <translation>Dit is jou Bitcoin-adresse vir die stuur van betalings. Kontroleer altyd die bedrag en die ontvangsadres voordat jy munte stuur.</translation>
    </message>
    <message>
        <source>&amp;Copy Address</source>
        <translation>&amp;Kopie Adres</translation>
    </message>
    <message>
        <source>Copy &amp;Label</source>
        <translation>Kopie &amp;Etiket</translation>
    </message>
    <message>
        <source>&amp;Edit</source>
        <translation>&amp;Wysig</translation>
    </message>
    <message>
        <source>Export Address List</source>
        <translation>Voer adres lys uit</translation>
    </message>
    <message>
        <source>Comma separated file (*.csv)</source>
        <translation>Koma geskeide lêer (*.csv)</translation>
    </message>
    <message>
        <source>Exporting Failed</source>
        <translation>Uitvoering Misluk</translation>
    </message>
    <message>
        <source>There was an error trying to save the address list to %1. Please try again.</source>
        <translation>Kon nie die adreslys stoor na %1 nie. Probeer asseblief weer.</translation>
    </message>
</context>
<context>
    <name>AddressTableModel</name>
    <message>
        <source>Label</source>
        <translation>Etiket</translation>
    </message>
    <message>
        <source>Address</source>
        <translation>Adres</translation>
    </message>
    <message>
        <source>(no label)</source>
        <translation>(geen etiket)</translation>
    </message>
</context>
<context>
    <name>AskPassphraseDialog</name>
    <message>
        <source>Passphrase Dialog</source>
        <translation>Wagfrase Dialoog</translation>
    </message>
    <message>
        <source>Enter passphrase</source>
        <translation>Tik wagfrase in</translation>
    </message>
    <message>
        <source>New passphrase</source>
        <translation>Nuwe wagfrase</translation>
    </message>
    <message>
        <source>Repeat new passphrase</source>
        <translation>Herhaal nuwe wagfrase</translation>
    </message>
    <message>
        <source>Show password</source>
        <translation>Wys wagwoord</translation>
    </message>
    <message>
        <source>Enter the new passphrase to the wallet.&lt;br/&gt;Please use a passphrase of &lt;b&gt;ten or more random characters&lt;/b&gt;, or &lt;b&gt;eight or more words&lt;/b&gt;.</source>
        <translation>Tik die nuwe wagwoord vir die beursie in.&lt;br/&gt;Gebruik asseblief 'n wagwoord van &lt;b&gt;ten minste 10 ewekansige karakters&lt;/b&gt;, of &lt;b&gt;agt (8) of meer woorde.&lt;/b&gt;</translation>
    </message>
    <message>
        <source>Encrypt wallet</source>
        <translation>Enkripteer beursie</translation>
    </message>
    <message>
        <source>This operation needs your wallet passphrase to unlock the wallet.</source>
        <translation>Hierdie operasie benodig 'n wagwoord om die beursie oop te sluit.</translation>
    </message>
    <message>
        <source>Unlock wallet</source>
        <translation>Ontsluit beursie</translation>
    </message>
    <message>
        <source>This operation needs your wallet passphrase to decrypt the wallet.</source>
        <translation>Hierdie operasie benodig 'n wagwoord om die beursie oop te sluit.</translation>
    </message>
    <message>
        <source>Decrypt wallet</source>
        <translation>Dekripteer beursie</translation>
    </message>
    <message>
        <source>Change passphrase</source>
        <translation>Verander wagfrase</translation>
    </message>
    <message>
        <source>Enter the old passphrase and new passphrase to the wallet.</source>
        <translation>Tik in die ou wagfrase en die nuwe wagfrase vir die beursie.</translation>
    </message>
    <message>
        <source>Confirm wallet encryption</source>
        <translation>Bevestig beursie enkripsie.</translation>
    </message>
    <message>
        <source>Warning: If you encrypt your wallet and lose your passphrase, you will &lt;b&gt;LOSE ALL OF YOUR BITCOINS&lt;/b&gt;!</source>
        <translation>Waarskuwing: As jy jou beursie enkripteer en jou wagwoord verloor, sal jy &lt;b&gt;AL JOU BITCOINS VERLOOR&lt;/b&gt;!</translation>
    </message>
    <message>
        <source>Are you sure you wish to encrypt your wallet?</source>
        <translation>Is jy seker jy wil jou beursie enkripteer?</translation>
    </message>
    <message>
        <source>Wallet encrypted</source>
        <translation>Beursie Enkripteer</translation>
    </message>
    <message>
        <source>%1 will close now to finish the encryption process. Remember that encrypting your wallet cannot fully protect your bitcoins from being stolen by malware infecting your computer.</source>
        <translation>%1 gaan nou toe maak om die enkripsie proses klaar te maak. Onthou dat jou bitcoins nie ten volle beskerm kan word deur die beursie te enkrip teen "malware" wat jou rekenaar besmet.</translation>
    </message>
    <message>
        <source>Wallet encryption failed</source>
        <translation>Die beursie kon nie bewaak word nie</translation>
    </message>
    <message>
        <source>Wallet encryption failed due to an internal error. Your wallet was not encrypted.</source>
        <translation>Beursie bewaaking het misluk as gevolg van 'n interne fout. Die beursie is nie bewaak nie!</translation>
    </message>
    <message>
        <source>The supplied passphrases do not match.</source>
        <translation>Die wagfrase stem nie ooreen nie</translation>
    </message>
    <message>
        <source>Wallet unlock failed</source>
        <translation>Beursie oopsluiting het misluk</translation>
    </message>
    <message>
        <source>The passphrase entered for the wallet decryption was incorrect.</source>
        <translation>Die wagfrase wat ingetik was om die beursie oop te sluit, was verkeerd.</translation>
    </message>
    <message>
        <source>Wallet decryption failed</source>
        <translation>Beursie dekripsie het misluk</translation>
    </message>
    <message>
        <source>Wallet passphrase was successfully changed.</source>
        <translation>Die beursie se wagfrase verandering was suksesvol.</translation>
    </message>
    <message>
        <source>Warning: The Caps Lock key is on!</source>
        <translation>Waarskuwing: Die Caps Lock is aan!</translation>
    </message>
</context>
<context>
    <name>BanTableModel</name>
    <message>
        <source>Banned Until</source>
        <translation>Verban Tot</translation>
    </message>
</context>
<context>
    <name>BitcoinGUI</name>
    <message>
        <source>Sign &amp;message...</source>
        <translation>Teken &amp;Boodskap</translation>
    </message>
    <message>
        <source>Synchronizing with network...</source>
        <translation>Sinchroniseer met die netwerk ...</translation>
    </message>
    <message>
        <source>&amp;Overview</source>
        <translation>&amp;Oorsig</translation>
    </message>
    <message>
        <source>Node</source>
        <translation>Node</translation>
    </message>
    <message>
        <source>Show general overview of wallet</source>
        <translation>Wys algemene oorsig van die beursie</translation>
    </message>
    <message>
        <source>&amp;Transactions</source>
        <translation>&amp;Transaksies</translation>
    </message>
    <message>
        <source>Browse transaction history</source>
        <translation>Besoek transaksie geskiedenis</translation>
    </message>
    <message>
        <source>E&amp;xit</source>
        <translation>S&amp;luit af</translation>
    </message>
    <message>
        <source>Quit application</source>
        <translation>Sluit af</translation>
    </message>
    <message>
        <source>Show information about %1</source>
        <translation>Wys inligting oor %1</translation>
    </message>
    <message>
        <source>About &amp;Qt</source>
        <translation>Oor &amp;Qt</translation>
    </message>
    <message>
        <source>Show information about Qt</source>
        <translation>Wys inligting oor Qt</translation>
    </message>
    <message>
        <source>&amp;Options...</source>
        <translation>&amp;Opsies</translation>
    </message>
    <message>
<<<<<<< HEAD
        <source>Particl</source>
        <translation>Particl</translation>
=======
        <source>Modify configuration options for %1</source>
        <translation>Verander konfigurasie opsies vir %1</translation>
    </message>
    <message>
        <source>&amp;Encrypt Wallet...</source>
        <translation>&amp;Enkripteer Beursie...</translation>
    </message>
    <message>
        <source>&amp;Change Passphrase...</source>
        <translation>Verander wagwoord frase...</translation>
    </message>
    <message>
        <source>&amp;Sending addresses...</source>
        <translation>Uitstuur adresse...</translation>
    </message>
    <message>
        <source>Open &amp;URI...</source>
        <translation>Maak &amp;URI oop...</translation>
    </message>
    <message>
        <source>Network activity disabled.</source>
        <translation>Netwerk aktiwiteid afgeskakel.</translation>
    </message>
    <message>
        <source>&amp;Verify message...</source>
        <translation>&amp;Verifieer boodskap...</translation>
    </message>
    <message>
        <source>Bitcoin</source>
        <translation>Bitcoin</translation>
>>>>>>> f17942a3
    </message>
    <message>
        <source>Wallet</source>
        <translation>Beursie</translation>
    </message>
    <message>
        <source>&amp;Send</source>
        <translation>&amp;Stuur</translation>
    </message>
    <message>
        <source>&amp;Receive</source>
        <translation>&amp;Ontvang</translation>
    </message>
    <message>
        <source>&amp;File</source>
        <translation>&amp;Lêer</translation>
    </message>
    <message>
        <source>&amp;Settings</source>
        <translation>&amp;Instellings</translation>
    </message>
    <message>
        <source>&amp;Help</source>
        <translation>&amp;Hulp</translation>
    </message>
    <message>
        <source>Tabs toolbar</source>
        <translation>Blad nutsbalk</translation>
    </message>
    <message>
        <source>&amp;Command-line options</source>
        <translation>&amp;Opdrag lys opsies</translation>
    </message>
    <message>
        <source>%1 behind</source>
        <translation>%1 agter</translation>
    </message>
    <message>
        <source>Last received block was generated %1 ago.</source>
        <translation>Ontvangs van laaste blok is %1 terug.</translation>
    </message>
    <message>
        <source>Error</source>
        <translation>Fout</translation>
    </message>
    <message>
        <source>Warning</source>
        <translation>Waarskuwing</translation>
    </message>
    <message>
        <source>Information</source>
        <translation>Informasie</translation>
    </message>
    <message>
        <source>Up to date</source>
        <translation>Op datum</translation>
    </message>
    <message>
        <source>%1 client</source>
        <translation>%1 klient</translation>
    </message>
    <message>
        <source>Catching up...</source>
        <translation>Besig om op te vang...</translation>
    </message>
    <message>
        <source>Date: %1
</source>
        <translation>Datum: %1
</translation>
    </message>
    <message>
        <source>Amount: %1
</source>
        <translation>Bedrag: %1
</translation>
    </message>
    <message>
        <source>Type: %1
</source>
        <translation>Tipe: %1
</translation>
    </message>
    <message>
        <source>Address: %1
</source>
        <translation>Adres: %1
</translation>
    </message>
    <message>
        <source>Incoming transaction</source>
        <translation>Inkomende transaksie</translation>
    </message>
    <message>
        <source>HD key generation is &lt;b&gt;enabled&lt;/b&gt;</source>
        <translation>HD sleutel generasie is &lt;b&gt;aangesit&lt;/b&gt;</translation>
    </message>
    <message>
        <source>HD key generation is &lt;b&gt;disabled&lt;/b&gt;</source>
        <translation>HD sleutel generasie is &lt;b&gt;afgesit&lt;/b&gt;</translation>
    </message>
    <message>
        <source>Wallet is &lt;b&gt;encrypted&lt;/b&gt; and currently &lt;b&gt;unlocked&lt;/b&gt;</source>
        <translation>Beursie is &lt;b&gt;versleutel&lt;/b&gt; en is tans &lt;b&gt;oopgesluit&lt;/b&gt;</translation>
    </message>
    <message>
        <source>Wallet is &lt;b&gt;encrypted&lt;/b&gt; and currently &lt;b&gt;locked&lt;/b&gt;</source>
        <translation>Beursie is &lt;b&gt;versleutel&lt;/b&gt; en is tans &lt;b&gt;gesluit&lt;/b&gt;</translation>
    </message>
    </context>
<context>
    <name>CoinControlDialog</name>
    <message>
        <source>Coin Selection</source>
        <translation>Munt Keuse</translation>
    </message>
    <message>
        <source>Quantity:</source>
        <translation>Hoeveelheid:</translation>
    </message>
    <message>
        <source>Bytes:</source>
        <translation>Grepe:</translation>
    </message>
    <message>
        <source>Amount:</source>
        <translation>Bedrag:</translation>
    </message>
    <message>
        <source>Fee:</source>
        <translation>Fooi:</translation>
    </message>
    <message>
        <source>Dust:</source>
        <translation>Stof:</translation>
    </message>
    <message>
        <source>Change:</source>
        <translation>Verander:</translation>
    </message>
    <message>
        <source>Tree mode</source>
        <translation>Boom wyse</translation>
    </message>
    <message>
        <source>List mode</source>
        <translation>Lys wyse</translation>
    </message>
    <message>
        <source>Amount</source>
        <translation>Bedrag</translation>
    </message>
    <message>
        <source>Received with label</source>
        <translation>Ontvang met etiket</translation>
    </message>
    <message>
        <source>Received with address</source>
        <translation>Ontvang met adres</translation>
    </message>
    <message>
        <source>Date</source>
        <translation>Datum</translation>
    </message>
    <message>
        <source>Confirmations</source>
        <translation>Bevestigings</translation>
    </message>
    <message>
        <source>Confirmed</source>
        <translation>Bevestig</translation>
    </message>
    <message>
        <source>Copy address</source>
        <translation>Maak kopie van adres</translation>
    </message>
    <message>
        <source>Copy label</source>
        <translation>Kopieer etiket</translation>
    </message>
    <message>
        <source>Copy amount</source>
        <translation>Kopieer bedrag</translation>
    </message>
    <message>
        <source>Copy transaction ID</source>
        <translation>Kopieer transaksie ID</translation>
    </message>
    <message>
        <source>Lock unspent</source>
        <translation>Sluit ongespandeerde</translation>
    </message>
    <message>
        <source>Unlock unspent</source>
        <translation>Onsluit ongespandeerde</translation>
    </message>
    <message>
        <source>Copy quantity</source>
        <translation>Kopieer hoeveelheid</translation>
    </message>
    <message>
        <source>Copy fee</source>
        <translation>Kopieer fooi</translation>
    </message>
    <message>
        <source>Copy after fee</source>
        <translation>Kopieer na fooi</translation>
    </message>
    <message>
        <source>Copy bytes</source>
        <translation>Kopieer grepe</translation>
    </message>
    <message>
        <source>Copy dust</source>
        <translation>Kopieer stof</translation>
    </message>
    <message>
        <source>Copy change</source>
        <translation>Kopieer verandering</translation>
    </message>
    <message>
        <source>(%1 locked)</source>
        <translation>(%1 gesluit)</translation>
    </message>
    <message>
        <source>yes</source>
        <translation>ja</translation>
    </message>
    <message>
        <source>no</source>
        <translation>nee</translation>
    </message>
    <message>
        <source>(no label)</source>
        <translation>(geen etiket)</translation>
    </message>
    <message>
        <source>change from %1 (%2)</source>
        <translation>Verander vanaf %1 (%2)</translation>
    </message>
    <message>
        <source>(change)</source>
        <translation>(verander)</translation>
    </message>
</context>
<context>
    <name>EditAddressDialog</name>
    <message>
        <source>Edit Address</source>
        <translation>Wysig Adres</translation>
    </message>
    <message>
        <source>&amp;Label</source>
        <translation>&amp;Etiket</translation>
    </message>
    <message>
        <source>&amp;Address</source>
        <translation>&amp;Adres</translation>
    </message>
    <message>
        <source>New receiving address</source>
        <translation>Nuwe ontvangende adres</translation>
    </message>
    <message>
        <source>New sending address</source>
        <translation>Nuwe stuurende adres</translation>
    </message>
    <message>
        <source>Edit receiving address</source>
        <translation>Wysig ontvangende adres</translation>
    </message>
    <message>
        <source>Edit sending address</source>
        <translation>Wysig stuurende adres</translation>
    </message>
    <message>
        <source>Could not unlock wallet.</source>
        <translation>Kon nie die beursie oopsluit nie.</translation>
    </message>
    <message>
        <source>New key generation failed.</source>
        <translation>Nuwe sleutel genereering het misluk.</translation>
    </message>
</context>
<context>
    <name>FreespaceChecker</name>
    <message>
        <source>A new data directory will be created.</source>
        <translation>n Nuwe data  lêer sal geskep word.</translation>
    </message>
    <message>
        <source>name</source>
        <translation>naam</translation>
    </message>
    <message>
        <source>Directory already exists. Add %1 if you intend to create a new directory here.</source>
        <translation>Lêer bestaan reeds. Voeg %1 indien u van plan is om n nuwe lêer hier te skep.</translation>
    </message>
    <message>
        <source>Cannot create data directory here.</source>
        <translation>Kan nie data gids hier skep nie.</translation>
    </message>
</context>
<context>
    <name>HelpMessageDialog</name>
    <message>
        <source>version</source>
        <translation>weergawe</translation>
    </message>
    <message>
        <source>(%1-bit)</source>
        <translation>(%1-stukkie)</translation>
    </message>
    <message>
        <source>About %1</source>
        <translation>Oor %1</translation>
    </message>
    <message>
        <source>Command-line options</source>
        <translation>Opdrag lys opsies</translation>
    </message>
    <message>
        <source>Usage:</source>
        <translation>Gebruik:</translation>
    </message>
    <message>
        <source>command-line options</source>
        <translation>opdrag lys opsies</translation>
    </message>
    <message>
        <source>UI Options:</source>
        <translation>Gebruikerskoppelvlak Opsies:</translation>
    </message>
    <message>
        <source>Choose data directory on startup (default: %u)</source>
        <translation>Kies data gids op aanvang (standaard: %u)</translation>
    </message>
    <message>
        <source>Start minimized</source>
        <translation>Begin verminderd</translation>
    </message>
    </context>
<context>
    <name>Intro</name>
    <message>
        <source>Welcome</source>
        <translation>Welkom</translation>
    </message>
    <message>
        <source>Welcome to %1.</source>
        <translation>Welkom by %1.</translation>
    </message>
    <message>
        <source>Bitcoin</source>
        <translation>Bitcoin</translation>
    </message>
    <message>
        <source>The wallet will also be stored in this directory.</source>
        <translation>Die beursie sal ook gestoor word in hierdie lêer.</translation>
    </message>
    <message>
        <source>Error</source>
        <translation>Fout</translation>
    </message>
    </context>
<context>
    <name>ModalOverlay</name>
    <message>
        <source>Form</source>
        <translation>Vorm</translation>
    </message>
    <message>
        <source>Progress</source>
        <translation>Vorderering</translation>
    </message>
    <message>
        <source>Hide</source>
        <translation>Steek weg</translation>
    </message>
    </context>
<context>
    <name>OpenURIDialog</name>
    </context>
<context>
    <name>OptionsDialog</name>
    <message>
        <source>Options</source>
        <translation>Opsies</translation>
    </message>
    <message>
        <source>&amp;Network</source>
        <translation>&amp;Netwerk</translation>
    </message>
    <message>
        <source>W&amp;allet</source>
        <translation>&amp;Beursie</translation>
    </message>
    <message>
        <source>&amp;Port:</source>
        <translation>&amp;Port:</translation>
    </message>
    <message>
        <source>IPv4</source>
        <translation>IPv4</translation>
    </message>
    <message>
        <source>IPv6</source>
        <translation>IPv6</translation>
    </message>
    <message>
        <source>Tor</source>
        <translation>Tor</translation>
    </message>
    <message>
        <source>&amp;Window</source>
        <translation>&amp;Venster</translation>
    </message>
    <message>
        <source>M&amp;inimize on close</source>
        <translation>V&amp;erminder op toemaak</translation>
    </message>
    <message>
        <source>&amp;Display</source>
        <translation>&amp;Vertoon</translation>
    </message>
    <message>
        <source>&amp;OK</source>
        <translation>&amp;OK</translation>
    </message>
    <message>
        <source>&amp;Cancel</source>
        <translation>&amp;Kanselleer</translation>
    </message>
    <message>
        <source>default</source>
        <translation>standaard</translation>
    </message>
    <message>
        <source>none</source>
        <translation>niks</translation>
    </message>
    <message>
        <source>Configuration options</source>
        <translation>Konfigurasie opsies</translation>
    </message>
    <message>
        <source>Error</source>
        <translation>Fout</translation>
    </message>
    </context>
<context>
    <name>OverviewPage</name>
    <message>
        <source>Form</source>
        <translation>Vorm</translation>
    </message>
    <message>
        <source>Available:</source>
        <translation>Beskikbaar:</translation>
    </message>
    <message>
        <source>Balances</source>
        <translation>Balans</translation>
    </message>
    <message>
        <source>Total:</source>
        <translation>Totaal:</translation>
    </message>
    </context>
<context>
    <name>PaymentServer</name>
    </context>
<context>
    <name>PeerTableModel</name>
    </context>
<context>
    <name>QObject</name>
    <message>
        <source>Amount</source>
        <translation>Bedrag</translation>
    </message>
    <message>
        <source>%1 d</source>
        <translation>%1 d</translation>
    </message>
    <message>
        <source>%1 h</source>
        <translation>%1 h</translation>
    </message>
    <message>
        <source>%1 m</source>
        <translation>%1 m</translation>
    </message>
    <message>
        <source>%1 s</source>
        <translation>%1 s</translation>
    </message>
    <message>
        <source>None</source>
        <translation>Geen</translation>
    </message>
    <message>
        <source>%1 ms</source>
        <translation>%1 ms</translation>
    </message>
    <message>
        <source>unknown</source>
        <translation>onbekend</translation>
    </message>
</context>
<context>
    <name>QObject::QObject</name>
    </context>
<context>
    <name>QRImageWidget</name>
    </context>
<context>
    <name>RPCConsole</name>
    <message>
        <source>&amp;Information</source>
        <translation>Informasie</translation>
    </message>
    </context>
<context>
    <name>ReceiveCoinsDialog</name>
    <message>
        <source>&amp;Amount:</source>
        <translation>&amp;Bedrag:</translation>
    </message>
    <message>
        <source>&amp;Message:</source>
        <translation>&amp;Boodskap:</translation>
    </message>
    <message>
        <source>Copy label</source>
        <translation>Kopieer etiket</translation>
    </message>
    <message>
        <source>Copy amount</source>
        <translation>Kopieer bedrag</translation>
    </message>
</context>
<context>
    <name>ReceiveRequestDialog</name>
    <message>
        <source>Address</source>
        <translation>Adres</translation>
    </message>
    <message>
        <source>Amount</source>
        <translation>Bedrag</translation>
    </message>
    <message>
        <source>Label</source>
        <translation>Etiket</translation>
    </message>
    <message>
        <source>Message</source>
        <translation>Boodskap</translation>
    </message>
    </context>
<context>
    <name>RecentRequestsTableModel</name>
    <message>
        <source>Date</source>
        <translation>Datum</translation>
    </message>
    <message>
        <source>Label</source>
        <translation>Etiket</translation>
    </message>
    <message>
        <source>Message</source>
        <translation>Boodskap</translation>
    </message>
    <message>
        <source>(no label)</source>
        <translation>(geen etiket)</translation>
    </message>
    </context>
<context>
    <name>SendCoinsDialog</name>
    <message>
        <source>Send Coins</source>
        <translation>Stuur Munstukke</translation>
    </message>
    <message>
        <source>Insufficient funds!</source>
        <translation>Onvoldoende fondse</translation>
    </message>
    <message>
        <source>Quantity:</source>
        <translation>Hoeveelheid:</translation>
    </message>
    <message>
        <source>Bytes:</source>
        <translation>Grepe:</translation>
    </message>
    <message>
        <source>Amount:</source>
        <translation>Bedrag:</translation>
    </message>
    <message>
        <source>Fee:</source>
        <translation>Fooi:</translation>
    </message>
    <message>
        <source>Change:</source>
        <translation>Verander:</translation>
    </message>
    <message>
        <source>Transaction Fee:</source>
        <translation>Transaksie fooi:</translation>
    </message>
    <message>
        <source>Hide</source>
        <translation>Steek weg</translation>
    </message>
    <message>
        <source>Send to multiple recipients at once</source>
        <translation>Stuur aan vele ontvangers op eens</translation>
    </message>
    <message>
        <source>Dust:</source>
        <translation>Stof:</translation>
    </message>
    <message>
        <source>Balance:</source>
        <translation>Balans:</translation>
    </message>
    <message>
        <source>S&amp;end</source>
        <translation>S&amp;tuur</translation>
    </message>
    <message>
        <source>Copy quantity</source>
        <translation>Kopieer hoeveelheid</translation>
    </message>
    <message>
        <source>Copy amount</source>
        <translation>Kopieer bedrag</translation>
    </message>
    <message>
        <source>Copy fee</source>
        <translation>Kopieer fooi</translation>
    </message>
    <message>
        <source>Copy after fee</source>
        <translation>Kopieer na fooi</translation>
    </message>
    <message>
        <source>Copy bytes</source>
        <translation>Kopieer grepe</translation>
    </message>
    <message>
        <source>Copy dust</source>
        <translation>Kopieer stof</translation>
    </message>
    <message>
        <source>Copy change</source>
        <translation>Kopieer verandering</translation>
    </message>
    <message>
        <source>%1 to %2</source>
        <translation>%1 tot %2</translation>
    </message>
    <message>
        <source>or</source>
        <translation>of</translation>
    </message>
    <message>
        <source>(no label)</source>
        <translation>(geen etiket)</translation>
    </message>
</context>
<context>
    <name>SendCoinsEntry</name>
    <message>
        <source>A&amp;mount:</source>
        <translation>&amp;Bedrag:</translation>
    </message>
    <message>
        <source>Message:</source>
        <translation>Boodskap:</translation>
    </message>
    </context>
<context>
    <name>SendConfirmationDialog</name>
    </context>
<context>
    <name>ShutdownWindow</name>
    </context>
<context>
    <name>SignVerifyMessageDialog</name>
    <message>
        <source>&amp;Sign Message</source>
        <translation>&amp;Teken boodskap</translation>
    </message>
    <message>
        <source>Signature</source>
        <translation>Handtekening</translation>
    </message>
    <message>
        <source>Sign &amp;Message</source>
        <translation>Teken &amp;Boodskap</translation>
    </message>
    </context>
<context>
    <name>SplashScreen</name>
    </context>
<context>
    <name>TrafficGraphWidget</name>
    </context>
<context>
    <name>TransactionDesc</name>
    <message>
        <source>Date</source>
        <translation>Datum</translation>
    </message>
    <message>
        <source>From</source>
        <translation>Van</translation>
    </message>
    <message>
        <source>unknown</source>
        <translation>onbekend</translation>
    </message>
    <message>
        <source>To</source>
        <translation>Na</translation>
    </message>
    <message>
        <source>own address</source>
        <translation>eie adres</translation>
    </message>
    <message>
        <source>label</source>
        <translation>etiket</translation>
    </message>
    <message>
        <source>Credit</source>
        <translation>Krediet</translation>
    </message>
    <message>
        <source>not accepted</source>
        <translation>nie aanvaar nie</translation>
    </message>
    <message>
        <source>Debit</source>
        <translation>Debiet</translation>
    </message>
    <message>
        <source>Transaction fee</source>
        <translation>Transaksie fooi</translation>
    </message>
    <message>
        <source>Net amount</source>
        <translation>Netto bedrag</translation>
    </message>
    <message>
        <source>Message</source>
        <translation>Boodskap</translation>
    </message>
    <message>
        <source>Transaction ID</source>
        <translation>Transaksie ID</translation>
    </message>
    <message>
        <source>Transaction</source>
        <translation>Transaksie</translation>
    </message>
    <message>
        <source>Amount</source>
        <translation>Bedrag</translation>
    </message>
    <message>
        <source>true</source>
        <translation>waar</translation>
    </message>
    <message>
        <source>false</source>
        <translation>onwaar</translation>
    </message>
</context>
<context>
    <name>TransactionDescDialog</name>
    </context>
<context>
    <name>TransactionTableModel</name>
    <message>
        <source>Date</source>
        <translation>Datum</translation>
    </message>
    <message>
        <source>Type</source>
        <translation>Tipe</translation>
    </message>
    <message>
        <source>Label</source>
        <translation>Etiket</translation>
    </message>
    <message>
        <source>Received with</source>
        <translation>Ontvang met</translation>
    </message>
    <message>
        <source>Received from</source>
        <translation>Ontvang van</translation>
    </message>
    <message>
        <source>Sent to</source>
        <translation>Gestuur na</translation>
    </message>
    <message>
        <source>Payment to yourself</source>
        <translation>Betalings Aan/na jouself</translation>
    </message>
    <message>
        <source>Mined</source>
        <translation>Gemyn</translation>
    </message>
    <message>
        <source>(n/a)</source>
        <translation>(n.v.t)</translation>
    </message>
    <message>
        <source>(no label)</source>
        <translation>(geen etiket)</translation>
    </message>
    <message>
        <source>Date and time that the transaction was received.</source>
        <translation>Datum en tyd wat die transaksie ontvang was.</translation>
    </message>
    <message>
        <source>Type of transaction.</source>
        <translation>Tipe transaksie.</translation>
    </message>
    </context>
<context>
    <name>TransactionView</name>
    <message>
        <source>All</source>
        <translation>Alles</translation>
    </message>
    <message>
        <source>Today</source>
        <translation>Vandag</translation>
    </message>
    <message>
        <source>This week</source>
        <translation>Hierdie week</translation>
    </message>
    <message>
        <source>This month</source>
        <translation>Hierdie maand</translation>
    </message>
    <message>
        <source>Last month</source>
        <translation>Verlede maand</translation>
    </message>
    <message>
        <source>This year</source>
        <translation>Hierdie jaar</translation>
    </message>
    <message>
        <source>Range...</source>
        <translation>Reeks...</translation>
    </message>
    <message>
        <source>Received with</source>
        <translation>Ontvang met</translation>
    </message>
    <message>
        <source>Sent to</source>
        <translation>Gestuur na</translation>
    </message>
    <message>
        <source>To yourself</source>
        <translation>Aan/na jouself</translation>
    </message>
    <message>
        <source>Mined</source>
        <translation>Gemyn</translation>
    </message>
    <message>
        <source>Other</source>
        <translation>Ander</translation>
    </message>
    <message>
        <source>Min amount</source>
        <translation>Min bedrag</translation>
    </message>
    <message>
        <source>Copy address</source>
        <translation>Maak kopie van adres</translation>
    </message>
    <message>
        <source>Copy label</source>
        <translation>Kopieer etiket</translation>
    </message>
    <message>
        <source>Copy amount</source>
        <translation>Kopieer bedrag</translation>
    </message>
    <message>
        <source>Copy transaction ID</source>
        <translation>Kopieer transaksie ID</translation>
    </message>
    <message>
        <source>Comma separated file (*.csv)</source>
        <translation>Koma geskeide lêer (*.csv)</translation>
    </message>
    <message>
        <source>Confirmed</source>
        <translation>Bevestig</translation>
    </message>
    <message>
        <source>Date</source>
        <translation>Datum</translation>
    </message>
    <message>
        <source>Type</source>
        <translation>Tipe</translation>
    </message>
    <message>
        <source>Label</source>
        <translation>Etiket</translation>
    </message>
    <message>
        <source>Address</source>
        <translation>Adres</translation>
    </message>
    <message>
        <source>ID</source>
        <translation>ID</translation>
    </message>
    <message>
        <source>Exporting Failed</source>
        <translation>Uitvoering Misluk</translation>
    </message>
    <message>
        <source>Range:</source>
        <translation>Reeks:</translation>
    </message>
    <message>
        <source>to</source>
        <translation>aan</translation>
    </message>
</context>
<context>
    <name>UnitDisplayStatusBarControl</name>
    </context>
<context>
    <name>WalletFrame</name>
    </context>
<context>
    <name>WalletModel</name>
    <message>
        <source>Send Coins</source>
        <translation>Stuur Munstukke</translation>
    </message>
    </context>
<context>
    <name>WalletView</name>
    <message>
        <source>&amp;Export</source>
        <translation>&amp;Uitvoer</translation>
    </message>
    <message>
        <source>Export the data in the current tab to a file</source>
        <translation>Voer inligting uit van die huidige blad na n lêer</translation>
    </message>
    </context>
<context>
    <name>bitcoin-core</name>
    <message>
        <source>Options:</source>
        <translation>Opsies:</translation>
    </message>
    <message>
        <source>Error: Disk space is low!</source>
        <translation>Fout: Hardeskyf spasie is baie laag!</translation>
    </message>
    <message>
        <source>Importing...</source>
        <translation>Invoer proses tans besig..</translation>
    </message>
    <message>
        <source>Information</source>
        <translation>Informasie</translation>
    </message>
    <message>
        <source>Warning</source>
        <translation>Waarskuwing</translation>
    </message>
    <message>
        <source>Insufficient funds</source>
        <translation>Onvoldoende fondse</translation>
    </message>
    <message>
        <source>Loading block index...</source>
        <translation>Laai blok indeks...</translation>
    </message>
    <message>
        <source>Loading wallet...</source>
        <translation>Laai beursie...</translation>
    </message>
    <message>
        <source>Done loading</source>
        <translation>Klaar gelaai</translation>
    </message>
    <message>
        <source>Error</source>
        <translation>Fout</translation>
    </message>
</context>
</TS><|MERGE_RESOLUTION|>--- conflicted
+++ resolved
@@ -282,41 +282,36 @@
         <translation>&amp;Opsies</translation>
     </message>
     <message>
-<<<<<<< HEAD
+        <source>Modify configuration options for %1</source>
+        <translation>Verander konfigurasie opsies vir %1</translation>
+    </message>
+    <message>
+        <source>&amp;Encrypt Wallet...</source>
+        <translation>&amp;Enkripteer Beursie...</translation>
+    </message>
+    <message>
+        <source>&amp;Change Passphrase...</source>
+        <translation>Verander wagwoord frase...</translation>
+    </message>
+    <message>
+        <source>&amp;Sending addresses...</source>
+        <translation>Uitstuur adresse...</translation>
+    </message>
+    <message>
+        <source>Open &amp;URI...</source>
+        <translation>Maak &amp;URI oop...</translation>
+    </message>
+    <message>
+        <source>Network activity disabled.</source>
+        <translation>Netwerk aktiwiteid afgeskakel.</translation>
+    </message>
+    <message>
+        <source>&amp;Verify message...</source>
+        <translation>&amp;Verifieer boodskap...</translation>
+    </message>
+    <message>
         <source>Particl</source>
         <translation>Particl</translation>
-=======
-        <source>Modify configuration options for %1</source>
-        <translation>Verander konfigurasie opsies vir %1</translation>
-    </message>
-    <message>
-        <source>&amp;Encrypt Wallet...</source>
-        <translation>&amp;Enkripteer Beursie...</translation>
-    </message>
-    <message>
-        <source>&amp;Change Passphrase...</source>
-        <translation>Verander wagwoord frase...</translation>
-    </message>
-    <message>
-        <source>&amp;Sending addresses...</source>
-        <translation>Uitstuur adresse...</translation>
-    </message>
-    <message>
-        <source>Open &amp;URI...</source>
-        <translation>Maak &amp;URI oop...</translation>
-    </message>
-    <message>
-        <source>Network activity disabled.</source>
-        <translation>Netwerk aktiwiteid afgeskakel.</translation>
-    </message>
-    <message>
-        <source>&amp;Verify message...</source>
-        <translation>&amp;Verifieer boodskap...</translation>
-    </message>
-    <message>
-        <source>Bitcoin</source>
-        <translation>Bitcoin</translation>
->>>>>>> f17942a3
     </message>
     <message>
         <source>Wallet</source>
