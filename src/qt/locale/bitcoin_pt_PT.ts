--- conflicted
+++ resolved
@@ -3,11 +3,7 @@
     <name>AddressBookPage</name>
     <message>
         <source>Right-click to edit address or label</source>
-<<<<<<< HEAD
-        <translation>Clique com o botão direiro para editar endereço ou rótulo</translation>
-=======
         <translation>Clique com o botão direito para editar o endereço ou rótulo</translation>
->>>>>>> 0d719145
     </message>
     <message>
         <source>Create a new address</source>
@@ -51,39 +47,7 @@
     </message>
     <message>
         <source>Choose the address to receive coins with</source>
-<<<<<<< HEAD
-        <translation>Escolha o endereço com o qual pretende receber moedas</translation>
-    </message>
-    <message>
-        <source>C&amp;hoose</source>
-        <translation>Escol&amp;her</translation>
-    </message>
-    <message>
-        <source>Sending addresses</source>
-        <translation>Endereços de envio</translation>
-    </message>
-    <message>
-        <source>Receiving addresses</source>
-        <translation>Endereços de depósito</translation>
-    </message>
-    <message>
-        <source>These are your Zetacoin addresses for sending payments. Always check the amount and the receiving address before sending coins.</source>
-        <translation>Estes são os seus endereços Zetacoin para enviar pagamentos. Verifique sempre o valor e o endereço de envio antes de enviar moedas.</translation>
-    </message>
-    <message>
-        <source>These are your Zetacoin addresses for receiving payments. It is recommended to use a new receiving address for each transaction.</source>
-        <translation>Estes são os seus endereços Zetacoin para receber pagamentos. É recomendado que utilize um endereço novo para cada transacção.</translation>
-    </message>
-    <message>
-        <source>Copy &amp;Label</source>
-        <translation>Copiar &amp;Rótulo</translation>
-    </message>
-    <message>
-        <source>&amp;Edit</source>
-        <translation>&amp;Editar</translation>
-=======
         <translation>Escolhe qual o endereço para receber moedas</translation>
->>>>>>> 0d719145
     </message>
     </context>
 <context>
@@ -105,91 +69,7 @@
     </message>
     <message>
         <source>Repeat new passphrase</source>
-<<<<<<< HEAD
-        <translation>Repita a nova frase de segurança</translation>
-    </message>
-    <message>
-        <source>Encrypt wallet</source>
-        <translation>Encriptar carteira</translation>
-    </message>
-    <message>
-        <source>This operation needs your wallet passphrase to unlock the wallet.</source>
-        <translation>A sua frase de segurança é necessária para desbloquear a carteira.</translation>
-    </message>
-    <message>
-        <source>Unlock wallet</source>
-        <translation>Desbloquear carteira</translation>
-    </message>
-    <message>
-        <source>This operation needs your wallet passphrase to decrypt the wallet.</source>
-        <translation>A sua frase de segurança é necessária para desencriptar a carteira.</translation>
-    </message>
-    <message>
-        <source>Decrypt wallet</source>
-        <translation>Desencriptar carteira</translation>
-    </message>
-    <message>
-        <source>Change passphrase</source>
-        <translation>Alterar frase de segurança</translation>
-    </message>
-    <message>
-        <source>Confirm wallet encryption</source>
-        <translation>Confirmar encriptação da carteira</translation>
-    </message>
-    <message>
-        <source>Warning: If you encrypt your wallet and lose your passphrase, you will &lt;b&gt;LOSE ALL OF YOUR ZETACOINS&lt;/b&gt;!</source>
-        <translation>Atenção: Se encriptar a carteira e perder a sua senha irá &lt;b&gt;PERDER TODOS OS SEUS ZETACOINS&lt;/b&gt;!</translation>
-    </message>
-    <message>
-        <source>Are you sure you wish to encrypt your wallet?</source>
-        <translation>Tem a certeza que deseja encriptar a carteira?</translation>
-    </message>
-    <message>
-        <source>Zetacoin Core will close now to finish the encryption process. Remember that encrypting your wallet cannot fully protect your zetacoins from being stolen by malware infecting your computer.</source>
-        <translation>O cliente Zetacoin Core irá agora ser fechado para terminar o processo de encriptação. Recorde que a encriptação da sua carteira não protegerá totalmente os seus zetacoins de serem roubados por programas maliciosos que infectem o seu computador.</translation>
-    </message>
-    <message>
-        <source>IMPORTANT: Any previous backups you have made of your wallet file should be replaced with the newly generated, encrypted wallet file. For security reasons, previous backups of the unencrypted wallet file will become useless as soon as you start using the new, encrypted wallet.</source>
-        <translation>IMPORTANTE: Qualquer cópia de segurança da carteira anterior deverá ser substituída com o novo ficheiro de carteira, agora encriptado. Por razões de segurança, cópias de segurança não encriptadas tornar-se-ão inúteis assim que começar a usar a nova carteira encriptada.</translation>
-    </message>
-    <message>
-        <source>Warning: The Caps Lock key is on!</source>
-        <translation>Atenção: A tecla Caps Lock está activa!</translation>
-    </message>
-    <message>
-        <source>Wallet encrypted</source>
-        <translation>Carteira encriptada</translation>
-    </message>
-    <message>
-        <source>Enter the new passphrase to the wallet.&lt;br/&gt;Please use a passphrase of &lt;b&gt;ten or more random characters&lt;/b&gt;, or &lt;b&gt;eight or more words&lt;/b&gt;.</source>
-        <translation>Escreva a nova frase de seguraça da sua carteira. &lt;br/&gt; Por favor, use uma frase de &lt;b&gt;10 ou mais caracteres aleatórios,&lt;/b&gt; ou &lt;b&gt;oito ou mais palavras&lt;/b&gt;.</translation>
-    </message>
-    <message>
-        <source>Enter the old passphrase and new passphrase to the wallet.</source>
-        <translation>Escreva a antiga frase de segurança da carteira, seguida da nova.</translation>
-    </message>
-    <message>
-        <source>Wallet encryption failed</source>
-        <translation>A encriptação da carteira falhou</translation>
-    </message>
-    <message>
-        <source>Wallet encryption failed due to an internal error. Your wallet was not encrypted.</source>
-        <translation>A encriptação da carteira falhou devido a um erro interno. A carteira não foi encriptada.</translation>
-    </message>
-    <message>
-        <source>The supplied passphrases do not match.</source>
-        <translation>As frases de segurança fornecidas não coincidem.</translation>
-    </message>
-    <message>
-        <source>Wallet unlock failed</source>
-        <translation>O desbloqueio da carteira falhou</translation>
-    </message>
-    <message>
-        <source>The passphrase entered for the wallet decryption was incorrect.</source>
-        <translation>A frase de segurança introduzida para a desencriptação da carteira estava incorreta.</translation>
-=======
         <translation>Repita a nova frase de palavra-passe</translation>
->>>>>>> 0d719145
     </message>
     </context>
 <context>
@@ -204,20 +84,6 @@
     </message>
 </context>
 <context>
-<<<<<<< HEAD
-    <name>BanTableModel</name>
-    <message>
-        <source>IP/Netmask</source>
-        <translation>IP/Máscara de Rede</translation>
-    </message>
-    <message>
-        <source>Banned Until</source>
-        <translation>Banido Até</translation>
-    </message>
-</context>
-<context>
-=======
->>>>>>> 0d719145
     <name>BitcoinGUI</name>
     <message>
         <source>Sign &amp;message...</source>
@@ -304,17 +170,6 @@
         <translation>Abrir &amp;URI...</translation>
     </message>
     <message>
-<<<<<<< HEAD
-        <source>Zetacoin Core client</source>
-        <translation>Cliente Zetacoin Core</translation>
-    </message>
-    <message>
-        <source>Importing blocks from disk...</source>
-        <translation>A importar blocos do disco...</translation>
-    </message>
-    <message>
-=======
->>>>>>> 0d719145
         <source>Reindexing blocks on disk...</source>
         <translation>A reindexar os blocos no disco...</translation>
     </message>
@@ -359,13 +214,6 @@
         <translation>&amp;Receber</translation>
     </message>
     <message>
-<<<<<<< HEAD
-        <source>Show information about Zetacoin Core</source>
-        <translation>Mostrar informação sobre Zetacoin Core</translation>
-    </message>
-    <message>
-=======
->>>>>>> 0d719145
         <source>&amp;Show / Hide</source>
         <translation>Mo&amp;strar / Ocultar</translation>
     </message>
@@ -399,31 +247,11 @@
     </message>
     <message>
         <source>Tabs toolbar</source>
-<<<<<<< HEAD
-        <translation>Barra de separadores</translation>
-    </message>
-    <message>
-        <source>Zetacoin Core</source>
-        <translation>Zetacoin Core</translation>
+        <translation>Barra de ferramentas dos separadores</translation>
     </message>
     <message>
         <source>Request payments (generates QR codes and zetacoin: URIs)</source>
-        <translation>Solicitar pagamentos (gera códigos QR e URIs zetacoin:)</translation>
-    </message>
-    <message>
-        <source>&amp;About Zetacoin Core</source>
-        <translation>&amp;Sobre o Zetacoin Core</translation>
-    </message>
-    <message>
-        <source>Modify configuration options for Zetacoin Core</source>
-        <translation>Modificar opções de configuração de Zetacoin Core</translation>
-=======
-        <translation>Barra de ferramentas dos separadores</translation>
-    </message>
-    <message>
-        <source>Request payments (generates QR codes and bitcoin: URIs)</source>
-        <translation>Solicitar pagamentos (gera códigos QR e bitcoin: URIs)</translation>
->>>>>>> 0d719145
+        <translation>Solicitar pagamentos (gera códigos QR e zetacoin: URIs)</translation>
     </message>
     <message>
         <source>Show the list of used sending addresses and labels</source>
@@ -439,15 +267,7 @@
     </message>
     <message>
         <source>&amp;Command-line options</source>
-<<<<<<< HEAD
-        <translation>&amp;Opções da linha de &amp;comandos</translation>
-    </message>
-    <message>
-        <source>Show the Zetacoin Core help message to get a list with possible Zetacoin command-line options</source>
-        <translation>Mostrar a mensagem de ajuda do Zetacoin Core para obter uma lista com possíveis opções de linha de comandos</translation>
-=======
         <translation>&amp;Opções da linha de &amp;comando</translation>
->>>>>>> 0d719145
     </message>
     <message numerus="yes">
         <source>%n active connection(s) to Zetacoin network</source>
@@ -669,43 +489,7 @@
         <source>&amp;Address</source>
         <translation>E&amp;ndereço</translation>
     </message>
-<<<<<<< HEAD
-    <message>
-        <source>New receiving address</source>
-        <translation>Novo endereço de entrada</translation>
-    </message>
-    <message>
-        <source>New sending address</source>
-        <translation>Novo endereço de saída</translation>
-    </message>
-    <message>
-        <source>Edit receiving address</source>
-        <translation>Editar endereço de entrada</translation>
-    </message>
-    <message>
-        <source>Edit sending address</source>
-        <translation>Editar endereço de saída</translation>
-    </message>
-    <message>
-        <source>The entered address "%1" is already in the address book.</source>
-        <translation>O endereço introduzido "%1" já se encontra no livro de endereços.</translation>
-    </message>
-    <message>
-        <source>The entered address "%1" is not a valid Zetacoin address.</source>
-        <translation>O endereço introduzido "%1" não é um endereço zetacoin válido.</translation>
-    </message>
-    <message>
-        <source>Could not unlock wallet.</source>
-        <translation>Impossível desbloquear carteira.</translation>
-    </message>
-    <message>
-        <source>New key generation failed.</source>
-        <translation>Falha ao gerar nova chave.</translation>
-    </message>
-</context>
-=======
     </context>
->>>>>>> 0d719145
 <context>
     <name>FreespaceChecker</name>
     <message>
@@ -732,13 +516,6 @@
 <context>
     <name>HelpMessageDialog</name>
     <message>
-<<<<<<< HEAD
-        <source>Zetacoin Core</source>
-        <translation>Zetacoin Core</translation>
-    </message>
-    <message>
-=======
->>>>>>> 0d719145
         <source>version</source>
         <translation>versão</translation>
     </message>
@@ -747,13 +524,8 @@
         <translation>(%1-bit)</translation>
     </message>
     <message>
-<<<<<<< HEAD
-        <source>About Zetacoin Core</source>
-        <translation>Sobre o Zetacoin Core</translation>
-=======
         <source>About %1</source>
         <translation>Sobre %1</translation>
->>>>>>> 0d719145
     </message>
     <message>
         <source>Command-line options</source>
@@ -767,14 +539,13 @@
         <source>command-line options</source>
         <translation>opções da linha de comando</translation>
     </message>
-<<<<<<< HEAD
     <message>
         <source>UI Options:</source>
-        <translation>Opções de Interface</translation>
+        <translation>Opções da IU:</translation>
     </message>
     <message>
         <source>Choose data directory on startup (default: %u)</source>
-        <translation>Escolha a pasta de dados ao iniciar (por defeito: %u)</translation>
+        <translation>Escolha a diretoria dos dados no arranque (predefinição: %u)</translation>
     </message>
     <message>
         <source>Set language, for example "de_DE" (default: system locale)</source>
@@ -790,62 +561,12 @@
     </message>
     <message>
         <source>Show splash screen on startup (default: %u)</source>
-        <translation>Mostrar imagem ao iniciar (por defeito: %u)</translation>
-    </message>
-    <message>
-        <source>Reset all settings changes made over the GUI</source>
-        <translation>Restabelecer opções de interface predefinidas</translation>
-    </message>
-</context>
+        <translation>Mostrar o ecrã de abertura no arranque (predefinição: %u)</translation>
+    </message>
+    </context>
 <context>
     <name>Intro</name>
-=======
->>>>>>> 0d719145
-    <message>
-        <source>UI Options:</source>
-        <translation>Opções da IU:</translation>
-    </message>
-    <message>
-<<<<<<< HEAD
-        <source>Welcome to Zetacoin Core.</source>
-        <translation>Bem-vindo ao Zetacoin Core.</translation>
-    </message>
-    <message>
-        <source>As this is the first time the program is launched, you can choose where Zetacoin Core will store its data.</source>
-        <translation>Sendo esta a primeira vez que o programa é iniciado, poderá escolher onde o Zetacoin Core irá guardar os seus dados.</translation>
-    </message>
-    <message>
-        <source>Zetacoin Core will download and store a copy of the Zetacoin block chain. At least %1GB of data will be stored in this directory, and it will grow over time. The wallet will also be stored in this directory.</source>
-        <translation>O Zetacoin Core vai transferir e armazenar uma cópia do "block chain" (cadeia de blocos). Pelo menos %1GB de dados serão armazenados nesta pasta, e vão crescer ao longo do tempo. A sua carteira também irá ser armazenada nesta pasta.</translation>
-=======
-        <source>Choose data directory on startup (default: %u)</source>
-        <translation>Escolha a diretoria dos dados no arranque (predefinição: %u)</translation>
-    </message>
-    <message>
-        <source>Set language, for example "de_DE" (default: system locale)</source>
-        <translation>Definir linguagem, por exemplo "pt_PT" (por defeito: linguagem do sistema)</translation>
-    </message>
-    <message>
-        <source>Start minimized</source>
-        <translation>Iniciar minimizado</translation>
->>>>>>> 0d719145
-    </message>
-    <message>
-        <source>Set SSL root certificates for payment request (default: -system-)</source>
-        <translation>Configurar certificados SSL root para pedido de pagamento (default: -system-)</translation>
-    </message>
-    <message>
-        <source>Show splash screen on startup (default: %u)</source>
-        <translation>Mostrar o ecrã de abertura no arranque (predefinição: %u)</translation>
-    </message>
-    </context>
-<context>
-    <name>Intro</name>
-    <message>
-<<<<<<< HEAD
-        <source>Zetacoin Core</source>
-        <translation>Zetacoin Core</translation>
-=======
+    <message>
         <source>Welcome</source>
         <translation>Bem-vindo</translation>
     </message>
@@ -860,7 +581,6 @@
     <message>
         <source>Use a custom data directory:</source>
         <translation>Utilizar uma diretoria de dados personalizada:</translation>
->>>>>>> 0d719145
     </message>
     <message>
         <source>Error: Specified data directory "%1" cannot be created.</source>
@@ -945,13 +665,6 @@
         <translation>Minimize ao invés de sair da aplicação quando a janela é fechada. Com esta  opção selecionada, a aplicação apenas será encerrada quando escolher Sair da aplicação no menú.</translation>
     </message>
     <message>
-<<<<<<< HEAD
-        <source>The user interface language can be set here. This setting will take effect after restarting Zetacoin Core.</source>
-        <translation>A linguagem da interface do utilizador pode ser definida aqui. Esta definição entrará em efeito após reiniciar o Zetacoin Core.</translation>
-    </message>
-    <message>
-=======
->>>>>>> 0d719145
         <source>Third party URLs (e.g. a block explorer) that appear in the transactions tab as context menu items. %s in the URL is replaced by transaction hash. Multiple URLs are separated by vertical bar |.</source>
         <translation>URLs de outrem (ex. um explorador de blocos) que aparece no separador de transações como itens do menu de contexto.
 %s do URL é substituído por hash de transação. Vários URLs são separados por barra vertical |.</translation>
@@ -977,17 +690,6 @@
         <translation>&amp;Rede</translation>
     </message>
     <message>
-<<<<<<< HEAD
-        <source>Automatically start Zetacoin Core after logging in to the system.</source>
-        <translation>Começar o Zetacoin Core automaticamente ao iniciar sessão no sistema.</translation>
-    </message>
-    <message>
-        <source>&amp;Start Zetacoin Core on system login</source>
-        <translation>&amp;Começar o Zetacoin Core ao iniciar o sistema</translation>
-    </message>
-    <message>
-=======
->>>>>>> 0d719145
         <source>(0 = auto, &lt;0 = leave that many cores free)</source>
         <translation>(0 = automático, &lt;0 = deixar essa quantidade de núcleos livre)</translation>
     </message>
@@ -1042,7 +744,6 @@
     <message>
         <source>Used for reaching peers via:</source>
         <translation>Usado para alcançar nós via:</translation>
-<<<<<<< HEAD
     </message>
     <message>
         <source>Shows, if the supplied default SOCKS5 proxy is used to reach peers via this network type.</source>
@@ -1071,36 +772,6 @@
     <message>
         <source>&amp;Window</source>
         <translation>&amp;Janela</translation>
-=======
->>>>>>> 0d719145
-    </message>
-    <message>
-        <source>Shows, if the supplied default SOCKS5 proxy is used to reach peers via this network type.</source>
-        <translation>Mostra, caso o proxy SOCKS5 predefinido submetido seja usado para alcançar nós através deste tipo de rede.</translation>
-    </message>
-    <message>
-        <source>IPv4</source>
-        <translation>IPv4</translation>
-    </message>
-    <message>
-        <source>IPv6</source>
-        <translation>IPv6</translation>
-    </message>
-    <message>
-        <source>Tor</source>
-        <translation>Tor</translation>
-    </message>
-    <message>
-        <source>Connect to the Bitcoin network through a separate SOCKS5 proxy for Tor hidden services.</source>
-        <translation>Ligar à rede Bitcoin através de um proxy SOCKS5 separado para utilizar os serviços ocultos do Tor.</translation>
-    </message>
-    <message>
-        <source>Use separate SOCKS5 proxy to reach peers via Tor hidden services:</source>
-        <translation>Utilizar um proxy SOCKS5 separado para alcançar nós via serviços ocultos do Tor:</translation>
-    </message>
-    <message>
-        <source>&amp;Window</source>
-        <translation>&amp;Janela</translation>
     </message>
     <message>
         <source>Hide tray icon</source>
@@ -1252,99 +923,7 @@
 </context>
 <context>
     <name>PaymentServer</name>
-<<<<<<< HEAD
-    <message>
-        <source>URI handling</source>
-        <translation>Manuseamento de URI</translation>
-    </message>
-    <message>
-        <source>Invalid payment address %1</source>
-        <translation>Endereço de pagamento inválido %1</translation>
-    </message>
-    <message>
-        <source>Payment request rejected</source>
-        <translation>Pedido de pagamento rejeitado</translation>
-    </message>
-    <message>
-        <source>Payment request network doesn't match client network.</source>
-        <translation>Rede de requisição de pagamento não corresponde com a rede do cliente.</translation>
-    </message>
-    <message>
-        <source>Payment request is not initialized.</source>
-        <translation>Requisição de pagamento não iniciou.</translation>
-    </message>
-    <message>
-        <source>Requested payment amount of %1 is too small (considered dust).</source>
-        <translation>Quantia solicitada para pagamento de %1 é muito pequena (considerada "pó").</translation>
-    </message>
-    <message>
-        <source>Payment request error</source>
-        <translation>Erro de pedido de pagamento</translation>
-    </message>
-    <message>
-        <source>Cannot start zetacoin: click-to-pay handler</source>
-        <translation>Impossível iniciar o controlador de zetacoin: click-to-pay</translation>
-    </message>
-    <message>
-        <source>Payment request fetch URL is invalid: %1</source>
-        <translation>O URL de pedido de pagamento é inválido: %1</translation>
-    </message>
-    <message>
-        <source>URI cannot be parsed! This can be caused by an invalid Zetacoin address or malformed URI parameters.</source>
-        <translation>URI não foi lido correctamente! Isto pode ser causado por um endereço Zetacoin inválido ou por parâmetros URI malformados.</translation>
-    </message>
-    <message>
-        <source>Payment request file handling</source>
-        <translation>Controlo de pedidos de pagamento.</translation>
-    </message>
-    <message>
-        <source>Payment request file cannot be read! This can be caused by an invalid payment request file.</source>
-        <translation>O ficheiro de pedido de pagamento não pôde ser lido! Isto pode ter sido causado por um ficheiro de pedido de pagamento inválido.</translation>
-    </message>
-    <message>
-        <source>Payment request expired.</source>
-        <translation>Pedido de pagamento expirou.</translation>
-    </message>
-    <message>
-        <source>Unverified payment requests to custom payment scripts are unsupported.</source>
-        <translation>Pedidos de pagamento não-verificados para scripts de pagamento personalizados não são suportados.</translation>
-    </message>
-    <message>
-        <source>Invalid payment request.</source>
-        <translation>Pedido de pagamento inválido.</translation>
-    </message>
-    <message>
-        <source>Refund from %1</source>
-        <translation>Reembolsar de %1</translation>
-    </message>
-    <message>
-        <source>Payment request %1 is too large (%2 bytes, allowed %3 bytes).</source>
-        <translation>Pedido de pagamento %1 excede o tamanho (%2 bytes, permitido %3 bytes).</translation>
-    </message>
-    <message>
-        <source>Error communicating with %1: %2</source>
-        <translation>Erro ao comunicar com %1: %2</translation>
-    </message>
-    <message>
-        <source>Payment request cannot be parsed!</source>
-        <translation>O pedido de pagamento não pode ser lido ou processado!</translation>
-    </message>
-    <message>
-        <source>Bad response from server %1</source>
-        <translation>Má resposta do servidor %1</translation>
-    </message>
-    <message>
-        <source>Payment acknowledged</source>
-        <translation>Pagamento confirmado</translation>
-    </message>
-    <message>
-        <source>Network request error</source>
-        <translation>Erro de pedido de rede</translation>
-    </message>
-</context>
-=======
     </context>
->>>>>>> 0d719145
 <context>
     <name>PeerTableModel</name>
     <message>
@@ -1454,11 +1033,7 @@
     </message>
     <message>
         <source>Memory Pool</source>
-<<<<<<< HEAD
-        <translation>Memory Pool</translation>
-=======
         <translation>Banco de Memória</translation>
->>>>>>> 0d719145
     </message>
     <message>
         <source>Current number of transactions</source>
@@ -1469,13 +1044,6 @@
         <translation>Utilização de memória</translation>
     </message>
     <message>
-<<<<<<< HEAD
-        <source>Open the Zetacoin Core debug log file from the current data directory. This can take a few seconds for large log files.</source>
-        <translation>Abrir o ficheiro de registo de depuração da pasta de dados actual. Isto pode demorar alguns segundos para ficheiros de registo grandes.</translation>
-    </message>
-    <message>
-=======
->>>>>>> 0d719145
         <source>Received</source>
         <translation>Recebido</translation>
     </message>
@@ -1556,13 +1124,10 @@
         <translation>Tempo de Latência</translation>
     </message>
     <message>
-<<<<<<< HEAD
-=======
         <source>The duration of a currently outstanding ping.</source>
         <translation>A duração de um ping atualmente pendente.</translation>
     </message>
     <message>
->>>>>>> 0d719145
         <source>Ping Wait</source>
         <translation>Espera do Ping</translation>
     </message>
@@ -1639,13 +1204,8 @@
         <translation>&amp;Desbloquear Nó</translation>
     </message>
     <message>
-<<<<<<< HEAD
-        <source>Welcome to the Zetacoin Core RPC console.</source>
-        <translation>Bem-vindo à consola RPC do Zetacoin Core.</translation>
-=======
         <source>Welcome to the %1 RPC console.</source>
         <translation>Bem-vindo à consola RPC da %1.</translation>
->>>>>>> 0d719145
     </message>
     <message>
         <source>Use up and down arrows to navigate history, and &lt;b&gt;Ctrl-L&lt;/b&gt; to clear screen.</source>
@@ -1947,119 +1507,7 @@
         <source>S&amp;end</source>
         <translation>E&amp;nviar</translation>
     </message>
-<<<<<<< HEAD
-    <message>
-        <source>Confirm send coins</source>
-        <translation>Confirme envio de moedas</translation>
-    </message>
-    <message>
-        <source>%1 to %2</source>
-        <translation>%1 para %2</translation>
-    </message>
-    <message>
-        <source>Copy quantity</source>
-        <translation>Copiar quantidade</translation>
-    </message>
-    <message>
-        <source>Copy amount</source>
-        <translation>Copiar quantia</translation>
-    </message>
-    <message>
-        <source>Copy fee</source>
-        <translation>Copiar taxa</translation>
-    </message>
-    <message>
-        <source>Copy after fee</source>
-        <translation>Copiar valor após taxa</translation>
-    </message>
-    <message>
-        <source>Copy bytes</source>
-        <translation>Copiar bytes</translation>
-    </message>
-    <message>
-        <source>Copy priority</source>
-        <translation>Copiar prioridade</translation>
-    </message>
-    <message>
-        <source>Copy change</source>
-        <translation>Copiar alteração</translation>
-    </message>
-    <message>
-        <source>Total Amount %1</source>
-        <translation>Quantia Total %1</translation>
-    </message>
-    <message>
-        <source>or</source>
-        <translation>ou</translation>
-    </message>
-    <message>
-        <source>The amount to pay must be larger than 0.</source>
-        <translation>A quantia a pagar deverá ser maior que 0.</translation>
-    </message>
-    <message>
-        <source>The amount exceeds your balance.</source>
-        <translation>A quantia excede o seu saldo.</translation>
-    </message>
-    <message>
-        <source>The total exceeds your balance when the %1 transaction fee is included.</source>
-        <translation>O total excede o seu saldo quando a taxa de transação de %1 for incluída.</translation>
-    </message>
-    <message>
-        <source>Transaction creation failed!</source>
-        <translation>Erro: A criação da transação falhou! </translation>
-    </message>
-    <message>
-        <source>The transaction was rejected! This might happen if some of the coins in your wallet were already spent, such as if you used a copy of wallet.dat and coins were spent in the copy but not marked as spent here.</source>
-        <translation>A transação foi rejeitada! Isto poderá acontecer se algumas das moedas na sua carteira já tiverem sido gastas, se por exemplo tiver usado uma cópia do ficheiro wallet.dat e as moedas tiverem sido gastas na cópia mas não tiverem sido marcadas como gastas aqui.</translation>
-    </message>
-    <message>
-        <source>A fee higher than %1 is considered an absurdly high fee.</source>
-        <translation>Uma taxa superior a %1 é considerada muito alta.</translation>
-    </message>
-    <message>
-        <source>Payment request expired.</source>
-        <translation>Pedido de pagamento expirou.</translation>
-    </message>
-    <message>
-        <source>Pay only the required fee of %1</source>
-        <translation>Pagar somente a taxa mínima de %1</translation>
-    </message>
-    <message>
-        <source>The recipient address is not valid. Please recheck.</source>
-        <translation>O endereço de destino não é válido. Por favor, verifique novamente.</translation>
-    </message>
-    <message>
-        <source>Duplicate address found: addresses should only be used once each.</source>
-        <translation>Endereço duplicado encontrado: cada endereço só poderá ser usado uma vez.</translation>
-    </message>
-    <message>
-        <source>Warning: Invalid Zetacoin address</source>
-        <translation>Aviso: Endereço Zetacoin inválido</translation>
-    </message>
-    <message>
-        <source>(no label)</source>
-        <translation>(sem rótulo)</translation>
-    </message>
-    <message>
-        <source>Warning: Unknown change address</source>
-        <translation>Aviso: Endereço de troco desconhecido</translation>
-    </message>
-    <message>
-        <source>Copy dust</source>
-        <translation>Copiar lixo</translation>
-    </message>
-    <message>
-        <source>Are you sure you want to send?</source>
-        <translation>Tem a certeza que deseja enviar?</translation>
-    </message>
-    <message>
-        <source>added as transaction fee</source>
-        <translation>adicionados como taxa de transação</translation>
-    </message>
-</context>
-=======
     </context>
->>>>>>> 0d719145
 <context>
     <name>SendCoinsEntry</name>
     <message>
@@ -2103,13 +1551,8 @@
         <translation>Remover esta entrada</translation>
     </message>
     <message>
-<<<<<<< HEAD
         <source>The fee will be deducted from the amount being sent. The recipient will receive less zetacoins than you enter in the amount field. If multiple recipients are selected, the fee is split equally.</source>
         <translation>A taxa será deduzida ao montante enviado. O destinatário irá receber menos zetacoins do que as que introduziu no campo montante. Caso sejam seleccionados múltiplos destinatários, a taxa será repartida equitativamente.</translation>
-=======
-        <source>The fee will be deducted from the amount being sent. The recipient will receive less bitcoins than you enter in the amount field. If multiple recipients are selected, the fee is split equally.</source>
-        <translation>A taxa será deduzida ao montante enviado. O destinatário irá receber menos bitcoins do que as que introduziu no campo montante. Caso sejam seleccionados múltiplos destinatários, a taxa será repartida equitativamente.</translation>
->>>>>>> 0d719145
     </message>
     <message>
         <source>S&amp;ubtract fee from amount</source>
@@ -2150,13 +1593,8 @@
 <context>
     <name>ShutdownWindow</name>
     <message>
-<<<<<<< HEAD
-        <source>Zetacoin Core is shutting down...</source>
-        <translation>O Zetacoin Core está a encerrar...</translation>
-=======
         <source>%1 is shutting down...</source>
         <translation>%1 está a encerrar...</translation>
->>>>>>> 0d719145
     </message>
     <message>
         <source>Do not shut down the computer until this window disappears.</source>
@@ -2174,21 +1612,12 @@
         <translation>&amp;Assinar Mensagem</translation>
     </message>
     <message>
-<<<<<<< HEAD
         <source>You can sign messages/agreements with your addresses to prove you can receive zetacoins sent to them. Be careful not to sign anything vague or random, as phishing attacks may try to trick you into signing your identity over to them. Only sign fully-detailed statements you agree to.</source>
         <translation>Pode assinar mensagens com os seus endereços para provar que são seus. Tenha atenção ao assinar mensagens ambíguas, pois ataques de phishing podem tentar enganá-lo de modo a assinar a sua identidade para os atacantes. Apenas assine declarações detalhadas com as quais concorde.</translation>
     </message>
     <message>
         <source>The Zetacoin address to sign the message with</source>
         <translation>O endereço Zetacoin para designar a mensagem</translation>
-=======
-        <source>You can sign messages/agreements with your addresses to prove you can receive bitcoins sent to them. Be careful not to sign anything vague or random, as phishing attacks may try to trick you into signing your identity over to them. Only sign fully-detailed statements you agree to.</source>
-        <translation>Pode assinar mensagens com os seus endereços para provar que são seus. Tenha atenção ao assinar mensagens ambíguas, pois ataques de phishing podem tentar enganá-lo de modo a assinar a sua identidade para os atacantes. Apenas assine declarações detalhadas com as quais concorde.</translation>
-    </message>
-    <message>
-        <source>The Bitcoin address to sign the message with</source>
-        <translation>O endereço Bitcoin para designar a mensagem</translation>
->>>>>>> 0d719145
     </message>
     <message>
         <source>Choose previously used address</source>
@@ -2243,13 +1672,8 @@
         <translation>Introduza o endereço de assinatura, mensagem (assegure-se que copia quebras de linha, espaços, tabulações, etc. exactamente) e assinatura abaixo para verificar a mensagem. Tenha atenção para não ler mais na assinatura do que o que estiver na mensagem assinada, para evitar ser enganado por um atacante que se encontre entre si e quem assinou a mensagem.</translation>
     </message>
     <message>
-<<<<<<< HEAD
         <source>The Zetacoin address the message was signed with</source>
         <translation>O endereço Zetacoin com que a mensagem foi designada</translation>
-=======
-        <source>The Bitcoin address the message was signed with</source>
-        <translation>O endereço Bitcoin com que a mensagem foi designada</translation>
->>>>>>> 0d719145
     </message>
     <message>
         <source>Verify the message to ensure it was signed with the specified Zetacoin address</source>
@@ -2263,190 +1687,124 @@
         <source>Reset all verify message fields</source>
         <translation>Repor todos os campos de verificação de mensagem</translation>
     </message>
-<<<<<<< HEAD
-    <message>
-        <source>Click "Sign Message" to generate signature</source>
-        <translation>Clique "Assinar mensagem" para gerar a assinatura</translation>
-    </message>
-    <message>
-        <source>The entered address is invalid.</source>
-        <translation>O endereço introduzido é inválido.</translation>
-    </message>
-    <message>
-        <source>Please check the address and try again.</source>
-        <translation>Por favor verifique o endereço e tente de novo.</translation>
-    </message>
-    <message>
-        <source>The entered address does not refer to a key.</source>
-        <translation>O endereço introduzido não refere a nenhuma chave.</translation>
-    </message>
-    <message>
-        <source>Wallet unlock was cancelled.</source>
-        <translation>O desbloqueio da carteira foi cancelado.</translation>
-    </message>
-    <message>
-        <source>Private key for the entered address is not available.</source>
-        <translation>A chave privada para o endereço introduzido não está disponível.</translation>
-    </message>
-    <message>
-        <source>Message signing failed.</source>
-        <translation>Assinatura de mensagem falhou.</translation>
-    </message>
-    <message>
-        <source>Message signed.</source>
-        <translation>Mensagem assinada.</translation>
-    </message>
-    <message>
-        <source>The signature could not be decoded.</source>
-        <translation>A assinatura não pôde ser descodificada.</translation>
-    </message>
-    <message>
-        <source>Please check the signature and try again.</source>
-        <translation>Por favor verifique a assinatura e tente de novo.</translation>
-    </message>
-    <message>
-        <source>The signature did not match the message digest.</source>
-        <translation>A assinatura não condiz com o conteúdo da mensagem.</translation>
-    </message>
-    <message>
-        <source>Message verification failed.</source>
-        <translation>Verificação da mensagem falhou.</translation>
-    </message>
-    <message>
-        <source>Message verified.</source>
-        <translation>Mensagem verificada.</translation>
+    </context>
+<context>
+    <name>SplashScreen</name>
+    <message>
+        <source>[testnet]</source>
+        <translation>[rede de testes]</translation>
     </message>
 </context>
 <context>
-    <name>SplashScreen</name>
+    <name>TrafficGraphWidget</name>
+    <message>
+        <source>KB/s</source>
+        <translation>KB/s</translation>
+    </message>
+</context>
+<context>
+    <name>TransactionDesc</name>
+    </context>
+<context>
+    <name>TransactionDescDialog</name>
+    <message>
+        <source>This pane shows a detailed description of the transaction</source>
+        <translation>Esta janela mostra uma descrição detalhada da transação</translation>
+    </message>
+    </context>
+<context>
+    <name>TransactionTableModel</name>
+    </context>
+<context>
+    <name>TransactionView</name>
+    </context>
+<context>
+    <name>UnitDisplayStatusBarControl</name>
+    <message>
+        <source>Unit to show amounts in. Click to select another unit.</source>
+        <translation>Unidade de valores recebidos. Clique para selecionar outra unidade.</translation>
+    </message>
+</context>
+<context>
+    <name>WalletFrame</name>
+    </context>
+<context>
+    <name>WalletModel</name>
+    </context>
+<context>
+    <name>WalletView</name>
+    </context>
+<context>
+    <name>bitcoin-core</name>
+    <message>
+        <source>Options:</source>
+        <translation>Opções:</translation>
+    </message>
+    <message>
+        <source>Specify data directory</source>
+        <translation>Especificar pasta de dados</translation>
+    </message>
+    <message>
+        <source>Connect to a node to retrieve peer addresses, and disconnect</source>
+        <translation>Ligar a um nó para recuperar endereços de pares, e desligar</translation>
+    </message>
+    <message>
+        <source>Specify your own public address</source>
+        <translation>Especifique o seu endereço público</translation>
+    </message>
+    <message>
+        <source>Accept command line and JSON-RPC commands</source>
+        <translation>Aceitar comandos de linha de comandos e JSON-RPC</translation>
+    </message>
+    <message>
+        <source>If &lt;category&gt; is not supplied or if &lt;category&gt; = 1, output all debugging information.</source>
+        <translation>Se &lt;category&gt; não é fornecida ou &lt;category&gt; = 1, imprimir toda a informação de depuração.</translation>
+    </message>
+    <message>
+        <source>Prune configured below the minimum of %d MiB.  Please use a higher number.</source>
+        <translation>Poda configurada abaixo do mínimo de %d MiB.  Por favor, utilize um valor mais elevado.</translation>
+    </message>
+    <message>
+        <source>Prune: last wallet synchronisation goes beyond pruned data. You need to -reindex (download the whole blockchain again in case of pruned node)</source>
+        <translation>Suprimir: a última sincronização da carteira vai além dos dados suprimidos. O que precisa para -reindex (transferir novamente toda a cadeia de blocos, no caso de nó suprimido)</translation>
+    </message>
+    <message>
+        <source>Reduce storage requirements by pruning (deleting) old blocks. This mode is incompatible with -txindex and -rescan. Warning: Reverting this setting requires re-downloading the entire blockchain. (default: 0 = disable pruning blocks, &gt;%u = target size in MiB to use for block files)</source>
+        <translation>Reduza os requisitos de armazenamento podando (eliminando) blocos antigos. Este modo é incompatível com -txindex e -rescan. Aviso: Reverter esta opção requer um novo descarregamento da cadeia de blocos completa. (padrão: 0 = desactivar poda de blocos, &gt;%u = tamanho desejado em MiB para utilizar em ficheiros de blocos)</translation>
+    </message>
+    <message>
+        <source>Rescans are not possible in pruned mode. You will need to use -reindex which will download the whole blockchain again.</source>
+        <translation>Reanálises não são possíveis no modo de suprimir. Para isso terá de utilizar -reindex que irá transferir novamente toda a cadeia de blocos.</translation>
+    </message>
+    <message>
+        <source>Error: A fatal internal error occurred, see debug.log for details</source>
+        <translation>Erro: Um erro fatal interno ocorreu, verificar debug.log para mais informação</translation>
+    </message>
+    <message>
+        <source>Fee (in %s/kB) to add to transactions you send (default: %s)</source>
+        <translation>Taxa (em %s/kB) a adicionar às transacções que envia (padrão: %s)</translation>
+    </message>
+    <message>
+        <source>Pruning blockstore...</source>
+        <translation>A podar a blockstore...</translation>
+    </message>
+    <message>
+        <source>Run in the background as a daemon and accept commands</source>
+        <translation>Correr o processo em segundo plano e aceitar comandos</translation>
+    </message>
+    <message>
+        <source>Unable to start HTTP server. See debug log for details.</source>
+        <translation>Não é possível iniciar o servidor HTTP. Verifique o debug.log para detalhes.</translation>
+    </message>
+    <message>
+        <source>Accept connections from outside (default: 1 if no -proxy or -connect)</source>
+        <translation>Aceitar ligações externas (padrão: 1 sem -proxy ou -connect)</translation>
+    </message>
     <message>
         <source>Zetacoin Core</source>
         <translation>Zetacoin Core</translation>
     </message>
     <message>
-        <source>The Zetacoin Core developers</source>
-        <translation>Os programadores do Zetacoin Core</translation>
-    </message>
-=======
-    </context>
-<context>
-    <name>SplashScreen</name>
->>>>>>> 0d719145
-    <message>
-        <source>[testnet]</source>
-        <translation>[rede de testes]</translation>
-    </message>
-</context>
-<context>
-    <name>TrafficGraphWidget</name>
-    <message>
-        <source>KB/s</source>
-        <translation>KB/s</translation>
-    </message>
-</context>
-<context>
-    <name>TransactionDesc</name>
-    </context>
-<context>
-    <name>TransactionDescDialog</name>
-    <message>
-        <source>This pane shows a detailed description of the transaction</source>
-        <translation>Esta janela mostra uma descrição detalhada da transação</translation>
-    </message>
-    </context>
-<context>
-    <name>TransactionTableModel</name>
-    </context>
-<context>
-    <name>TransactionView</name>
-    </context>
-<context>
-    <name>UnitDisplayStatusBarControl</name>
-    <message>
-        <source>Unit to show amounts in. Click to select another unit.</source>
-        <translation>Unidade de valores recebidos. Clique para selecionar outra unidade.</translation>
-    </message>
-</context>
-<context>
-    <name>WalletFrame</name>
-    </context>
-<context>
-    <name>WalletModel</name>
-    </context>
-<context>
-    <name>WalletView</name>
-    </context>
-<context>
-    <name>bitcoin-core</name>
-    <message>
-        <source>Options:</source>
-        <translation>Opções:</translation>
-    </message>
-    <message>
-        <source>Specify data directory</source>
-        <translation>Especificar pasta de dados</translation>
-    </message>
-    <message>
-        <source>Connect to a node to retrieve peer addresses, and disconnect</source>
-        <translation>Ligar a um nó para recuperar endereços de pares, e desligar</translation>
-    </message>
-    <message>
-        <source>Specify your own public address</source>
-        <translation>Especifique o seu endereço público</translation>
-    </message>
-    <message>
-        <source>Accept command line and JSON-RPC commands</source>
-        <translation>Aceitar comandos de linha de comandos e JSON-RPC</translation>
-    </message>
-    <message>
-        <source>If &lt;category&gt; is not supplied or if &lt;category&gt; = 1, output all debugging information.</source>
-        <translation>Se &lt;category&gt; não é fornecida ou &lt;category&gt; = 1, imprimir toda a informação de depuração.</translation>
-    </message>
-    <message>
-        <source>Prune configured below the minimum of %d MiB.  Please use a higher number.</source>
-        <translation>Poda configurada abaixo do mínimo de %d MiB.  Por favor, utilize um valor mais elevado.</translation>
-    </message>
-    <message>
-        <source>Prune: last wallet synchronisation goes beyond pruned data. You need to -reindex (download the whole blockchain again in case of pruned node)</source>
-        <translation>Suprimir: a última sincronização da carteira vai além dos dados suprimidos. O que precisa para -reindex (transferir novamente toda a cadeia de blocos, no caso de nó suprimido)</translation>
-    </message>
-    <message>
-        <source>Reduce storage requirements by pruning (deleting) old blocks. This mode is incompatible with -txindex and -rescan. Warning: Reverting this setting requires re-downloading the entire blockchain. (default: 0 = disable pruning blocks, &gt;%u = target size in MiB to use for block files)</source>
-        <translation>Reduza os requisitos de armazenamento podando (eliminando) blocos antigos. Este modo é incompatível com -txindex e -rescan. Aviso: Reverter esta opção requer um novo descarregamento da cadeia de blocos completa. (padrão: 0 = desactivar poda de blocos, &gt;%u = tamanho desejado em MiB para utilizar em ficheiros de blocos)</translation>
-    </message>
-    <message>
-        <source>Rescans are not possible in pruned mode. You will need to use -reindex which will download the whole blockchain again.</source>
-        <translation>Reanálises não são possíveis no modo de suprimir. Para isso terá de utilizar -reindex que irá transferir novamente toda a cadeia de blocos.</translation>
-    </message>
-    <message>
-        <source>Error: A fatal internal error occurred, see debug.log for details</source>
-        <translation>Erro: Um erro fatal interno ocorreu, verificar debug.log para mais informação</translation>
-    </message>
-    <message>
-        <source>Fee (in %s/kB) to add to transactions you send (default: %s)</source>
-        <translation>Taxa (em %s/kB) a adicionar às transacções que envia (padrão: %s)</translation>
-    </message>
-    <message>
-        <source>Pruning blockstore...</source>
-        <translation>A podar a blockstore...</translation>
-    </message>
-    <message>
-        <source>Run in the background as a daemon and accept commands</source>
-        <translation>Correr o processo em segundo plano e aceitar comandos</translation>
-    </message>
-    <message>
-        <source>Unable to start HTTP server. See debug log for details.</source>
-        <translation>Não é possível iniciar o servidor HTTP. Verifique o debug.log para detalhes.</translation>
-    </message>
-    <message>
-        <source>Accept connections from outside (default: 1 if no -proxy or -connect)</source>
-        <translation>Aceitar ligações externas (padrão: 1 sem -proxy ou -connect)</translation>
-    </message>
-    <message>
-        <source>Bitcoin Core</source>
-        <translation>Bitcoin Core</translation>
-    </message>
-    <message>
         <source>-fallbackfee is set very high! This is the transaction fee you may pay when fee estimates are not available.</source>
         <translation>-fallbackfee está definida muito elevada! Esta é a taxa de transação pode poderá pagar quando as estimativas de taxas não estão disponíveis.</translation>
     </message>
@@ -2523,17 +1881,8 @@
         <translation>Opções da criação de bloco:</translation>
     </message>
     <message>
-<<<<<<< HEAD
-        <source>User-defined intent/purpose of the transaction.</source>
-        <translation>Motivo da transacção definido pelo utilizador.</translation>
-    </message>
-    <message>
-        <source>Amount removed from or added to balance.</source>
-        <translation>Quantia retirada ou adicionada ao saldo.</translation>
-=======
         <source>Connect only to the specified node(s)</source>
         <translation>Apenas ligar ao(s) nó(s) especificado(s)</translation>
->>>>>>> 0d719145
     </message>
     <message>
         <source>Connection options:</source>
@@ -2608,17 +1957,8 @@
         <translation>Erro: Pouco espaço em disco!</translation>
     </message>
     <message>
-<<<<<<< HEAD
-        <source>Copy raw transaction</source>
-        <translation>Copiar dados brutos da transacção</translation>
-    </message>
-    <message>
-        <source>Edit label</source>
-        <translation>Editar rótulo</translation>
-=======
         <source>Failed to listen on any port. Use -listen=0 if you want this.</source>
         <translation>Falhou a escutar em qualquer porta. Use -listen=0 se quiser isto.</translation>
->>>>>>> 0d719145
     </message>
     <message>
         <source>Importing...</source>
@@ -2749,61 +2089,12 @@
         <translation>Executar comando quando um alerta relevante for recebido ou em caso de uma divisão longa da cadeia de blocos (no comando, %s é substituído pela mensagem)</translation>
     </message>
     <message>
-<<<<<<< HEAD
-        <source>If &lt;category&gt; is not supplied or if &lt;category&gt; = 1, output all debugging information.</source>
-        <translation>Se &lt;category&gt; não é fornecida ou &lt;category&gt; = 1, imprimir toda a informação de depuração.</translation>
-    </message>
-    <message>
-        <source>Maximum total fees (in %s) to use in a single wallet transaction; setting this too low may abort large transactions (default: %s)</source>
-        <translation>Total máximo de taxas (em %s) a utilizar numa única transacção; definir este valor demasiado baixo pode abortar transacções grandes (padrão: %s)</translation>
-    </message>
-    <message>
-        <source>Please check that your computer's date and time are correct! If your clock is wrong Zetacoin Core will not work properly.</source>
-        <translation>Por favor verifique que a data e hora do seu computador estão correctas! Se o seu relógio não estiver certo o Zetacoin Core não irá funcionar correctamente.</translation>
-    </message>
-    <message>
-        <source>Prune configured below the minimum of %d MiB.  Please use a higher number.</source>
-        <translation>Poda configurada abaixo do mínimo de %d MiB.  Por favor, utilize um valor mais elevado.</translation>
-    </message>
-    <message>
-        <source>Reduce storage requirements by pruning (deleting) old blocks. This mode is incompatible with -txindex and -rescan. Warning: Reverting this setting requires re-downloading the entire blockchain. (default: 0 = disable pruning blocks, &gt;%u = target size in MiB to use for block files)</source>
-        <translation>Reduza os requisitos de armazenamento podando (eliminando) blocos antigos. Este modo é incompatível com -txindex e -rescan. Aviso: Reverter esta opção requer um novo descarregamento da cadeia de blocos completa. (padrão: 0 = desactivar poda de blocos, &gt;%u = tamanho desejado em MiB para utilizar em ficheiros de blocos)</translation>
-    </message>
-    <message>
-        <source>Rescans are not possible in pruned mode. You will need to use -reindex which will download the whole blockchain again.</source>
-        <translation>Reanálises não são possíveis em modo poda. Para isso terá de usar -reindex, que irá descarregar novamente a cadeia de blocos.</translation>
-    </message>
-    <message>
-        <source>Error: A fatal internal error occurred, see debug.log for details</source>
-        <translation>Erro: Um erro fatal interno ocorreu, verificar debug.log para mais informação</translation>
-    </message>
-    <message>
-        <source>Fee (in %s/kB) to add to transactions you send (default: %s)</source>
-        <translation>Taxa (em %s/kB) a adicionar às transacções que envia (padrão: %s)</translation>
-    </message>
-    <message>
-        <source>Pruning blockstore...</source>
-        <translation>A podar a blockstore...</translation>
-    </message>
-    <message>
-        <source>Run in the background as a daemon and accept commands</source>
-        <translation>Correr o processo em segundo plano e aceitar comandos</translation>
-    </message>
-    <message>
-        <source>Unable to start HTTP server. See debug log for details.</source>
-        <translation>Não é possível iniciar o servidor HTTP. Verifique o debug.log para detalhes.</translation>
-    </message>
-    <message>
-        <source>Accept connections from outside (default: 1 if no -proxy or -connect)</source>
-        <translation>Aceitar ligações externas (padrão: 1 sem -proxy ou -connect)</translation>
-=======
         <source>Fees (in %s/kB) smaller than this are considered zero fee for relaying, mining and transaction creation (default: %s)</source>
         <translation>Taxas (em %s/kB) abaixo deste valor são consideradas nulas para propagação, mineração e criação de transacções (padrão: %s)</translation>
     </message>
     <message>
         <source>If paytxfee is not set, include enough fee so transactions begin confirmation on average within n blocks (default: %u)</source>
         <translation>Caso o paytxfee não seja definido, inclua uma taxa suficiente para que as transacções comecem a ser confirmadas, em média, dentro de n blocos (padrão: %u)</translation>
->>>>>>> 0d719145
     </message>
     <message>
         <source>Invalid amount for -maxtxfee=&lt;amount&gt;: '%s' (must be at least the minrelay fee of %s to prevent stuck transactions)</source>
@@ -2826,37 +2117,12 @@
         <translation>Definir tamanho máximo de transações com alta-prioridade/baixa-taxa em bytes (por defeito: %d)</translation>
     </message>
     <message>
-<<<<<<< HEAD
-        <source>The block database contains a block which appears to be from the future. This may be due to your computer's date and time being set incorrectly. Only rebuild the block database if you are sure that your computer's date and time are correct</source>
-        <translation>A base de dados de blocos contém um bloco que aparenta ser do futuro. Isto pode ser causado por uma data incorrecta definida no seu computador. Reconstrua apenas a base de dados de blocos caso tenha a certeza de que a data e hora do seu computador estão correctos.</translation>
-    </message>
-    <message>
-        <source>This is a pre-release test build - use at your own risk - do not use for mining or merchant applications</source>
-        <translation>Esta é uma versão de testes pré-lançamento - use à sua responsabilidade - não usar para minar ou aplicações comerciais</translation>
-    </message>
-    <message>
-        <source>Unable to bind to %s on this computer. Zetacoin Core is probably already running.</source>
-        <translation>Incapaz de vincular à porta %s neste computador. O Zetacoin Core provavelmente já está a correr.</translation>
-    </message>
-    <message>
-        <source>Use UPnP to map the listening port (default: 1 when listening and no -proxy)</source>
-        <translation>Usar UPnP para mapear a porta de escuta (padrão: 1 ao escutar e sem -proxy)</translation>
-    </message>
-    <message>
-        <source>WARNING: abnormally high number of blocks generated, %d blocks received in the last %d hours (%d expected)</source>
-        <translation>AVISO: gerado um número anormalmente elevado de blocos, %d blocos recebidos nas últimas %d horas (%d esperados)</translation>
-    </message>
-    <message>
-        <source>WARNING: check your network connection, %d blocks received in the last %d hours (%d expected)</source>
-        <translation>AVISO: verifique a sua conexão à rede, %d blocos recebidos nas últimas %d horas (%d esperados)</translation>
-=======
         <source>The transaction amount is too small to send after the fee has been deducted</source>
         <translation>O montante da transacção é demasiado baixo após a dedução da taxa</translation>
     </message>
     <message>
         <source>This product includes software developed by the OpenSSL Project for use in the OpenSSL Toolkit &lt;https://www.openssl.org/&gt; and cryptographic software written by Eric Young and UPnP software written by Thomas Bernard.</source>
         <translation>Este produto inclui software desenvolvido pelo OpenSSL Project para utilização no OpenSSL Toolkit &lt;https://www.openssl.org/&gt;  e software criptográfico escrito por Eric Young e software UPnP escrito por Thomas Bernard.</translation>
->>>>>>> 0d719145
     </message>
     <message>
         <source>Whitelisted peers cannot be DoS banned and their transactions are always relayed, even if they are already in the mempool, useful e.g. for a gateway</source>
@@ -2875,17 +2141,8 @@
         <translation>Aceitar pedidos REST públicos (predefinição: %u)</translation>
     </message>
     <message>
-<<<<<<< HEAD
-        <source>-maxmempool must be at least %d MB</source>
-        <translation>-maxmempool deverá ser pelo menos %d MB</translation>
-    </message>
-    <message>
-        <source>&lt;category&gt; can be:</source>
-        <translation>&lt;categoria&gt; pode ser:</translation>
-=======
         <source>Automatically create Tor hidden service (default: %d)</source>
         <translation>Criar automaticamente o serviço Tor oculto (predefinição: %d)</translation>
->>>>>>> 0d719145
     </message>
     <message>
         <source>Connect through SOCKS5 proxy</source>
@@ -2896,13 +2153,8 @@
         <translation>Erro ao ler da base de dados, encerrando.</translation>
     </message>
     <message>
-<<<<<<< HEAD
-        <source>Connection options:</source>
-        <translation>Opcões de ligação:</translation>
-=======
         <source>Imports blocks from external blk000??.dat file on startup</source>
         <translation>Importar blocos de um ficheiro blk000??.dat externo ao iniciar</translation>
->>>>>>> 0d719145
     </message>
     <message>
         <source>Information</source>
@@ -2921,29 +2173,8 @@
         <translation>Manter no máximo &lt;n&gt; transacções órfãs em memória (padrão: %u)</translation>
     </message>
     <message>
-<<<<<<< HEAD
-        <source>Enable publish hash block in &lt;address&gt;</source>
-        <translation>Activar publicação do hash do bloco em &lt;address&gt;</translation>
-    </message>
-    <message>
-        <source>Enable publish hash transaction in &lt;address&gt;</source>
-        <translation>Activar publicação do hash da transacção em &lt;address&gt;</translation>
-    </message>
-    <message>
-        <source>Enable publish raw block in &lt;address&gt;</source>
-        <translation>Activar publicação de dados brutos do bloco em &lt;address&gt;</translation>
-    </message>
-    <message>
-        <source>Enable publish raw transaction in &lt;address&gt;</source>
-        <translation>Activar publicação de dados brutos da transacção em &lt;address&gt;</translation>
-    </message>
-    <message>
-        <source>Error initializing block database</source>
-        <translation>Erro ao inicializar a cadeia de blocos</translation>
-=======
         <source>Need to specify a port with -whitebind: '%s'</source>
         <translation>Necessário especificar uma porta com -whitebind: '%s'</translation>
->>>>>>> 0d719145
     </message>
     <message>
         <source>Node relay options:</source>
@@ -2978,38 +2209,16 @@
         <translation>Encolher ficheiro debug.log ao iniciar o cliente (por defeito: 1 sem -debug definido)</translation>
     </message>
     <message>
-<<<<<<< HEAD
-        <source>Keep the transaction memory pool below &lt;n&gt; megabytes (default: %u)</source>
-        <translation>Manter a memory pool de transacções abaixo de &lt;n&gt; megabytes (padrão: %u)</translation>
-    </message>
-    <message>
-        <source>Not enough file descriptors available.</source>
-        <translation>Os descritores de ficheiros disponíveis são insuficientes.</translation>
-=======
         <source>Signing transaction failed</source>
         <translation>Falhou assinatura da transação</translation>
->>>>>>> 0d719145
     </message>
     <message>
         <source>The transaction amount is too small to pay the fee</source>
         <translation>O montante da transacção é demasiado baixo para pagar a taxa</translation>
     </message>
     <message>
-<<<<<<< HEAD
-        <source>Prune cannot be configured with a negative value.</source>
-        <translation>Poda não pode ser configurada com um valor negativo.</translation>
-    </message>
-    <message>
-        <source>Prune mode is incompatible with -txindex.</source>
-        <translation>Modo poda é incompatível com -txindex.</translation>
-    </message>
-    <message>
-        <source>Set database cache size in megabytes (%d to %d, default: %d)</source>
-        <translation>Definir o tamanho da cache de base de dados em megabytes (%d a %d, padrão: %d)</translation>
-=======
         <source>This is experimental software.</source>
         <translation>Isto é software experimental.</translation>
->>>>>>> 0d719145
     </message>
     <message>
         <source>Tor control port password (default: empty)</source>
@@ -3020,37 +2229,12 @@
         <translation>Porta de controlo Tor a utilizar se a escuta cebola estiver ativada (predefinição: %s)</translation>
     </message>
     <message>
-<<<<<<< HEAD
-        <source>Unsupported argument -benchmark ignored, use -debug=bench.</source>
-        <translation>Argumento não suportado -benchmark ignorado, use -debug=bench.</translation>
-    </message>
-    <message>
-        <source>Unsupported argument -debugnet ignored, use -debug=net.</source>
-        <translation>Argumento não suportado -debugnet ignorado, use -debug=net.</translation>
-    </message>
-    <message>
-        <source>Unsupported argument -tor found, use -onion.</source>
-        <translation>Argumento não suportado -tor encontrado, use -onion.</translation>
-    </message>
-    <message>
-        <source>Use UPnP to map the listening port (default: %u)</source>
-        <translation>Use UPnP para mapear a porto de escuta (default: %u)</translation>
-    </message>
-    <message>
-        <source>User Agent comment (%s) contains unsafe characters.</source>
-        <translation>Comentário no User Agent (%s) contém caracteres inseguros.</translation>
-    </message>
-    <message>
-        <source>Verifying blocks...</source>
-        <translation>A verificar blocos...</translation>
-=======
         <source>Transaction amount too small</source>
         <translation>Quantia da transação é muito baixa</translation>
     </message>
     <message>
         <source>Transaction amounts must be positive</source>
         <translation>Quantia da transação deverá ser positiva</translation>
->>>>>>> 0d719145
     </message>
     <message>
         <source>Transaction too large for fee policy</source>
@@ -3085,119 +2269,14 @@
         <translation>Se operar apenas num modo de blocos (predefinição: %u)</translation>
     </message>
     <message>
-<<<<<<< HEAD
-        <source>Cannot obtain a lock on data directory %s. Zetacoin Core is probably already running.</source>
-        <translation>Impossível trancar a pasta de dados %s. Provavelmente o Zetacoin Core já está a ser executado.</translation>
-    </message>
-    <message>
-        <source>Create new files with system default permissions, instead of umask 077 (only effective with disabled wallet functionality)</source>
-        <translation>Crie ficheiros novos com as permisões predefinidas do sistema, em vez de umask 077 (apenas eficaz caso a funcionalidade carteira esteja desactivada)</translation>
-    </message>
-    <message>
-        <source>Discover own IP addresses (default: 1 when listening and no -externalip or -proxy)</source>
-        <translation>Descobrir o próprio endereço IP (padrão: 1 ao escutar e sem -externalip ou -proxy)</translation>
-    </message>
-    <message>
-        <source>Error: Listening for incoming connections failed (listen returned error %s)</source>
-        <translation>Erro: A escuta de ligações de entrada falhou (escuta devolveu erro %s)</translation>
-=======
         <source>Zapping all transactions from wallet...</source>
         <translation>A limpar todas as transações da carteira...</translation>
->>>>>>> 0d719145
     </message>
     <message>
         <source>ZeroMQ notification options:</source>
         <translation>Opções de notificação ZeroMQ:</translation>
     </message>
     <message>
-<<<<<<< HEAD
-        <source>Fees (in %s/kB) smaller than this are considered zero fee for relaying, mining and transaction creation (default: %s)</source>
-        <translation>Taxas (em %s/kB) abaixo deste valor são consideradas nulas para propagação, mineração e criação de transacções (padrão: %s)</translation>
-    </message>
-    <message>
-        <source>If paytxfee is not set, include enough fee so transactions begin confirmation on average within n blocks (default: %u)</source>
-        <translation>Caso o paytxfee não seja definido, inclua uma taxa suficiente para que as transacções comecem a ser confirmadas, em média, dentro de n blocos (padrão: %u)</translation>
-    </message>
-    <message>
-        <source>Invalid amount for -maxtxfee=&lt;amount&gt;: '%s' (must be at least the minrelay fee of %s to prevent stuck transactions)</source>
-        <translation>Montante inválido para -maxtxfee=&lt;amount&gt;: '%s' (deverá ser, no mínimo , a taxa mínima de propagação de %s, de modo a evitar transações bloqueadas)</translation>
-    </message>
-    <message>
-        <source>Maximum size of data in data carrier transactions we relay and mine (default: %u)</source>
-        <translation>Tamanho máximo dos dados em transacções que incluem dados que propagamos e mineramos (padrão: %u)</translation>
-    </message>
-    <message>
-        <source>Query for peer addresses via DNS lookup, if low on addresses (default: 1 unless -connect)</source>
-        <translation>Encontrar pares usando DNS lookup, caso o número de endereços seja reduzido (padrão: 1 excepto -connect)</translation>
-    </message>
-    <message>
-        <source>Randomize credentials for every proxy connection. This enables Tor stream isolation (default: %u)</source>
-        <translation>Usar credenciais aleatórias por cada ligação proxy. Permite que o Tor use stream isolation (padrão: %u)</translation>
-    </message>
-    <message>
-        <source>Set maximum size of high-priority/low-fee transactions in bytes (default: %d)</source>
-        <translation>Definir tamanho máximo de transações com alta-prioridade/baixa-taxa em bytes (por defeito: %d)</translation>
-    </message>
-    <message>
-        <source>Set the number of threads for coin generation if enabled (-1 = all cores, default: %d)</source>
-        <translation>Definir o número threads para a geração de moedas, caso activo (-1 = todos os cores, padrão: %d)</translation>
-    </message>
-    <message>
-        <source>The transaction amount is too small to send after the fee has been deducted</source>
-        <translation>O montante da transacção é demasiado baixo após a dedução da taxa</translation>
-    </message>
-    <message>
-        <source>This product includes software developed by the OpenSSL Project for use in the OpenSSL Toolkit &lt;https://www.openssl.org/&gt; and cryptographic software written by Eric Young and UPnP software written by Thomas Bernard.</source>
-        <translation>Este produto inclui software desenvolvido pelo OpenSSL Project para utilização no OpenSSL Toolkit &lt;https://www.openssl.org/&gt;  e software criptográfico escrito por Eric Young e software UPnP escrito por Thomas Bernard.</translation>
-    </message>
-    <message>
-        <source>You need to rebuild the database using -reindex to go back to unpruned mode.  This will redownload the entire blockchain</source>
-        <translation>É necessário reconstruir a base de dados usando -reindex para sair do modo poda.  Isto irá descarregar novamente a blockchain completa</translation>
-    </message>
-    <message>
-        <source>(default: %u)</source>
-        <translation>(por defeito: %u)</translation>
-    </message>
-    <message>
-        <source>Accept public REST requests (default: %u)</source>
-        <translation>Aceitar pedidos REST públicos (padrão: %u)</translation>
-    </message>
-    <message>
-        <source>Activating best chain...</source>
-        <translation>A activar a melhor cadeia...</translation>
-    </message>
-    <message>
-        <source>Attempt to recover private keys from a corrupt wallet.dat on startup</source>
-        <translation>Tentar recuperar chaves privadas de um wallet.dat corrompido ao iniciar</translation>
-    </message>
-    <message>
-        <source>Automatically create Tor hidden service (default: %d)</source>
-        <translation>Criar serviço Tor oculto automaticamente (padrão: %d)</translation>
-    </message>
-    <message>
-        <source>Cannot resolve -whitebind address: '%s'</source>
-        <translation>Não foi possível resolver o endereço -whitebind: '%s'</translation>
-    </message>
-    <message>
-        <source>Connect through SOCKS5 proxy</source>
-        <translation>Ligar através de um proxy SOCKS5</translation>
-    </message>
-    <message>
-        <source>Copyright (C) 2009-%i The Zetacoin Core Developers</source>
-        <translation>Copyright (C) 2009-%i Os Programadores do Zetacoin Core</translation>
-    </message>
-    <message>
-        <source>Error loading wallet.dat: Wallet requires newer version of Zetacoin Core</source>
-        <translation>Erro ao carregar wallet.dat: A Carteira requer uma versão mais recente do Zetacoin Core</translation>
-    </message>
-    <message>
-        <source>Error reading from database, shutting down.</source>
-        <translation>Erro ao ler da base de dados, encerrando.</translation>
-    </message>
-    <message>
-        <source>Imports blocks from external blk000??.dat file on startup</source>
-        <translation>Importar blocos de um ficheiro blk000??.dat externo ao iniciar</translation>
-=======
         <source>Password for JSON-RPC connections</source>
         <translation>Palavra-passe para ligações JSON-RPC</translation>
     </message>
@@ -3212,156 +2291,40 @@
     <message>
         <source>Loading addresses...</source>
         <translation>A carregar os endereços...</translation>
->>>>>>> 0d719145
     </message>
     <message>
         <source>(1 = keep tx meta data e.g. account owner and payment request information, 2 = drop tx meta data)</source>
         <translation>(1 = guardar metadados da transacção ex: proprietário da conta e informação do pedido de pagamento, 2 = descartar metadados da transacção)</translation>
     </message>
     <message>
-<<<<<<< HEAD
-        <source>Initialization sanity check failed. Zetacoin Core is shutting down.</source>
-        <translation>Falha na prova real inicial. Zetacoin Core está a desligar.</translation>
-    </message>
-    <message>
-        <source>Invalid amount for -maxtxfee=&lt;amount&gt;: '%s'</source>
-        <translation>Quantia inválida para -maxtxfee=&lt;quantidade&gt;: '%s'</translation>
-    </message>
-    <message>
-        <source>Invalid amount for -minrelaytxfee=&lt;amount&gt;: '%s'</source>
-        <translation>Quantia inválida para -minrelaytxfee=&lt;quantidade&gt;: '%s'</translation>
-=======
         <source>-maxtxfee is set very high! Fees this large could be paid on a single transaction.</source>
         <translation>-maxtxfee está definido com um valor muito alto! Taxas desta magnitude podem ser pagas numa única transacção.</translation>
->>>>>>> 0d719145
     </message>
     <message>
         <source>-paytxfee is set very high! This is the transaction fee you will pay if you send a transaction.</source>
         <translation>-paytxfee está definido com um valor muito alto! Esta é a taxa que irá pagar se enviar uma transacção.</translation>
     </message>
     <message>
-<<<<<<< HEAD
-        <source>Invalid amount for -paytxfee=&lt;amount&gt;: '%s' (must be at least %s)</source>
-        <translation>Montante inválido para -paytxfee=&lt;amount&gt;: '%s' (deverá ser no mínimo %s)</translation>
-    </message>
-    <message>
-        <source>Invalid netmask specified in -whitelist: '%s'</source>
-        <translation>Máscara de rede inválida especificada em -whitelist: '%s'</translation>
-    </message>
-    <message>
-        <source>Keep at most &lt;n&gt; unconnectable transactions in memory (default: %u)</source>
-        <translation>Manter no máximo &lt;n&gt; transacções órfãs em memória (padrão: %u)</translation>
-    </message>
-    <message>
-        <source>Need to specify a port with -whitebind: '%s'</source>
-        <translation>Necessário especificar uma porta com -whitebind: '%s'</translation>
-    </message>
-    <message>
-        <source>Node relay options:</source>
-        <translation>Opções de propagação de nós:</translation>
-    </message>
-    <message>
-        <source>RPC server options:</source>
-        <translation>Opções do servidor RPC:</translation>
-    </message>
-    <message>
-        <source>Rebuild block chain index from current blk000??.dat files on startup</source>
-        <translation>Reconstruir a cadeia de blocos a partir dos ficheiros blk000??.dat actuais ao iniciar</translation>
-    </message>
-    <message>
-        <source>Receive and display P2P network alerts (default: %u)</source>
-        <translation>Receber e mostrar alertas da rede P2P (padrão: %u)</translation>
-    </message>
-    <message>
-        <source>Reducing -maxconnections from %d to %d, because of system limitations.</source>
-        <translation>Reduzindo -maxconnections de %d para %d, devido a limitações no sistema.</translation>
-    </message>
-    <message>
-        <source>Rescan the block chain for missing wallet transactions on startup</source>
-        <translation>Procurar transacções em falta na cadeia de blocos ao iniciar</translation>
-    </message>
-    <message>
-        <source>Send trace/debug info to console instead of debug.log file</source>
-        <translation>Enviar informação de rastreio/depuração para a consola e não para o ficheiro debug.log</translation>
-    </message>
-    <message>
-        <source>Send transactions as zero-fee transactions if possible (default: %u)</source>
-        <translation>Enviar como uma transacção a custo zero se possível (padrão: %u)</translation>
-    </message>
-    <message>
-        <source>Show all debugging options (usage: --help -help-debug)</source>
-        <translation>Mostrar todas as opções de depuração (uso: --help -help-debug)</translation>
-    </message>
-    <message>
-        <source>Shrink debug.log file on client startup (default: 1 when no -debug)</source>
-        <translation>Encolher ficheiro debug.log ao iniciar o cliente (por defeito: 1 sem -debug definido)</translation>
-=======
         <source>Do not keep transactions in the mempool longer than &lt;n&gt; hours (default: %u)</source>
         <translation>Não guardar transações no banco de memória por mais de &lt;n&gt; horas (predefinição: %u)</translation>
     </message>
     <message>
         <source>Fees (in %s/kB) smaller than this are considered zero fee for transaction creation (default: %s)</source>
         <translation>Taxas (em %s/kB) abaixo deste valor são consideradas nulas para a criação de transacções (padrão: %s)</translation>
->>>>>>> 0d719145
     </message>
     <message>
         <source>How thorough the block verification of -checkblocks is (0-4, default: %u)</source>
         <translation>Minuciosidade da verificação de blocos para -checkblocks é (0-4, padrão: %u)</translation>
     </message>
     <message>
-<<<<<<< HEAD
-        <source>The transaction amount is too small to pay the fee</source>
-        <translation>O montante da transacção é demasiado baixo para pagar a taxa</translation>
-    </message>
-    <message>
-        <source>This is experimental software.</source>
-        <translation>Isto é software experimental.</translation>
-    </message>
-    <message>
-        <source>Tor control port password (default: empty)</source>
-        <translation>Password de controlo da porta Tor (padrão: vazio)</translation>
-    </message>
-    <message>
-        <source>Tor control port to use if onion listening enabled (default: %s)</source>
-        <translation>Porta de controlo Tor a utillizar caso a escuta onion esteja activa (padrão: %s)</translation>
-    </message>
-    <message>
-        <source>Transaction amount too small</source>
-        <translation>Quantia da transação é muito baixa</translation>
-=======
         <source>Maintain a full transaction index, used by the getrawtransaction rpc call (default: %u)</source>
         <translation>Manter um índice de transacções completo, usado pela chamada RPC getrawtransaction (padrão: %u)</translation>
->>>>>>> 0d719145
     </message>
     <message>
         <source>Number of seconds to keep misbehaving peers from reconnecting (default: %u)</source>
         <translation>Número de segundos a impedir que pares com comportamento indesejado se liguem de novo (padrão: %u)</translation>
     </message>
     <message>
-<<<<<<< HEAD
-        <source>Transaction too large for fee policy</source>
-        <translation>Transacção demasiado grande para a política de taxas</translation>
-    </message>
-    <message>
-        <source>Transaction too large</source>
-        <translation>Transação grande demais</translation>
-    </message>
-    <message>
-        <source>Unable to bind to %s on this computer (bind returned error %s)</source>
-        <translation>Incapaz de vincular à porta %s neste computador (vínculo retornou erro %s)</translation>
-    </message>
-    <message>
-        <source>Upgrade wallet to latest format on startup</source>
-        <translation>Actualizar carteira para o formato mais recente ao iniciar</translation>
-    </message>
-    <message>
-        <source>Username for JSON-RPC connections</source>
-        <translation>Nome de utilizador para ligações JSON-RPC</translation>
-    </message>
-    <message>
-        <source>Wallet needed to be rewritten: restart Zetacoin Core to complete</source>
-        <translation>A Carteira precisou de ser reescrita: reinicie o Zetacoin Core para completar o processo</translation>
-=======
         <source>Output debugging information (default: %u, supplying &lt;category&gt; is optional)</source>
         <translation>Informação de depuração (padrão: %u, fornecer uma &lt;category&gt; é opcional)</translation>
     </message>
@@ -3372,36 +2335,18 @@
     <message>
         <source>Total length of network version string (%i) exceeds maximum length (%i). Reduce the number or size of uacomments.</source>
         <translation>Comprimento total da entrada da versão de rede (%i) excede o comprimento máximo (%i). Reduzir o número ou o tamanho de uacomments.</translation>
->>>>>>> 0d719145
     </message>
     <message>
         <source>Tries to keep outbound traffic under the given target (in MiB per 24h), 0 = no limit (default: %d)</source>
         <translation>Tenta manter o tráfego externo abaixo do limite especificado (em MiB por 24h), 0 = sem limite (padrão: %d)</translation>
     </message>
     <message>
-<<<<<<< HEAD
-        <source>Whether to operate in a blocks only mode (default: %u)</source>
-        <translation>Modo apenas blocos (padrão: %u)</translation>
-    </message>
-    <message>
-        <source>Zapping all transactions from wallet...</source>
-        <translation>A limpar todas as transações da carteira...</translation>
-    </message>
-    <message>
-        <source>ZeroMQ notification options:</source>
-        <translation>Opções de notificação ZeroMQ:</translation>
-    </message>
-    <message>
-        <source>wallet.dat corrupt, salvage failed</source>
-        <translation>wallet.dat corrompido, recuperação falhou</translation>
-=======
         <source>Unsupported argument -socks found. Setting SOCKS version isn't possible anymore, only SOCKS5 proxies are supported.</source>
         <translation>Encontrado um argumento não suportado -socks. Definir a versão do SOCKS já não é possível, apenas proxies SOCKS5 são suportados.</translation>
     </message>
     <message>
         <source>Unsupported argument -whitelistalwaysrelay ignored, use -whitelistrelay and/or -whitelistforcerelay.</source>
         <translation>Argumento não suportado -whitelistalwaysrelay ignorado, utilize -whitelistrelay e/ou -whitelistforcerelay.</translation>
->>>>>>> 0d719145
     </message>
     <message>
         <source>Use separate SOCKS5 proxy to reach peers via Tor hidden services (default: %s)</source>
@@ -3428,93 +2373,8 @@
         <translation>Quantos blocos para verificar no arranque (predefinição: %u, 0 = todos)</translation>
     </message>
     <message>
-<<<<<<< HEAD
-        <source>(1 = keep tx meta data e.g. account owner and payment request information, 2 = drop tx meta data)</source>
-        <translation>(1 = guardar metadados da transacção ex: proprietário da conta e informação do pedido de pagamento, 2 = descartar metadados da transacção)</translation>
-    </message>
-    <message>
-        <source>-maxtxfee is set very high! Fees this large could be paid on a single transaction.</source>
-        <translation>-maxtxfee está definido com um valor muito alto! Taxas desta magnitude podem ser pagas numa única transacção.</translation>
-    </message>
-    <message>
-        <source>-paytxfee is set very high! This is the transaction fee you will pay if you send a transaction.</source>
-        <translation>-paytxfee está definido com um valor muito alto! Esta é a taxa que irá pagar se enviar uma transacção.</translation>
-    </message>
-    <message>
-        <source>Do not keep transactions in the mempool longer than &lt;n&gt; hours (default: %u)</source>
-        <translation>Não guardar transacções na mempool por mais de &lt;n&gt; horas (padrão: %u)</translation>
-    </message>
-    <message>
-        <source>Error reading wallet.dat! All keys read correctly, but transaction data or address book entries might be missing or incorrect.</source>
-        <translation>Erro ao ler wallet.dat! Todas as chaves foram lidas correctamente, mas os dados das transacções ou do livro de endereços podem estar em falta ou incorrectos.</translation>
-    </message>
-    <message>
-        <source>Fees (in %s/kB) smaller than this are considered zero fee for transaction creation (default: %s)</source>
-        <translation>Taxas (em %s/kB) abaixo deste valor são consideradas nulas para a criação de transacções (padrão: %s)</translation>
-    </message>
-    <message>
-        <source>How thorough the block verification of -checkblocks is (0-4, default: %u)</source>
-        <translation>Minuciosidade da verificação de blocos para -checkblocks é (0-4, padrão: %u)</translation>
-    </message>
-    <message>
-        <source>Maintain a full transaction index, used by the getrawtransaction rpc call (default: %u)</source>
-        <translation>Manter um índice de transacções completo, usado pela chamada RPC getrawtransaction (padrão: %u)</translation>
-    </message>
-    <message>
-        <source>Number of seconds to keep misbehaving peers from reconnecting (default: %u)</source>
-        <translation>Número de segundos a impedir que pares com comportamento indesejado se liguem de novo (padrão: %u)</translation>
-    </message>
-    <message>
-        <source>Output debugging information (default: %u, supplying &lt;category&gt; is optional)</source>
-        <translation>Informação de depuração (padrão: %u, fornecer uma &lt;category&gt; é opcional)</translation>
-    </message>
-    <message>
-        <source>Support filtering of blocks and transaction with bloom filters (default: %u)</source>
-        <translation>Suportar filtragem de blocos e transacções com fitros bloom (padrão: %u)</translation>
-    </message>
-    <message>
-        <source>Tries to keep outbound traffic under the given target (in MiB per 24h), 0 = no limit (default: %d)</source>
-        <translation>Tenta manter o tráfego externo abaixo do limite especificado (em MiB por 24h), 0 = sem limite (padrão: %d)</translation>
-    </message>
-    <message>
-        <source>Unsupported argument -socks found. Setting SOCKS version isn't possible anymore, only SOCKS5 proxies are supported.</source>
-        <translation>Encontrado um argumento não suportado -socks. Definir a versão do SOCKS já não é possível, apenas proxies SOCKS5 são suportados.</translation>
-    </message>
-    <message>
-        <source>Use separate SOCKS5 proxy to reach peers via Tor hidden services (default: %s)</source>
-        <translation>Use um proxy SOCKS5 separado para alcançar pares via serviços ocultos do Tor (padrão: %s)</translation>
-    </message>
-    <message>
-        <source>Username and hashed password for JSON-RPC connections. The field &lt;userpw&gt; comes in the format: &lt;USERNAME&gt;:&lt;SALT&gt;$&lt;HASH&gt;. A canonical python script is included in share/rpcuser. This option can be specified multiple times</source>
-        <translation>Username e hash da password para ligações JSON-RPC. O campo &lt;userpw&gt; está no formato: &lt;USERNAME&gt;:&lt;SALT&gt;$&lt;HASH&gt;. Um script python está incluido em share/rpcuser. Esta opção pode ser especificada múltiplas vezes.</translation>
-    </message>
-    <message>
-        <source>(default: %s)</source>
-        <translation>(por defeito: %s)</translation>
-    </message>
-    <message>
-        <source>Always query for peer addresses via DNS lookup (default: %u)</source>
-        <translation>Usar sempre DNS lookup para encontrar pares (padrão: %u)</translation>
-    </message>
-    <message>
-        <source>Error loading wallet.dat</source>
-        <translation>Erro ao carregar wallet.dat</translation>
-=======
         <source>Include IP addresses in debug output (default: %u)</source>
         <translation>Incluir endereços de IP na informação de depuração (predefinição: %u)</translation>
->>>>>>> 0d719145
-    </message>
-    <message>
-        <source>Generate coins (default: %u)</source>
-        <translation>Gerar moedas (padrão: %u)</translation>
-    </message>
-    <message>
-        <source>How many blocks to check at startup (default: %u, 0 = all)</source>
-        <translation>Quantos blocos verificar ao inicializar (padrão: %u, 0 = todos)</translation>
-    </message>
-    <message>
-        <source>Include IP addresses in debug output (default: %u)</source>
-        <translation>Incluir endereços IP na informação de depuração (padrão: %u)</translation>
     </message>
     <message>
         <source>Invalid -proxy address: '%s'</source>
@@ -3554,15 +2414,7 @@
     </message>
     <message>
         <source>Relay non-P2SH multisig (default: %u)</source>
-<<<<<<< HEAD
-        <translation>Propagar não-P2SH multisig (padrão: %u)</translation>
-    </message>
-    <message>
-        <source>Set key pool size to &lt;n&gt; (default: %u)</source>
-        <translation>Definir o tamanho da memória de chaves para &lt;n&gt; (por defeito: %u)</translation>
-=======
         <translation>Propagar não P2SH multisig (predefinição: %u)</translation>
->>>>>>> 0d719145
     </message>
     <message>
         <source>Set key pool size to &lt;n&gt; (default: %u)</source>
@@ -3583,7 +2435,6 @@
     <message>
         <source>Specify pid file (default: %s)</source>
         <translation>Especificar ficheiro pid (padrão: %s)</translation>
-<<<<<<< HEAD
     </message>
     <message>
         <source>Spend unconfirmed change when sending transactions (default: %u)</source>
@@ -3596,20 +2447,6 @@
     <message>
         <source>Unknown network specified in -onlynet: '%s'</source>
         <translation>Rede desconhecida especificada em -onlynet: '%s'</translation>
-=======
->>>>>>> 0d719145
-    </message>
-    <message>
-        <source>Spend unconfirmed change when sending transactions (default: %u)</source>
-        <translation>Gastar troco não confirmado ao enviar transacções (padrão: %u)</translation>
-    </message>
-    <message>
-        <source>Threshold for disconnecting misbehaving peers (default: %u)</source>
-        <translation>Tolerância para desligar nós com comportamento indesejável (padrão: %u)</translation>
-    </message>
-    <message>
-        <source>Unknown network specified in -onlynet: '%s'</source>
-        <translation>Rede desconhecida especificada em -onlynet: '%s'</translation>
     </message>
     <message>
         <source>Insufficient funds</source>
