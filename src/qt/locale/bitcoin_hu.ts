<TS language="hu" version="2.1">
<context>
    <name>AddressBookPage</name>
    <message>
        <source>Right-click to edit address or label</source>
        <translation>A cím vagy címke szerkeszteséhez kattintson a jobb gombbal</translation>
    </message>
    <message>
        <source>Create a new address</source>
        <translation>Új cím létrehozása</translation>
    </message>
    <message>
        <source>&amp;New</source>
        <translation>&amp;Új</translation>
    </message>
    <message>
        <source>Copy the currently selected address to the system clipboard</source>
        <translation>A kiválasztott cím másolása a vágólapra</translation>
    </message>
    <message>
        <source>&amp;Copy</source>
        <translation>&amp;Másolás</translation>
    </message>
    <message>
        <source>C&amp;lose</source>
        <translation>&amp;Bezárás</translation>
    </message>
    <message>
        <source>Delete the currently selected address from the list</source>
        <translation>Kiválasztott cím törlése a listából</translation>
    </message>
    <message>
        <source>Export the data in the current tab to a file</source>
        <translation>Jelenlegi nézet exportálása fájlba</translation>
    </message>
    <message>
        <source>&amp;Export</source>
        <translation>&amp;Exportálás</translation>
    </message>
    <message>
        <source>&amp;Delete</source>
        <translation>&amp;Törlés</translation>
    </message>
    <message>
        <source>Choose the address to send coins to</source>
        <translation>Válassza ki a címet küldéshez</translation>
    </message>
    <message>
        <source>Choose the address to receive coins with</source>
        <translation>Válassza ki a címet fogadáshoz</translation>
    </message>
    <message>
        <source>C&amp;hoose</source>
        <translation>K&amp;iválaszt</translation>
    </message>
    <message>
        <source>Sending addresses</source>
        <translation>Küldési cím</translation>
    </message>
    <message>
        <source>Receiving addresses</source>
        <translation>Fogadási cím</translation>
    </message>
    <message>
        <source>These are your Bitcoin addresses for sending payments. Always check the amount and the receiving address before sending coins.</source>
        <translation>Ezek a Bitcoin címeid kifizetések küldéséhez. Mindíg ellenőrizd az összeget és a fogadó címet mielőtt coinokat küldenél.</translation>
    </message>
    <message>
        <source>These are your Bitcoin addresses for receiving payments. It is recommended to use a new receiving address for each transaction.</source>
        <translation>Ezek a Bitcoin címeid kifizetések fogadásához. Ajánlott új címet használni minden új fogadáshoz.</translation>
    </message>
    <message>
        <source>&amp;Copy Address</source>
        <translation>&amp;Cím másolása</translation>
    </message>
    <message>
        <source>Copy &amp;Label</source>
        <translation>Másolás és Címkézés</translation>
    </message>
    <message>
        <source>&amp;Edit</source>
        <translation>Szerkesztés</translation>
    </message>
    <message>
        <source>Export Address List</source>
        <translation>Címlista exportálása</translation>
    </message>
    <message>
        <source>Comma separated file (*.csv)</source>
        <translation>Vesszővel elválasztott adatokat tartalmazó fájl</translation>
    </message>
    <message>
        <source>Exporting Failed</source>
        <translation>Hiba az exportálás során</translation>
    </message>
    </context>
<context>
    <name>AddressTableModel</name>
    <message>
        <source>Label</source>
        <translation>Címke</translation>
    </message>
    <message>
        <source>Address</source>
        <translation>Cím</translation>
    </message>
    <message>
        <source>(no label)</source>
        <translation>(nincs címke)</translation>
    </message>
</context>
<context>
    <name>AskPassphraseDialog</name>
    <message>
        <source>Passphrase Dialog</source>
        <translation>Jelszó párbeszédablak</translation>
    </message>
    <message>
        <source>Enter passphrase</source>
        <translation>Add meg a jelszót</translation>
    </message>
    <message>
        <source>New passphrase</source>
        <translation>Új jelszó</translation>
    </message>
    <message>
        <source>Repeat new passphrase</source>
        <translation>Új jelszó újra</translation>
    </message>
    <message>
        <source>Enter the new passphrase to the wallet.&lt;br/&gt;Please use a passphrase of &lt;b&gt;ten or more random characters&lt;/b&gt;, or &lt;b&gt;eight or more words&lt;/b&gt;.</source>
        <translation>Gépelje be az új kulcsmondatot a pénztárcához.&lt;br/&gt;
Kérem a kulcsmondatban használjon &lt;b&gt; tíz vagy több véletlenszerű karaktert &lt;/b&gt;, vagy &lt;b&gt; nyolc vagy több szót &lt;/b&gt;.</translation>
    </message>
    <message>
        <source>Encrypt wallet</source>
        <translation>Tárca titkosítása</translation>
    </message>
    <message>
        <source>This operation needs your wallet passphrase to unlock the wallet.</source>
        <translation>Ehhez a művelethez szükség van a tárcához tartozó kulcsmondathoz, hogy kinyithassa azt.</translation>
    </message>
    <message>
        <source>Unlock wallet</source>
        <translation>Tárca kinyitása</translation>
    </message>
    <message>
        <source>This operation needs your wallet passphrase to decrypt the wallet.</source>
        <translation>Ehhez a művelethez szükség van a tárcához tartozó kulcsmondathoz, hogy a titkosítás megszűnjön.</translation>
    </message>
    <message>
        <source>Decrypt wallet</source>
        <translation>Tárca dekódolása</translation>
    </message>
    <message>
        <source>Change passphrase</source>
        <translation>Kulcsmondat megváltoztatása</translation>
    </message>
    <message>
        <source>Enter the old passphrase and new passphrase to the wallet.</source>
        <translation>Gépelje be a tárcához tartozó régi, és új kulcsmondatot</translation>
    </message>
    <message>
        <source>Confirm wallet encryption</source>
        <translation>Tárca titkosításának megerősítése</translation>
    </message>
    <message>
        <source>Warning: If you encrypt your wallet and lose your passphrase, you will &lt;b&gt;LOSE ALL OF YOUR BITCOINS&lt;/b&gt;!</source>
        <translation>Figyelem: Ha titkosítja a tárcáját és elveszíti a jelszavát, akkor &lt;b&gt;AZ ÖSSZES BITCOINJA ELVESZIK&lt;/b&gt;!</translation>
    </message>
    <message>
        <source>Are you sure you wish to encrypt your wallet?</source>
        <translation>Biztosan titkosítani akarja a tárcát?</translation>
    </message>
    <message>
        <source>Wallet encrypted</source>
        <translation>Tárca titkosítva</translation>
    </message>
    <message>
        <source>%1 will close now to finish the encryption process. Remember that encrypting your wallet cannot fully protect your bitcoins from being stolen by malware infecting your computer.</source>
        <translation>A %1 most bezár, hogy befejezze a titkosítást. Ne feledje, hogy a tárca titkosítása nem nyújt teljes védelmet azzal szemben, hogy kártékony programok megfertőzzék a számítógépét és ellopják a bitcoinjait.</translation>
    </message>
    <message>
        <source>IMPORTANT: Any previous backups you have made of your wallet file should be replaced with the newly generated, encrypted wallet file. For security reasons, previous backups of the unencrypted wallet file will become useless as soon as you start using the new, encrypted wallet.</source>
        <translation>FONTOS: A tárca-fájl minden korábbi biztonsági mentését cserélje le ezzel az újonnan generált, titkosított tárca-fájllal. Biztonsági okokból a tárca-fájl korábbi, titkosítás nélküli mentései használhatatlanná válnak, amint elkezdi használni az új, titkosított tárcát.</translation>
    </message>
    <message>
        <source>Wallet encryption failed</source>
        <translation>A tárca titkosítása sikertelen.</translation>
    </message>
    <message>
        <source>Wallet encryption failed due to an internal error. Your wallet was not encrypted.</source>
        <translation>Tárca titkosítása belső hiba miatt sikertelen. A tárcád nem lett titkosítva.</translation>
    </message>
    <message>
        <source>The supplied passphrases do not match.</source>
        <translation>A megadott jelszavak nem egyeznek.</translation>
    </message>
    <message>
        <source>Wallet unlock failed</source>
        <translation>Tárca megnyitása sikertelen</translation>
    </message>
    <message>
        <source>The passphrase entered for the wallet decryption was incorrect.</source>
        <translation>A tárca titkosításának feloldásához megadott jelszó helytelen.</translation>
    </message>
    <message>
        <source>Wallet decryption failed</source>
        <translation>Tárca titkosításának feloldása sikertelen</translation>
    </message>
    <message>
        <source>Wallet passphrase was successfully changed.</source>
        <translation>Tárca jelszava sikeresen megváltoztatva.</translation>
    </message>
    <message>
        <source>Warning: The Caps Lock key is on!</source>
        <translation>Vigyázat: a Caps Lock be van kapcsolva!</translation>
    </message>
</context>
<context>
    <name>BanTableModel</name>
    <message>
        <source>IP/Netmask</source>
        <translation>IP-cím/maszk</translation>
    </message>
    <message>
        <source>Banned Until</source>
        <translation>Kitiltás vége</translation>
    </message>
</context>
<context>
    <name>BitcoinGUI</name>
    <message>
        <source>Sign &amp;message...</source>
        <translation>Üzenet aláírása...</translation>
    </message>
    <message>
        <source>Synchronizing with network...</source>
        <translation>Szinkronizálás a hálózattal...</translation>
    </message>
    <message>
        <source>&amp;Overview</source>
        <translation>&amp;Áttekintés</translation>
    </message>
    <message>
        <source>Node</source>
        <translation>Csomópont</translation>
    </message>
    <message>
        <source>Show general overview of wallet</source>
        <translation>Tárca általános áttekintése</translation>
    </message>
    <message>
        <source>&amp;Transactions</source>
        <translation>&amp;Tranzakciók</translation>
    </message>
    <message>
        <source>Browse transaction history</source>
        <translation>Tranzakciós előzmények megtekintése</translation>
    </message>
    <message>
        <source>E&amp;xit</source>
        <translation>&amp;Kilépés</translation>
    </message>
    <message>
        <source>Quit application</source>
        <translation>Kilépés az alkalmazásból</translation>
    </message>
    <message>
        <source>&amp;About %1</source>
        <translation>&amp;A %1-ról</translation>
    </message>
    <message>
        <source>Show information about %1</source>
        <translation>%1 információ megjelenítése</translation>
    </message>
    <message>
        <source>About &amp;Qt</source>
        <translation>A &amp;Qt-ról</translation>
    </message>
    <message>
        <source>Show information about Qt</source>
        <translation>Információk a Qt-ról</translation>
    </message>
    <message>
        <source>&amp;Options...</source>
        <translation>&amp;Opciók...</translation>
    </message>
    <message>
        <source>Modify configuration options for %1</source>
        <translation>%1 beállítások módosítása</translation>
    </message>
    <message>
        <source>&amp;Encrypt Wallet...</source>
        <translation>Tárca &amp;titkosítása...</translation>
    </message>
    <message>
        <source>&amp;Backup Wallet...</source>
        <translation>&amp;Bisztonsági másolat készítése a Tárcáról</translation>
    </message>
    <message>
        <source>&amp;Change Passphrase...</source>
        <translation>Jelszó &amp;megváltoztatása...</translation>
    </message>
    <message>
        <source>&amp;Sending addresses...</source>
        <translation>&amp;Küldési címek...</translation>
    </message>
    <message>
        <source>&amp;Receiving addresses...</source>
        <translation>&amp;Fogadó címek...</translation>
    </message>
    <message>
        <source>Open &amp;URI...</source>
        <translation>&amp;URI azonosító megnyitása...</translation>
    </message>
    <message>
        <source>Click to disable network activity.</source>
        <translation>Kattintson a hálózati tevékenység letiltásához.</translation>
    </message>
    <message>
        <source>Network activity disabled.</source>
        <translation>Hálózati tevékenység letiltva.</translation>
    </message>
    <message>
        <source>Click to enable network activity again.</source>
        <translation>Kattintson a hálózati tevékenység újbóli engedélyezéséhez.</translation>
    </message>
    <message>
        <source>Reindexing blocks on disk...</source>
        <translation>Lemezen lévő blokkok újraindexelése...</translation>
    </message>
    <message>
        <source>Send coins to a Particl address</source>
        <translation>Particl küldése megadott címre</translation>
    </message>
    <message>
        <source>Backup wallet to another location</source>
        <translation>Biztonsági másolat készítése a tárcáról egy másik helyre</translation>
    </message>
    <message>
        <source>Change the passphrase used for wallet encryption</source>
        <translation>Tárca-titkosító jelszó megváltoztatása</translation>
    </message>
    <message>
        <source>&amp;Debug window</source>
        <translation>&amp;Debug ablak</translation>
    </message>
    <message>
        <source>Open debugging and diagnostic console</source>
        <translation>Hibakereső és diagnosztikai konzol megnyitása</translation>
    </message>
    <message>
        <source>&amp;Verify message...</source>
        <translation>Üzenet &amp;valódiságának ellenőrzése</translation>
    </message>
    <message>
        <source>Particl</source>
        <translation>Particl</translation>
    </message>
    <message>
        <source>Wallet</source>
        <translation>Tárca</translation>
    </message>
    <message>
        <source>&amp;Send</source>
        <translation>&amp;Küldés</translation>
    </message>
    <message>
        <source>&amp;Receive</source>
        <translation>&amp;Fogadás</translation>
    </message>
    <message>
        <source>&amp;Show / Hide</source>
        <translation>&amp;Mutat / Elrejt</translation>
    </message>
    <message>
        <source>Show or hide the main Window</source>
        <translation>Főablakot mutat/elrejt</translation>
    </message>
    <message>
        <source>Encrypt the private keys that belong to your wallet</source>
        <translation>A tárcádhoz tartozó privát kulcsok titkosítása</translation>
    </message>
    <message>
        <source>Sign messages with your Particl addresses to prove you own them</source>
        <translation>Üzenetek aláírása a Particl-címmeiddel, amivel bizonyítod, hogy a cím a sajátod</translation>
    </message>
    <message>
        <source>Verify messages to ensure they were signed with specified Particl addresses</source>
        <translation>Üzenetek ellenőrzése, hogy valóban a megjelölt Particl-címekkel vannak-e aláírva</translation>
    </message>
    <message>
        <source>&amp;File</source>
        <translation>&amp;Fájl</translation>
    </message>
    <message>
        <source>&amp;Settings</source>
        <translation>&amp;Beállítások</translation>
    </message>
    <message>
        <source>&amp;Help</source>
        <translation>&amp;Súgó</translation>
    </message>
    <message>
        <source>Tabs toolbar</source>
        <translation>Fül eszköztár</translation>
    </message>
    <message>
        <source>Request payments (generates QR codes and bitcoin: URIs)</source>
        <translation>Fizetési kérelem (QR-kódot és "bitcoin:" URI azonosítót hoz létre)</translation>
    </message>
    <message>
        <source>Show the list of used sending addresses and labels</source>
        <translation>A használt küldési címek és címkék megtekintése</translation>
    </message>
    <message>
        <source>Show the list of used receiving addresses and labels</source>
        <translation>A használt fogadó címek és címkék megtekintése</translation>
    </message>
    <message>
        <source>Open a bitcoin: URI or payment request</source>
        <translation>"bitcoin:" URI azonosító vagy fizetési kérelem megnyitása</translation>
    </message>
    <message>
        <source>&amp;Command-line options</source>
        <translation>Paran&amp;cssor kapcsolók</translation>
    </message>
    <message numerus="yes">
        <source>%n active connection(s) to Particl network</source>
        <translation><numerusform>%n aktív kapcsolat a Particl hálózathoz</numerusform><numerusform>%n aktív kapcsolat a Particl hálózathoz</numerusform></translation>
    </message>
    <message>
        <source>Indexing blocks on disk...</source>
        <translation>Lemezen lévő blokkok indexelése...</translation>
    </message>
    <message>
        <source>Processing blocks on disk...</source>
        <translation>Lemezen lévő blokkok feldolgozása...</translation>
    </message>
    <message numerus="yes">
        <source>Processed %n block(s) of transaction history.</source>
        <translation><numerusform>%n blokk feldolgozva a tranzakció előzményből.</numerusform><numerusform>%n blokk feldolgozva a tranzakció előzményből.</numerusform></translation>
    </message>
    <message>
        <source>%1 behind</source>
        <translation>%1 lemaradás</translation>
    </message>
    <message>
        <source>Last received block was generated %1 ago.</source>
        <translation>Az utolsóként kapott blokk kora: %1.</translation>
    </message>
    <message>
        <source>Transactions after this will not yet be visible.</source>
        <translation>Ez utáni tranzakciók még nem lesznek láthatóak. </translation>
    </message>
    <message>
        <source>Error</source>
        <translation>Hiba</translation>
    </message>
    <message>
        <source>Warning</source>
        <translation>Figyelem</translation>
    </message>
    <message>
        <source>Information</source>
        <translation>Információ</translation>
    </message>
    <message>
        <source>Up to date</source>
        <translation>Naprakész</translation>
    </message>
    <message>
        <source>Show the %1 help message to get a list with possible Bitcoin command-line options</source>
        <translation>A %1 súgó megjelenítése a Bitcoin lehetséges parancssori kapcsolóinak listájával</translation>
    </message>
    <message>
        <source>%1 client</source>
        <translation>%1 kliens</translation>
    </message>
    <message>
        <source>Connecting to peers...</source>
        <translation>Csatlakozás párokhoz...</translation>
    </message>
    <message>
        <source>Catching up...</source>
        <translation>Frissítés...</translation>
    </message>
    <message>
        <source>Date: %1
</source>
        <translation>Dátum:  %1
</translation>
    </message>
    <message>
        <source>Amount: %1
</source>
        <translation>Összeg: %1
</translation>
    </message>
    <message>
        <source>Type: %1
</source>
        <translation>Típus: %1
</translation>
    </message>
    <message>
        <source>Label: %1
</source>
        <translation>Címke: %1
</translation>
    </message>
    <message>
        <source>Address: %1
</source>
        <translation>Cím: %1
</translation>
    </message>
    <message>
        <source>Sent transaction</source>
        <translation>Tranzakció elküldve.</translation>
    </message>
    <message>
        <source>Incoming transaction</source>
        <translation>Beérkező tranzakció</translation>
    </message>
    <message>
        <source>HD key generation is &lt;b&gt;enabled&lt;/b&gt;</source>
        <translation>HD kulcs generálás &lt;b&gt;engedélyezett&lt;/b&gt;</translation>
    </message>
    <message>
        <source>HD key generation is &lt;b&gt;disabled&lt;/b&gt;</source>
        <translation>HD kulcs generálás &lt;b&gt;tiltva&lt;/b&gt;</translation>
    </message>
    <message>
        <source>Wallet is &lt;b&gt;encrypted&lt;/b&gt; and currently &lt;b&gt;unlocked&lt;/b&gt;</source>
        <translation>A tárca &lt;b&gt;titkosítva&lt;/b&gt; és jelenleg &lt;b&gt;nyitva&lt;/b&gt;.</translation>
    </message>
    <message>
        <source>Wallet is &lt;b&gt;encrypted&lt;/b&gt; and currently &lt;b&gt;locked&lt;/b&gt;</source>
        <translation>Tárca &lt;b&gt;kódolva&lt;/b&gt; és jelenleg &lt;b&gt;zárva&lt;/b&gt;.</translation>
    </message>
    <message>
        <source>A fatal error occurred. Bitcoin can no longer continue safely and will quit.</source>
        <translation>Végzetes hiba történt. A Bitcoin működése nem biztonságos és hamarosan leáll.</translation>
    </message>
</context>
<context>
    <name>CoinControlDialog</name>
    <message>
        <source>Coin Selection</source>
        <translation>Érme Választás</translation>
    </message>
    <message>
        <source>Quantity:</source>
        <translation>Mennyiség:</translation>
    </message>
    <message>
        <source>Bytes:</source>
        <translation>Bájtok:</translation>
    </message>
    <message>
        <source>Amount:</source>
        <translation>Összeg:</translation>
    </message>
    <message>
        <source>Fee:</source>
        <translation>Díj:</translation>
    </message>
    <message>
        <source>Dust:</source>
        <translation>Por-határ:</translation>
    </message>
    <message>
        <source>After Fee:</source>
        <translation>Utólagos díj:</translation>
    </message>
    <message>
        <source>Change:</source>
        <translation>Visszajáró:</translation>
    </message>
    <message>
        <source>(un)select all</source>
        <translation>mindent kiválaszt/elvet</translation>
    </message>
    <message>
        <source>Tree mode</source>
        <translation>Fa nézet</translation>
    </message>
    <message>
        <source>List mode</source>
        <translation>Lista nézet</translation>
    </message>
    <message>
        <source>Amount</source>
        <translation>Összeg</translation>
    </message>
    <message>
        <source>Received with label</source>
        <translation>Címkével érkezett</translation>
    </message>
    <message>
        <source>Received with address</source>
        <translation>Címmel érkezett</translation>
    </message>
    <message>
        <source>Date</source>
        <translation>Dátum</translation>
    </message>
    <message>
        <source>Confirmations</source>
        <translation>Megerősítések</translation>
    </message>
    <message>
        <source>Confirmed</source>
        <translation>Megerősítve</translation>
    </message>
    <message>
        <source>Copy address</source>
        <translation>Cím másolása</translation>
    </message>
    <message>
        <source>Copy label</source>
        <translation>Címke másolása</translation>
    </message>
    <message>
        <source>Copy amount</source>
        <translation>Összeg másolása</translation>
    </message>
    <message>
        <source>Copy transaction ID</source>
        <translation>Tranzakció azonosító másolása</translation>
    </message>
    <message>
        <source>Lock unspent</source>
        <translation>Elköltetlen összeg zárolása</translation>
    </message>
    <message>
        <source>Unlock unspent</source>
        <translation>Elköltetlen összeg zárolásának a feloldása</translation>
    </message>
    <message>
        <source>Copy quantity</source>
        <translation>Mennyiség másolása</translation>
    </message>
    <message>
        <source>Copy fee</source>
        <translation>Díj másolása</translation>
    </message>
    <message>
        <source>Copy bytes</source>
        <translation>Byte-ok másolása </translation>
    </message>
    <message>
        <source>Copy dust</source>
        <translation>Porszemek másolása</translation>
    </message>
    <message>
        <source>Copy change</source>
        <translation>Visszajáró másolása</translation>
    </message>
    <message>
        <source>(%1 locked)</source>
        <translation>(%1 zárolva)</translation>
    </message>
    <message>
        <source>yes</source>
        <translation>igen</translation>
    </message>
    <message>
        <source>no</source>
        <translation>nem</translation>
    </message>
    <message>
        <source>This label turns red if any recipient receives an amount smaller than the current dust threshold.</source>
        <translation>Ez a címke pirosra változik, ha bármely fogadóhoz, a porszem határértéknél kevesebb összeg érkezik.</translation>
    </message>
    <message>
        <source>Can vary +/- %1 satoshi(s) per input.</source>
        <translation>Megadott értékenként  +/- %1 satoshi-val változhat.</translation>
    </message>
    <message>
        <source>(no label)</source>
        <translation>(nincs címke)</translation>
    </message>
    <message>
        <source>change from %1 (%2)</source>
        <translation>visszajáró %1-ből (%2)</translation>
    </message>
    <message>
        <source>(change)</source>
        <translation>(visszajáró)</translation>
    </message>
</context>
<context>
    <name>EditAddressDialog</name>
    <message>
        <source>Edit Address</source>
        <translation>Cím szerkesztése</translation>
    </message>
    <message>
        <source>&amp;Label</source>
        <translation>Cím&amp;ke</translation>
    </message>
    <message>
        <source>The label associated with this address list entry</source>
        <translation>Ehhez a listaelemhez rendelt címke </translation>
    </message>
    <message>
        <source>The address associated with this address list entry. This can only be modified for sending addresses.</source>
        <translation>Ehhez a címlistaelemhez rendelt cím. Csak a küldő címek módosíthatók.</translation>
    </message>
    <message>
        <source>&amp;Address</source>
        <translation>&amp;Cím</translation>
    </message>
    <message>
        <source>New receiving address</source>
        <translation>Új fogadó cím</translation>
    </message>
    <message>
        <source>New sending address</source>
        <translation>Új küldő cím</translation>
    </message>
    <message>
        <source>Edit receiving address</source>
        <translation>Fogadó cím szerkesztése</translation>
    </message>
    <message>
        <source>Edit sending address</source>
        <translation>Küldő cím szerkesztése</translation>
    </message>
    <message>
        <source>The entered address "%1" is not a valid Bitcoin address.</source>
        <translation>A megadott "%1" cím nem egy érvényes Bitcoin-cím.</translation>
    </message>
    <message>
        <source>The entered address "%1" is already in the address book.</source>
        <translation>A megadott "%1" cím már szerepel a címjegyzékben.</translation>
    </message>
    <message>
        <source>Could not unlock wallet.</source>
        <translation>Tárca feloldása sikertelen</translation>
    </message>
    <message>
        <source>New key generation failed.</source>
        <translation>Új kulcs generálása sikertelen.</translation>
    </message>
</context>
<context>
    <name>FreespaceChecker</name>
    <message>
        <source>A new data directory will be created.</source>
        <translation>Új adatkönyvtár lesz létrehozva.</translation>
    </message>
    <message>
        <source>name</source>
        <translation>Név</translation>
    </message>
    <message>
        <source>Path already exists, and is not a directory.</source>
        <translation>Az elérési út létezik, de nem egy könyvtáré.</translation>
    </message>
    <message>
        <source>Cannot create data directory here.</source>
        <translation>Adatkönyvtár nem hozható itt létre.</translation>
    </message>
</context>
<context>
    <name>HelpMessageDialog</name>
    <message>
        <source>version</source>
        <translation>verzió</translation>
    </message>
    <message>
        <source>(%1-bit)</source>
        <translation>(%1-bit)</translation>
    </message>
    <message>
        <source>About %1</source>
        <translation>A %1 -ról</translation>
    </message>
    <message>
        <source>Command-line options</source>
        <translation>Parancssoros opciók</translation>
    </message>
    <message>
        <source>Usage:</source>
        <translation>Használat:</translation>
    </message>
    <message>
        <source>command-line options</source>
        <translation>parancssoros opciók</translation>
    </message>
    <message>
        <source>UI Options:</source>
        <translation>Kezelőfelület beállításai:</translation>
    </message>
    <message>
        <source>Choose data directory on startup (default: %u)</source>
        <translation>Adatkönyvtár kiválasztása induláskor (alapértelmezett:  %u)</translation>
    </message>
    <message>
        <source>Set language, for example "de_DE" (default: system locale)</source>
        <translation>Nyelvbeállítás, például "de_DE" (alapértelmezett: rendszer nyelve)</translation>
    </message>
    <message>
        <source>Start minimized</source>
        <translation>Indítás lekicsinyítve</translation>
    </message>
    <message>
        <source>Set SSL root certificates for payment request (default: -system-)</source>
        <translation>SLL gyökér-igazolások megadása fizetési kérelmekhez (alapértelmezett: -system-)</translation>
    </message>
    <message>
        <source>Show splash screen on startup (default: %u)</source>
        <translation>Indítóképernyő mutatása induláskor (alapértelmezett:  %u)</translation>
    </message>
    <message>
        <source>Reset all settings changed in the GUI</source>
        <translation>A grafikus felület összes megváltoztatott beállításának a visszaállítása</translation>
    </message>
</context>
<context>
    <name>Intro</name>
    <message>
        <source>Welcome</source>
        <translation>Üdvözlünk</translation>
    </message>
    <message>
        <source>Welcome to %1.</source>
        <translation>Üdvözlünk a %1 -ban.</translation>
    </message>
    <message>
        <source>As this is the first time the program is launched, you can choose where %1 will store its data.</source>
        <translation>Mivel ez a program első indulása, megváltoztathatja, hogy a %1 hova mentse az adatokat.</translation>
    </message>
    <message>
        <source>Use the default data directory</source>
        <translation>Az alapértelmezett adat könyvtár használata</translation>
    </message>
    <message>
        <source>Use a custom data directory:</source>
        <translation>Saját adatkönyvtár használata:</translation>
    </message>
    <message>
        <source>Error: Specified data directory "%1" cannot be created.</source>
        <translation>Hiba: A megadott "%1" adatkönyvtár nem hozható létre. </translation>
    </message>
    <message>
        <source>Error</source>
        <translation>Hiba</translation>
    </message>
    <message numerus="yes">
        <source>%n GB of free space available</source>
        <translation><numerusform>%n GB elérhető szabad hely</numerusform><numerusform>%n GB elérhető szabad hely</numerusform></translation>
    </message>
    </context>
<context>
    <name>ModalOverlay</name>
    <message>
        <source>Form</source>
        <translation>Űrlap</translation>
    </message>
    <message>
        <source>Recent transactions may not yet be visible, and therefore your wallet's balance might be incorrect. This information will be correct once your wallet has finished synchronizing with the bitcoin network, as detailed below.</source>
        <translation>A legutóbbi tranzakciók még lehet, hogy nem látszanak, ezért előfordulhat, hogy a pénztárca egyenlege nem a valós állapotot mutatja. Ha a pénztárca befejezte a szinkronizációt a bitcoin hálózattal, utána már az aktuális egyenleget fogja mutatni, amint alant részletesen látszik.</translation>
    </message>
    <message>
        <source>Attempting to spend bitcoins that are affected by not-yet-displayed transactions will not be accepted by the network.</source>
        <translation>A hálózat nem fogadja el azoknak a bitcoinoknak az elköltését, amelyek érintettek a még nem látszódó tranzakciókban.</translation>
    </message>
    <message>
        <source>Number of blocks left</source>
        <translation>Hátralévő blokkok száma</translation>
    </message>
    <message>
        <source>Unknown...</source>
        <translation>Ismeretlen...</translation>
    </message>
    <message>
        <source>Last block time</source>
        <translation>Utolsó blokk ideje</translation>
    </message>
    <message>
        <source>Progress</source>
        <translation>Folyamat</translation>
    </message>
    <message>
        <source>Progress increase per hour</source>
        <translation>A folyamat előrehaladása óránként</translation>
    </message>
    <message>
        <source>calculating...</source>
        <translation>számítás folyamatban...</translation>
    </message>
    <message>
        <source>Estimated time left until synced</source>
        <translation>Hozzávetőlegesen a hátralévő idő a szinkronizáció befejezéséig</translation>
    </message>
    <message>
        <source>Hide</source>
        <translation>Elrejtés</translation>
    </message>
    <message>
        <source>Unknown. Syncing Headers (%1)...</source>
        <translation>Ismeretlen. Fejlécek szinkronizálása (%1)...</translation>
    </message>
</context>
<context>
    <name>OpenURIDialog</name>
    <message>
        <source>Open URI</source>
        <translation>URI megnyitása</translation>
    </message>
    <message>
        <source>Open payment request from URI or file</source>
        <translation>Fizetési kérelem megnyitása URI azonosítóból vagy fájlból</translation>
    </message>
    <message>
        <source>URI:</source>
        <translation>URI:</translation>
    </message>
    <message>
        <source>Select payment request file</source>
        <translation>Fizetési kérelmi fájl kiválasztása</translation>
    </message>
    <message>
        <source>Select payment request file to open</source>
        <translation>Válassza ki a megnyitni kívánt fizetési kérelem fájlt</translation>
    </message>
</context>
<context>
    <name>OptionsDialog</name>
    <message>
        <source>Options</source>
        <translation>Opciók</translation>
    </message>
    <message>
        <source>&amp;Main</source>
        <translation>&amp;Fő</translation>
    </message>
    <message>
        <source>Automatically start %1 after logging in to the system.</source>
        <translation>%1 automatikus indítása  a rendszerbe való belépés után.</translation>
    </message>
    <message>
        <source>&amp;Start %1 on system login</source>
        <translation>&amp;Induljon el a %1 a rendszerbe való belépéskor</translation>
    </message>
    <message>
        <source>Size of &amp;database cache</source>
        <translation>A&amp;datbázis gyorsítótár mérete</translation>
    </message>
    <message>
        <source>MB</source>
        <translation>MB</translation>
    </message>
    <message>
        <source>Number of script &amp;verification threads</source>
        <translation>A szkript &amp;igazolási szálak száma</translation>
    </message>
    <message>
        <source>Accept connections from outside</source>
        <translation>Külső kapcsolatok elfogadása</translation>
    </message>
    <message>
        <source>Allow incoming connections</source>
        <translation>Bejövő kapcsolatok engedélyezése</translation>
    </message>
    <message>
        <source>IP address of the proxy (e.g. IPv4: 127.0.0.1 / IPv6: ::1)</source>
        <translation>A proxy IP címe (pl.: IPv4: 127.0.0.1 / IPv6: ::1)</translation>
    </message>
    <message>
        <source>Minimize instead of exit the application when the window is closed. When this option is enabled, the application will be closed only after selecting Exit in the menu.</source>
        <translation>Az alkalmazásból való kilépés helyett az eszköztárba kicsinyíti az alkalmazást az ablak bezárásakor. Ez esetben az alkalmazás csak a Kilépés menüponttal zárható be.</translation>
    </message>
    <message>
        <source>Third party URLs (e.g. a block explorer) that appear in the transactions tab as context menu items. %s in the URL is replaced by transaction hash. Multiple URLs are separated by vertical bar |.</source>
        <translation>Harmadik féltől származó URL-ek (pl. egy blokk felfedező) amelyek a tranzakciós fülön jelennek meg mint a környezetérzékeny menü tételei. %s az URL-ben helyettesítve a tranzakciós hash-el. Több URL esetén, függőleges vonal választja el őket.</translation>
    </message>
    <message>
        <source>Third party transaction URLs</source>
        <translation>Harmadik fél tranzakció URL-ek</translation>
    </message>
    <message>
        <source>Active command-line options that override above options:</source>
        <translation>Aktív parancssori beállítások, melyek felülírják a fenti beállításokat:</translation>
    </message>
    <message>
        <source>Reset all client options to default.</source>
        <translation>Minden kliensbeállítás alapértelmezettre állítása.</translation>
    </message>
    <message>
        <source>&amp;Reset Options</source>
        <translation>Beállítások tö&amp;rlése</translation>
    </message>
    <message>
        <source>&amp;Network</source>
        <translation>&amp;Hálózat</translation>
    </message>
    <message>
        <source>(0 = auto, &lt;0 = leave that many cores free)</source>
        <translation>(0 = automatikus, &lt;0 = ennyi processzormagot hagyjon szabadon)</translation>
    </message>
    <message>
        <source>W&amp;allet</source>
        <translation>T&amp;árca</translation>
    </message>
    <message>
        <source>Expert</source>
        <translation>Szakértő</translation>
    </message>
    <message>
<<<<<<< HEAD
        <source>Automatically open the Particl client port on the router. This only works when your router supports UPnP and it is enabled.</source>
        <translation>A Particl-kliens portjának automatikus megnyitása a routeren. Ez csak akkor működik, ha a routered támogatja az UPnP-t és az engedélyezve is van rajta.</translation>
=======
        <source>Enable coin &amp;control features</source>
        <translation>Pénzküldés beállításainak engedélyezése</translation>
    </message>
    <message>
        <source>If you disable the spending of unconfirmed change, the change from a transaction cannot be used until that transaction has at least one confirmation. This also affects how your balance is computed.</source>
        <translation>Ha letiltja a jóváhagyatlan változások elköltését, akkor egy tranzakcióból származó változást nem lehet használni, amíg legalább egy jóváhagyás nem történik. Ez befolyásolja az egyenlegének a kiszámítását is.</translation>
    </message>
    <message>
        <source>&amp;Spend unconfirmed change</source>
        <translation>&amp;Költése a a jóváhagyatlan változásnak</translation>
    </message>
    <message>
        <source>Automatically open the Bitcoin client port on the router. This only works when your router supports UPnP and it is enabled.</source>
        <translation>A Bitcoin-kliens portjának automatikus megnyitása a routeren. Ez csak akkor működik, ha a routered támogatja az UPnP-t és az engedélyezve is van rajta.</translation>
>>>>>>> fb7b5293
    </message>
    <message>
        <source>Map port using &amp;UPnP</source>
        <translation>&amp;UPnP port-feltérképezés</translation>
    </message>
    <message>
        <source>Connect to the Particl network through a SOCKS5 proxy.</source>
        <translation>Csatlakozás a Particl hálózatához SOCKS5 proxyn keresztül</translation>
    </message>
    <message>
        <source>&amp;Connect through SOCKS5 proxy (default proxy):</source>
        <translation>&amp;Kapcsolódás SOCKS5 proxyn keresztül (alapértelmezett proxy):</translation>
    </message>
    <message>
        <source>Proxy &amp;IP:</source>
        <translation>Proxy &amp;IP:</translation>
    </message>
    <message>
        <source>&amp;Port:</source>
        <translation>&amp;Port:</translation>
    </message>
    <message>
        <source>Port of the proxy (e.g. 9050)</source>
        <translation>Proxy portja (pl.: 9050)</translation>
    </message>
    <message>
        <source>Used for reaching peers via:</source>
        <translation>Párok elérésére használjuk ezen keresztül:</translation>
    </message>
    <message>
        <source>IPv4</source>
        <translation>IPv4</translation>
    </message>
    <message>
        <source>IPv6</source>
        <translation>IPv6</translation>
    </message>
    <message>
        <source>Tor</source>
        <translation>Tor</translation>
    </message>
    <message>
        <source>Connect to the Bitcoin network through a separate SOCKS5 proxy for Tor hidden services.</source>
        <translation>Csatlakozás a Bitcoin hálózathoz külön SOCKS5 proxy használatával a Tor rejtett szolgáltatásainak eléréséhez.</translation>
    </message>
    <message>
        <source>Use separate SOCKS5 proxy to reach peers via Tor hidden services:</source>
        <translation>Más SOCKS5 proxy használata a párok eléréséhez, a Tor rejtett szolgáltatásain keresztül:</translation>
    </message>
    <message>
        <source>&amp;Window</source>
        <translation>&amp;Ablak</translation>
    </message>
    <message>
        <source>&amp;Hide the icon from the system tray.</source>
        <translation>&amp;Rejtse el az ikont a rendszer tálcáról.</translation>
    </message>
    <message>
        <source>Hide tray icon</source>
        <translation>Tálcaikon elrejtése</translation>
    </message>
    <message>
        <source>Show only a tray icon after minimizing the window.</source>
        <translation>Kicsinyítés után csak eszköztár-ikont mutass</translation>
    </message>
    <message>
        <source>&amp;Minimize to the tray instead of the taskbar</source>
        <translation>&amp;Kicsinyítés a tálcára az eszköztár helyett</translation>
    </message>
    <message>
        <source>M&amp;inimize on close</source>
        <translation>K&amp;icsinyítés záráskor</translation>
    </message>
    <message>
        <source>&amp;Display</source>
        <translation>&amp;Megjelenítés</translation>
    </message>
    <message>
        <source>User Interface &amp;language:</source>
        <translation>Felhasználófelület nye&amp;lve:</translation>
    </message>
    <message>
        <source>The user interface language can be set here. This setting will take effect after restarting %1.</source>
        <translation>A felhasználói felület nyelvét tudja itt beállítani. Ez a beállítás csak a %1 újraindítása után lép életbe.</translation>
    </message>
    <message>
        <source>&amp;Unit to show amounts in:</source>
        <translation>&amp;Mértékegység:</translation>
    </message>
    <message>
        <source>Choose the default subdivision unit to show in the interface and when sending coins.</source>
        <translation>Válaszd ki az interfészen és érmék küldésekor megjelenítendő alapértelmezett alegységet.</translation>
    </message>
    <message>
        <source>Whether to show coin control features or not.</source>
        <translation>Mutassa a pénzküldés beállításait vagy ne.</translation>
    </message>
    <message>
        <source>&amp;OK</source>
        <translation>&amp;OK</translation>
    </message>
    <message>
        <source>&amp;Cancel</source>
        <translation>Megszakítás</translation>
    </message>
    <message>
        <source>default</source>
        <translation>alapértelmezett</translation>
    </message>
    <message>
        <source>none</source>
        <translation>semmi</translation>
    </message>
    <message>
        <source>Confirm options reset</source>
        <translation>Beállítások törlésének jóváhagyása.</translation>
    </message>
    <message>
        <source>Client restart required to activate changes.</source>
        <translation>A változtatások aktiválásahoz újra kell indítani a klienst.</translation>
    </message>
    <message>
        <source>Client will be shut down. Do you want to proceed?</source>
        <translation>A kliens le fog állni. Szeretné folytatni?</translation>
    </message>
    <message>
        <source>This change would require a client restart.</source>
        <translation>Ehhez a változtatáshoz újra kellene indítani a klienst.</translation>
    </message>
    <message>
        <source>The supplied proxy address is invalid.</source>
        <translation>A megadott proxy cím nem érvényes.</translation>
    </message>
</context>
<context>
    <name>OverviewPage</name>
    <message>
        <source>Form</source>
        <translation>Űrlap</translation>
    </message>
    <message>
        <source>The displayed information may be out of date. Your wallet automatically synchronizes with the Particl network after a connection is established, but this process has not completed yet.</source>
        <translation>A kijelzett információ lehet, hogy elavult. A pénztárcája automatikusan szinkronizálja magát a Particl hálózattal miután a kapcsolat létrejön, de ez e folyamat még nem fejeződött be.</translation>
    </message>
    <message>
        <source>Watch-only:</source>
        <translation>Csak megfigyelés</translation>
    </message>
    <message>
        <source>Available:</source>
        <translation>Elérhető:</translation>
    </message>
    <message>
        <source>Your current spendable balance</source>
        <translation>Jelenlegi egyenleg</translation>
    </message>
    <message>
        <source>Pending:</source>
        <translation>Küldés:</translation>
    </message>
    <message>
        <source>Total of transactions that have yet to be confirmed, and do not yet count toward the spendable balance</source>
        <translation>Még megerősítésre váró, a jelenlegi egyenlegbe be nem számított tranzakciók</translation>
    </message>
    <message>
        <source>Immature:</source>
        <translation>Éretlen:</translation>
    </message>
    <message>
        <source>Mined balance that has not yet matured</source>
        <translation>Bányászott egyenleg amely még nem érett be.</translation>
    </message>
    <message>
        <source>Balances</source>
        <translation>Egyenlegek</translation>
    </message>
    <message>
        <source>Total:</source>
        <translation>Összesen:</translation>
    </message>
    <message>
        <source>Your current total balance</source>
        <translation>Aktuális egyenleged</translation>
    </message>
    <message>
        <source>Your current balance in watch-only addresses</source>
        <translation>A csak megfigyelt címeinek az egyenlege</translation>
    </message>
    <message>
        <source>Spendable:</source>
        <translation>Elkölthető:</translation>
    </message>
    <message>
        <source>Recent transactions</source>
        <translation>A legutóbbi tranzakciók</translation>
    </message>
    <message>
        <source>Unconfirmed transactions to watch-only addresses</source>
        <translation>A csak megfigyelt címek hitelesítetlen tranzakciói</translation>
    </message>
    <message>
        <source>Mined balance in watch-only addresses that has not yet matured</source>
        <translation>A csak megfigyelt címek bányászott, még éretlen egyenlege</translation>
    </message>
    <message>
        <source>Current total balance in watch-only addresses</source>
        <translation>A csak megfigyelt címek jelenlegi teljes egyenlege</translation>
    </message>
</context>
<context>
    <name>PaymentServer</name>
    <message>
        <source>Payment request error</source>
        <translation>Hiba történt a fizetési kérelem során</translation>
    </message>
    <message>
        <source>Cannot start bitcoin: click-to-pay handler</source>
        <translation>A bitcoin nem tud elindulni: click-to-pay kezelő</translation>
    </message>
    <message>
        <source>URI handling</source>
        <translation>URI kezelés</translation>
    </message>
    <message>
        <source>Invalid payment address %1</source>
        <translation>Érvénytelen fizetési cím %1</translation>
    </message>
    <message>
        <source>URI cannot be parsed! This can be caused by an invalid Bitcoin address or malformed URI parameters.</source>
        <translation>Nem sikerült az URI elemzése! Ezt okozhatja érvénytelen Bitcoin cím, vagy rossz URI paraméterezés.</translation>
    </message>
    <message>
        <source>Payment request file handling</source>
        <translation>Fizetés kérelmi fájl kezelése</translation>
    </message>
    <message>
        <source>Payment request file cannot be read! This can be caused by an invalid payment request file.</source>
        <translation>Nem sikerült beolvasni a fizetési kérelmi fájlt! Ezt érvénytelen fizetési kérelmi fájl okozhatja.</translation>
    </message>
    <message>
        <source>Payment request rejected</source>
        <translation>A fizetési kérelem visszautasítva</translation>
    </message>
    <message>
        <source>Payment request network doesn't match client network.</source>
        <translation>A fizetési kérelmi hálózat nem egyezik a kliens hálózatával.</translation>
    </message>
    <message>
        <source>Payment request expired.</source>
        <translation>A fizetési kérelem lejárt.</translation>
    </message>
    <message>
        <source>Payment request is not initialized.</source>
        <translation>A fizetési kérelem nem inicializálódott</translation>
    </message>
    <message>
        <source>Invalid payment request.</source>
        <translation>Érvénytelen fizetési kérelem</translation>
    </message>
    <message>
        <source>Requested payment amount of %1 is too small (considered dust).</source>
        <translation>A %1 fizetésre kért összege túl kevés (porszemnek minősül).</translation>
    </message>
    <message>
        <source>Refund from %1</source>
        <translation>Visszatérítés a %1 -tól</translation>
    </message>
    <message>
        <source>Payment request %1 is too large (%2 bytes, allowed %3 bytes).</source>
        <translation>A fizetési kérelem %1 túl nagy (%2 byte, csak %3 byte engedélyezett).</translation>
    </message>
    <message>
        <source>Error communicating with %1: %2</source>
        <translation>Hiba a kommuniáció során %1 -el: %2</translation>
    </message>
    <message>
        <source>Payment request cannot be parsed!</source>
        <translation>Nem sikerült elemezni a fizetési kérelmet!</translation>
    </message>
    <message>
        <source>Bad response from server %1</source>
        <translation>Rossz válasz a kiszolgálótól %1</translation>
    </message>
    <message>
        <source>Network request error</source>
        <translation>Hálózati kérelem hiba</translation>
    </message>
    <message>
        <source>Payment acknowledged</source>
        <translation>Fizetés elfogadva</translation>
    </message>
</context>
<context>
    <name>PeerTableModel</name>
    <message>
        <source>User Agent</source>
        <translation>User Agent</translation>
    </message>
    <message>
        <source>Node/Service</source>
        <translation>Csomópont/Szolgáltatás</translation>
    </message>
    <message>
        <source>NodeId</source>
        <translation>Csomópont Azonosító</translation>
    </message>
    <message>
        <source>Ping</source>
        <translation>Ping</translation>
    </message>
</context>
<context>
    <name>QObject</name>
    <message>
        <source>Amount</source>
        <translation>Összeg</translation>
    </message>
    <message>
        <source>Enter a Particl address (e.g. %1)</source>
        <translation>Ad meg egy Particl címet (pl: %1)</translation>
    </message>
    <message>
        <source>%1 d</source>
        <translation>%1 n</translation>
    </message>
    <message>
        <source>%1 h</source>
        <translation>%1 ó</translation>
    </message>
    <message>
        <source>%1 m</source>
        <translation>%1 p</translation>
    </message>
    <message>
        <source>%1 s</source>
        <translation>%1 mp</translation>
    </message>
    <message>
        <source>None</source>
        <translation>Semmi</translation>
    </message>
    <message>
        <source>N/A</source>
        <translation>Nem elérhető</translation>
    </message>
    <message>
        <source>%1 ms</source>
        <translation>%1 ms</translation>
    </message>
    <message>
        <source>%1 and %2</source>
        <translation>%1 és %2</translation>
    </message>
    <message>
        <source>%1 didn't yet exit safely...</source>
        <translation>%1 még nem lépett ki biztonságosan...</translation>
    </message>
</context>
<context>
    <name>QObject::QObject</name>
    <message>
        <source>Error: Specified data directory "%1" does not exist.</source>
        <translation>Hiba: A megadott "%1" adatkönyvtár nem létezik. </translation>
    </message>
    <message>
        <source>Error: %1</source>
        <translation>Hiba: %1</translation>
    </message>
</context>
<context>
    <name>QRImageWidget</name>
    <message>
        <source>&amp;Save Image...</source>
        <translation>&amp;Kép Mentése</translation>
    </message>
    <message>
        <source>&amp;Copy Image</source>
        <translation>&amp;Kép Másolása</translation>
    </message>
    <message>
        <source>Save QR Code</source>
        <translation>QR Kód Mentése</translation>
    </message>
    <message>
        <source>PNG Image (*.png)</source>
        <translation>PNG kép (*.png)</translation>
    </message>
</context>
<context>
    <name>RPCConsole</name>
    <message>
        <source>N/A</source>
        <translation>Nem elérhető</translation>
    </message>
    <message>
        <source>Client version</source>
        <translation>Kliens verzió</translation>
    </message>
    <message>
        <source>&amp;Information</source>
        <translation>&amp;Információ</translation>
    </message>
    <message>
        <source>Debug window</source>
        <translation>Debug ablak</translation>
    </message>
    <message>
        <source>General</source>
        <translation>Általános</translation>
    </message>
    <message>
        <source>Using BerkeleyDB version</source>
        <translation>Használt BerkeleyDB verzió</translation>
    </message>
    <message>
        <source>Datadir</source>
        <translation>Adatkönyvtár</translation>
    </message>
    <message>
        <source>Startup time</source>
        <translation>Bekapcsolás ideje</translation>
    </message>
    <message>
        <source>Network</source>
        <translation>Hálózat</translation>
    </message>
    <message>
        <source>Name</source>
        <translation>Név</translation>
    </message>
    <message>
        <source>Number of connections</source>
        <translation>Kapcsolatok száma</translation>
    </message>
    <message>
        <source>Block chain</source>
        <translation>Blokklánc</translation>
    </message>
    <message>
        <source>Current number of blocks</source>
        <translation>Aktuális blokkok száma</translation>
    </message>
    <message>
        <source>Memory Pool</source>
        <translation>Memória Halom</translation>
    </message>
    <message>
        <source>Current number of transactions</source>
        <translation>Jelenlegi tranzakciók száma</translation>
    </message>
    <message>
        <source>Memory usage</source>
        <translation>Memóriahasználat</translation>
    </message>
    <message>
        <source>Received</source>
        <translation>Fogadott</translation>
    </message>
    <message>
        <source>Sent</source>
        <translation>Küldött</translation>
    </message>
    <message>
        <source>&amp;Peers</source>
        <translation>&amp;Peerek</translation>
    </message>
    <message>
        <source>Banned peers</source>
        <translation>Kitiltott felek</translation>
    </message>
    <message>
        <source>Select a peer to view detailed information.</source>
        <translation>Peer kijelölése a részletes információkért</translation>
    </message>
    <message>
        <source>Whitelisted</source>
        <translation>Engedélyezett</translation>
    </message>
    <message>
        <source>Direction</source>
        <translation>Irány</translation>
    </message>
    <message>
        <source>Version</source>
        <translation>Verzió</translation>
    </message>
    <message>
        <source>Starting Block</source>
        <translation>Kezdő Blokk</translation>
    </message>
    <message>
        <source>Synced Headers</source>
        <translation>Szinkronizált Fejlécek</translation>
    </message>
    <message>
        <source>Synced Blocks</source>
        <translation>Szinkronizált Blokkok</translation>
    </message>
    <message>
        <source>User Agent</source>
        <translation>User Agent</translation>
    </message>
    <message>
        <source>Open the %1 debug log file from the current data directory. This can take a few seconds for large log files.</source>
        <translation>A %1 debug log fájl megnyitása a jelenlegi könyvtárból. Ez néhány másodpercig eltarthat nagyobb log fájlok esetén.</translation>
    </message>
    <message>
        <source>Decrease font size</source>
        <translation>Betűméret kicsinyítése</translation>
    </message>
    <message>
        <source>Increase font size</source>
        <translation>Betűméret növelése</translation>
    </message>
    <message>
        <source>Services</source>
        <translation>Szolgáltatások</translation>
    </message>
    <message>
        <source>Connection Time</source>
        <translation>Csatlakozás ideje</translation>
    </message>
    <message>
        <source>Last Send</source>
        <translation>Legutóbbi küldés</translation>
    </message>
    <message>
        <source>Last Receive</source>
        <translation>Legutóbbi fogadás</translation>
    </message>
    <message>
        <source>Ping Time</source>
        <translation>Ping idő</translation>
    </message>
    <message>
        <source>The duration of a currently outstanding ping.</source>
        <translation>A jelenlegi kiváló ping időtartama.</translation>
    </message>
    <message>
        <source>Ping Wait</source>
        <translation>Ping Várakozás</translation>
    </message>
    <message>
        <source>Min Ping</source>
        <translation>Minimum Ping</translation>
    </message>
    <message>
        <source>Time Offset</source>
        <translation>Idő Eltolódás</translation>
    </message>
    <message>
        <source>Last block time</source>
        <translation>Utolsó blokk ideje</translation>
    </message>
    <message>
        <source>&amp;Open</source>
        <translation>&amp;Megnyitás</translation>
    </message>
    <message>
        <source>&amp;Console</source>
        <translation>&amp;Konzol</translation>
    </message>
    <message>
        <source>&amp;Network Traffic</source>
        <translation>&amp;Hálózati forgalom</translation>
    </message>
    <message>
        <source>&amp;Clear</source>
        <translation>&amp;Törlés</translation>
    </message>
    <message>
        <source>Totals</source>
        <translation>Összesen:</translation>
    </message>
    <message>
        <source>In:</source>
        <translation>Be:</translation>
    </message>
    <message>
        <source>Out:</source>
        <translation>Ki:</translation>
    </message>
    <message>
        <source>Debug log file</source>
        <translation>Debug naplófájl</translation>
    </message>
    <message>
        <source>Clear console</source>
        <translation>Konzol törlése</translation>
    </message>
    <message>
        <source>1 &amp;hour</source>
        <translation>1 &amp;óra</translation>
    </message>
    <message>
        <source>1 &amp;day</source>
        <translation>1 &amp;nap</translation>
    </message>
    <message>
        <source>1 &amp;week</source>
        <translation>1 &amp;hét</translation>
    </message>
    <message>
        <source>1 &amp;year</source>
        <translation>1 &amp;év</translation>
    </message>
    <message>
        <source>&amp;Disconnect</source>
        <translation>&amp;Szétkapcsol</translation>
    </message>
    <message>
        <source>Ban for</source>
        <translation>Kitiltás oka</translation>
    </message>
    <message>
        <source>&amp;Unban</source>
        <translation>&amp;Feloldja a kitiltást</translation>
    </message>
    <message>
        <source>Welcome to the %1 RPC console.</source>
        <translation>Üdv a %1 RPC konzoljában.</translation>
    </message>
    <message>
        <source>Use up and down arrows to navigate history, and &lt;b&gt;Ctrl-L&lt;/b&gt; to clear screen.</source>
        <translation>Navigálhat a fel és le nyilakkal, és &lt;b&gt;Ctrl-L&lt;/b&gt; -vel törölheti a képernyőt.</translation>
    </message>
    <message>
        <source>Type &lt;b&gt;help&lt;/b&gt; for an overview of available commands.</source>
        <translation>Írd be azt, hogy &lt;b&gt;help&lt;/b&gt; az elérhető parancsok áttekintéséhez.</translation>
    </message>
    <message>
        <source>Network activity disabled</source>
        <translation>Hálózati tevékenység letiltva.</translation>
    </message>
    <message>
        <source>%1 B</source>
        <translation>%1 B</translation>
    </message>
    <message>
        <source>%1 KB</source>
        <translation>%1 KB</translation>
    </message>
    <message>
        <source>%1 MB</source>
        <translation>%1 MB</translation>
    </message>
    <message>
        <source>%1 GB</source>
        <translation>%1 GB</translation>
    </message>
    <message>
        <source>(node id: %1)</source>
        <translation>(csomópont azonosító: %1)</translation>
    </message>
    <message>
        <source>via %1</source>
        <translation>%1 által</translation>
    </message>
    <message>
        <source>never</source>
        <translation>soha</translation>
    </message>
    <message>
        <source>Inbound</source>
        <translation>Bejövő</translation>
    </message>
    <message>
        <source>Outbound</source>
        <translation>Kimenő</translation>
    </message>
    <message>
        <source>Yes</source>
        <translation>Igen</translation>
    </message>
    <message>
        <source>No</source>
        <translation>Nem</translation>
    </message>
    <message>
        <source>Unknown</source>
        <translation>Ismeretlen</translation>
    </message>
</context>
<context>
    <name>ReceiveCoinsDialog</name>
    <message>
        <source>&amp;Amount:</source>
        <translation>&amp;Összeg:</translation>
    </message>
    <message>
        <source>&amp;Label:</source>
        <translation>Címke:</translation>
    </message>
    <message>
        <source>&amp;Message:</source>
        <translation>&amp;Üzenet:</translation>
    </message>
    <message>
        <source>Reuse one of the previously used receiving addresses. Reusing addresses has security and privacy issues. Do not use this unless re-generating a payment request made before.</source>
        <translation>Egy előzőleg használt fogadó cím újrafelhasználása. A címek újrafelhasználása biztonsági és adatvédelmi problémát jelent. Ne használja ezt a funkciót, kivéve, ha egy korábbi fizetési kérelmet szeretne megismételni.</translation>
    </message>
    <message>
        <source>R&amp;euse an existing receiving address (not recommended)</source>
        <translation>&amp;Újrafelhasznál egy létező fogadó címet (nem ajánlott)</translation>
    </message>
    <message>
        <source>An optional message to attach to the payment request, which will be displayed when the request is opened. Note: The message will not be sent with the payment over the Bitcoin network.</source>
        <translation>Egy opcionális üzenet csatolása a fizetési kérelemhez, amely megjelenik a kérelem megnyitásakor. Megjegyzés: Az üzenet nem lesz elküldve a fizetséggel a Bitcoin hálózaton keresztül.</translation>
    </message>
    <message>
        <source>An optional label to associate with the new receiving address.</source>
        <translation>Egy opcionális címke, amit hozzá lehet rendelni az új fogadó címhez.</translation>
    </message>
    <message>
        <source>Use this form to request payments. All fields are &lt;b&gt;optional&lt;/b&gt;.</source>
        <translation>Használja ezt az űrlapot fizetési kérelmekhez. Minden mező &lt;b&gt;opcionális&lt;/b&gt; </translation>
    </message>
    <message>
        <source>An optional amount to request. Leave this empty or zero to not request a specific amount.</source>
        <translation>Egy opcionálisan kérhető összeg. Hagyja üresen, vagy írjon be nullát, ha nem kívánja használni.</translation>
    </message>
    <message>
        <source>Clear all fields of the form.</source>
        <translation>Minden mező törlése</translation>
    </message>
    <message>
        <source>Clear</source>
        <translation>Törlés</translation>
    </message>
    <message>
        <source>Requested payments history</source>
        <translation>A kért kifizetések története</translation>
    </message>
    <message>
        <source>&amp;Request payment</source>
        <translation>&amp;Fizetés kérése</translation>
    </message>
    <message>
        <source>Show the selected request (does the same as double clicking an entry)</source>
        <translation>Mutassa meg a kiválasztott kérelmet (ugyanaz, mint a duplaklikk)</translation>
    </message>
    <message>
        <source>Show</source>
        <translation>Mutat</translation>
    </message>
    <message>
        <source>Remove the selected entries from the list</source>
        <translation>A kijelölt elemek törlése a listáról</translation>
    </message>
    <message>
        <source>Remove</source>
        <translation>Eltávolítás</translation>
    </message>
    <message>
        <source>Copy URI</source>
        <translation>URI másolása</translation>
    </message>
    <message>
        <source>Copy label</source>
        <translation>Címke másolása</translation>
    </message>
    <message>
        <source>Copy message</source>
        <translation>Üzenet másolása</translation>
    </message>
    <message>
        <source>Copy amount</source>
        <translation>Összeg másolása</translation>
    </message>
</context>
<context>
    <name>ReceiveRequestDialog</name>
    <message>
        <source>QR Code</source>
        <translation>QR kód</translation>
    </message>
    <message>
        <source>Copy &amp;URI</source>
        <translation>&amp;URI másolása</translation>
    </message>
    <message>
        <source>Copy &amp;Address</source>
        <translation>&amp;Cím másolása</translation>
    </message>
    <message>
        <source>&amp;Save Image...</source>
        <translation>&amp;Kép mentése</translation>
    </message>
    <message>
        <source>Request payment to %1</source>
        <translation>Fizetés kérése a %1 -hez</translation>
    </message>
    <message>
        <source>Payment information</source>
        <translation>Fizetési információ</translation>
    </message>
    <message>
        <source>URI</source>
        <translation>URI</translation>
    </message>
    <message>
        <source>Address</source>
        <translation>Cím</translation>
    </message>
    <message>
        <source>Amount</source>
        <translation>Összeg</translation>
    </message>
    <message>
        <source>Label</source>
        <translation>Címke</translation>
    </message>
    <message>
        <source>Message</source>
        <translation>Üzenet</translation>
    </message>
    <message>
        <source>Resulting URI too long, try to reduce the text for label / message.</source>
        <translation>A keletkezett URI túl hosszú, próbálja meg csökkenteni a cimke / üzenet szövegének méretét.</translation>
    </message>
    <message>
        <source>Error encoding URI into QR Code.</source>
        <translation>Hiba lépett fel az URI QR kóddá alakításakor.</translation>
    </message>
</context>
<context>
    <name>RecentRequestsTableModel</name>
    <message>
        <source>Date</source>
        <translation>Dátum</translation>
    </message>
    <message>
        <source>Label</source>
        <translation>Címke</translation>
    </message>
    <message>
        <source>Message</source>
        <translation>Üzenet</translation>
    </message>
    <message>
        <source>(no label)</source>
        <translation>(nincs címke)</translation>
    </message>
    <message>
        <source>(no message)</source>
        <translation>(nincs üzenet)</translation>
    </message>
    <message>
        <source>(no amount requested)</source>
        <translation>(nem kért összeget)</translation>
    </message>
    <message>
        <source>Requested</source>
        <translation>Kért</translation>
    </message>
</context>
<context>
    <name>SendCoinsDialog</name>
    <message>
        <source>Send Coins</source>
        <translation>Érmék küldése</translation>
    </message>
    <message>
        <source>Coin Control Features</source>
        <translation>Pénzküldés beállításai</translation>
    </message>
    <message>
        <source>Inputs...</source>
        <translation>Bemenetek...</translation>
    </message>
    <message>
        <source>automatically selected</source>
        <translation>automatikusan kiválasztva</translation>
    </message>
    <message>
        <source>Insufficient funds!</source>
        <translation>Fedezethiány!</translation>
    </message>
    <message>
        <source>Quantity:</source>
        <translation>Mennyiség:</translation>
    </message>
    <message>
        <source>Bytes:</source>
        <translation>Bájtok:</translation>
    </message>
    <message>
        <source>Amount:</source>
        <translation>Összeg:</translation>
    </message>
    <message>
        <source>Fee:</source>
        <translation>Díjak:</translation>
    </message>
    <message>
        <source>After Fee:</source>
        <translation>Utólagos díj:</translation>
    </message>
    <message>
        <source>Change:</source>
        <translation>Visszajáró:</translation>
    </message>
    <message>
        <source>If this is activated, but the change address is empty or invalid, change will be sent to a newly generated address.</source>
        <translation>Ha ezt a beállítást engedélyezi, de a visszajáró cím érvénytelen, a visszajáró egy újonnan generált címre lesz küldve.</translation>
    </message>
    <message>
        <source>Custom change address</source>
        <translation>Egyedi visszajáró cím</translation>
    </message>
    <message>
        <source>Transaction Fee:</source>
        <translation>Tranzakciós díj</translation>
    </message>
    <message>
        <source>Choose...</source>
        <translation>Válassz...</translation>
    </message>
    <message>
        <source>collapse fee-settings</source>
        <translation>díj beállítások bezárása</translation>
    </message>
    <message>
        <source>per kilobyte</source>
        <translation>kilobájtonként</translation>
    </message>
    <message>
        <source>Hide</source>
        <translation>Elrejtés</translation>
    </message>
    <message>
        <source>Recommended:</source>
        <translation>Ajánlott:</translation>
    </message>
    <message>
        <source>Custom:</source>
        <translation>Egyéni:</translation>
    </message>
    <message>
        <source>normal</source>
        <translation>normál</translation>
    </message>
    <message>
        <source>fast</source>
        <translation>gyors</translation>
    </message>
    <message>
        <source>Send to multiple recipients at once</source>
        <translation>Küldés több címzettnek egyszerre</translation>
    </message>
    <message>
        <source>Add &amp;Recipient</source>
        <translation>&amp;Címzett hozzáadása</translation>
    </message>
    <message>
        <source>Clear all fields of the form.</source>
        <translation>Minden mező törlése</translation>
    </message>
    <message>
        <source>Dust:</source>
        <translation>Por-határ:</translation>
    </message>
    <message>
        <source>Clear &amp;All</source>
        <translation>Mindent &amp;töröl</translation>
    </message>
    <message>
        <source>Balance:</source>
        <translation>Egyenleg:</translation>
    </message>
    <message>
        <source>Confirm the send action</source>
        <translation>Küldés megerősítése</translation>
    </message>
    <message>
        <source>S&amp;end</source>
        <translation>&amp;Küldés</translation>
    </message>
    <message>
        <source>Copy quantity</source>
        <translation>Mennyiség másolása</translation>
    </message>
    <message>
        <source>Copy amount</source>
        <translation>Összeg másolása</translation>
    </message>
    <message>
        <source>Copy fee</source>
        <translation>Díj másolása</translation>
    </message>
    <message>
        <source>Copy bytes</source>
        <translation>Byte-ok másolása </translation>
    </message>
    <message>
        <source>Copy dust</source>
        <translation>Porszemek másolása</translation>
    </message>
    <message>
        <source>Copy change</source>
        <translation>Visszajáró másolása</translation>
    </message>
    <message>
        <source>Are you sure you want to send?</source>
        <translation>Biztosan el akarja küldeni?</translation>
    </message>
    <message>
        <source>added as transaction fee</source>
        <translation>hozzáadva, mint tranzakciós díj</translation>
    </message>
    <message>
        <source>Total Amount %1</source>
        <translation>Teljes Összeg %1</translation>
    </message>
    <message>
        <source>or</source>
        <translation>vagy</translation>
    </message>
    <message>
        <source>Confirm send coins</source>
        <translation>Összeg küldésének megerősítése</translation>
    </message>
    <message>
        <source>The recipient address is not valid. Please recheck.</source>
        <translation>A fogadó címe érvénytelen. Kérem ellenőrizze.</translation>
    </message>
    <message>
        <source>The amount to pay must be larger than 0.</source>
        <translation>A fizetendő összegnek nagyobbnak kell lennie 0-nál.</translation>
    </message>
    <message>
        <source>The amount exceeds your balance.</source>
        <translation>Az összeg meghaladja az egyenlegét.</translation>
    </message>
    <message>
        <source>The total exceeds your balance when the %1 transaction fee is included.</source>
        <translation>A küldeni kívánt összeg és a %1 tranzakciós díj együtt meghaladja az egyenlegén rendelkezésre álló összeget.</translation>
    </message>
    <message>
        <source>Duplicate address found: addresses should only be used once each.</source>
        <translation>Többször szerepel ugyanaz a cím: egy címet csak egyszer használjon.</translation>
    </message>
    <message>
        <source>Transaction creation failed!</source>
        <translation>Tranzakció létrehozása sikertelen!</translation>
    </message>
    <message>
        <source>The transaction was rejected with the following reason: %1</source>
        <translation>Tranzakció visszautasítva a következő indokkal: %1</translation>
    </message>
    <message>
        <source>A fee higher than %1 is considered an absurdly high fee.</source>
        <translation>Magasabb díj mint %1 abszurd magas díjnak számít.</translation>
    </message>
    <message>
        <source>Payment request expired.</source>
        <translation>A fizetési kérelem lejárt.</translation>
    </message>
    <message>
        <source>Pay only the required fee of %1</source>
        <translation>Csak a szükséges %1 díj fizetése</translation>
    </message>
    <message>
<<<<<<< HEAD
        <source>Sign the message to prove you own this Particl address</source>
        <translation>Üzenet </translation>
=======
        <source>Warning: Invalid Bitcoin address</source>
        <translation>Figyelmeztetés: Érvénytelen Bitcoin cím</translation>
>>>>>>> fb7b5293
    </message>
    <message>
        <source>Warning: Unknown change address</source>
        <translation>Figyelmeztetés: Ismeretlen visszajáró cím</translation>
    </message>
    <message>
        <source>Confirm custom change address</source>
        <translation>Egyedi visszajáró cím jóváhagyása</translation>
    </message>
    <message>
        <source>The address you selected for change is not part of this wallet. Any or all funds in your wallet may be sent to this address. Are you sure?</source>
        <translation>A cím, amelyet a visszajárónak megadott, nincs ebben a tárcában. Bármennyi vagy minden összeg elküldhető a tárcájából erre a címre. Biztos benne?</translation>
    </message>
    <message>
        <source>(no label)</source>
        <translation>(nincs címke)</translation>
    </message>
</context>
<context>
    <name>SendCoinsEntry</name>
    <message>
        <source>A&amp;mount:</source>
        <translation>Összeg:</translation>
    </message>
    <message>
        <source>Pay &amp;To:</source>
        <translation>Címzett:</translation>
    </message>
    <message>
        <source>&amp;Label:</source>
        <translation>Címke:</translation>
    </message>
    <message>
        <source>Choose previously used address</source>
        <translation>Válassz egy korábban már használt címet</translation>
    </message>
    <message>
        <source>The Bitcoin address to send the payment to</source>
        <translation>Erre a Bitcoin címre küldje az összeget</translation>
    </message>
    <message>
        <source>Alt+A</source>
        <translation>Alt+A</translation>
    </message>
    <message>
        <source>Paste address from clipboard</source>
        <translation>Cím beillesztése a vágólapról</translation>
    </message>
    <message>
        <source>Alt+P</source>
        <translation>Alt+P</translation>
    </message>
    <message>
        <source>Remove this entry</source>
        <translation>Ez a bejegyzés eltávolítása</translation>
    </message>
    <message>
        <source>S&amp;ubtract fee from amount</source>
        <translation>&amp;Vonja le a díjat az összegből</translation>
    </message>
    <message>
        <source>Message:</source>
        <translation>Üzenet:</translation>
    </message>
    <message>
        <source>Enter a label for this address to add it to the list of used addresses</source>
        <translation>Adjon egy címkét ehhez a címhez, hogy bekerüljön a használt címek közé</translation>
    </message>
    <message>
        <source>Pay To:</source>
        <translation>Címzett:</translation>
    </message>
    <message>
        <source>Memo:</source>
        <translation>Jegyzet:</translation>
    </message>
    <message>
        <source>Enter a label for this address to add it to your address book</source>
        <translation>Adjon egy címkét ehhez a címhez, hogy bekerüljön a címtárába</translation>
    </message>
</context>
<context>
    <name>SendConfirmationDialog</name>
    <message>
        <source>Yes</source>
        <translation>Igen</translation>
    </message>
</context>
<context>
    <name>ShutdownWindow</name>
    <message>
        <source>%1 is shutting down...</source>
        <translation>A %1 leáll...</translation>
    </message>
    <message>
        <source>Do not shut down the computer until this window disappears.</source>
        <translation>Ne állítsd le a számítógépet amíg ez az ablak el nem tűnik.</translation>
    </message>
</context>
<context>
    <name>SignVerifyMessageDialog</name>
    <message>
        <source>Signatures - Sign / Verify a Message</source>
        <translation>Aláírások - üzenet aláírása/ellenőrzése</translation>
    </message>
    <message>
        <source>&amp;Sign Message</source>
        <translation>Üzenet aláírása...</translation>
    </message>
    <message>
        <source>The Bitcoin address to sign the message with</source>
        <translation>Bitcoin cím, amivel alá kívánja írni az üzenetet</translation>
    </message>
    <message>
        <source>Choose previously used address</source>
        <translation>Válassz egy korábban már használt címet</translation>
    </message>
    <message>
        <source>Alt+A</source>
        <translation>Alt+A</translation>
    </message>
    <message>
        <source>Paste address from clipboard</source>
        <translation>Cím beillesztése a vágólapról</translation>
    </message>
    <message>
        <source>Alt+P</source>
        <translation>Alt+P</translation>
    </message>
    <message>
        <source>Enter the message you want to sign here</source>
        <translation>Ide írja az aláírandó üzenetet</translation>
    </message>
    <message>
        <source>Signature</source>
        <translation>Aláírás</translation>
    </message>
    <message>
        <source>Copy the current signature to the system clipboard</source>
        <translation>A jelenleg kiválasztott aláírás másolása a rendszer-vágólapra</translation>
    </message>
    <message>
        <source>Sign the message to prove you own this Bitcoin address</source>
        <translation>Üzenet </translation>
    </message>
    <message>
        <source>Sign &amp;Message</source>
        <translation>Üzenet &amp;aláírása</translation>
    </message>
    <message>
        <source>Clear &amp;All</source>
        <translation>Mindent &amp;töröl</translation>
    </message>
    <message>
        <source>&amp;Verify Message</source>
        <translation>Üzenet ellenőrzése</translation>
    </message>
    <message>
        <source>The Bitcoin address the message was signed with</source>
        <translation>Bitcoin cím, amivel aláírta az üzenetet</translation>
    </message>
    <message>
        <source>Verify the message to ensure it was signed with the specified Bitcoin address</source>
        <translation>Ellenőrizze az üzenetet, hogy valóban a megjelölt Bitcoin címmel van-e aláírva</translation>
    </message>
    <message>
        <source>Verify &amp;Message</source>
        <translation>Üzenet ellenőrzése</translation>
    </message>
    <message>
        <source>Click "Sign Message" to generate signature</source>
        <translation>Klikkeljen az "Üzenet Aláírása" -ra, hogy aláírást generáljon</translation>
    </message>
    <message>
        <source>The entered address is invalid.</source>
        <translation>A megadott cím nem érvényes.</translation>
    </message>
    <message>
        <source>Please check the address and try again.</source>
        <translation>Kérem ellenőrizze a címet és próbálja meg újra.</translation>
    </message>
    <message>
        <source>Wallet unlock was cancelled.</source>
        <translation>Tárca megnyitása megszakítva</translation>
    </message>
    <message>
        <source>Private key for the entered address is not available.</source>
        <translation>A megadott cím privát kulcsa nem található.</translation>
    </message>
    <message>
        <source>Message signing failed.</source>
        <translation>Üzenet aláírása sikertelen.</translation>
    </message>
    <message>
        <source>Message signed.</source>
        <translation>Üzenet aláírva.</translation>
    </message>
    <message>
        <source>The signature could not be decoded.</source>
        <translation>Az aláírást nem sikerült dekódolni.</translation>
    </message>
    <message>
        <source>Please check the signature and try again.</source>
        <translation>Kérem ellenőrizze az aláírást és próbálja újra.</translation>
    </message>
    <message>
        <source>Message verification failed.</source>
        <translation>Az üzenet igazolása sikertelen.</translation>
    </message>
    <message>
        <source>Message verified.</source>
        <translation>Üzenet ellenőrizve.</translation>
    </message>
</context>
<context>
    <name>SplashScreen</name>
    <message>
        <source>[testnet]</source>
        <translation>[teszthálózat]</translation>
    </message>
</context>
<context>
    <name>TrafficGraphWidget</name>
    <message>
        <source>KB/s</source>
        <translation>KB/s</translation>
    </message>
</context>
<context>
    <name>TransactionDesc</name>
    <message>
        <source>Open until %1</source>
        <translation>%1 -ig megnyitva</translation>
    </message>
    <message>
        <source>%1/offline</source>
        <translation>%1/offline</translation>
    </message>
    <message>
        <source>0/unconfirmed, %1</source>
        <translation>0/megerősítetlen, %1</translation>
    </message>
    <message>
        <source>in memory pool</source>
        <translation>a memória halomban</translation>
    </message>
    <message>
        <source>not in memory pool</source>
        <translation>nincs a memória halomban</translation>
    </message>
    <message>
        <source>abandoned</source>
        <translation>elhagyott</translation>
    </message>
    <message>
        <source>%1/unconfirmed</source>
        <translation>%1/megerősítetlen</translation>
    </message>
    <message>
        <source>%1 confirmations</source>
        <translation>%1 megerősítés</translation>
    </message>
    <message>
        <source>Status</source>
        <translation>Állapot</translation>
    </message>
    <message>
        <source>, has not been successfully broadcast yet</source>
        <translation>, még nem sikerült közvetíteni</translation>
    </message>
    <message>
        <source>Date</source>
        <translation>Dátum</translation>
    </message>
    <message>
        <source>Source</source>
        <translation>Forrás</translation>
    </message>
    <message>
        <source>Generated</source>
        <translation>Generálva</translation>
    </message>
    <message>
        <source>From</source>
        <translation>Küldő: </translation>
    </message>
    <message>
        <source>unknown</source>
        <translation>ismeretlen</translation>
    </message>
    <message>
        <source>To</source>
        <translation>Címzett</translation>
    </message>
    <message>
        <source>own address</source>
        <translation>saját cím</translation>
    </message>
    <message>
        <source>watch-only</source>
        <translation>csak megfigyelés</translation>
    </message>
    <message>
        <source>label</source>
        <translation>címke</translation>
    </message>
    <message>
        <source>Credit</source>
        <translation>Jóváírás</translation>
    </message>
    <message>
        <source>not accepted</source>
        <translation>elutasítva</translation>
    </message>
    <message>
        <source>Debit</source>
        <translation>Terhelés</translation>
    </message>
    <message>
        <source>Total debit</source>
        <translation>Teljes terhelés</translation>
    </message>
    <message>
        <source>Transaction fee</source>
        <translation>Tranzakciós díj</translation>
    </message>
    <message>
        <source>Net amount</source>
        <translation>Nettó összeg</translation>
    </message>
    <message>
        <source>Message</source>
        <translation>Üzenet</translation>
    </message>
    <message>
        <source>Comment</source>
        <translation>Megjegyzés</translation>
    </message>
    <message>
        <source>Transaction ID</source>
        <translation>Tranzakció Azonosító</translation>
    </message>
    <message>
        <source>Merchant</source>
        <translation>Kereskedő</translation>
    </message>
    <message>
        <source>Debug information</source>
        <translation>Debug információ</translation>
    </message>
    <message>
        <source>Transaction</source>
        <translation>Tranzakció</translation>
    </message>
    <message>
        <source>Inputs</source>
        <translation>Bemenetek</translation>
    </message>
    <message>
        <source>Amount</source>
        <translation>Összeg</translation>
    </message>
    <message>
        <source>true</source>
        <translation>igaz</translation>
    </message>
    <message>
        <source>false</source>
        <translation>hamis</translation>
    </message>
</context>
<context>
    <name>TransactionDescDialog</name>
    <message>
        <source>This pane shows a detailed description of the transaction</source>
        <translation>Ez a mező a tranzakció részleteit mutatja</translation>
    </message>
    </context>
<context>
    <name>TransactionTableModel</name>
    <message>
        <source>Date</source>
        <translation>Dátum</translation>
    </message>
    <message>
        <source>Type</source>
        <translation>Típus</translation>
    </message>
    <message>
        <source>Label</source>
        <translation>Címke</translation>
    </message>
    <message>
        <source>Open until %1</source>
        <translation>%1 -ig megnyitva</translation>
    </message>
    <message>
        <source>Offline</source>
        <translation>Offline</translation>
    </message>
    <message>
        <source>Unconfirmed</source>
        <translation>Megerősítetlen</translation>
    </message>
    <message>
        <source>Abandoned</source>
        <translation>Elhagyott</translation>
    </message>
    <message>
        <source>Confirming (%1 of %2 recommended confirmations)</source>
        <translation>Megerősítés (%1 az ajánlott %2 megerősítésből)</translation>
    </message>
    <message>
        <source>Confirmed (%1 confirmations)</source>
        <translation>Megerősítve (%1 megerősítés)</translation>
    </message>
    <message>
        <source>Conflicted</source>
        <translation>Konfliktusos</translation>
    </message>
    <message>
        <source>Immature (%1 confirmations, will be available after %2)</source>
        <translation>Éretlen (%1 megerősítés, %2 után lesz elérhető)</translation>
    </message>
    <message>
        <source>This block was not received by any other nodes and will probably not be accepted!</source>
        <translation>Ezt a blokkot egyetlen másik csomópont sem kapta meg, így valószínűleg nem lesz elfogadva!</translation>
    </message>
    <message>
        <source>Generated but not accepted</source>
        <translation>Generálva, de nincs elfogadva</translation>
    </message>
    <message>
        <source>Received from</source>
        <translation>Fogadva innen</translation>
    </message>
    <message>
        <source>Sent to</source>
        <translation>Elküldve ide</translation>
    </message>
    <message>
        <source>Payment to yourself</source>
        <translation>Magadnak kifizetve</translation>
    </message>
    <message>
        <source>Mined</source>
        <translation>Kibányászva</translation>
    </message>
    <message>
        <source>watch-only</source>
        <translation>csak megfigyelés</translation>
    </message>
    <message>
        <source>(n/a)</source>
        <translation>(nincs adat)</translation>
    </message>
    <message>
        <source>(no label)</source>
        <translation>(nincs címke)</translation>
    </message>
    <message>
        <source>Transaction status. Hover over this field to show number of confirmations.</source>
        <translation>Tranzakció állapota. Húzza ide az egeret, hogy lássa a megerősítések számát.</translation>
    </message>
    <message>
        <source>Date and time that the transaction was received.</source>
        <translation>Tranzakció fogadásának dátuma és időpontja.</translation>
    </message>
    <message>
        <source>Type of transaction.</source>
        <translation>Tranzakció típusa.</translation>
    </message>
    <message>
        <source>Whether or not a watch-only address is involved in this transaction.</source>
        <translation>Egy csak megfigyelt cím érintett vagy nem ebben a tranzakcióban.</translation>
    </message>
    </context>
<context>
    <name>TransactionView</name>
    <message>
        <source>All</source>
        <translation>Mind</translation>
    </message>
    <message>
        <source>Today</source>
        <translation>Ma</translation>
    </message>
    <message>
        <source>This week</source>
        <translation>Ezen a héten</translation>
    </message>
    <message>
        <source>This month</source>
        <translation>Ebben a hónapban</translation>
    </message>
    <message>
        <source>Last month</source>
        <translation>Múlt hónapban</translation>
    </message>
    <message>
        <source>This year</source>
        <translation>Ebben az évben</translation>
    </message>
    <message>
        <source>Range...</source>
        <translation>Tartomány...</translation>
    </message>
    <message>
        <source>Sent to</source>
        <translation>Elküldve ide</translation>
    </message>
    <message>
        <source>To yourself</source>
        <translation>Magának</translation>
    </message>
    <message>
        <source>Mined</source>
        <translation>Kibányászva</translation>
    </message>
    <message>
        <source>Other</source>
        <translation>Más</translation>
    </message>
    <message>
        <source>Enter address or label to search</source>
        <translation>Írja be a keresendő címet vagy címkét</translation>
    </message>
    <message>
        <source>Min amount</source>
        <translation>Minimális összeg</translation>
    </message>
    <message>
        <source>Copy address</source>
        <translation>Cím másolása</translation>
    </message>
    <message>
        <source>Copy label</source>
        <translation>Címke másolása</translation>
    </message>
    <message>
        <source>Copy amount</source>
        <translation>Összeg másolása</translation>
    </message>
    <message>
        <source>Copy transaction ID</source>
        <translation>Tranzakció azonosító másolása</translation>
    </message>
    <message>
        <source>Copy full transaction details</source>
        <translation>Tranzakció részleteinek teljes másolása</translation>
    </message>
    <message>
        <source>Edit label</source>
        <translation>Címke szerkesztése</translation>
    </message>
    <message>
        <source>Show transaction details</source>
        <translation>Tranzakció részletesen</translation>
    </message>
    <message>
        <source>Export Transaction History</source>
        <translation>Tranzakciós előzmények exportálása</translation>
    </message>
    <message>
        <source>Comma separated file (*.csv)</source>
        <translation>Vesszővel elválasztott adatokat tartalmazó fájl</translation>
    </message>
    <message>
        <source>Confirmed</source>
        <translation>Megerősítve</translation>
    </message>
    <message>
        <source>Watch-only</source>
        <translation>Csak megfigyelés</translation>
    </message>
    <message>
        <source>Date</source>
        <translation>Dátum</translation>
    </message>
    <message>
        <source>Type</source>
        <translation>Típus</translation>
    </message>
    <message>
        <source>Label</source>
        <translation>Címke</translation>
    </message>
    <message>
        <source>Address</source>
        <translation>Cím</translation>
    </message>
    <message>
        <source>ID</source>
        <translation>Azonosító</translation>
    </message>
    <message>
        <source>Exporting Failed</source>
        <translation>Hiba az exportálás során</translation>
    </message>
    <message>
        <source>There was an error trying to save the transaction history to %1.</source>
        <translation>Hiba történt a tranzakciós előzmények %1 helyre való mentésekor. </translation>
    </message>
    <message>
        <source>Exporting Successful</source>
        <translation>Sikeres Exportálás</translation>
    </message>
    <message>
        <source>Range:</source>
        <translation>Tartomány:</translation>
    </message>
    </context>
<context>
    <name>UnitDisplayStatusBarControl</name>
    </context>
<context>
    <name>WalletFrame</name>
    </context>
<context>
    <name>WalletModel</name>
    <message>
        <source>Send Coins</source>
        <translation>Érmék Küldése</translation>
    </message>
</context>
<context>
    <name>WalletView</name>
    <message>
        <source>&amp;Export</source>
        <translation>&amp;Exportálás</translation>
    </message>
    <message>
        <source>Export the data in the current tab to a file</source>
        <translation>Jelenlegi nézet adatainak exportálása fájlba</translation>
    </message>
    <message>
        <source>Backup Wallet</source>
        <translation>Biztonsági másolat készítése a Tárcáról</translation>
    </message>
    <message>
        <source>Wallet Data (*.dat)</source>
        <translation>Tárca Fájl (*.dat)</translation>
    </message>
    <message>
        <source>Backup Failed</source>
        <translation>Biztonsági másolat készítése sikertelen</translation>
    </message>
    <message>
        <source>Backup Successful</source>
        <translation>Sikeres biztonsági mentés</translation>
    </message>
    <message>
        <source>The wallet data was successfully saved to %1.</source>
        <translation>A tárca adatai sikeresen elmentve %1.</translation>
    </message>
</context>
<context>
    <name>bitcoin-core</name>
    <message>
        <source>Options:</source>
        <translation>Opciók
</translation>
    </message>
    <message>
        <source>Specify data directory</source>
        <translation>Adatkönyvtár
</translation>
    </message>
    <message>
        <source>Connect to a node to retrieve peer addresses, and disconnect</source>
        <translation>Kapcsolódás egy csomóponthoz a peerek címeinek megszerzése miatt, majd szétkapcsolás</translation>
    </message>
    <message>
        <source>Specify your own public address</source>
        <translation>Adja meg az Ön saját nyilvános címét</translation>
    </message>
    <message>
        <source>Accept command line and JSON-RPC commands</source>
        <translation>Parancssoros és JSON-RPC parancsok elfogadása
</translation>
    </message>
    <message>
        <source>Distributed under the MIT software license, see the accompanying file %s or %s</source>
        <translation>MIT szoftver licenc alapján terjesztve, tekintse meg a hozzátartozó fájlt %s or %s</translation>
    </message>
    <message>
        <source>Error: A fatal internal error occurred, see debug.log for details</source>
        <translation>Hiba: Fatális belső hiba történt, nézze meg a debug.log -ot a részletekért</translation>
    </message>
    <message>
        <source>Run in the background as a daemon and accept commands</source>
        <translation>Háttérben futtatás daemonként és parancsok elfogadása
</translation>
    </message>
    <message>
        <source>Particl Core</source>
        <translation>Particl Core</translation>
    </message>
    <message>
        <source>The %s developers</source>
        <translation>A %s fejlesztők</translation>
    </message>
    <message>
        <source>Execute command when a wallet transaction changes (%s in cmd is replaced by TxID)</source>
        <translation>Parancs, amit akkor hajt végre, amikor egy tárca-tranzakció megváltozik  (%s a parancsban lecserélődik a blokk TxID-re)</translation>
    </message>
    <message>
        <source>Use UPnP to map the listening port (default: 1 when listening and no -proxy)</source>
        <translation>UPnP használata porttovábbításra (alapértelmezett: 1, amikor kiszolgál és nem használt a -proxy)</translation>
    </message>
    <message>
        <source>Corrupted block database detected</source>
        <translation>Sérült blokk-adatbázis észlelve</translation>
    </message>
    <message>
        <source>Do you want to rebuild the block database now?</source>
        <translation>Újra akarod építeni a blokk adatbázist most?</translation>
    </message>
    <message>
        <source>Error initializing block database</source>
        <translation>A blokkadatbázis inicializálása nem sikerült</translation>
    </message>
    <message>
        <source>Error initializing wallet database environment %s!</source>
        <translation>A tárca-adatbázis inicializálása nem sikerült: %s!</translation>
    </message>
    <message>
        <source>Error loading block database</source>
        <translation>Hiba a blokk adatbázis betöltése közben.</translation>
    </message>
    <message>
        <source>Error opening block database</source>
        <translation>Hiba a blokk adatbázis megnyitása közben.</translation>
    </message>
    <message>
        <source>Error: Disk space is low!</source>
        <translation>Hiba: kevés a hely a lemezen!</translation>
    </message>
    <message>
        <source>Failed to listen on any port. Use -listen=0 if you want this.</source>
        <translation>Egyik hálózati porton sem sikerül hallgatni. Használja a -listen=0 kapcsolót, ha ezt szeretné.</translation>
    </message>
    <message>
        <source>Importing...</source>
        <translation>Importálás</translation>
    </message>
    <message>
        <source>Incorrect or no genesis block found. Wrong datadir for network?</source>
        <translation>Helytelen vagy nemlétező genézis blokk. Helytelen hálózati adatkönyvtár?</translation>
    </message>
    <message>
        <source>Loading banlist...</source>
        <translation>Tiltólista betöltése...</translation>
    </message>
    <message>
        <source>Not enough file descriptors available.</source>
        <translation>Nincs elég fájlleíró. </translation>
    </message>
    <message>
        <source>Verifying blocks...</source>
        <translation>Blokkok ellenőrzése...</translation>
    </message>
    <message>
        <source>Verifying wallet...</source>
        <translation>Tárca ellenőrzése...</translation>
    </message>
    <message>
        <source>Wallet options:</source>
        <translation>Tárca beállítások:</translation>
    </message>
    <message>
        <source>Discover own IP addresses (default: 1 when listening and no -externalip or -proxy)</source>
        <translation>Saját IP-cím felfedezése (alapértelmezett: 1, amikor kiszolgál és nem használt a -externalip)</translation>
    </message>
    <message>
        <source>Whitelisted peers cannot be DoS banned and their transactions are always relayed, even if they are already in the mempool, useful e.g. for a gateway</source>
        <translation>A fehérlistán szereplő felek nem lesznek automatikusan kitiltva és a tranzakcióik is mindig továbbítva lesznek, akkor is ha már a megerősítésre váró listán (mempool) vannak. Hasznos például összekötő csomópontokon (gateway).</translation>
    </message>
    <message>
        <source>(default: %u)</source>
        <translation>(alapértelmezett: %u)</translation>
    </message>
    <message>
        <source>Error reading from database, shutting down.</source>
        <translation>Hiba az adatbázis olvasásakor, leállítás</translation>
    </message>
    <message>
        <source>Information</source>
        <translation>Információ</translation>
    </message>
    <message>
        <source>Send trace/debug info to console instead of debug.log file</source>
        <translation>trace/debug információ küldése a konzolra a debog.log fájl helyett</translation>
    </message>
    <message>
        <source>Signing transaction failed</source>
        <translation>Tranzakció aláírása sikertelen</translation>
    </message>
    <message>
        <source>This is experimental software.</source>
        <translation>Ez egy kísérleti szoftver.</translation>
    </message>
    <message>
        <source>Transaction amount too small</source>
        <translation>Tranzakció összege túl alacsony</translation>
    </message>
    <message>
        <source>Transaction too large</source>
        <translation>Túl nagy tranzakció</translation>
    </message>
    <message>
        <source>Username for JSON-RPC connections</source>
        <translation>Felhasználói név JSON-RPC csatlakozásokhoz
</translation>
    </message>
    <message>
        <source>Warning</source>
        <translation>Figyelem</translation>
    </message>
    <message>
        <source>Password for JSON-RPC connections</source>
        <translation>Jelszó JSON-RPC csatlakozásokhoz
</translation>
    </message>
    <message>
        <source>Execute command when the best block changes (%s in cmd is replaced by block hash)</source>
        <translation>Parancs, amit akkor hajt végre, amikor a legjobb blokk megváltozik (%s a cmd-ban lecserélődik a blokk hash-re)</translation>
    </message>
    <message>
        <source>Allow DNS lookups for -addnode, -seednode and -connect</source>
        <translation>DNS-kikeresés engedélyezése az addnode-nál és a connect-nél</translation>
    </message>
    <message>
        <source>Loading addresses...</source>
        <translation>Címek betöltése...</translation>
    </message>
    <message>
        <source>Warning: Unknown block versions being mined! It's possible unknown rules are in effect</source>
        <translation>Figyelem: Ismeretlen blokkokat bányásznak! Lehetséges, hogy ismeretlen szabályok érvényesek.</translation>
    </message>
    <message>
        <source>(default: %s)</source>
        <translation>(alapértelmezett: %s)</translation>
    </message>
    <message>
        <source>How many blocks to check at startup (default: %u, 0 = all)</source>
        <translation>Hány blokkot ellenőrizzen induláskor (alapértelmezett: %u, 0 = mindet)</translation>
    </message>
    <message>
        <source>Include IP addresses in debug output (default: %u)</source>
        <translation>IP-címek megjelenítése a naplóban (alapértelmezett: %u)</translation>
    </message>
    <message>
        <source>Invalid -proxy address: '%s'</source>
        <translation>Érvénytelen -proxy cím: '%s'</translation>
    </message>
    <message>
        <source>Maximum per-connection receive buffer, &lt;n&gt;*1000 bytes (default: %u)</source>
        <translation>Kapcsolatonkénti maximum fogadó buffer, &lt;n&gt;*1000 byte (alapértelmezett: %u)</translation>
    </message>
    <message>
        <source>Maximum per-connection send buffer, &lt;n&gt;*1000 bytes (default: %u)</source>
        <translation>Kapcsolatonkénti maximum küldő buffer, &lt;n&gt;*1000 byte (alapértelmezett: %u)</translation>
    </message>
    <message>
        <source>Set key pool size to &lt;n&gt; (default: %u)</source>
        <translation>Kulcs halmaz méretének a beállítása &lt;n&gt;(alapértelmezett: %u) </translation>
    </message>
    <message>
        <source>Specify configuration file (default: %s)</source>
        <translation>Konfigurációs fájl megadása (alapértelmezett: %s)</translation>
    </message>
    <message>
        <source>Specify connection timeout in milliseconds (minimum: 1, default: %d)</source>
        <translation>Csatlakozás időtúllépése milliszekundumban (minimum: 1, alapértelmezett: %d)</translation>
    </message>
    <message>
        <source>Specify pid file (default: %s)</source>
        <translation>Pid-fájl megadása (alapértelmezett: %s)</translation>
    </message>
    <message>
        <source>Spend unconfirmed change when sending transactions (default: %u)</source>
        <translation>Tranzakciók küldésekor a jóváhagyatlan visszajáró elköltése (alapértelmezés: %u)</translation>
    </message>
    <message>
        <source>Starting network threads...</source>
        <translation>Hálózati szálak indítása...</translation>
    </message>
    <message>
        <source>This is the minimum transaction fee you pay on every transaction.</source>
        <translation>Ez a minimum tranzakciós díj, amelyet tranzakciónként kifizet.</translation>
    </message>
    <message>
        <source>This is the transaction fee you will pay if you send a transaction.</source>
        <translation>Ez a tranzakció díja, amelyet kifizet, ha tranzakciót indít.</translation>
    </message>
    <message>
        <source>Transaction amounts must not be negative</source>
        <translation>Tranzakció összege nem lehet negatív</translation>
    </message>
    <message>
        <source>Transaction must have at least one recipient</source>
        <translation>Legalább egy címzett kell a tranzakcióhoz</translation>
    </message>
    <message>
        <source>Unknown network specified in -onlynet: '%s'</source>
        <translation>Ismeretlen hálózat lett megadva -onlynet: '%s'</translation>
    </message>
    <message>
        <source>Insufficient funds</source>
        <translation>Nincs elég bitcoinod.</translation>
    </message>
    <message>
        <source>Loading block index...</source>
        <translation>Blokkindex betöltése...</translation>
    </message>
    <message>
        <source>Add a node to connect to and attempt to keep the connection open</source>
        <translation>Elérendő csomópont megadása and attempt to keep the connection open</translation>
    </message>
    <message>
        <source>Loading wallet...</source>
        <translation>Tárca betöltése...</translation>
    </message>
    <message>
        <source>Cannot downgrade wallet</source>
        <translation>Nem sikerült a Tárca visszaállítása a korábbi verzióra</translation>
    </message>
    <message>
        <source>Cannot write default address</source>
        <translation>Nem sikerült az alapértelmezett címet írni.</translation>
    </message>
    <message>
        <source>Rescanning...</source>
        <translation>Újraszkennelés...</translation>
    </message>
    <message>
        <source>Done loading</source>
        <translation>Betöltés befejezve.</translation>
    </message>
    <message>
        <source>Error</source>
        <translation>Hiba</translation>
    </message>
</context>
</TS><|MERGE_RESOLUTION|>--- conflicted
+++ resolved
@@ -1013,25 +1013,20 @@
         <translation>Szakértő</translation>
     </message>
     <message>
-<<<<<<< HEAD
+        <source>Enable coin &amp;control features</source>
+        <translation>Pénzküldés beállításainak engedélyezése</translation>
+    </message>
+    <message>
+        <source>If you disable the spending of unconfirmed change, the change from a transaction cannot be used until that transaction has at least one confirmation. This also affects how your balance is computed.</source>
+        <translation>Ha letiltja a jóváhagyatlan változások elköltését, akkor egy tranzakcióból származó változást nem lehet használni, amíg legalább egy jóváhagyás nem történik. Ez befolyásolja az egyenlegének a kiszámítását is.</translation>
+    </message>
+    <message>
+        <source>&amp;Spend unconfirmed change</source>
+        <translation>&amp;Költése a a jóváhagyatlan változásnak</translation>
+    </message>
+    <message>
         <source>Automatically open the Particl client port on the router. This only works when your router supports UPnP and it is enabled.</source>
         <translation>A Particl-kliens portjának automatikus megnyitása a routeren. Ez csak akkor működik, ha a routered támogatja az UPnP-t és az engedélyezve is van rajta.</translation>
-=======
-        <source>Enable coin &amp;control features</source>
-        <translation>Pénzküldés beállításainak engedélyezése</translation>
-    </message>
-    <message>
-        <source>If you disable the spending of unconfirmed change, the change from a transaction cannot be used until that transaction has at least one confirmation. This also affects how your balance is computed.</source>
-        <translation>Ha letiltja a jóváhagyatlan változások elköltését, akkor egy tranzakcióból származó változást nem lehet használni, amíg legalább egy jóváhagyás nem történik. Ez befolyásolja az egyenlegének a kiszámítását is.</translation>
-    </message>
-    <message>
-        <source>&amp;Spend unconfirmed change</source>
-        <translation>&amp;Költése a a jóváhagyatlan változásnak</translation>
-    </message>
-    <message>
-        <source>Automatically open the Bitcoin client port on the router. This only works when your router supports UPnP and it is enabled.</source>
-        <translation>A Bitcoin-kliens portjának automatikus megnyitása a routeren. Ez csak akkor működik, ha a routered támogatja az UPnP-t és az engedélyezve is van rajta.</translation>
->>>>>>> fb7b5293
     </message>
     <message>
         <source>Map port using &amp;UPnP</source>
@@ -2095,13 +2090,8 @@
         <translation>Csak a szükséges %1 díj fizetése</translation>
     </message>
     <message>
-<<<<<<< HEAD
-        <source>Sign the message to prove you own this Particl address</source>
-        <translation>Üzenet </translation>
-=======
-        <source>Warning: Invalid Bitcoin address</source>
-        <translation>Figyelmeztetés: Érvénytelen Bitcoin cím</translation>
->>>>>>> fb7b5293
+        <source>Warning: Invalid Particl address</source>
+        <translation>Figyelmeztetés: Érvénytelen Particl cím</translation>
     </message>
     <message>
         <source>Warning: Unknown change address</source>
