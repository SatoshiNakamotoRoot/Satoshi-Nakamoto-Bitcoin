<TS language="zh_CN" version="2.1">
<context>
    <name>AddressBookPage</name>
    <message>
        <source>Right-click to edit address or label</source>
        <translation>鼠标右击编辑地址或标签</translation>
    </message>
    <message>
        <source>Create a new address</source>
        <translation>创建新地址</translation>
    </message>
    <message>
        <source>&amp;New</source>
        <translation>新建(&amp;N)</translation>
    </message>
    <message>
        <source>Copy the currently selected address to the system clipboard</source>
        <translation>复制当前选中的地址到系统剪贴板</translation>
    </message>
    <message>
        <source>&amp;Copy</source>
        <translation>复制(&amp;C)</translation>
    </message>
    <message>
        <source>C&amp;lose</source>
        <translation>关闭(&amp;l)</translation>
<<<<<<< HEAD
    </message>
    <message>
        <source>&amp;Copy Address</source>
        <translation>复制地址(&amp;C)</translation>
=======
>>>>>>> 0d719145
    </message>
    <message>
        <source>Delete the currently selected address from the list</source>
        <translation>从列表中删除选中的地址</translation>
    </message>
    <message>
        <source>Export the data in the current tab to a file</source>
        <translation>导出当前分页里的数据到文件</translation>
    </message>
    <message>
        <source>&amp;Export</source>
        <translation>导出(&amp;E)</translation>
    </message>
    <message>
        <source>&amp;Delete</source>
        <translation>删除(&amp;D)</translation>
    </message>
    <message>
        <source>Choose the address to send coins to</source>
        <translation>选择要付钱过去的地址</translation>
    </message>
    <message>
        <source>Choose the address to receive coins with</source>
        <translation>选择要收钱进来的地址</translation>
    </message>
    <message>
        <source>C&amp;hoose</source>
        <translation>选择</translation>
    </message>
    <message>
        <source>Sending addresses</source>
        <translation>付款地址</translation>
    </message>
    <message>
        <source>Receiving addresses</source>
        <translation>收款地址</translation>
    </message>
    <message>
<<<<<<< HEAD
        <source>These are your Zetacoin addresses for sending payments. Always check the amount and the receiving address before sending coins.</source>
        <translation>这是您用来付款的比特币地址。在付款前，请仔细核实付款金额和收款地址。</translation>
    </message>
    <message>
        <source>These are your Zetacoin addresses for receiving payments. It is recommended to use a new receiving address for each transaction.</source>
        <translation>这些都是您的比特币地址，可用于收款。建议对每笔交易都使用一个新的地址。</translation>
=======
        <source>These are your Bitcoin addresses for sending payments. Always check the amount and the receiving address before sending coins.</source>
        <translation>这些是你要付款过去的比特币地址。在付钱之前，务必要检查金额和收款地址是否正确。</translation>
    </message>
    <message>
        <source>These are your Bitcoin addresses for receiving payments. It is recommended to use a new receiving address for each transaction.</source>
        <translation>这些是你用来收款的比特币地址。建议在每次交易时，都使用一个新的收款地址。</translation>
    </message>
    <message>
        <source>&amp;Copy Address</source>
        <translation>复制地址</translation>
>>>>>>> 0d719145
    </message>
    <message>
        <source>Copy &amp;Label</source>
        <translation>复制标签</translation>
    </message>
    <message>
        <source>&amp;Edit</source>
        <translation>编辑</translation>
    </message>
    <message>
        <source>Export Address List</source>
        <translation>导出地址列表</translation>
    </message>
    <message>
        <source>Comma separated file (*.csv)</source>
        <translation>逗号分隔文件 (*.csv)</translation>
    </message>
    <message>
        <source>Exporting Failed</source>
        <translation>导出失败</translation>
    </message>
    <message>
        <source>There was an error trying to save the address list to %1. Please try again.</source>
        <translation>存储地址列表到 %1 时发生错误。请再试一次。</translation>
    </message>
</context>
<context>
    <name>AddressTableModel</name>
    <message>
        <source>Label</source>
        <translation>标签</translation>
    </message>
    <message>
        <source>Address</source>
        <translation>地址</translation>
    </message>
    <message>
        <source>(no label)</source>
        <translation>(无标签)</translation>
    </message>
</context>
<context>
    <name>AskPassphraseDialog</name>
    <message>
        <source>Passphrase Dialog</source>
        <translation>密码对话框</translation>
    </message>
    <message>
        <source>Enter passphrase</source>
        <translation>输入密码</translation>
    </message>
    <message>
        <source>New passphrase</source>
        <translation>新密码</translation>
    </message>
    <message>
        <source>Repeat new passphrase</source>
        <translation>重复新密码</translation>
    </message>
    <message>
        <source>Enter the new passphrase to the wallet.&lt;br/&gt;Please use a passphrase of &lt;b&gt;ten or more random characters&lt;/b&gt;, or &lt;b&gt;eight or more words&lt;/b&gt;.</source>
        <translation>输入钱包的新密码。&lt;br/&gt;密码请用&lt;b&gt;10 个以上的随机字符&lt;/b&gt;，或是&lt;b&gt;8 个以上的字词&lt;/b&gt;。</translation>
    </message>
    <message>
        <source>Encrypt wallet</source>
        <translation>加密钱包</translation>
    </message>
    <message>
        <source>This operation needs your wallet passphrase to unlock the wallet.</source>
        <translation>这个操作需要你的钱包密码来解锁钱包。</translation>
    </message>
    <message>
        <source>Unlock wallet</source>
        <translation>解锁钱包</translation>
    </message>
    <message>
        <source>This operation needs your wallet passphrase to decrypt the wallet.</source>
        <translation>这个操作需要你的钱包密码来把钱包解密。</translation>
    </message>
    <message>
        <source>Decrypt wallet</source>
        <translation>解密钱包</translation>
    </message>
    <message>
        <source>Change passphrase</source>
        <translation>修改密码</translation>
    </message>
    <message>
        <source>Enter the old passphrase and new passphrase to the wallet.</source>
        <translation>请输入钱包的旧密码和新密码。</translation>
    </message>
    <message>
        <source>Confirm wallet encryption</source>
        <translation>确认钱包加密</translation>
    </message>
    <message>
<<<<<<< HEAD
        <source>Warning: If you encrypt your wallet and lose your passphrase, you will &lt;b&gt;LOSE ALL OF YOUR ZETACOINS&lt;/b&gt;!</source>
        <translation>警告：如果您加密了您的钱包，但是忘记了密码，你将会&lt;b&gt;丢失所有的比特币&lt;/b&gt;！</translation>
    </message>
    <message>
        <source>Are you sure you wish to encrypt your wallet?</source>
        <translation>您确定需要为钱包加密吗？</translation>
    </message>
    <message>
        <source>Zetacoin Core will close now to finish the encryption process. Remember that encrypting your wallet cannot fully protect your zetacoins from being stolen by malware infecting your computer.</source>
        <translation>比特币核心现在将关闭以完成加密过程。请记住，在您的计算机被恶意软件感染的情况下，加密不能完全保护您的比特币免于被盗。</translation>
    </message>
    <message>
        <source>IMPORTANT: Any previous backups you have made of your wallet file should be replaced with the newly generated, encrypted wallet file. For security reasons, previous backups of the unencrypted wallet file will become useless as soon as you start using the new, encrypted wallet.</source>
        <translation>重要提示：您以前备份的钱包文件应该替换成最新生成的加密钱包文件（重新备份）。从安全性上考虑，您以前备份的未加密的钱包文件，在您使用新的加密钱包后将无效，请重新备份。</translation>
    </message>
    <message>
        <source>Warning: The Caps Lock key is on!</source>
        <translation>警告：大写锁定键处于打开状态！</translation>
=======
        <source>Warning: If you encrypt your wallet and lose your passphrase, you will &lt;b&gt;LOSE ALL OF YOUR BITCOINS&lt;/b&gt;!</source>
        <translation>警告: 如果把钱包加密后又忘记密码，你就会从此&lt;b&gt;失去其中所有的比特币了&lt;/b&gt;！</translation>
    </message>
    <message>
        <source>Are you sure you wish to encrypt your wallet?</source>
        <translation>你确定要把钱包加密吗？</translation>
>>>>>>> 0d719145
    </message>
    <message>
        <source>Wallet encrypted</source>
        <translation>钱包已加密</translation>
    </message>
    <message>
        <source>%1 will close now to finish the encryption process. Remember that encrypting your wallet cannot fully protect your bitcoins from being stolen by malware infecting your computer.</source>
        <translation>%1 现在要关闭，以完成加密过程。请注意，加密钱包不能完全防止入侵你的电脑的恶意程序偷取钱币。</translation>
    </message>
    <message>
        <source>IMPORTANT: Any previous backups you have made of your wallet file should be replaced with the newly generated, encrypted wallet file. For security reasons, previous backups of the unencrypted wallet file will become useless as soon as you start using the new, encrypted wallet.</source>
        <translation>重要: 请改用新产生的有加密的钱包文件，来取代旧钱包文件的备份。为了安全性，当你开始使用新的有加密的钱包后，旧钱包文件的备份就不能再使用了。</translation>
    </message>
    <message>
        <source>Wallet encryption failed</source>
        <translation>钱包加密失败</translation>
    </message>
    <message>
        <source>Wallet encryption failed due to an internal error. Your wallet was not encrypted.</source>
        <translation>因为内部错误导致钱包加密失败。你的钱包还是没加密。</translation>
    </message>
    <message>
        <source>The supplied passphrases do not match.</source>
        <translation>提供的密码不yi'zhi。</translation>
    </message>
    <message>
        <source>Wallet unlock failed</source>
        <translation>钱包解锁失败</translation>
    </message>
    <message>
        <source>The passphrase entered for the wallet decryption was incorrect.</source>
        <translation>输入用来解密钱包的密码不正确。</translation>
    </message>
    <message>
        <source>Wallet decryption failed</source>
        <translation>钱包解密失败</translation>
    </message>
    <message>
        <source>Wallet passphrase was successfully changed.</source>
        <translation>钱包密码修改成功。</translation>
    </message>
    <message>
        <source>Warning: The Caps Lock key is on!</source>
        <translation>警告: 大写字母锁定已开启！</translation>
    </message>
</context>
<context>
    <name>BanTableModel</name>
    <message>
        <source>IP/Netmask</source>
        <translation>IP/网络掩码</translation>
    </message>
    <message>
        <source>Banned Until</source>
        <translation>在此之前禁止：</translation>
    </message>
</context>
<context>
    <name>BitcoinGUI</name>
    <message>
        <source>Sign &amp;message...</source>
        <translation>消息签名(&amp;M)...</translation>
    </message>
    <message>
        <source>Synchronizing with network...</source>
        <translation>正在与网络同步...</translation>
    </message>
    <message>
        <source>&amp;Overview</source>
        <translation>概况(&amp;O)</translation>
    </message>
    <message>
        <source>Node</source>
        <translation>节点</translation>
    </message>
    <message>
        <source>Show general overview of wallet</source>
        <translation>显示钱包概况</translation>
    </message>
    <message>
        <source>&amp;Transactions</source>
        <translation>交易记录(&amp;T)</translation>
    </message>
    <message>
        <source>Browse transaction history</source>
        <translation>查看交易历史</translation>
    </message>
    <message>
        <source>E&amp;xit</source>
        <translation>退出(&amp;X)</translation>
    </message>
    <message>
        <source>Quit application</source>
        <translation>退出程序</translation>
    </message>
    <message>
        <source>&amp;About %1</source>
        <translation>关于 %1</translation>
    </message>
    <message>
        <source>Show information about %1</source>
        <translation>显示 %1 相关信息</translation>
    </message>
    <message>
        <source>About &amp;Qt</source>
        <translation>关于Qt(&amp;Q)</translation>
    </message>
    <message>
        <source>Show information about Qt</source>
        <translation>显示 Qt 相关信息</translation>
    </message>
    <message>
        <source>&amp;Options...</source>
        <translation>选项(&amp;O)...</translation>
    </message>
    <message>
        <source>Modify configuration options for %1</source>
        <translation>修改%1配置选项</translation>
    </message>
    <message>
        <source>&amp;Encrypt Wallet...</source>
        <translation>加密钱包(&amp;E)...</translation>
    </message>
    <message>
        <source>&amp;Backup Wallet...</source>
        <translation>备份钱包(&amp;B)...</translation>
    </message>
    <message>
        <source>&amp;Change Passphrase...</source>
        <translation>更改密码(&amp;C)...</translation>
    </message>
    <message>
        <source>&amp;Sending addresses...</source>
        <translation>正在发送地址(&amp;S)...</translation>
    </message>
    <message>
        <source>&amp;Receiving addresses...</source>
        <translation>正在接收地址(&amp;R)...</translation>
    </message>
    <message>
        <source>Open &amp;URI...</source>
        <translation>打开 &amp;URI...</translation>
    </message>
    <message>
<<<<<<< HEAD
        <source>Zetacoin Core client</source>
        <translation>比特币核心钱包客户端</translation>
    </message>
    <message>
        <source>Importing blocks from disk...</source>
        <translation>正在从磁盘导入数据块...</translation>
    </message>
    <message>
=======
>>>>>>> 0d719145
        <source>Reindexing blocks on disk...</source>
        <translation>正在为数据块重建索引...</translation>
    </message>
    <message>
        <source>Send coins to a Zetacoin address</source>
        <translation>向一个比特币地址发送比特币</translation>
    </message>
    <message>
        <source>Backup wallet to another location</source>
        <translation>备份钱包到其他文件夹</translation>
    </message>
    <message>
        <source>Change the passphrase used for wallet encryption</source>
        <translation>更改钱包加密口令</translation>
    </message>
    <message>
        <source>&amp;Debug window</source>
        <translation>调试窗口(&amp;D)</translation>
    </message>
    <message>
        <source>Open debugging and diagnostic console</source>
        <translation>打开调试和诊断控制台</translation>
    </message>
    <message>
        <source>&amp;Verify message...</source>
        <translation>验证消息(&amp;V)...</translation>
    </message>
    <message>
        <source>Zetacoin</source>
        <translation>比特币</translation>
    </message>
    <message>
        <source>Wallet</source>
        <translation>钱包</translation>
    </message>
    <message>
        <source>&amp;Send</source>
        <translation>发送(&amp;S)</translation>
    </message>
    <message>
        <source>&amp;Receive</source>
        <translation>接收(&amp;R)</translation>
    </message>
    <message>
<<<<<<< HEAD
        <source>Show information about Zetacoin Core</source>
        <translation>显示有关比特币核心钱包信息</translation>
    </message>
    <message>
=======
>>>>>>> 0d719145
        <source>&amp;Show / Hide</source>
        <translation>显示 / 隐藏(&amp;S)</translation>
    </message>
    <message>
        <source>Show or hide the main Window</source>
        <translation>显示或隐藏主窗口</translation>
    </message>
    <message>
        <source>Encrypt the private keys that belong to your wallet</source>
        <translation>对钱包中的私钥加密</translation>
    </message>
    <message>
        <source>Sign messages with your Zetacoin addresses to prove you own them</source>
        <translation>用比特币地址关联的私钥为消息签名，以证明您拥有这个比特币地址</translation>
    </message>
    <message>
        <source>Verify messages to ensure they were signed with specified Zetacoin addresses</source>
        <translation>校验消息，确保该消息是由指定的比特币地址所有者签名的</translation>
    </message>
    <message>
        <source>&amp;File</source>
        <translation>文件(&amp;F)</translation>
    </message>
    <message>
        <source>&amp;Settings</source>
        <translation>设置(&amp;S)</translation>
    </message>
    <message>
        <source>&amp;Help</source>
        <translation>帮助(&amp;H)</translation>
    </message>
    <message>
        <source>Tabs toolbar</source>
        <translation>分页工具栏</translation>
    </message>
    <message>
<<<<<<< HEAD
        <source>Zetacoin Core</source>
        <translation>比特币核心</translation>
    </message>
    <message>
        <source>Request payments (generates QR codes and zetacoin: URIs)</source>
        <translation>请求支付（生成二维码和 zetacoin: URI）</translation>
    </message>
    <message>
        <source>&amp;About Zetacoin Core</source>
        <translation>关于比特币核心(&amp;A)</translation>
    </message>
    <message>
        <source>Modify configuration options for Zetacoin Core</source>
        <translation>修改比特币核心的配置选项</translation>
=======
        <source>Request payments (generates QR codes and bitcoin: URIs)</source>
        <translation>请求支付 (生成二维码和 bitcoin: URI)</translation>
>>>>>>> 0d719145
    </message>
    <message>
        <source>Show the list of used sending addresses and labels</source>
        <translation>显示用过的发送地址和标签的列表</translation>
    </message>
    <message>
        <source>Show the list of used receiving addresses and labels</source>
        <translation>显示用过的接收地址和标签的列表</translation>
    </message>
    <message>
<<<<<<< HEAD
        <source>Open a zetacoin: URI or payment request</source>
        <translation>打开一个比特币：URI 或支付请求</translation>
=======
        <source>Open a bitcoin: URI or payment request</source>
        <translation>打开一个 bitcoin: URI 或支付请求</translation>
>>>>>>> 0d719145
    </message>
    <message>
        <source>&amp;Command-line options</source>
        <translation>命令行选项(&amp;C)</translation>
    </message>
<<<<<<< HEAD
    <message>
        <source>Show the Zetacoin Core help message to get a list with possible Zetacoin command-line options</source>
        <translation>显示比特币核心 程序帮助信息，获取可用的命令行选项 </translation>
    </message>
=======
>>>>>>> 0d719145
    <message numerus="yes">
        <source>%n active connection(s) to Zetacoin network</source>
        <translation><numerusform>%n 个到比特币网络的活动连接</numerusform></translation>
    </message>
    <message>
        <source>Indexing blocks on disk...</source>
        <translation>正在为数据块建立索引...</translation>
    </message>
    <message>
        <source>Processing blocks on disk...</source>
        <translation>正在处理数据块...</translation>
    </message>
    <message>
        <source>No block source available...</source>
        <translation>沒有可用的区块来源...</translation>
    </message>
    <message numerus="yes">
        <source>Processed %n block(s) of transaction history.</source>
        <translation><numerusform>已处理 %n 个交易历史数据块。</numerusform></translation>
    </message>
    <message numerus="yes">
        <source>%n hour(s)</source>
        <translation><numerusform>%n 小时</numerusform></translation>
    </message>
    <message numerus="yes">
        <source>%n day(s)</source>
        <translation><numerusform>%n 天</numerusform></translation>
    </message>
    <message numerus="yes">
        <source>%n week(s)</source>
        <translation><numerusform>%n 周</numerusform></translation>
    </message>
    <message>
        <source>%1 and %2</source>
        <translation>%1 和 %2</translation>
    </message>
    <message numerus="yes">
        <source>%n year(s)</source>
        <translation><numerusform>%n 年</numerusform></translation>
    </message>
    <message>
        <source>%1 behind</source>
        <translation>落后 %1 </translation>
    </message>
    <message>
        <source>Last received block was generated %1 ago.</source>
        <translation>最新收到的区块产生于 %1。</translation>
    </message>
    <message>
        <source>Transactions after this will not yet be visible.</source>
        <translation>在此之后的交易尚未可见</translation>
    </message>
    <message>
        <source>Error</source>
        <translation>错误</translation>
    </message>
    <message>
        <source>Warning</source>
        <translation>警告</translation>
    </message>
    <message>
        <source>Information</source>
        <translation>信息</translation>
    </message>
    <message>
        <source>Up to date</source>
        <translation>已是最新</translation>
    </message>
    <message>
        <source>%1 client</source>
        <translation>%1 客戶</translation>
    </message>
    <message>
        <source>Catching up...</source>
        <translation>更新中...</translation>
    </message>
    <message>
        <source>Date: %1
</source>
        <translation>日期: %1
</translation>
    </message>
    <message>
        <source>Amount: %1
</source>
        <translation>金额: %1
</translation>
    </message>
    <message>
        <source>Type: %1
</source>
        <translation>类型: %1
</translation>
    </message>
    <message>
        <source>Label: %1
</source>
        <translation>标签: %1
</translation>
    </message>
    <message>
        <source>Address: %1
</source>
        <translation>地址: %1
</translation>
    </message>
    <message>
        <source>Sent transaction</source>
        <translation>发送交易</translation>
    </message>
    <message>
        <source>Incoming transaction</source>
        <translation>流入交易</translation>
    </message>
    <message>
        <source>Wallet is &lt;b&gt;encrypted&lt;/b&gt; and currently &lt;b&gt;unlocked&lt;/b&gt;</source>
        <translation>钱包已被&lt;b&gt;加密&lt;/b&gt;，当前为&lt;b&gt;解锁&lt;/b&gt;状态</translation>
    </message>
    <message>
        <source>Wallet is &lt;b&gt;encrypted&lt;/b&gt; and currently &lt;b&gt;locked&lt;/b&gt;</source>
        <translation>钱包已被&lt;b&gt;加密&lt;/b&gt;，当前为&lt;b&gt;锁定&lt;/b&gt;状态</translation>
    </message>
</context>
<context>
    <name>CoinControlDialog</name>
    <message>
        <source>Coin Selection</source>
        <translation>选择钱币</translation>
    </message>
    <message>
        <source>Quantity:</source>
        <translation>总量：</translation>
    </message>
    <message>
        <source>Bytes:</source>
        <translation>字节：</translation>
    </message>
    <message>
        <source>Amount:</source>
        <translation>金额：</translation>
    </message>
    <message>
        <source>Priority:</source>
        <translation>优先级：</translation>
    </message>
    <message>
        <source>Fee:</source>
        <translation>费用：</translation>
    </message>
    <message>
        <source>Dust:</source>
        <translation>小额：</translation>
    </message>
    <message>
        <source>After Fee:</source>
        <translation>加上交易费用后:</translation>
    </message>
    <message>
        <source>Change:</source>
        <translation>变更 : </translation>
    </message>
    <message>
        <source>(un)select all</source>
        <translation>(不)全选</translation>
    </message>
    <message>
        <source>Tree mode</source>
        <translation>树状模式</translation>
    </message>
    <message>
        <source>List mode</source>
        <translation>列表模式</translation>
    </message>
    <message>
        <source>Amount</source>
        <translation>金额</translation>
    </message>
    <message>
        <source>Received with label</source>
        <translation>按标签收款</translation>
    </message>
    <message>
        <source>Received with address</source>
        <translation>按地址收款</translation>
    </message>
    <message>
        <source>Date</source>
        <translation>日期</translation>
    </message>
    <message>
        <source>Confirmations</source>
        <translation>确认</translation>
    </message>
    <message>
        <source>Confirmed</source>
        <translation>已确认</translation>
    </message>
    <message>
        <source>Priority</source>
        <translation>优先级</translation>
    </message>
    <message>
        <source>Copy address</source>
        <translation>复制地址</translation>
    </message>
    <message>
        <source>Copy label</source>
        <translation>复制标签</translation>
    </message>
    <message>
        <source>Copy amount</source>
        <translation>复制金额</translation>
    </message>
    <message>
        <source>Copy transaction ID</source>
        <translation>复制交易识别码</translation>
    </message>
    <message>
        <source>Lock unspent</source>
        <translation>锁定未花费</translation>
    </message>
    <message>
        <source>Unlock unspent</source>
        <translation>解锁未花费</translation>
    </message>
    <message>
        <source>Copy quantity</source>
        <translation>复制数目</translation>
    </message>
    <message>
        <source>Copy fee</source>
        <translation>复制手续费</translation>
    </message>
    <message>
        <source>Copy after fee</source>
        <translation>复制计费后金额</translation>
    </message>
    <message>
        <source>Copy bytes</source>
        <translation>复制字节数</translation>
    </message>
    <message>
        <source>Copy priority</source>
        <translation>复制优先度</translation>
    </message>
    <message>
        <source>Copy dust</source>
        <translation>复制零散金额</translation>
    </message>
    <message>
        <source>Copy change</source>
        <translation>复制找零金额</translation>
    </message>
    <message>
        <source>highest</source>
        <translation>最高</translation>
    </message>
    <message>
        <source>higher</source>
        <translation>很高</translation>
    </message>
    <message>
        <source>high</source>
        <translation>高</translation>
    </message>
    <message>
        <source>medium-high</source>
        <translation>中高</translation>
    </message>
    <message>
        <source>medium</source>
        <translation>中等</translation>
    </message>
    <message>
        <source>low-medium</source>
        <translation>中低</translation>
    </message>
    <message>
        <source>low</source>
        <translation>低</translation>
    </message>
    <message>
        <source>lower</source>
        <translation>很低</translation>
    </message>
    <message>
        <source>lowest</source>
        <translation>最低</translation>
    </message>
    <message>
        <source>(%1 locked)</source>
        <translation>(锁定 %1 枚)</translation>
    </message>
    <message>
        <source>none</source>
        <translation>无</translation>
    </message>
    <message>
        <source>yes</source>
        <translation>是</translation>
    </message>
    <message>
        <source>no</source>
        <translation>否</translation>
    </message>
    <message>
        <source>This label turns red if the transaction size is greater than 1000 bytes.</source>
        <translation>当交易大小大于 1000 字节时，文字会变红色。</translation>
    </message>
    <message>
        <source>This means a fee of at least %1 per kB is required.</source>
        <translation>表示每一千字节(kB)需要至少 %1 的手续费。</translation>
    </message>
    <message>
        <source>Can vary +/- 1 byte per input.</source>
        <translation>每组输入可能会误差多或少 1 个字节。</translation>
    </message>
    <message>
        <source>Transactions with higher priority are more likely to get included into a block.</source>
        <translation>优先度较高的交易比较有可能被接受放进区块中。</translation>
    </message>
    <message>
        <source>This label turns red if the priority is smaller than "medium".</source>
        <translation>当优先度低于“中等”时，文字会变红色。</translation>
    </message>
    <message>
        <source>This label turns red if any recipient receives an amount smaller than the current dust threshold.</source>
        <translation>当任何一个收款金额小于目前的零散金额上限时，文字会变红色。</translation>
    </message>
    <message>
        <source>Can vary +/- %1 satoshi(s) per input.</source>
        <translation>每组输入可能有 +/- %1 个 satoshi 的误差。</translation>
    </message>
    <message>
        <source>(no label)</source>
        <translation>(无标签)</translation>
    </message>
    <message>
        <source>change from %1 (%2)</source>
        <translation>找零前是 %1 (%2)</translation>
    </message>
    <message>
        <source>(change)</source>
        <translation>(找零)</translation>
    </message>
</context>
<context>
    <name>EditAddressDialog</name>
    <message>
        <source>Edit Address</source>
        <translation>编辑地址</translation>
    </message>
    <message>
        <source>&amp;Label</source>
        <translation>标签(&amp;L)</translation>
    </message>
    <message>
        <source>The label associated with this address list entry</source>
        <translation>与此地址相关的标签项</translation>
    </message>
    <message>
        <source>The address associated with this address list entry. This can only be modified for sending addresses.</source>
        <translation>该地址已与地址列表中的条目关联，只能被发送地址修改。</translation>
    </message>
    <message>
        <source>&amp;Address</source>
        <translation>地址(&amp;A)</translation>
    </message>
    <message>
        <source>New receiving address</source>
        <translation>新建收款地址</translation>
    </message>
    <message>
        <source>New sending address</source>
        <translation>新建付款地址</translation>
    </message>
    <message>
        <source>Edit receiving address</source>
        <translation>编辑收款地址</translation>
    </message>
    <message>
        <source>Edit sending address</source>
        <translation>编辑付款地址</translation>
    </message>
    <message>
        <source>The entered address "%1" is not a valid Bitcoin address.</source>
        <translation>输入的地址 %1 并不是有效的比特币地址。</translation>
    </message>
    <message>
<<<<<<< HEAD
        <source>The entered address "%1" is not a valid Zetacoin address.</source>
        <translation>您输入的“%1”不是有效的比特币地址。</translation>
=======
        <source>The entered address "%1" is already in the address book.</source>
        <translation>输入的地址 %1 已经存在地址簿。</translation>
>>>>>>> 0d719145
    </message>
    <message>
        <source>Could not unlock wallet.</source>
        <translation>无法将钱包解锁。</translation>
    </message>
    <message>
        <source>New key generation failed.</source>
        <translation>产生新的密钥失败了。</translation>
    </message>
</context>
<context>
    <name>FreespaceChecker</name>
    <message>
        <source>A new data directory will be created.</source>
        <translation>一个新的数据目录将被创建。</translation>
    </message>
    <message>
        <source>name</source>
        <translation>名称</translation>
    </message>
    <message>
        <source>Directory already exists. Add %1 if you intend to create a new directory here.</source>
        <translation>目录已存在。如果您打算在这里创建一个新目录，添加 %1。</translation>
    </message>
    <message>
        <source>Path already exists, and is not a directory.</source>
        <translation>路径已存在，并且不是一个目录。</translation>
    </message>
    <message>
        <source>Cannot create data directory here.</source>
        <translation>无法在此创建数据目录。</translation>
    </message>
</context>
<context>
    <name>HelpMessageDialog</name>
    <message>
<<<<<<< HEAD
        <source>Zetacoin Core</source>
        <translation>比特币核心</translation>
    </message>
    <message>
=======
>>>>>>> 0d719145
        <source>version</source>
        <translation>版本</translation>
    </message>
    <message>
        <source>(%1-bit)</source>
        <translation>(%1 位)</translation>
    </message>
    <message>
<<<<<<< HEAD
        <source>About Zetacoin Core</source>
        <translation>关于比特币核心</translation>
=======
        <source>About %1</source>
        <translation>關於 %1</translation>
>>>>>>> 0d719145
    </message>
    <message>
        <source>Command-line options</source>
        <translation>命令行选项</translation>
    </message>
    <message>
        <source>Usage:</source>
        <translation>使用：</translation>
    </message>
    <message>
        <source>command-line options</source>
        <translation>命令行选项</translation>
    </message>
    <message>
        <source>UI Options:</source>
        <translation>界面选项：</translation>
    </message>
    <message>
        <source>Choose data directory on startup (default: %u)</source>
        <translation>在启动时选择目录（默认%u）</translation>
    </message>
    <message>
        <source>Set language, for example "de_DE" (default: system locale)</source>
        <translation>设置语言, 例如“zh-CN”（默认：系统语言）</translation>
    </message>
    <message>
        <source>Start minimized</source>
        <translation>启动时最小化</translation>
    </message>
    <message>
        <source>Set SSL root certificates for payment request (default: -system-)</source>
        <translation>设置付款请求的SSL根证书（默认：-系统-）</translation>
    </message>
    <message>
        <source>Show splash screen on startup (default: %u)</source>
        <translation>显示启动画面（默认：%u）</translation>
    </message>
    <message>
<<<<<<< HEAD
        <source>Reset all settings changes made over the GUI</source>
        <translation>重置所有图形界面所做的更改</translation>
=======
        <source>Reset all settings changed in the GUI</source>
        <translation>重置图形界面所有的变更设置</translation>
>>>>>>> 0d719145
    </message>
</context>
<context>
    <name>Intro</name>
    <message>
        <source>Welcome</source>
        <translation>欢迎</translation>
    </message>
    <message>
<<<<<<< HEAD
        <source>Welcome to Zetacoin Core.</source>
        <translation>欢迎使用 比特币核心 程序。</translation>
    </message>
    <message>
        <source>As this is the first time the program is launched, you can choose where Zetacoin Core will store its data.</source>
        <translation>由于这是第一次运行 比特币核心 程序，您可以选择数据存储目录。</translation>
    </message>
    <message>
        <source>Zetacoin Core will download and store a copy of the Zetacoin block chain. At least %1GB of data will be stored in this directory, and it will grow over time. The wallet will also be stored in this directory.</source>
        <translation>比特币核心 程序会下载储存一份数据块链(blockchain)。至少需要 %1 GB的存储空间，随着时间推移会需要更多的存储空间。钱包文件也储存在该目录。</translation>
=======
        <source>Welcome to %1.</source>
        <translation>
歡迎來到 %1</translation>
    </message>
    <message>
        <source>As this is the first time the program is launched, you can choose where %1 will store its data.</source>
        <translation>由于这是第一次启动此程序，您可以选择%1的数据所存储的位置</translation>
    </message>
    <message>
        <source>%1 will download and store a copy of the Bitcoin block chain. At least %2GB of data will be stored in this directory, and it will grow over time. The wallet will also be stored in this directory.</source>
        <translation>%1 会下载并存储一份比特币区块链的副本。至少有 %2GB 的数据会存储到这个目录中，并且还会持续增长。另外钱包资料也会储存在这个目录。</translation>
>>>>>>> 0d719145
    </message>
    <message>
        <source>Use the default data directory</source>
        <translation>使用默认的数据目录</translation>
    </message>
    <message>
        <source>Use a custom data directory:</source>
        <translation>使用自定义的数据目录：</translation>
    </message>
    <message>
<<<<<<< HEAD
        <source>Zetacoin Core</source>
        <translation>比特币核心</translation>
    </message>
    <message>
=======
>>>>>>> 0d719145
        <source>Error: Specified data directory "%1" cannot be created.</source>
        <translation>错误：无法创建 指定的数据目录 "%1" </translation>
    </message>
    <message>
        <source>Error</source>
        <translation>错误</translation>
    </message>
    <message numerus="yes">
        <source>%n GB of free space available</source>
        <translation><numerusform>有 %n GB 空闲空间</numerusform></translation>
    </message>
    <message numerus="yes">
        <source>(of %n GB needed)</source>
        <translation><numerusform>(需要%n GB空间)</numerusform></translation>
    </message>
</context>
<context>
    <name>OpenURIDialog</name>
    <message>
        <source>Open URI</source>
        <translation>打开 URI</translation>
    </message>
    <message>
        <source>Open payment request from URI or file</source>
        <translation>打开来自URI或文件的付款请求 </translation>
    </message>
    <message>
        <source>URI:</source>
        <translation>URI: </translation>
    </message>
    <message>
        <source>Select payment request file</source>
        <translation>选择付款请求文件 </translation>
    </message>
    <message>
        <source>Select payment request file to open</source>
        <translation>选择要打开的付款请求文件</translation>
    </message>
</context>
<context>
    <name>OptionsDialog</name>
    <message>
        <source>Options</source>
        <translation>选项</translation>
    </message>
    <message>
        <source>&amp;Main</source>
        <translation>主要(&amp;M)</translation>
    </message>
    <message>
        <source>Automatically start %1 after logging in to the system.</source>
        <translation>在登入系统后自动启动 %1</translation>
    </message>
    <message>
        <source>&amp;Start %1 on system login</source>
        <translation>系统登入时启动 %1</translation>
    </message>
    <message>
        <source>Size of &amp;database cache</source>
        <translation>数据库缓存大小(&amp;D)</translation>
    </message>
    <message>
        <source>MB</source>
        <translation>MB</translation>
    </message>
    <message>
        <source>Number of script &amp;verification threads</source>
        <translation>脚本验证线程数(&amp;V)</translation>
    </message>
    <message>
        <source>Accept connections from outside</source>
        <translation>接收外部连接</translation>
    </message>
    <message>
        <source>Allow incoming connections</source>
        <translation>允许流入连接</translation>
    </message>
    <message>
        <source>IP address of the proxy (e.g. IPv4: 127.0.0.1 / IPv6: ::1)</source>
        <translation>代理的 IP 地址 (例如 IPv4: 127.0.0.1 / IPv6: ::1)</translation>
    </message>
    <message>
        <source>Minimize instead of exit the application when the window is closed. When this option is enabled, the application will be closed only after selecting Exit in the menu.</source>
        <translation>窗口被关闭时最小化而不是退出应用程序。当此选项启用时，应用程序只会在菜单中选择退出时退出。</translation>
    </message>
    <message>
<<<<<<< HEAD
        <source>The user interface language can be set here. This setting will take effect after restarting Zetacoin Core.</source>
        <translation>可以在这里设置用户界面语言。此设置将在重新启动比特币核心后生效。</translation>
    </message>
    <message>
=======
>>>>>>> 0d719145
        <source>Third party URLs (e.g. a block explorer) that appear in the transactions tab as context menu items. %s in the URL is replaced by transaction hash. Multiple URLs are separated by vertical bar |.</source>
        <translation>出现在交易的选项卡的上下文菜单项的第三方网址 (例如：区块链接查询) 。 %s的URL被替换为交易哈希。多个的URL需要竖线 | 分隔。</translation>
    </message>
    <message>
        <source>Third party transaction URLs</source>
        <translation>第三方交易网址</translation>
    </message>
    <message>
        <source>Active command-line options that override above options:</source>
        <translation>有效的命令行参数覆盖上述选项:</translation>
    </message>
    <message>
        <source>Reset all client options to default.</source>
        <translation>恢复客户端的缺省设置</translation>
    </message>
    <message>
        <source>&amp;Reset Options</source>
        <translation>恢复缺省设置(&amp;R)</translation>
    </message>
    <message>
        <source>&amp;Network</source>
        <translation>网络(&amp;N)</translation>
    </message>
    <message>
<<<<<<< HEAD
        <source>Automatically start Zetacoin Core after logging in to the system.</source>
        <translation>登录到系统后自动启动比特币核心。</translation>
    </message>
    <message>
        <source>&amp;Start Zetacoin Core on system login</source>
        <translation>系统登录时启动比特币核心(&amp;S)</translation>
    </message>
    <message>
=======
>>>>>>> 0d719145
        <source>(0 = auto, &lt;0 = leave that many cores free)</source>
        <translation>(0 = 自动, &lt;0 = 离开很多免费的核心)</translation>
    </message>
    <message>
        <source>W&amp;allet</source>
        <translation>钱包(&amp;A)</translation>
    </message>
    <message>
        <source>Expert</source>
        <translation>专家</translation>
    </message>
    <message>
        <source>Enable coin &amp;control features</source>
        <translation>启动货币控制功能(&amp;C)</translation>
    </message>
    <message>
        <source>If you disable the spending of unconfirmed change, the change from a transaction cannot be used until that transaction has at least one confirmation. This also affects how your balance is computed.</source>
        <translation>如果禁用未确认的零钱，则零钱至少需要1个确认才能使用。同时账户余额计算会受到影响。</translation>
    </message>
    <message>
        <source>&amp;Spend unconfirmed change</source>
        <translation>使用未经确认的零钱(&amp;S)</translation>
    </message>
    <message>
        <source>Automatically open the Zetacoin client port on the router. This only works when your router supports UPnP and it is enabled.</source>
        <translation>自动在路由器中打开比特币端口。只有当您的路由器开启了 UPnP 选项时此功能才有效。</translation>
    </message>
    <message>
        <source>Map port using &amp;UPnP</source>
        <translation>使用 &amp;UPnP 映射端口</translation>
    </message>
    <message>
        <source>Connect to the Zetacoin network through a SOCKS5 proxy.</source>
        <translation>通过 SOCKS5 代理连接比特币网络。</translation>
    </message>
    <message>
        <source>&amp;Connect through SOCKS5 proxy (default proxy):</source>
        <translation>通过 SO&amp;CKS5 代理连接(默认代理)：</translation>
    </message>
    <message>
        <source>Proxy &amp;IP:</source>
        <translation>代理服务器 &amp;IP：</translation>
    </message>
    <message>
        <source>&amp;Port:</source>
        <translation>端口(&amp;P)：</translation>
    </message>
    <message>
        <source>Port of the proxy (e.g. 9050)</source>
        <translation>代理端口（例如 9050）</translation>
    </message>
    <message>
        <source>Used for reaching peers via:</source>
        <translation>连接到同伴的方式：</translation>
    </message>
    <message>
        <source>Shows, if the supplied default SOCKS5 proxy is used to reach peers via this network type.</source>
        <translation>如果默认的SOCKS5代理被用于在该网络下连接同伴，则显示</translation>
    </message>
    <message>
        <source>IPv4</source>
        <translation>IPv4</translation>
    </message>
    <message>
        <source>IPv6</source>
        <translation>IPv6</translation>
    </message>
    <message>
        <source>Tor</source>
        <translation>Tor</translation>
    </message>
    <message>
<<<<<<< HEAD
        <source>Connect to the Zetacoin network through a separate SOCKS5 proxy for Tor hidden services.</source>
        <translation>在Tor匿名网络下通过不同的SOCKS5代理连接比特币网络</translation>
=======
        <source>Connect to the Bitcoin network through a separate SOCKS5 proxy for Tor hidden services.</source>
        <translation>在 Tor 匿名网络下通过不同的 SOCKS5 代理连接比特币网络</translation>
>>>>>>> 0d719145
    </message>
    <message>
        <source>Use separate SOCKS5 proxy to reach peers via Tor hidden services:</source>
        <translation>通过Tor隐藏服务连接节点时 使用不同的SOCKS5代理</translation>
    </message>
    <message>
        <source>&amp;Window</source>
        <translation>窗口(&amp;W)</translation>
    </message>
    <message>
        <source>&amp;Hide the icon from the system tray.</source>
        <translation>不在通知区显示图标</translation>
    </message>
    <message>
        <source>Hide tray icon</source>
        <translation>不显示通知区图标</translation>
    </message>
    <message>
        <source>Show only a tray icon after minimizing the window.</source>
        <translation>最小化窗口后仅显示托盘图标</translation>
    </message>
    <message>
        <source>&amp;Minimize to the tray instead of the taskbar</source>
        <translation>最小化到托盘(&amp;M)</translation>
    </message>
    <message>
        <source>M&amp;inimize on close</source>
        <translation>单击关闭按钮最小化(&amp;I)</translation>
    </message>
    <message>
        <source>&amp;Display</source>
        <translation>显示(&amp;D)</translation>
    </message>
    <message>
        <source>User Interface &amp;language:</source>
        <translation>用户界面语言(&amp;L)：</translation>
    </message>
    <message>
        <source>The user interface language can be set here. This setting will take effect after restarting %1.</source>
        <translation>可以在这里设定用户界面的语言。这个设定在重启 %1 后才会生效。</translation>
    </message>
    <message>
        <source>&amp;Unit to show amounts in:</source>
        <translation>比特币金额单位(&amp;U)：</translation>
    </message>
    <message>
        <source>Choose the default subdivision unit to show in the interface and when sending coins.</source>
        <translation>选择比特币单位。</translation>
    </message>
    <message>
        <source>Whether to show coin control features or not.</source>
        <translation>是否需要交易源地址控制功能。</translation>
    </message>
    <message>
        <source>&amp;OK</source>
        <translation>确定(&amp;O)</translation>
    </message>
    <message>
        <source>&amp;Cancel</source>
        <translation>取消(&amp;C)</translation>
    </message>
    <message>
        <source>default</source>
        <translation>默认</translation>
    </message>
    <message>
        <source>none</source>
        <translation>无</translation>
    </message>
    <message>
        <source>Confirm options reset</source>
        <translation>确认恢复缺省设置</translation>
    </message>
    <message>
        <source>Client restart required to activate changes.</source>
        <translation>更改生效需要重启客户端。</translation>
    </message>
    <message>
        <source>Client will be shut down. Do you want to proceed?</source>
        <translation>客户端即将关闭，您想继续吗？</translation>
    </message>
    <message>
        <source>This change would require a client restart.</source>
        <translation>此更改需要重启客户端。</translation>
    </message>
    <message>
        <source>The supplied proxy address is invalid.</source>
        <translation>提供的代理服务器地址无效。</translation>
    </message>
</context>
<context>
    <name>OverviewPage</name>
    <message>
        <source>Form</source>
        <translation>表单</translation>
    </message>
    <message>
<<<<<<< HEAD
        <source>The displayed information may be out of date. Your wallet automatically synchronizes with the Zetacoin network after a connection is established, but this process has not completed yet.</source>
        <translation>现在显示的消息可能是过期的. 在连接上比特币网络节点后，您的钱包将自动与网络同步，但是这个过程还没有完成。</translation>
=======
        <source>The displayed information may be out of date. Your wallet automatically synchronizes with the Bitcoin network after a connection is established, but this process has not completed yet.</source>
        <translation>现在显示的消息可能是过期的。在连接上比特币网络节点后，您的钱包将自动与网络同步，但是这个过程还没有完成。</translation>
>>>>>>> 0d719145
    </message>
    <message>
        <source>Watch-only:</source>
        <translation>查看-只有:</translation>
    </message>
    <message>
        <source>Available:</source>
        <translation>可使用的余额：</translation>
    </message>
    <message>
        <source>Your current spendable balance</source>
        <translation>您当前可使用的余额</translation>
    </message>
    <message>
        <source>Pending:</source>
        <translation>等待中的余额：</translation>
    </message>
    <message>
        <source>Total of transactions that have yet to be confirmed, and do not yet count toward the spendable balance</source>
        <translation>尚未确认的交易总额，未计入当前余额</translation>
    </message>
    <message>
        <source>Immature:</source>
        <translation>未成熟的：</translation>
    </message>
    <message>
        <source>Mined balance that has not yet matured</source>
        <translation>尚未成熟的挖矿收入余额</translation>
    </message>
    <message>
        <source>Balances</source>
        <translation>余额</translation>
    </message>
    <message>
        <source>Total:</source>
        <translation>总额：</translation>
    </message>
    <message>
        <source>Your current total balance</source>
        <translation>您当前的总余额</translation>
    </message>
    <message>
        <source>Your current balance in watch-only addresses</source>
        <translation>您当前 观察地址(watch-only address)的余额 </translation>
    </message>
    <message>
        <source>Spendable:</source>
        <translation>可使用：</translation>
    </message>
    <message>
        <source>Recent transactions</source>
        <translation>最近交易记录</translation>
    </message>
    <message>
        <source>Unconfirmed transactions to watch-only addresses</source>
        <translation>观察地址(watch-only address)的未确认交易记录 </translation>
    </message>
    <message>
        <source>Mined balance in watch-only addresses that has not yet matured</source>
        <translation>观察地址(watch-only address)中尚未成熟(matured)的挖矿收入余额：</translation>
    </message>
    <message>
        <source>Current total balance in watch-only addresses</source>
        <translation>观察地址(watch-only address)中的当前总余额 </translation>
    </message>
</context>
<context>
    <name>PaymentServer</name>
    <message>
        <source>Payment request error</source>
        <translation>要求付款时发生错误</translation>
    </message>
    <message>
        <source>Cannot start bitcoin: click-to-pay handler</source>
        <translation>无法启动 bitcoin 协议的“
一键支付”处理器</translation>
    </message>
    <message>
        <source>URI handling</source>
        <translation>URI 处理</translation>
    </message>
    <message>
<<<<<<< HEAD
        <source>Cannot start zetacoin: click-to-pay handler</source>
        <translation>暂时无法启动比特币：点击支付功能</translation>
=======
        <source>Payment request fetch URL is invalid: %1</source>
        <translation>取得付款请求的 URL 无效: %1</translation>
>>>>>>> 0d719145
    </message>
    <message>
        <source>Invalid payment address %1</source>
        <translation>无效的付款地址 %1</translation>
    </message>
    <message>
<<<<<<< HEAD
        <source>URI cannot be parsed! This can be caused by an invalid Zetacoin address or malformed URI parameters.</source>
        <translation>URI无法解析！原因可能是比特币地址不正确，或者URI参数错误。</translation>
=======
        <source>URI cannot be parsed! This can be caused by an invalid Bitcoin address or malformed URI parameters.</source>
        <translation>无法解析 URI 地址！可能是因为比特币地址无效，或是 URI 参数格式错误。</translation>
>>>>>>> 0d719145
    </message>
    <message>
        <source>Payment request file handling</source>
        <translation>处理付款请求文件</translation>
    </message>
    <message>
        <source>Payment request file cannot be read! This can be caused by an invalid payment request file.</source>
        <translation>无法读取付款请求文件！可能是文件无效造成的。</translation>
    </message>
    <message>
        <source>Payment request rejected</source>
        <translation>付款请求已被拒绝</translation>
    </message>
    <message>
        <source>Payment request network doesn't match client network.</source>
        <translation>付款请求的网络类型跟客户端不符。</translation>
    </message>
    <message>
        <source>Payment request expired.</source>
        <translation>付款请求已过期。</translation>
    </message>
    <message>
        <source>Payment acknowledged</source>
        <translation>付款已确认</translation>
    </message>
</context>
<context>
    <name>PeerTableModel</name>
    <message>
        <source>User Agent</source>
        <translation>用户代理</translation>
    </message>
    <message>
        <source>Node/Service</source>
        <translation>节点/服务</translation>
    </message>
    <message>
        <source>Ping Time</source>
        <translation>Ping 时间</translation>
    </message>
</context>
<context>
    <name>QObject</name>
    <message>
        <source>Amount</source>
        <translation>金额</translation>
    </message>
    <message>
        <source>Enter a Zetacoin address (e.g. %1)</source>
        <translation>请输入一个比特币地址 (例如 %1)</translation>
    </message>
    <message>
        <source>%1 d</source>
        <translation>%1 天</translation>
    </message>
    <message>
        <source>%1 h</source>
        <translation>%1 小时</translation>
    </message>
    <message>
        <source>%1 m</source>
        <translation>%1 分钟</translation>
    </message>
    <message>
        <source>%1 s</source>
        <translation>%1 秒</translation>
    </message>
    <message>
        <source>None</source>
        <translation>无</translation>
    </message>
    <message>
        <source>N/A</source>
        <translation>不可用</translation>
    </message>
    <message>
        <source>%1 ms</source>
        <translation>%1 毫秒</translation>
    </message>
</context>
<context>
    <name>QRImageWidget</name>
    <message>
        <source>&amp;Save Image...</source>
        <translation>保存图片(&amp;S)...</translation>
    </message>
    <message>
        <source>&amp;Copy Image</source>
        <translation>复制图片</translation>
    </message>
    <message>
        <source>Save QR Code</source>
        <translation>保存二维码</translation>
    </message>
    <message>
        <source>PNG Image (*.png)</source>
        <translation>PNG 图像(*.png)</translation>
    </message>
</context>
<context>
    <name>RPCConsole</name>
    <message>
        <source>N/A</source>
        <translation>不可用</translation>
    </message>
    <message>
        <source>Client version</source>
        <translation>客户端版本</translation>
    </message>
    <message>
        <source>&amp;Information</source>
        <translation>信息</translation>
    </message>
    <message>
        <source>Debug window</source>
        <translation>调试窗口</translation>
    </message>
    <message>
        <source>General</source>
        <translation>常规</translation>
    </message>
    <message>
        <source>Using BerkeleyDB version</source>
        <translation>使用的 BerkeleyDB 版本</translation>
    </message>
    <message>
        <source>Datadir</source>
        <translation>数据目录</translation>
    </message>
    <message>
        <source>Startup time</source>
        <translation>启动时间</translation>
    </message>
    <message>
        <source>Network</source>
        <translation>网络</translation>
    </message>
    <message>
        <source>Name</source>
        <translation>姓名</translation>
    </message>
    <message>
        <source>Number of connections</source>
        <translation>连接数</translation>
    </message>
    <message>
        <source>Block chain</source>
        <translation>数据链</translation>
    </message>
    <message>
        <source>Current number of blocks</source>
        <translation>当前数据块数量</translation>
    </message>
    <message>
        <source>Memory Pool</source>
        <translation>资金池</translation>
    </message>
    <message>
        <source>Current number of transactions</source>
        <translation>当前交易数量</translation>
    </message>
    <message>
        <source>Memory usage</source>
        <translation>内存使用</translation>
<<<<<<< HEAD
    </message>
    <message>
        <source>Open the Zetacoin Core debug log file from the current data directory. This can take a few seconds for large log files.</source>
        <translation>从当前的数据目录打开比特币核心调试日志文件。对于较大的日志文件，这可能需要几秒钟。</translation>
=======
>>>>>>> 0d719145
    </message>
    <message>
        <source>Received</source>
        <translation>收到</translation>
    </message>
    <message>
        <source>Sent</source>
        <translation>发送</translation>
    </message>
    <message>
        <source>&amp;Peers</source>
        <translation>同伴(&amp;P)</translation>
    </message>
    <message>
        <source>Banned peers</source>
        <translation>节点黑名单</translation>
    </message>
    <message>
        <source>Select a peer to view detailed information.</source>
        <translation>选择节点查看详细信息。</translation>
    </message>
    <message>
        <source>Whitelisted</source>
        <translation>白名单</translation>
    </message>
    <message>
        <source>Direction</source>
        <translation>方向</translation>
    </message>
    <message>
        <source>Version</source>
        <translation>版本</translation>
    </message>
    <message>
        <source>Starting Block</source>
        <translation>正在启动数据块</translation>
    </message>
    <message>
        <source>Synced Headers</source>
        <translation>同步区块头</translation>
    </message>
    <message>
        <source>Synced Blocks</source>
        <translation>同步区块链</translation>
    </message>
    <message>
        <source>User Agent</source>
        <translation>用户代理</translation>
    </message>
    <message>
        <source>Decrease font size</source>
        <translation>缩小文字</translation>
    </message>
    <message>
        <source>Increase font size</source>
        <translation>放大文字</translation>
    </message>
    <message>
        <source>Services</source>
        <translation>服务</translation>
    </message>
    <message>
        <source>Ban Score</source>
        <translation>禁止得分</translation>
    </message>
    <message>
        <source>Connection Time</source>
        <translation>连接时间</translation>
    </message>
    <message>
        <source>Last Send</source>
        <translation>最后发送</translation>
    </message>
    <message>
        <source>Last Receive</source>
        <translation>最后接收</translation>
    </message>
    <message>
        <source>Ping Time</source>
        <translation>Ping 时间</translation>
    </message>
    <message>
<<<<<<< HEAD
=======
        <source>The duration of a currently outstanding ping.</source>
        <translation>目前这一次 ping 已经过去的时间。</translation>
    </message>
    <message>
>>>>>>> 0d719145
        <source>Ping Wait</source>
        <translation>Ping等待</translation>
    </message>
    <message>
        <source>Time Offset</source>
        <translation>时间偏移</translation>
    </message>
    <message>
        <source>Last block time</source>
        <translation>上一数据块时间</translation>
    </message>
    <message>
        <source>&amp;Open</source>
        <translation>打开(&amp;O)</translation>
    </message>
    <message>
        <source>&amp;Console</source>
        <translation>控制台(&amp;C)</translation>
    </message>
    <message>
        <source>&amp;Network Traffic</source>
        <translation>网络流量(&amp;N)</translation>
    </message>
    <message>
        <source>&amp;Clear</source>
        <translation>清除(&amp;C)</translation>
    </message>
    <message>
        <source>Totals</source>
        <translation>总数</translation>
    </message>
    <message>
        <source>In:</source>
        <translation>输入:</translation>
    </message>
    <message>
        <source>Out:</source>
        <translation>输出：</translation>
    </message>
    <message>
        <source>Debug log file</source>
        <translation>调试日志文件</translation>
    </message>
    <message>
        <source>Clear console</source>
        <translation>清空控制台</translation>
    </message>
    <message>
        <source>&amp;Disconnect Node</source>
        <translation>(&amp;D)断开节点连接</translation>
    </message>
    <message>
        <source>Ban Node for</source>
        <translation>禁止节点连接时长：</translation>
    </message>
    <message>
        <source>1 &amp;hour</source>
        <translation>1 小时(&amp;H)</translation>
    </message>
    <message>
        <source>1 &amp;day</source>
        <translation>1 天(&amp;D)</translation>
    </message>
    <message>
        <source>1 &amp;week</source>
        <translation>1 周(&amp;W)</translation>
    </message>
    <message>
        <source>1 &amp;year</source>
        <translation>1 年(&amp;Y)</translation>
    </message>
    <message>
        <source>&amp;Unban Node</source>
        <translation>(&amp;U)允许节点连接</translation>
    </message>
    <message>
<<<<<<< HEAD
        <source>Welcome to the Zetacoin Core RPC console.</source>
        <translation>欢迎使用 比特币核心 RPC 控制台。</translation>
=======
        <source>Welcome to the %1 RPC console.</source>
        <translation>欢迎使用 %1 的 RPC 控制台。</translation>
>>>>>>> 0d719145
    </message>
    <message>
        <source>Use up and down arrows to navigate history, and &lt;b&gt;Ctrl-L&lt;/b&gt; to clear screen.</source>
        <translation>使用上下方向键浏览历史,  &lt;b&gt;Ctrl-L&lt;/b&gt;清除屏幕。</translation>
    </message>
    <message>
        <source>Type &lt;b&gt;help&lt;/b&gt; for an overview of available commands.</source>
        <translation>使用 &lt;b&gt;help&lt;/b&gt; 命令显示帮助信息。</translation>
    </message>
    <message>
        <source>%1 B</source>
        <translation>%1 字节</translation>
    </message>
    <message>
        <source>%1 KB</source>
        <translation>%1 KB</translation>
    </message>
    <message>
        <source>%1 MB</source>
        <translation>%1 MB</translation>
    </message>
    <message>
        <source>%1 GB</source>
        <translation>%1 GB</translation>
    </message>
    <message>
        <source>(node id: %1)</source>
        <translation>(节点ID: %1)</translation>
    </message>
    <message>
        <source>via %1</source>
        <translation>通过 %1</translation>
    </message>
    <message>
        <source>never</source>
        <translation>从未</translation>
    </message>
    <message>
        <source>Inbound</source>
        <translation>传入</translation>
    </message>
    <message>
        <source>Outbound</source>
        <translation>传出</translation>
    </message>
    <message>
        <source>Yes</source>
        <translation>是</translation>
    </message>
    <message>
        <source>No</source>
        <translation>否</translation>
    </message>
    <message>
        <source>Unknown</source>
        <translation>未知</translation>
    </message>
</context>
<context>
    <name>ReceiveCoinsDialog</name>
    <message>
        <source>&amp;Amount:</source>
        <translation>总额(&amp;A)：</translation>
    </message>
    <message>
        <source>&amp;Label:</source>
        <translation>标签(&amp;L)：</translation>
    </message>
    <message>
        <source>&amp;Message:</source>
        <translation>消息(&amp;M)：</translation>
    </message>
    <message>
        <source>Reuse one of the previously used receiving addresses. Reusing addresses has security and privacy issues. Do not use this unless re-generating a payment request made before.</source>
        <translation>重复使用以前用过的接收地址。重用地址有安全和隐私方面的隐患。除非是为重复生成同一项支付请求，否则请不要这样做。</translation>
    </message>
    <message>
        <source>R&amp;euse an existing receiving address (not recommended)</source>
        <translation>重用现有的接收地址（不推荐）</translation>
    </message>
    <message>
        <source>An optional message to attach to the payment request, which will be displayed when the request is opened. Note: The message will not be sent with the payment over the Zetacoin network.</source>
        <translation>可在付款请求上备注一条信息，在打开付款请求时可以看到。注意：该消息不是通过比特币网络传送。</translation>
    </message>
    <message>
        <source>An optional label to associate with the new receiving address.</source>
        <translation>可为新建的收款地址添加一个标签。</translation>
    </message>
    <message>
        <source>Use this form to request payments. All fields are &lt;b&gt;optional&lt;/b&gt;.</source>
        <translation>使用此表单要求付款。所有字段都是&lt;b&gt;可选&lt;/b&gt;。</translation>
    </message>
    <message>
        <source>An optional amount to request. Leave this empty or zero to not request a specific amount.</source>
        <translation>可选的请求金额。留空或填零为不要求具体金额。</translation>
    </message>
    <message>
        <source>Clear all fields of the form.</source>
        <translation>清除此表单的所有字段。</translation>
    </message>
    <message>
        <source>Clear</source>
        <translation>清除</translation>
    </message>
    <message>
        <source>Requested payments history</source>
        <translation>请求付款的历史</translation>
    </message>
    <message>
        <source>&amp;Request payment</source>
        <translation>请求付款(&amp;R)</translation>
    </message>
    <message>
        <source>Show the selected request (does the same as double clicking an entry)</source>
        <translation>显示选中的请求 (双击也可以显示)</translation>
    </message>
    <message>
        <source>Show</source>
        <translation>显示</translation>
    </message>
    <message>
        <source>Remove the selected entries from the list</source>
        <translation>从列表中移除选中的条目</translation>
    </message>
    <message>
        <source>Remove</source>
        <translation>移除</translation>
    </message>
    <message>
        <source>Copy label</source>
        <translation>复制标签</translation>
    </message>
    <message>
        <source>Copy message</source>
        <translation>复制消息</translation>
    </message>
    <message>
        <source>Copy amount</source>
        <translation>复制金额</translation>
    </message>
</context>
<context>
    <name>ReceiveRequestDialog</name>
    <message>
        <source>QR Code</source>
        <translation>二维码</translation>
    </message>
    <message>
        <source>Copy &amp;URI</source>
        <translation>复制 URI(&amp;U)</translation>
    </message>
    <message>
        <source>Copy &amp;Address</source>
        <translation>复制地址(&amp;A)</translation>
    </message>
    <message>
        <source>&amp;Save Image...</source>
        <translation>保存图片(&amp;S)...</translation>
    </message>
    <message>
        <source>URI</source>
        <translation>URI</translation>
    </message>
    <message>
        <source>Address</source>
        <translation>地址</translation>
    </message>
    <message>
        <source>Amount</source>
        <translation>金额</translation>
    </message>
    <message>
        <source>Label</source>
        <translation>标签</translation>
    </message>
    <message>
        <source>Message</source>
        <translation>消息</translation>
    </message>
    <message>
        <source>Error encoding URI into QR Code.</source>
        <translation>把 URI 编码成二维码时发生错误。</translation>
    </message>
</context>
<context>
    <name>RecentRequestsTableModel</name>
    <message>
        <source>Date</source>
        <translation>日期</translation>
    </message>
    <message>
        <source>Label</source>
        <translation>标签</translation>
    </message>
    <message>
        <source>Message</source>
        <translation>消息</translation>
    </message>
    <message>
        <source>(no label)</source>
        <translation>(无标签)</translation>
    </message>
    <message>
        <source>(no message)</source>
        <translation>(无消息)</translation>
    </message>
    </context>
<context>
    <name>SendCoinsDialog</name>
    <message>
        <source>Send Coins</source>
        <translation>发送比特币</translation>
    </message>
    <message>
        <source>Coin Control Features</source>
        <translation>交易源地址控制功能</translation>
    </message>
    <message>
        <source>Inputs...</source>
        <translation>输入...</translation>
    </message>
    <message>
        <source>automatically selected</source>
        <translation>自动选择</translation>
    </message>
    <message>
        <source>Insufficient funds!</source>
        <translation>存款不足！</translation>
    </message>
    <message>
        <source>Quantity:</source>
        <translation>总量：</translation>
    </message>
    <message>
        <source>Bytes:</source>
        <translation>字节：</translation>
    </message>
    <message>
        <source>Amount:</source>
        <translation>金额：</translation>
    </message>
    <message>
        <source>Priority:</source>
        <translation>优先级：</translation>
    </message>
    <message>
        <source>Fee:</source>
        <translation>费用：</translation>
    </message>
    <message>
        <source>After Fee:</source>
        <translation>加上交易费用后:</translation>
    </message>
    <message>
        <source>Change:</source>
        <translation>变更 : </translation>
    </message>
    <message>
        <source>If this is activated, but the change address is empty or invalid, change will be sent to a newly generated address.</source>
        <translation>如果激活该选项，但是零钱地址用光或者非法，将会新生成零钱地址，转入零钱。</translation>
    </message>
    <message>
        <source>Custom change address</source>
        <translation>自定义零钱地址</translation>
    </message>
    <message>
        <source>Transaction Fee:</source>
        <translation>交易费用:</translation>
    </message>
    <message>
        <source>Choose...</source>
        <translation>选择... </translation>
    </message>
    <message>
        <source>collapse fee-settings</source>
        <translation>收起  费用设置 </translation>
    </message>
    <message>
        <source>per kilobyte</source>
        <translation>每kb</translation>
    </message>
    <message>
        <source>If the custom fee is set to 1000 satoshis and the transaction is only 250 bytes, then "per kilobyte" only pays 250 satoshis in fee, while "total at least" pays 1000 satoshis. For transactions bigger than a kilobyte both pay by kilobyte.</source>
        <translation>如果自定义交易费设置为 1000聪而交易大小只有250字节，则“每千字节" 模式只支付250聪交易费， 而"最少"模式则支付1000聪。 大于1000字节的交易按每千字节付费。</translation>
    </message>
    <message>
        <source>Hide</source>
        <translation>隐藏</translation>
    </message>
    <message>
        <source>total at least</source>
        <translation>最小额 </translation>
    </message>
    <message>
        <source>Paying only the minimum fee is just fine as long as there is less transaction volume than space in the blocks. But be aware that this can end up in a never confirming transaction once there is more demand for zetacoin transactions than the network can process.</source>
        <translation>交易量小时只支付最小交易费是可以的。但是请注意，当交易量大到超出网络可处理时您的交易可能永远无法确认。</translation>
    </message>
    <message>
        <source>(read the tooltip)</source>
        <translation>(请注意提示信息)</translation>
    </message>
    <message>
        <source>Recommended:</source>
        <translation>推荐：</translation>
    </message>
    <message>
        <source>Custom:</source>
        <translation>自定义：</translation>
    </message>
    <message>
        <source>(Smart fee not initialized yet. This usually takes a few blocks...)</source>
        <translation>(智能交易费用 尚未初始化。 需要再下载一些数据块...)</translation>
    </message>
    <message>
        <source>Confirmation time:</source>
        <translation>确认时间：</translation>
    </message>
    <message>
        <source>normal</source>
        <translation>一般</translation>
    </message>
    <message>
        <source>fast</source>
        <translation>快速</translation>
    </message>
    <message>
        <source>Send to multiple recipients at once</source>
        <translation>一次发送给多个接收者</translation>
    </message>
    <message>
        <source>Add &amp;Recipient</source>
        <translation>添加收款人(&amp;R)</translation>
    </message>
    <message>
        <source>Clear all fields of the form.</source>
        <translation>清除此表单的所有字段。</translation>
    </message>
    <message>
        <source>Dust:</source>
        <translation>小额：</translation>
    </message>
    <message>
        <source>Clear &amp;All</source>
        <translation>清除所有(&amp;A)</translation>
    </message>
    <message>
        <source>Balance:</source>
        <translation>余额：</translation>
    </message>
    <message>
        <source>Confirm the send action</source>
        <translation>确认发送货币</translation>
    </message>
    <message>
        <source>S&amp;end</source>
        <translation>发送(&amp;E)</translation>
    </message>
    <message>
        <source>Copy quantity</source>
        <translation>复制数目</translation>
    </message>
    <message>
        <source>Copy amount</source>
        <translation>复制金额</translation>
    </message>
    <message>
        <source>Copy fee</source>
        <translation>复制手续费</translation>
    </message>
    <message>
        <source>Copy after fee</source>
        <translation>复制计费后金额</translation>
    </message>
    <message>
        <source>Copy bytes</source>
        <translation>复制字节数</translation>
    </message>
    <message>
        <source>Copy priority</source>
        <translation>复制优先度</translation>
    </message>
    <message>
        <source>Copy dust</source>
        <translation>复制零散金额</translation>
    </message>
    <message>
        <source>Copy change</source>
        <translation>复制找零金额</translation>
    </message>
    <message>
        <source>Total Amount %1</source>
        <translation>总金额 %1</translation>
    </message>
    <message>
        <source>Total Amount %1</source>
        <translation>总金额 %1</translation>
    </message>
    <message>
        <source>or</source>
        <translation>或</translation>
    </message>
    <message>
        <source>Payment request expired.</source>
        <translation>付款请求已过期。</translation>
    </message>
    <message>
        <source>Warning: Invalid Bitcoin address</source>
        <translation>警告: 比特币地址无效</translation>
    </message>
    <message>
        <source>(no label)</source>
        <translation>(无标签)</translation>
    </message>
</context>
<context>
    <name>SendCoinsEntry</name>
    <message>
        <source>A&amp;mount:</source>
        <translation>金额(&amp;M)</translation>
    </message>
    <message>
        <source>Pay &amp;To:</source>
        <translation>付给(&amp;T)：</translation>
    </message>
    <message>
        <source>&amp;Label:</source>
        <translation>标签(&amp;L)：</translation>
    </message>
    <message>
        <source>Choose previously used address</source>
        <translation>选择以前用过的地址</translation>
    </message>
    <message>
<<<<<<< HEAD
        <source>Pay only the required fee of %1</source>
        <translation>只支付必要费用 %1</translation>
    </message>
    <message numerus="yes">
        <source>Estimated to begin confirmation within %n block(s).</source>
        <translation><numerusform>预计 %n 个数据块后被确认。</numerusform></translation>
=======
        <source>This is a normal payment.</source>
        <translation>这是笔正常的支付。</translation>
>>>>>>> 0d719145
    </message>
    <message>
        <source>The Bitcoin address to send the payment to</source>
        <translation>付款目的地址</translation>
    </message>
    <message>
<<<<<<< HEAD
        <source>Duplicate address found: addresses should only be used once each.</source>
        <translation>发现重复地址：每个地址应该只使用一次。</translation>
    </message>
    <message>
        <source>Warning: Invalid Zetacoin address</source>
        <translation>警告：无效的比特币地址</translation>
    </message>
    <message>
        <source>(no label)</source>
        <translation>(没有标签)</translation>
    </message>
    <message>
        <source>Warning: Unknown change address</source>
        <translation>警告：未知的更改地址</translation>
    </message>
    <message>
        <source>Copy dust</source>
        <translation>复制小额</translation>
    </message>
    <message>
        <source>Are you sure you want to send?</source>
        <translation>您确定要发出吗？</translation>
    </message>
    <message>
        <source>added as transaction fee</source>
        <translation>已添加交易费</translation>
    </message>
</context>
<context>
    <name>SendCoinsEntry</name>
    <message>
        <source>A&amp;mount:</source>
        <translation>金额(&amp;M)</translation>
    </message>
    <message>
        <source>Pay &amp;To:</source>
        <translation>付给(&amp;T)：</translation>
    </message>
    <message>
        <source>Enter a label for this address to add it to your address book</source>
        <translation>为这个地址输入一个标签，以便将它添加到您的地址簿</translation>
    </message>
    <message>
        <source>&amp;Label:</source>
        <translation>标签(&amp;L)：</translation>
    </message>
    <message>
        <source>Choose previously used address</source>
        <translation>选择以前用过的地址</translation>
    </message>
    <message>
        <source>This is a normal payment.</source>
        <translation>这是笔正常的支付。</translation>
    </message>
    <message>
        <source>The Zetacoin address to send the payment to</source>
        <translation>付款目的地址</translation>
    </message>
    <message>
=======
>>>>>>> 0d719145
        <source>Alt+A</source>
        <translation>Alt+A</translation>
    </message>
    <message>
        <source>Paste address from clipboard</source>
        <translation>从剪贴板粘贴地址</translation>
    </message>
    <message>
        <source>Alt+P</source>
        <translation>Alt+P</translation>
    </message>
    <message>
        <source>Remove this entry</source>
        <translation>移除此项</translation>
    </message>
    <message>
        <source>The fee will be deducted from the amount being sent. The recipient will receive less zetacoins than you enter in the amount field. If multiple recipients are selected, the fee is split equally.</source>
        <translation>交易费将从发送总额中扣除。接收人将收到比您在金额框中输入的更少的比特币。如果选中了多个收件人，交易费平分。</translation>
    </message>
    <message>
        <source>S&amp;ubtract fee from amount</source>
        <translation>从金额中减去交易费(&amp;U)</translation>
    </message>
    <message>
        <source>Message:</source>
        <translation>消息：</translation>
    </message>
    <message>
        <source>This is an unauthenticated payment request.</source>
        <translation>这是一个未经验证的支付请求。</translation>
    </message>
    <message>
        <source>This is an authenticated payment request.</source>
        <translation>这是一个已经验证的支付请求。</translation>
    </message>
    <message>
        <source>Enter a label for this address to add it to the list of used addresses</source>
        <translation>请为此地址输入一个标签以将它加入用过的地址列表</translation>
    </message>
    <message>
        <source>A message that was attached to the zetacoin: URI which will be stored with the transaction for your reference. Note: This message will not be sent over the Zetacoin network.</source>
        <translation>zetacoin:URI 附带的备注信息，将会和交易一起存储，备查。 注意：该消息不会通过比特币网络传输。</translation>
    </message>
    <message>
        <source>Pay To:</source>
        <translation>支付给:</translation>
    </message>
    <message>
        <source>Memo:</source>
        <translation>便条：</translation>
    </message>
    </context>
<context>
    <name>SendConfirmationDialog</name>
    <message>
        <source>Yes</source>
        <translation>是</translation>
    </message>
</context>
<context>
    <name>ShutdownWindow</name>
    <message>
<<<<<<< HEAD
        <source>Zetacoin Core is shutting down...</source>
        <translation>比特币核心正在关机...</translation>
=======
        <source>%1 is shutting down...</source>
        <translation>正在关闭 %1 ...</translation>
>>>>>>> 0d719145
    </message>
    <message>
        <source>Do not shut down the computer until this window disappears.</source>
        <translation>在此窗口消失前不要关闭计算机。</translation>
    </message>
</context>
<context>
    <name>SignVerifyMessageDialog</name>
    <message>
        <source>Signatures - Sign / Verify a Message</source>
        <translation>签名 - 为消息签名/验证签名消息</translation>
    </message>
    <message>
        <source>&amp;Sign Message</source>
        <translation>签名消息(&amp;S)</translation>
    </message>
    <message>
        <source>You can sign messages/agreements with your addresses to prove you can receive zetacoins sent to them. Be careful not to sign anything vague or random, as phishing attacks may try to trick you into signing your identity over to them. Only sign fully-detailed statements you agree to.</source>
        <translation>您可以用你的地址对消息/协议进行签名，以证明您可以接收发送到该地址的比特币。注意不要对任何模棱两可或者随机的消息进行签名，以免遭受钓鱼式攻击。请确保消息内容准确的表达了您的真实意愿。</translation>
    </message>
    <message>
        <source>The Zetacoin address to sign the message with</source>
        <translation>用来对消息签名的地址 </translation>
    </message>
    <message>
        <source>Choose previously used address</source>
        <translation>选择以前用过的地址</translation>
    </message>
    <message>
        <source>Alt+A</source>
        <translation>Alt+A</translation>
    </message>
    <message>
        <source>Paste address from clipboard</source>
        <translation>从剪贴板粘贴地址</translation>
    </message>
    <message>
        <source>Alt+P</source>
        <translation>Alt+P</translation>
    </message>
    <message>
        <source>Enter the message you want to sign here</source>
        <translation>请输入您要发送的签名消息</translation>
    </message>
    <message>
        <source>Signature</source>
        <translation>签名</translation>
    </message>
    <message>
        <source>Copy the current signature to the system clipboard</source>
        <translation>复制当前签名至剪切板</translation>
    </message>
    <message>
        <source>Sign the message to prove you own this Zetacoin address</source>
        <translation>签名消息，证明这个地址属于您。</translation>
    </message>
    <message>
        <source>Sign &amp;Message</source>
        <translation>消息签名(&amp;M)</translation>
    </message>
    <message>
        <source>Reset all sign message fields</source>
        <translation>清空所有签名消息栏</translation>
    </message>
    <message>
        <source>Clear &amp;All</source>
        <translation>清除所有(&amp;A)</translation>
    </message>
    <message>
        <source>&amp;Verify Message</source>
        <translation>验证消息(&amp;V)</translation>
    </message>
    <message>
        <source>Enter the receiver's address, message (ensure you copy line breaks, spaces, tabs, etc. exactly) and signature below to verify the message. Be careful not to read more into the signature than what is in the signed message itself, to avoid being tricked by a man-in-the-middle attack. Note that this only proves the signing party receives with the address, it cannot prove sendership of any transaction!</source>
        <translation>请在下面输入接收者地址、消息（确保换行符、空格符、制表符等完全相同）和签名以验证消息。请仔细核对签名信息，以提防中间人攻击。请注意，这只是证明接收方签名的地址，它不能证明任何交易！</translation>
    </message>
    <message>
        <source>The Zetacoin address the message was signed with</source>
        <translation>消息使用的签名地址</translation>
    </message>
    <message>
        <source>Verify the message to ensure it was signed with the specified Zetacoin address</source>
        <translation>验证消息，确保消息是由指定的比特币地址签名过的。</translation>
    </message>
    <message>
        <source>Verify &amp;Message</source>
        <translation>验证消息签名(&amp;M)</translation>
    </message>
    <message>
        <source>Reset all verify message fields</source>
        <translation>清空所有验证消息栏</translation>
    </message>
    </context>
<context>
    <name>SplashScreen</name>
    <message>
<<<<<<< HEAD
        <source>Zetacoin Core</source>
        <translation>比特币核心</translation>
    </message>
    <message>
        <source>The Zetacoin Core developers</source>
        <translation>Zetacoin Core 的开发者</translation>
    </message>
    <message>
=======
>>>>>>> 0d719145
        <source>[testnet]</source>
        <translation>[测试网络]</translation>
    </message>
</context>
<context>
    <name>TrafficGraphWidget</name>
    <message>
        <source>KB/s</source>
        <translation>KB/s</translation>
    </message>
</context>
<context>
    <name>TransactionDesc</name>
    <message>
        <source>Date</source>
        <translation>日期</translation>
    </message>
    <message>
        <source>Message</source>
        <translation>消息</translation>
    </message>
    <message>
        <source>Merchant</source>
        <translation>商家</translation>
    </message>
    <message>
        <source>Debug information</source>
        <translation>调试信息</translation>
    </message>
    <message>
        <source>Transaction</source>
        <translation>交易</translation>
    </message>
    <message>
        <source>Inputs</source>
        <translation>输入</translation>
    </message>
    <message>
        <source>Amount</source>
        <translation>金额</translation>
    </message>
    <message>
        <source>true</source>
        <translation>是</translation>
    </message>
    <message>
        <source>false</source>
        <translation>否</translation>
    </message>
</context>
<context>
    <name>TransactionDescDialog</name>
    <message>
        <source>This pane shows a detailed description of the transaction</source>
        <translation>当前面板显示了交易的详细信息</translation>
    </message>
    </context>
<context>
    <name>TransactionTableModel</name>
    <message>
        <source>Date</source>
        <translation>日期</translation>
    </message>
    <message>
        <source>Type</source>
        <translation>种类</translation>
    </message>
    <message>
        <source>Label</source>
        <translation>标签</translation>
    </message>
    <message>
        <source>Received with</source>
        <translation>收款</translation>
    </message>
    <message>
        <source>Sent to</source>
        <translation>付款</translation>
    </message>
    <message>
        <source>Mined</source>
        <translation>挖矿所得</translation>
    </message>
    <message>
        <source>(no label)</source>
        <translation>(无标签)</translation>
    </message>
    </context>
<context>
    <name>TransactionView</name>
    <message>
        <source>All</source>
        <translation>全部</translation>
    </message>
    <message>
        <source>Today</source>
        <translation>今天</translation>
    </message>
    <message>
        <source>This week</source>
        <translation>这星期</translation>
    </message>
    <message>
        <source>This month</source>
        <translation>这个月</translation>
    </message>
    <message>
        <source>Last month</source>
        <translation>上个月</translation>
    </message>
    <message>
        <source>This year</source>
        <translation>今年</translation>
    </message>
    <message>
        <source>Range...</source>
        <translation>指定范围...</translation>
    </message>
    <message>
        <source>Received with</source>
        <translation>收款</translation>
    </message>
    <message>
        <source>Sent to</source>
        <translation>付款</translation>
    </message>
    <message>
        <source>To yourself</source>
        <translation>给自己</translation>
    </message>
    <message>
        <source>Mined</source>
        <translation>挖矿所得</translation>
    </message>
    <message>
        <source>Other</source>
        <translation>其它</translation>
    </message>
    <message>
        <source>Copy address</source>
        <translation>复制地址</translation>
    </message>
    <message>
        <source>Copy label</source>
        <translation>复制标签</translation>
    </message>
    <message>
        <source>Copy amount</source>
        <translation>复制金额</translation>
    </message>
    <message>
        <source>Copy transaction ID</source>
<<<<<<< HEAD
        <translation>复制交易编号</translation>
    </message>
    <message>
        <source>Copy raw transaction</source>
        <translation>复制原始交易</translation>
    </message>
    <message>
        <source>Edit label</source>
        <translation>编辑标签</translation>
    </message>
    <message>
        <source>Show transaction details</source>
        <translation>显示交易详情</translation>
    </message>
    <message>
        <source>Export Transaction History</source>
        <translation>导出交易历史</translation>
    </message>
    <message>
        <source>Watch-only</source>
        <translation>观察地址(Watch-only) </translation>
    </message>
    <message>
        <source>Exporting Failed</source>
        <translation>导出失败</translation>
    </message>
    <message>
        <source>There was an error trying to save the transaction history to %1.</source>
        <translation>导出交易历史到 %1 时发生错误。</translation>
    </message>
    <message>
        <source>Exporting Successful</source>
        <translation>导出成功</translation>
    </message>
    <message>
        <source>The transaction history was successfully saved to %1.</source>
        <translation>交易历史已成功保存到 %1。</translation>
=======
        <translation>复制交易识别码</translation>
>>>>>>> 0d719145
    </message>
    <message>
        <source>Comma separated file (*.csv)</source>
        <translation>逗号分隔文件 (*.csv)</translation>
    </message>
    <message>
        <source>Date</source>
        <translation>日期</translation>
    </message>
    <message>
        <source>Type</source>
        <translation>种类</translation>
    </message>
    <message>
        <source>Label</source>
        <translation>标签</translation>
    </message>
    <message>
        <source>Address</source>
        <translation>地址</translation>
    </message>
    <message>
        <source>Exporting Failed</source>
        <translation>导出失败</translation>
    </message>
    <message>
        <source>to</source>
        <translation>到</translation>
    </message>
</context>
<context>
    <name>UnitDisplayStatusBarControl</name>
    <message>
        <source>Unit to show amounts in. Click to select another unit.</source>
        <translation>金额单位。单击选择别的单位。</translation>
    </message>
</context>
<context>
    <name>WalletFrame</name>
    </context>
<context>
    <name>WalletModel</name>
    </context>
<context>
    <name>WalletView</name>
    <message>
        <source>Backup Wallet</source>
        <translation>备份钱包</translation>
    </message>
    <message>
        <source>Backup Failed</source>
        <translation>备份失败</translation>
    </message>
    <message>
        <source>Backup Successful</source>
        <translation>备份成功</translation>
    </message>
    </context>
<context>
    <name>bitcoin-core</name>
    <message>
        <source>Options:</source>
        <translation>选项：
</translation>
    </message>
    <message>
        <source>Specify data directory</source>
        <translation>指定数据目录
</translation>
    </message>
    <message>
        <source>Connect to a node to retrieve peer addresses, and disconnect</source>
        <translation>连接一个节点并获取对端地址，然后断开连接</translation>
    </message>
    <message>
        <source>Specify your own public address</source>
        <translation>指定您的公共地址</translation>
    </message>
    <message>
        <source>Accept command line and JSON-RPC commands</source>
        <translation>接受命令行和 JSON-RPC 命令
</translation>
    </message>
    <message>
        <source>If &lt;category&gt; is not supplied or if &lt;category&gt; = 1, output all debugging information.</source>
        <translation>如果&lt;category&gt;未提供或&lt;category&gt; = 1，输出所有调试信息。</translation>
    </message>
    <message>
<<<<<<< HEAD
        <source>Maximum total fees (in %s) to use in a single wallet transaction; setting this too low may abort large transactions (default: %s)</source>
        <translation>最大单次转账费用（%s），设置太低可能导致大宗交易失败（默认：%s）</translation>
    </message>
    <message>
        <source>Please check that your computer's date and time are correct! If your clock is wrong Zetacoin Core will not work properly.</source>
        <translation>警请检查电脑的日期时间设置是否正确！时间错误可能会导致比特币客户端运行异常。</translation>
    </message>
    <message>
        <source>Prune configured below the minimum of %d MiB.  Please use a higher number.</source>
        <translation>修剪值被设置为低于最小值%d MiB，请使用更大的数值。</translation>
=======
        <source>Prune configured below the minimum of %d MiB.  Please use a higher number.</source>
        <translation>修剪值被设置为低于最小值%d MiB，请使用更大的数值。</translation>
    </message>
    <message>
        <source>Prune: last wallet synchronisation goes beyond pruned data. You need to -reindex (download the whole blockchain again in case of pruned node)</source>
        <translation>修剪：最后的钱包同步超过了修剪的数据。你需要通过 -reindex (重新下载整个区块链以防修剪节点)</translation>
    </message>
    <message>
        <source>Reduce storage requirements by pruning (deleting) old blocks. This mode is incompatible with -txindex and -rescan. Warning: Reverting this setting requires re-downloading the entire blockchain. (default: 0 = disable pruning blocks, &gt;%u = target size in MiB to use for block files)</source>
        <translation>通过修剪(删除)旧数据块减少存储需求。此模式与 -txindex 和 -rescan不兼容。警告：还原此设置需要重新下载整个区块链。(默认: 0 = 禁用修剪数据块， &gt;%u = 数据块文件目标大小，单位 MiB)</translation>
>>>>>>> 0d719145
    </message>
    <message>
        <source>Rescans are not possible in pruned mode. You will need to use -reindex which will download the whole blockchain again.</source>
        <translation>无法在开启修剪的状态下重扫描，请使用 -reindex重新下载完整的区块链。</translation>
    </message>
    <message>
        <source>Error: A fatal internal error occurred, see debug.log for details</source>
        <translation>错误：发生了致命的内部错误，详情见 debug.log 文件</translation>
    </message>
    <message>
        <source>Fee (in %s/kB) to add to transactions you send (default: %s)</source>
        <translation>为付款交易添加交易费 (%s/kB) (默认: %s) </translation>
    </message>
    <message>
        <source>Pruning blockstore...</source>
        <translation>正在修剪区块存储...</translation>
    </message>
    <message>
        <source>Run in the background as a daemon and accept commands</source>
        <translation>在后台运行并接受命令

</translation>
    </message>
    <message>
        <source>Unable to start HTTP server. See debug log for details.</source>
        <translation>无法启动HTTP服务，查看日志获取更多信息</translation>
    </message>
    <message>
        <source>Accept connections from outside (default: 1 if no -proxy or -connect)</source>
        <translation>接受来自外部的连接 (缺省: 如果不带 -proxy or -connect 参数设置为1)</translation>
    </message>
    <message>
        <source>Bitcoin Core</source>
        <translation>Bitcoin Core</translation>
    </message>
    <message>
        <source>The %s developers</source>
        <translation>%s 开发人员</translation>
    </message>
    <message>
        <source>-fallbackfee is set very high! This is the transaction fee you may pay when fee estimates are not available.</source>
        <translation>-fallbackfree 交易费设置得很高！这是在费用估计不可用时你可能会支付的交易费。</translation>
    </message>
    <message>
        <source>A fee rate (in %s/kB) that will be used when fee estimation has insufficient data (default: %s)</source>
        <translation>当费用估计数据(default: %s)不足时将会启用的费率 (in %s/kB) </translation>
    </message>
    <message>
        <source>Accept relayed transactions received from whitelisted peers even when not relaying transactions (default: %d)</source>
        <translation>即使在无关联交易(默认: %d)时也接受来自白名单同行的关联交易</translation>
    </message>
    <message>
        <source>Bind to given address and always listen on it. Use [host]:port notation for IPv6</source>
        <translation>绑定指定的IP地址开始监听。IPv6地址请使用[host]:port 格式</translation>
    </message>
    <message>
        <source>Delete all wallet transactions and only recover those parts of the blockchain through -rescan on startup</source>
        <translation>删除钱包的所有交易记录，且只有用 -rescan参数启动客户端才能重新取回交易记录 </translation>
    </message>
    <message>
        <source>Distributed under the MIT software license, see the accompanying file COPYING or &lt;http://www.opensource.org/licenses/mit-license.php&gt;.</source>
        <translation>Distributed under the MIT software license, see the accompanying file COPYING or &lt;http://www.opensource.org/licenses/mit-license.php&gt;.</translation>
    </message>
    <message>
        <source>Execute command when a wallet transaction changes (%s in cmd is replaced by TxID)</source>
        <translation>当最佳区块变化时执行命令 (命令行中的 %s 会被替换成区块哈希值)</translation>
    </message>
    <message>
        <source>Set the number of script verification threads (%u to %d, 0 = auto, &lt;0 = leave that many cores free, default: %d)</source>
        <translation>设置脚本验证的程序 (%u 到 %d, 0 = 自动, &lt;0 = 保留自由的核心, 默认值: %d)</translation>
    </message>
    <message>
        <source>The block database contains a block which appears to be from the future. This may be due to your computer's date and time being set incorrectly. Only rebuild the block database if you are sure that your computer's date and time are correct</source>
        <translation>区块数据库包含未来的交易，这可能是由本机错误的日期时间引起。若确认本机日期时间正确，请重新建立区块数据库。</translation>
<<<<<<< HEAD
    </message>
    <message>
        <source>This is a pre-release test build - use at your own risk - do not use for mining or merchant applications</source>
        <translation>这是测试用的预发布版本 - 请谨慎使用 - 不要用来挖矿，或者在正式商用环境下使用</translation>
    </message>
    <message>
        <source>Unable to bind to %s on this computer. Zetacoin Core is probably already running.</source>
        <translation>无法 %s的绑定到电脑上，比特币核心钱包可能已经在运行。</translation>
    </message>
    <message>
        <source>Use UPnP to map the listening port (default: 1 when listening and no -proxy)</source>
        <translation>使用UPnP暴露本机监听端口（默认：1 当正在监听且不使用代理）</translation>
    </message>
    <message>
        <source>WARNING: abnormally high number of blocks generated, %d blocks received in the last %d hours (%d expected)</source>
        <translation>警告：数据块生成数量异常，最近 %d 小时收到了 %d 个数据块（预期为 %d 个）</translation>
=======
    </message>
    <message>
        <source>This is a pre-release test build - use at your own risk - do not use for mining or merchant applications</source>
        <translation>这是测试用的预发布版本 - 请谨慎使用 - 不要用来挖矿，或者在正式商用环境下使用</translation>
>>>>>>> 0d719145
    </message>
    <message>
        <source>Use UPnP to map the listening port (default: 1 when listening and no -proxy)</source>
        <translation>使用UPnP暴露本机监听端口（默认：1 当正在监听且不使用代理）</translation>
    </message>
    <message>
        <source>Warning: The network does not appear to fully agree! Some miners appear to be experiencing issues.</source>
        <translation>警告：网络似乎并不完全同意！有些矿工似乎遇到了问题。</translation>
    </message>
    <message>
        <source>Warning: We do not appear to fully agree with our peers! You may need to upgrade, or other nodes may need to upgrade.</source>
        <translation>警告：我们的同行似乎不完全同意！您可能需要升级，或者其他节点可能需要升级。</translation>
    </message>
    <message>
        <source>Whitelist peers connecting from the given netmask or IP address. Can be specified multiple times.</source>
        <translation>节点白名单,网络掩码或IP址。可多次指定。</translation>
    </message>
    <message>
        <source>-maxmempool must be at least %d MB</source>
        <translation>-maxmempool 最小为%d MB</translation>
    </message>
    <message>
        <source>&lt;category&gt; can be:</source>
        <translation>&lt;category&gt; 可能是：</translation>
    </message>
    <message>
        <source>Append comment to the user agent string</source>
        <translation>为用户代理字符串附加说明</translation>
    </message>
    <message>
        <source>Block creation options:</source>
        <translation>数据块创建选项：</translation>
    </message>
    <message>
        <source>Connect only to the specified node(s)</source>
        <translation>仅连接到指定节点</translation>
    </message>
    <message>
        <source>Connection options:</source>
        <translation>连接选项：</translation>
    </message>
    <message>
        <source>Copyright (C) %i-%i</source>
        <translation>版权所有 (C) %i-%i</translation>
    </message>
    <message>
        <source>Corrupted block database detected</source>
        <translation>检测发现数据块数据库损坏。请使用 -reindex参数重启客户端。</translation>
    </message>
    <message>
        <source>Debugging/Testing options:</source>
        <translation>调试/测试选项：</translation>
    </message>
    <message>
        <source>Do not load the wallet and disable wallet RPC calls</source>
        <translation>不要加载钱包和禁用钱包的 RPC 调用</translation>
    </message>
    <message>
        <source>Do you want to rebuild the block database now?</source>
        <translation>你想现在就重建块数据库吗？</translation>
    </message>
    <message>
        <source>Enable publish hash block in &lt;address&gt;</source>
        <translation>允许在&lt;address&gt;广播哈希区块</translation>
    </message>
    <message>
        <source>Enable publish hash transaction in &lt;address&gt;</source>
        <translation>允许在&lt;address&gt;广播哈希交易</translation>
    </message>
    <message>
        <source>Enable publish raw block in &lt;address&gt;</source>
        <translation>允许在&lt;address&gt;广播原始区块</translation>
    </message>
    <message>
        <source>Enable publish raw transaction in &lt;address&gt;</source>
        <translation>允许在&lt;address&gt;广播原始交易</translation>
    </message>
    <message>
<<<<<<< HEAD
=======
        <source>Enable transaction replacement in the memory pool (default: %u)</source>
        <translation>保证内存池中的交易更换(默认：%u)</translation>
    </message>
    <message>
>>>>>>> 0d719145
        <source>Error initializing block database</source>
        <translation>初始化数据块数据库出错</translation>
    </message>
    <message>
        <source>Error initializing wallet database environment %s!</source>
        <translation>Error initializing wallet database environment %s!</translation>
    </message>
    <message>
        <source>Error loading %s</source>
        <translation>载入 %s 时发生错误</translation>
    </message>
    <message>
        <source>Error loading block database</source>
        <translation>导入数据块数据库出错</translation>
    </message>
    <message>
        <source>Error opening block database</source>
        <translation>导入数据块数据库出错</translation>
    </message>
    <message>
        <source>Error: Disk space is low!</source>
        <translation>错误：磁盘剩余空间低!</translation>
    </message>
    <message>
        <source>Failed to listen on any port. Use -listen=0 if you want this.</source>
        <translation>监听端口失败。请使用 -listen=0 参数。</translation>
    </message>
    <message>
        <source>Importing...</source>
        <translation>导入中...</translation>
    </message>
    <message>
        <source>Incorrect or no genesis block found. Wrong datadir for network?</source>
        <translation>不正确或没有找到起源区块。网络错误？</translation>
    </message>
    <message>
        <source>Invalid -onion address: '%s'</source>
        <translation>无效的 -onion 地址：“%s”</translation>
    </message>
    <message>
<<<<<<< HEAD
=======
        <source>Invalid amount for -fallbackfee=&lt;amount&gt;: '%s'</source>
        <translation>-fallbackfee 的无效数额=&lt;amount&gt;: '%s'</translation>
    </message>
    <message>
>>>>>>> 0d719145
        <source>Keep the transaction memory pool below &lt;n&gt; megabytes (default: %u)</source>
        <translation>保持交易内存池大小低于&lt;n&gt;MB（默认：%u）</translation>
    </message>
    <message>
<<<<<<< HEAD
=======
        <source>Location of the auth cookie (default: data dir)</source>
        <translation>认证Cookie的位置 (默认: data目录)</translation>
    </message>
    <message>
>>>>>>> 0d719145
        <source>Not enough file descriptors available.</source>
        <translation>没有足够的文件描述符可用。</translation>
    </message>
    <message>
        <source>Only connect to nodes in network &lt;net&gt; (ipv4, ipv6 or onion)</source>
        <translation>只连接 &lt;net&gt;网络中的节点 (ipv4, ipv6 或 onion) </translation>
    </message>
    <message>
        <source>Print version and exit</source>
        <translation>打印版本信息并退出</translation>
    </message>
    <message>
        <source>Prune cannot be configured with a negative value.</source>
        <translation>修剪不能配置一个负数。</translation>
    </message>
    <message>
        <source>Prune mode is incompatible with -txindex.</source>
        <translation>修剪模式与 -txindex 不兼容。</translation>
    </message>
    <message>
        <source>Set database cache size in megabytes (%d to %d, default: %d)</source>
        <translation>设置以MB为单位的数据库缓存大小(%d 到 %d, 默认值: %d)</translation>
    </message>
    <message>
        <source>Set maximum block size in bytes (default: %d)</source>
        <translation>设置最大区块大小 (默认: %d，单位字节)</translation>
    </message>
    <message>
        <source>Specify wallet file (within data directory)</source>
        <translation>指定钱包文件（数据目录内）</translation>
    </message>
    <message>
<<<<<<< HEAD
=======
        <source>Starting network threads...</source>
        <translation>正在启动网络线程...</translation>
    </message>
    <message>
        <source>The source code is available from %s.</source>
        <translation>源代码可以在 %s 获得。</translation>
    </message>
    <message>
>>>>>>> 0d719145
        <source>Unsupported argument -benchmark ignored, use -debug=bench.</source>
        <translation>忽略不支持的选项 -benchmark，使用 -debug=bench</translation>
    </message>
    <message>
        <source>Unsupported argument -debugnet ignored, use -debug=net.</source>
        <translation>忽略不支持的选项 -debugnet，使用 -debug=net。</translation>
    </message>
    <message>
        <source>Unsupported argument -tor found, use -onion.</source>
        <translation>忽略不支持的选项 -tor，使用 -oinon</translation>
    </message>
    <message>
        <source>Use UPnP to map the listening port (default: %u)</source>
        <translation>使用UPnp映射监听端口 (默认: %u) </translation>
    </message>
    <message>
        <source>User Agent comment (%s) contains unsafe characters.</source>
        <translation>用户代理评论(%s)包含不安全的字符。</translation>
    </message>
    <message>
        <source>Verifying blocks...</source>
        <translation>正在验证区块...</translation>
    </message>
    <message>
        <source>Verifying wallet...</source>
        <translation>正在验证钱包...</translation>
    </message>
    <message>
        <source>Wallet %s resides outside data directory %s</source>
        <translation>钱包 %s 在外部的数据目录 %s</translation>
    </message>
    <message>
        <source>Wallet options:</source>
        <translation>钱包选项:</translation>
    </message>
    <message>
        <source>Allow JSON-RPC connections from specified source. Valid for &lt;ip&gt; are a single IP (e.g. 1.2.3.4), a network/netmask (e.g. 1.2.3.4/255.255.255.0) or a network/CIDR (e.g. 1.2.3.4/24). This option can be specified multiple times</source>
        <translation>允许来自指定地址的 JSON-RPC 连接。 &lt;ip&gt;为单一IP (如: 1.2.3.4), 网络/掩码 (如: 1.2.3.4/255.255.255.0), 网络/CIDR (如:  1.2.3.4/24)。该选项可多次指定。</translation>
    </message>
    <message>
        <source>Bind to given address and whitelist peers connecting to it. Use [host]:port notation for IPv6</source>
        <translation>绑定到指定地址和连接的白名单节点。 IPv6使用  [主机]:端口 格式 </translation>
    </message>
    <message>
        <source>Bind to given address to listen for JSON-RPC connections. Use [host]:port notation for IPv6. This option can be specified multiple times (default: bind to all interfaces)</source>
        <translation>绑定到指定地址监听 JSON-RPC连接。 IPv6使用[主机]:端口 格式。该选项可多次指定 (默认: 绑定到所有接口) </translation>
    </message>
    <message>
<<<<<<< HEAD
        <source>Cannot obtain a lock on data directory %s. Zetacoin Core is probably already running.</source>
        <translation>无法获取数据目录的 %s. 比特币核心钱包可能已经在运行.</translation>
    </message>
    <message>
=======
>>>>>>> 0d719145
        <source>Create new files with system default permissions, instead of umask 077 (only effective with disabled wallet functionality)</source>
        <translation>创建系统默认权限的文件，而不是 umask 077 (只在关闭钱包功能时有效) </translation>
    </message>
    <message>
        <source>Discover own IP addresses (default: 1 when listening and no -externalip or -proxy)</source>
        <translation>发现自己的 IP 地址（默认: 监听并且无 -externalip 或 -proxy 时为 1）</translation>
    </message>
    <message>
        <source>Error: Listening for incoming connections failed (listen returned error %s)</source>
        <translation>错误：监听外部连接失败 (监听返回错误 %s) </translation>
    </message>
    <message>
        <source>Execute command when a relevant alert is received or we see a really long fork (%s in cmd is replaced by message)</source>
        <translation>当收到相关提醒或者我们看到一个长分叉时执行命令（%s 将替换为消息）</translation>
    </message>
    <message>
        <source>Fees (in %s/kB) smaller than this are considered zero fee for relaying, mining and transaction creation (default: %s)</source>
        <translation>交易费(in %s/kB)比这更小的在关联、挖掘和生成交易时将被视为零费交易 (默认: %s)</translation>
    </message>
    <message>
        <source>If paytxfee is not set, include enough fee so transactions begin confirmation on average within n blocks (default: %u)</source>
        <translation>如果未设置交易费用，自动添加足够的交易费以确保交易在平均n个数据块内被确认 (默认: %u) </translation>
    </message>
    <message>
        <source>Invalid amount for -maxtxfee=&lt;amount&gt;: '%s' (must be at least the minrelay fee of %s to prevent stuck transactions)</source>
        <translation>-maxtxfee=&lt;amount&gt;: '%s' 的金额无效（交易费至少为 %s，以免交易滞留过久）</translation>
    </message>
    <message>
        <source>Maximum size of data in data carrier transactions we relay and mine (default: %u)</source>
        <translation>Maximum size of data in data carrier transactions we relay and mine (default: %u)</translation>
    </message>
    <message>
        <source>Query for peer addresses via DNS lookup, if low on addresses (default: 1 unless -connect)</source>
        <translation>通过DNS查询每个地址，如果短地址 (默认值: 1 除非 -连接)</translation>
    </message>
    <message>
        <source>Randomize credentials for every proxy connection. This enables Tor stream isolation (default: %u)</source>
        <translation>为每个代理连接随机化凭据。这将启用 Tor 流隔离 (默认: %u)</translation>
    </message>
    <message>
        <source>Set maximum size of high-priority/low-fee transactions in bytes (default: %d)</source>
        <translation>设置 高优先级/低交易费 交易的最大字节  (缺省: %d)</translation>
    </message>
    <message>
        <source>The transaction amount is too small to send after the fee has been deducted</source>
        <translation>在交易费被扣除后发送的交易金额太小</translation>
    </message>
    <message>
        <source>This product includes software developed by the OpenSSL Project for use in the OpenSSL Toolkit &lt;https://www.openssl.org/&gt; and cryptographic software written by Eric Young and UPnP software written by Thomas Bernard.</source>
        <translation>This product includes software developed by the OpenSSL Project for use in the OpenSSL Toolkit &lt;https://www.openssl.org/&gt; and cryptographic software written by Eric Young and UPnP software written by Thomas Bernard.</translation>
    </message>
    <message>
        <source>Whitelisted peers cannot be DoS banned and their transactions are always relayed, even if they are already in the mempool, useful e.g. for a gateway</source>
        <translation>白名单节点不能被DoS banned ，且转发所有来自他们的交易(即便这些交易已经存在于mempool中)，常用于网关 </translation>
    </message>
    <message>
        <source>You need to rebuild the database using -reindex to go back to unpruned mode.  This will redownload the entire blockchain</source>
        <translation>您需要使用 -reindex 重新构建数据库以返回未修剪的模式。这将重新下载整个区块链</translation>
    </message>
    <message>
        <source>(default: %u)</source>
        <translation>(默认: %u)</translation>
    </message>
    <message>
        <source>Accept public REST requests (default: %u)</source>
        <translation>接受公共 REST 请求 (默认: %u)</translation>
    </message>
    <message>
        <source>Automatically create Tor hidden service (default: %d)</source>
        <translation>自动建立Tor隐藏服务 (默认:%d)</translation>
    </message>
    <message>
        <source>Connect through SOCKS5 proxy</source>
        <translation>通过 SOCKS5 代理连接</translation>
    </message>
    <message>
<<<<<<< HEAD
        <source>Copyright (C) 2009-%i The Zetacoin Core Developers</source>
        <translation>版权所有 (C) 2009-%i Zetacoin Core 开发者</translation>
    </message>
    <message>
        <source>Error loading wallet.dat: Wallet requires newer version of Zetacoin Core</source>
        <translation>加载wallet.dat错误：需要新版的比特币核心钱包</translation>
    </message>
    <message>
=======
>>>>>>> 0d719145
        <source>Error reading from database, shutting down.</source>
        <translation>读取数据库出错，关闭中。</translation>
    </message>
    <message>
        <source>Imports blocks from external blk000??.dat file on startup</source>
        <translation>启动时从其他来源的  blk000??.dat 文件导入区块</translation>
    </message>
    <message>
<<<<<<< HEAD
        <source>Initialization sanity check failed. Zetacoin Core is shutting down.</source>
        <translation>初始化完整性检查失败。Zetacoin Core 即将关闭。</translation>
    </message>
    <message>
        <source>Invalid amount for -maxtxfee=&lt;amount&gt;: '%s'</source>
        <translation>-maxtxfee=&lt;amount&gt;: '%s' 的金额无效</translation>
    </message>
    <message>
        <source>Invalid amount for -minrelaytxfee=&lt;amount&gt;: '%s'</source>
        <translation>-minrelaytxfee=&lt;amount&gt;: '%s' 无效的金额</translation>
    </message>
    <message>
        <source>Invalid amount for -mintxfee=&lt;amount&gt;: '%s'</source>
        <translation>-mintxfee=&lt;amount&gt;: '%s' 无效的金额</translation>
=======
        <source>Information</source>
        <translation>信息</translation>
>>>>>>> 0d719145
    </message>
    <message>
        <source>Invalid amount for -paytxfee=&lt;amount&gt;: '%s' (must be at least %s)</source>
        <translation>无效的金额 -paytxfee=&lt;amount&gt;: '%s' (必须至少为 %s)</translation>
    </message>
    <message>
        <source>Invalid netmask specified in -whitelist: '%s'</source>
        <translation>-whitelist: '%s' 指定的网络掩码无效</translation>
    </message>
    <message>
        <source>Keep at most &lt;n&gt; unconnectable transactions in memory (default: %u)</source>
        <translation>内存中最多保留 &lt;n&gt; 笔孤立的交易 (默认: %u) </translation>
    </message>
    <message>
        <source>Need to specify a port with -whitebind: '%s'</source>
        <translation>-whitebind: '%s' 需要指定一个端口</translation>
    </message>
    <message>
        <source>Node relay options:</source>
        <translation>节点中继选项:</translation>
    </message>
    <message>
        <source>RPC server options:</source>
        <translation>RPC 服务器选项：</translation>
    </message>
    <message>
        <source>Reducing -maxconnections from %d to %d, because of system limitations.</source>
        <translation>因为系统的限制，将 -maxconnections 参数从 %d 降到了 %d</translation>
    </message>
    <message>
        <source>Rescan the block chain for missing wallet transactions on startup</source>
        <translation>重新扫描区块链以查找遗漏的钱包交易</translation>
    </message>
    <message>
        <source>Rescan the block chain for missing wallet transactions on startup</source>
        <translation>重新扫描区块链以查找遗漏的钱包交易</translation>
    </message>
    <message>
        <source>Send trace/debug info to console instead of debug.log file</source>
        <translation>跟踪/调试信息输出到控制台，不输出到 debug.log 文件</translation>
    </message>
    <message>
        <source>Send transactions as zero-fee transactions if possible (default: %u)</source>
        <translation>发送时尽可能 不支付交易费用 (默认: %u) </translation>
    </message>
    <message>
        <source>Show all debugging options (usage: --help -help-debug)</source>
        <translation>显示所有调试选项 (用法: --帮助 -帮助调试)</translation>
    </message>
    <message>
        <source>Shrink debug.log file on client startup (default: 1 when no -debug)</source>
        <translation>客户端启动时压缩debug.log文件(缺省：no-debug模式时为1)</translation>
    </message>
    <message>
        <source>Signing transaction failed</source>
        <translation>签署交易失败</translation>
    </message>
    <message>
        <source>The transaction amount is too small to pay the fee</source>
        <translation>交易金额太小，不足以支付交易费</translation>
    </message>
    <message>
        <source>This is experimental software.</source>
        <translation>这是实验性的软件。</translation>
    </message>
    <message>
        <source>Tor control port password (default: empty)</source>
        <translation>Tor 控制端口密码 (默认值: 空白)</translation>
    </message>
    <message>
        <source>Tor control port to use if onion listening enabled (default: %s)</source>
        <translation>开启监听 onion 连接时的 Tor 控制端口号 (默认值: %s)</translation>
    </message>
    <message>
        <source>Transaction amount too small</source>
        <translation>交易量太小</translation>
    </message>
    <message>
        <source>Transaction amounts must be positive</source>
        <translation>交易金额必须是积极的</translation>
    </message>
    <message>
        <source>Transaction too large for fee policy</source>
        <translation>费用策略的交易太大</translation>
    </message>
    <message>
        <source>Transaction too large</source>
        <translation>交易太大</translation>
    </message>
    <message>
        <source>Unable to bind to %s on this computer (bind returned error %s)</source>
        <translation>无法在此计算机上绑定 %s (绑定返回错误 %s)</translation>
    </message>
    <message>
        <source>Upgrade wallet to latest format on startup</source>
        <translation>程序启动时升级钱包到最新格式</translation>
<<<<<<< HEAD
    </message>
    <message>
        <source>Username for JSON-RPC connections</source>
        <translation>JSON-RPC 连接用户名</translation>
    </message>
    <message>
        <source>Wallet needed to be rewritten: restart Zetacoin Core to complete</source>
        <translation>钱包需要被改写：重新启动核心钱包来完成</translation>
=======
    </message>
    <message>
        <source>Username for JSON-RPC connections</source>
        <translation>JSON-RPC 连接用户名</translation>
>>>>>>> 0d719145
    </message>
    <message>
        <source>Warning</source>
        <translation>警告</translation>
    </message>
    <message>
<<<<<<< HEAD
=======
        <source>Warning: unknown new rules activated (versionbit %i)</source>
        <translation>警告: 不明的交易规则被启用了(versionbit %i)</translation>
    </message>
    <message>
>>>>>>> 0d719145
        <source>Whether to operate in a blocks only mode (default: %u)</source>
        <translation>是否用块方进行 (%u)</translation>
    </message>
    <message>
        <source>Zapping all transactions from wallet...</source>
        <translation>正在消除錢包中的所有交易...</translation>
    </message>
    <message>
        <source>ZeroMQ notification options:</source>
        <translation>ZeroMQ 通知选项：</translation>
    </message>
    <message>
        <source>Password for JSON-RPC connections</source>
        <translation>JSON-RPC 连接密码
</translation>
    </message>
    <message>
        <source>Execute command when the best block changes (%s in cmd is replaced by block hash)</source>
        <translation>当最佳数据块变化时执行命令 (命令行中的 %s 会被替换成数据块哈希值)</translation>
    </message>
    <message>
        <source>Allow DNS lookups for -addnode, -seednode and -connect</source>
        <translation>使用 -addnode, -seednode 和 -connect 选项时允许查询DNS</translation>
    </message>
    <message>
        <source>Loading addresses...</source>
        <translation>正在加载地址簿...</translation>
    </message>
    <message>
        <source>(1 = keep tx meta data e.g. account owner and payment request information, 2 = drop tx meta data)</source>
        <translation>(1 = 保留 tx meta data , 如 account owner 和 payment request information, 2 = 不保留 tx meta data) </translation>
    </message>
    <message>
        <source>-maxtxfee is set very high! Fees this large could be paid on a single transaction.</source>
        <translation>参数 -maxtxfee 设定了很高的金额！这是你一次交易就有可能付出的最高手续费。</translation>
    </message>
    <message>
        <source>-paytxfee is set very high! This is the transaction fee you will pay if you send a transaction.</source>
        <translation>参数 -paytxfee 设定了很高的金额！这是你交易付款时所要付的手续费。</translation>
    </message>
    <message>
        <source>Do not keep transactions in the mempool longer than &lt;n&gt; hours (default: %u)</source>
        <translation>不要让交易留在内存池中超过 &lt;n&gt; 个小时 (默认值: %u)</translation>
    </message>
    <message>
        <source>Fees (in %s/kB) smaller than this are considered zero fee for transaction creation (default: %s)</source>
        <translation>当产生交易时，如果每千字节 (kB) 的手续费比这个值 (单位是 %s) 低，就视为没支付手续费 (默认值: %s)</translation>
    </message>
    <message>
        <source>How thorough the block verification of -checkblocks is (0-4, default: %u)</source>
        <translation>数据块验证 严密级别  -checkblocks (0-4, 默认: %u) </translation>
    </message>
    <message>
        <source>Maintain a full transaction index, used by the getrawtransaction rpc call (default: %u)</source>
        <translation>维护一份完整的交易索引, 用于 getrawtransaction RPC调用 (默认: %u)</translation>
    </message>
    <message>
        <source>Number of seconds to keep misbehaving peers from reconnecting (default: %u)</source>
        <translation>限制 非礼节点 若干秒内不能连接 (默认: %u) </translation>
    </message>
    <message>
        <source>Output debugging information (default: %u, supplying &lt;category&gt; is optional)</source>
        <translation>输出调试信息 (默认: %u, 提供 &lt;category&gt; 是可选项)</translation>
    </message>
    <message>
<<<<<<< HEAD
=======
        <source>Support filtering of blocks and transaction with bloom filters (default: %u)</source>
        <translation>支持用 Bloom 过滤器来过滤区块和交易(默认值: %u)</translation>
    </message>
    <message>
        <source>Total length of network version string (%i) exceeds maximum length (%i). Reduce the number or size of uacomments.</source>
        <translation>网络版本字符串的总长度 (%i) 超过最大长度 (%i) 了。请减少 uacomment 参数的数目或长度。</translation>
    </message>
    <message>
>>>>>>> 0d719145
        <source>Tries to keep outbound traffic under the given target (in MiB per 24h), 0 = no limit (default: %d)</source>
        <translation>尝试保持上传带宽低于（MiB/24h），0=无限制（默认：%d）</translation>
    </message>
    <message>
<<<<<<< HEAD
=======
        <source>Unsupported argument -socks found. Setting SOCKS version isn't possible anymore, only SOCKS5 proxies are supported.</source>
        <translation>找到不再支持的 -socks 参数。现在只支持 SOCKS5 协议的代理服务器，因此不可以指定 SOCKS 协议版本。</translation>
    </message>
    <message>
        <source>Unsupported argument -whitelistalwaysrelay ignored, use -whitelistrelay and/or -whitelistforcerelay.</source>
        <translation>一个不被支持的参数 -whitelistalwaysrelay 被忽略了。请使用 -whitelistrelay 或者 -whitelistforcerelay.</translation>
    </message>
    <message>
>>>>>>> 0d719145
        <source>Use separate SOCKS5 proxy to reach peers via Tor hidden services (default: %s)</source>
        <translation>通过Tor隐藏服务连接节点时 使用不同的SOCKS5代理 (默认: %s)</translation>
    </message>
    <message>
        <source>Username and hashed password for JSON-RPC connections. The field &lt;userpw&gt; comes in the format: &lt;USERNAME&gt;:&lt;SALT&gt;$&lt;HASH&gt;. A canonical python script is included in share/rpcuser. This option can be specified multiple times</source>
        <translation>JSON-RPC 连接要使用的用户名和散列密码。&lt;userpw&gt; 的格式是：&lt;用户名&gt;:&lt;盐&gt;$&lt;散列值&gt;。在 share/rpcuser 目录下有一个示范的 python 脚本。这个选项可以被多次指定。</translation>
    </message>
    <message>
<<<<<<< HEAD
        <source>Always query for peer addresses via DNS lookup (default: %u)</source>
        <translation>始终通过 DNS 查询节点地址 (默认: %u)</translation>
    </message>
    <message>
        <source>Error loading wallet.dat</source>
        <translation>wallet.dat 钱包文件加载出错</translation>
=======
        <source>Warning: Unknown block versions being mined! It's possible unknown rules are in effect</source>
        <translation>警告: 未知的区块版本被挖掘！未知规则可能已生效</translation>
>>>>>>> 0d719145
    </message>
    <message>
        <source>(default: %s)</source>
        <translation>(默认: %s) </translation>
    </message>
    <message>
        <source>Always query for peer addresses via DNS lookup (default: %u)</source>
        <translation>始终通过 DNS 查询节点地址 (默认: %u)</translation>
    </message>
    <message>
        <source>How many blocks to check at startup (default: %u, 0 = all)</source>
        <translation>启动时检测多少个数据块(默认: %u, 0=所有)</translation>
    </message>
    <message>
        <source>Include IP addresses in debug output (default: %u)</source>
        <translation>在调试输出中包含IP地址 (默认: %u)</translation>
    </message>
    <message>
        <source>Invalid -proxy address: '%s'</source>
        <translation>无效的代理地址：%s</translation>
    </message>
    <message>
        <source>Listen for JSON-RPC connections on &lt;port&gt; (default: %u or testnet: %u)</source>
        <translation>使用 &lt;port&gt;端口监听 JSON-RPC 连接 (默认: %u ; testnet: %u) </translation>
    </message>
    <message>
        <source>Listen for connections on &lt;port&gt; (default: %u or testnet: %u)</source>
        <translation>使用端口 &lt;port&gt; 监听连接 (默认: %u ; testnet: %u) </translation>
    </message>
    <message>
        <source>Maintain at most &lt;n&gt; connections to peers (default: %u)</source>
        <translation>保留最多 &lt;n&gt; 条节点连接 (默认: %u) </translation>
    </message>
    <message>
        <source>Make the wallet broadcast transactions</source>
        <translation>钱包广播事务处理</translation>
    </message>
    <message>
        <source>Maximum per-connection receive buffer, &lt;n&gt;*1000 bytes (default: %u)</source>
        <translation>每个连接的最大接收缓存，&lt;n&gt;*1000 字节 (默认: %u)</translation>
    </message>
    <message>
        <source>Maximum per-connection send buffer, &lt;n&gt;*1000 bytes (default: %u)</source>
        <translation>每个连接的最大发送缓存，&lt;n&gt;*1000 字节 (默认: %u)</translation>
    </message>
    <message>
        <source>Prepend debug output with timestamp (default: %u)</source>
        <translation>输出调试信息时，前面加上时间戳 (默认: %u)</translation>
    </message>
    <message>
        <source>Relay and mine data carrier transactions (default: %u)</source>
        <translation>Relay and mine data carrier transactions (default: %u)</translation>
    </message>
    <message>
        <source>Relay non-P2SH multisig (default: %u)</source>
        <translation>是否转发 非P2SH格式的多签名交易 (默认: %u) </translation>
    </message>
    <message>
        <source>Set key pool size to &lt;n&gt; (default: %u)</source>
        <translation>设置私钥池大小为 &lt;n&gt; (默认：%u) </translation>
    </message>
    <message>
        <source>Set the number of threads to service RPC calls (default: %d)</source>
        <translation>设置RPC服务线程数 (默认: %d) </translation>
    </message>
    <message>
        <source>Specify configuration file (default: %s)</source>
        <translation>指定配置文件 (默认: %s) </translation>
    </message>
    <message>
        <source>Specify connection timeout in milliseconds (minimum: 1, default: %d)</source>
        <translation>指定连接超时毫秒数 (最小: 1, 默认: %d) </translation>
    </message>
    <message>
        <source>Specify pid file (default: %s)</source>
        <translation>指定 pid 文件 (默认: %s) </translation>
    </message>
    <message>
        <source>Spend unconfirmed change when sending transactions (default: %u)</source>
        <translation>付款时允许使用未确认的零钱 (默认: %u) </translation>
    </message>
    <message>
        <source>Threshold for disconnecting misbehaving peers (default: %u)</source>
        <translation>断开 非礼节点的阀值 (默认: %u) </translation>
    </message>
    <message>
        <source>Unknown network specified in -onlynet: '%s'</source>
        <translation>-onlynet 指定的是未知网络：%s</translation>
    </message>
    <message>
        <source>Insufficient funds</source>
        <translation>金额不足</translation>
    </message>
    <message>
        <source>Loading block index...</source>
        <translation>正在加载区块索引...</translation>
    </message>
    <message>
        <source>Add a node to connect to and attempt to keep the connection open</source>
        <translation>添加节点并与其保持连接</translation>
    </message>
    <message>
        <source>Loading wallet...</source>
        <translation>正在加载钱包...</translation>
    </message>
    <message>
        <source>Cannot downgrade wallet</source>
        <translation>无法降级钱包</translation>
    </message>
    <message>
        <source>Cannot write default address</source>
        <translation>无法写入默认地址</translation>
    </message>
    <message>
        <source>Rescanning...</source>
        <translation>正在重新扫描...</translation>
    </message>
    <message>
        <source>Done loading</source>
        <translation>加载完成</translation>
    </message>
    <message>
        <source>Error</source>
        <translation>错误</translation>
    </message>
</context>
</TS><|MERGE_RESOLUTION|>--- conflicted
+++ resolved
@@ -24,13 +24,6 @@
     <message>
         <source>C&amp;lose</source>
         <translation>关闭(&amp;l)</translation>
-<<<<<<< HEAD
-    </message>
-    <message>
-        <source>&amp;Copy Address</source>
-        <translation>复制地址(&amp;C)</translation>
-=======
->>>>>>> 0d719145
     </message>
     <message>
         <source>Delete the currently selected address from the list</source>
@@ -69,25 +62,16 @@
         <translation>收款地址</translation>
     </message>
     <message>
-<<<<<<< HEAD
         <source>These are your Zetacoin addresses for sending payments. Always check the amount and the receiving address before sending coins.</source>
-        <translation>这是您用来付款的比特币地址。在付款前，请仔细核实付款金额和收款地址。</translation>
+        <translation>这些是你要付款过去的比特币地址。在付钱之前，务必要检查金额和收款地址是否正确。</translation>
     </message>
     <message>
         <source>These are your Zetacoin addresses for receiving payments. It is recommended to use a new receiving address for each transaction.</source>
-        <translation>这些都是您的比特币地址，可用于收款。建议对每笔交易都使用一个新的地址。</translation>
-=======
-        <source>These are your Bitcoin addresses for sending payments. Always check the amount and the receiving address before sending coins.</source>
-        <translation>这些是你要付款过去的比特币地址。在付钱之前，务必要检查金额和收款地址是否正确。</translation>
-    </message>
-    <message>
-        <source>These are your Bitcoin addresses for receiving payments. It is recommended to use a new receiving address for each transaction.</source>
         <translation>这些是你用来收款的比特币地址。建议在每次交易时，都使用一个新的收款地址。</translation>
     </message>
     <message>
         <source>&amp;Copy Address</source>
         <translation>复制地址</translation>
->>>>>>> 0d719145
     </message>
     <message>
         <source>Copy &amp;Label</source>
@@ -184,40 +168,19 @@
         <translation>确认钱包加密</translation>
     </message>
     <message>
-<<<<<<< HEAD
         <source>Warning: If you encrypt your wallet and lose your passphrase, you will &lt;b&gt;LOSE ALL OF YOUR ZETACOINS&lt;/b&gt;!</source>
-        <translation>警告：如果您加密了您的钱包，但是忘记了密码，你将会&lt;b&gt;丢失所有的比特币&lt;/b&gt;！</translation>
-    </message>
-    <message>
-        <source>Are you sure you wish to encrypt your wallet?</source>
-        <translation>您确定需要为钱包加密吗？</translation>
-    </message>
-    <message>
-        <source>Zetacoin Core will close now to finish the encryption process. Remember that encrypting your wallet cannot fully protect your zetacoins from being stolen by malware infecting your computer.</source>
-        <translation>比特币核心现在将关闭以完成加密过程。请记住，在您的计算机被恶意软件感染的情况下，加密不能完全保护您的比特币免于被盗。</translation>
-    </message>
-    <message>
-        <source>IMPORTANT: Any previous backups you have made of your wallet file should be replaced with the newly generated, encrypted wallet file. For security reasons, previous backups of the unencrypted wallet file will become useless as soon as you start using the new, encrypted wallet.</source>
-        <translation>重要提示：您以前备份的钱包文件应该替换成最新生成的加密钱包文件（重新备份）。从安全性上考虑，您以前备份的未加密的钱包文件，在您使用新的加密钱包后将无效，请重新备份。</translation>
-    </message>
-    <message>
-        <source>Warning: The Caps Lock key is on!</source>
-        <translation>警告：大写锁定键处于打开状态！</translation>
-=======
-        <source>Warning: If you encrypt your wallet and lose your passphrase, you will &lt;b&gt;LOSE ALL OF YOUR BITCOINS&lt;/b&gt;!</source>
         <translation>警告: 如果把钱包加密后又忘记密码，你就会从此&lt;b&gt;失去其中所有的比特币了&lt;/b&gt;！</translation>
     </message>
     <message>
         <source>Are you sure you wish to encrypt your wallet?</source>
         <translation>你确定要把钱包加密吗？</translation>
->>>>>>> 0d719145
     </message>
     <message>
         <source>Wallet encrypted</source>
         <translation>钱包已加密</translation>
     </message>
     <message>
-        <source>%1 will close now to finish the encryption process. Remember that encrypting your wallet cannot fully protect your bitcoins from being stolen by malware infecting your computer.</source>
+        <source>%1 will close now to finish the encryption process. Remember that encrypting your wallet cannot fully protect your zetacoins from being stolen by malware infecting your computer.</source>
         <translation>%1 现在要关闭，以完成加密过程。请注意，加密钱包不能完全防止入侵你的电脑的恶意程序偷取钱币。</translation>
     </message>
     <message>
@@ -355,17 +318,6 @@
         <translation>打开 &amp;URI...</translation>
     </message>
     <message>
-<<<<<<< HEAD
-        <source>Zetacoin Core client</source>
-        <translation>比特币核心钱包客户端</translation>
-    </message>
-    <message>
-        <source>Importing blocks from disk...</source>
-        <translation>正在从磁盘导入数据块...</translation>
-    </message>
-    <message>
-=======
->>>>>>> 0d719145
         <source>Reindexing blocks on disk...</source>
         <translation>正在为数据块重建索引...</translation>
     </message>
@@ -410,13 +362,6 @@
         <translation>接收(&amp;R)</translation>
     </message>
     <message>
-<<<<<<< HEAD
-        <source>Show information about Zetacoin Core</source>
-        <translation>显示有关比特币核心钱包信息</translation>
-    </message>
-    <message>
-=======
->>>>>>> 0d719145
         <source>&amp;Show / Hide</source>
         <translation>显示 / 隐藏(&amp;S)</translation>
     </message>
@@ -453,25 +398,8 @@
         <translation>分页工具栏</translation>
     </message>
     <message>
-<<<<<<< HEAD
-        <source>Zetacoin Core</source>
-        <translation>比特币核心</translation>
-    </message>
-    <message>
         <source>Request payments (generates QR codes and zetacoin: URIs)</source>
-        <translation>请求支付（生成二维码和 zetacoin: URI）</translation>
-    </message>
-    <message>
-        <source>&amp;About Zetacoin Core</source>
-        <translation>关于比特币核心(&amp;A)</translation>
-    </message>
-    <message>
-        <source>Modify configuration options for Zetacoin Core</source>
-        <translation>修改比特币核心的配置选项</translation>
-=======
-        <source>Request payments (generates QR codes and bitcoin: URIs)</source>
-        <translation>请求支付 (生成二维码和 bitcoin: URI)</translation>
->>>>>>> 0d719145
+        <translation>请求支付 (生成二维码和 zetacoin: URI)</translation>
     </message>
     <message>
         <source>Show the list of used sending addresses and labels</source>
@@ -482,25 +410,13 @@
         <translation>显示用过的接收地址和标签的列表</translation>
     </message>
     <message>
-<<<<<<< HEAD
         <source>Open a zetacoin: URI or payment request</source>
-        <translation>打开一个比特币：URI 或支付请求</translation>
-=======
-        <source>Open a bitcoin: URI or payment request</source>
-        <translation>打开一个 bitcoin: URI 或支付请求</translation>
->>>>>>> 0d719145
+        <translation>打开一个 zetacoin: URI 或支付请求</translation>
     </message>
     <message>
         <source>&amp;Command-line options</source>
         <translation>命令行选项(&amp;C)</translation>
     </message>
-<<<<<<< HEAD
-    <message>
-        <source>Show the Zetacoin Core help message to get a list with possible Zetacoin command-line options</source>
-        <translation>显示比特币核心 程序帮助信息，获取可用的命令行选项 </translation>
-    </message>
-=======
->>>>>>> 0d719145
     <message numerus="yes">
         <source>%n active connection(s) to Zetacoin network</source>
         <translation><numerusform>%n 个到比特币网络的活动连接</numerusform></translation>
@@ -886,17 +802,12 @@
         <translation>编辑付款地址</translation>
     </message>
     <message>
-        <source>The entered address "%1" is not a valid Bitcoin address.</source>
+        <source>The entered address "%1" is not a valid Zetacoin address.</source>
         <translation>输入的地址 %1 并不是有效的比特币地址。</translation>
     </message>
     <message>
-<<<<<<< HEAD
-        <source>The entered address "%1" is not a valid Zetacoin address.</source>
-        <translation>您输入的“%1”不是有效的比特币地址。</translation>
-=======
         <source>The entered address "%1" is already in the address book.</source>
         <translation>输入的地址 %1 已经存在地址簿。</translation>
->>>>>>> 0d719145
     </message>
     <message>
         <source>Could not unlock wallet.</source>
@@ -933,13 +844,6 @@
 <context>
     <name>HelpMessageDialog</name>
     <message>
-<<<<<<< HEAD
-        <source>Zetacoin Core</source>
-        <translation>比特币核心</translation>
-    </message>
-    <message>
-=======
->>>>>>> 0d719145
         <source>version</source>
         <translation>版本</translation>
     </message>
@@ -948,13 +852,8 @@
         <translation>(%1 位)</translation>
     </message>
     <message>
-<<<<<<< HEAD
-        <source>About Zetacoin Core</source>
-        <translation>关于比特币核心</translation>
-=======
         <source>About %1</source>
         <translation>關於 %1</translation>
->>>>>>> 0d719145
     </message>
     <message>
         <source>Command-line options</source>
@@ -993,13 +892,8 @@
         <translation>显示启动画面（默认：%u）</translation>
     </message>
     <message>
-<<<<<<< HEAD
-        <source>Reset all settings changes made over the GUI</source>
-        <translation>重置所有图形界面所做的更改</translation>
-=======
         <source>Reset all settings changed in the GUI</source>
         <translation>重置图形界面所有的变更设置</translation>
->>>>>>> 0d719145
     </message>
 </context>
 <context>
@@ -1009,18 +903,6 @@
         <translation>欢迎</translation>
     </message>
     <message>
-<<<<<<< HEAD
-        <source>Welcome to Zetacoin Core.</source>
-        <translation>欢迎使用 比特币核心 程序。</translation>
-    </message>
-    <message>
-        <source>As this is the first time the program is launched, you can choose where Zetacoin Core will store its data.</source>
-        <translation>由于这是第一次运行 比特币核心 程序，您可以选择数据存储目录。</translation>
-    </message>
-    <message>
-        <source>Zetacoin Core will download and store a copy of the Zetacoin block chain. At least %1GB of data will be stored in this directory, and it will grow over time. The wallet will also be stored in this directory.</source>
-        <translation>比特币核心 程序会下载储存一份数据块链(blockchain)。至少需要 %1 GB的存储空间，随着时间推移会需要更多的存储空间。钱包文件也储存在该目录。</translation>
-=======
         <source>Welcome to %1.</source>
         <translation>
 歡迎來到 %1</translation>
@@ -1030,9 +912,8 @@
         <translation>由于这是第一次启动此程序，您可以选择%1的数据所存储的位置</translation>
     </message>
     <message>
-        <source>%1 will download and store a copy of the Bitcoin block chain. At least %2GB of data will be stored in this directory, and it will grow over time. The wallet will also be stored in this directory.</source>
+        <source>%1 will download and store a copy of the Zetacoin block chain. At least %2GB of data will be stored in this directory, and it will grow over time. The wallet will also be stored in this directory.</source>
         <translation>%1 会下载并存储一份比特币区块链的副本。至少有 %2GB 的数据会存储到这个目录中，并且还会持续增长。另外钱包资料也会储存在这个目录。</translation>
->>>>>>> 0d719145
     </message>
     <message>
         <source>Use the default data directory</source>
@@ -1043,13 +924,6 @@
         <translation>使用自定义的数据目录：</translation>
     </message>
     <message>
-<<<<<<< HEAD
-        <source>Zetacoin Core</source>
-        <translation>比特币核心</translation>
-    </message>
-    <message>
-=======
->>>>>>> 0d719145
         <source>Error: Specified data directory "%1" cannot be created.</source>
         <translation>错误：无法创建 指定的数据目录 "%1" </translation>
     </message>
@@ -1136,13 +1010,6 @@
         <translation>窗口被关闭时最小化而不是退出应用程序。当此选项启用时，应用程序只会在菜单中选择退出时退出。</translation>
     </message>
     <message>
-<<<<<<< HEAD
-        <source>The user interface language can be set here. This setting will take effect after restarting Zetacoin Core.</source>
-        <translation>可以在这里设置用户界面语言。此设置将在重新启动比特币核心后生效。</translation>
-    </message>
-    <message>
-=======
->>>>>>> 0d719145
         <source>Third party URLs (e.g. a block explorer) that appear in the transactions tab as context menu items. %s in the URL is replaced by transaction hash. Multiple URLs are separated by vertical bar |.</source>
         <translation>出现在交易的选项卡的上下文菜单项的第三方网址 (例如：区块链接查询) 。 %s的URL被替换为交易哈希。多个的URL需要竖线 | 分隔。</translation>
     </message>
@@ -1167,17 +1034,6 @@
         <translation>网络(&amp;N)</translation>
     </message>
     <message>
-<<<<<<< HEAD
-        <source>Automatically start Zetacoin Core after logging in to the system.</source>
-        <translation>登录到系统后自动启动比特币核心。</translation>
-    </message>
-    <message>
-        <source>&amp;Start Zetacoin Core on system login</source>
-        <translation>系统登录时启动比特币核心(&amp;S)</translation>
-    </message>
-    <message>
-=======
->>>>>>> 0d719145
         <source>(0 = auto, &lt;0 = leave that many cores free)</source>
         <translation>(0 = 自动, &lt;0 = 离开很多免费的核心)</translation>
     </message>
@@ -1250,13 +1106,8 @@
         <translation>Tor</translation>
     </message>
     <message>
-<<<<<<< HEAD
         <source>Connect to the Zetacoin network through a separate SOCKS5 proxy for Tor hidden services.</source>
-        <translation>在Tor匿名网络下通过不同的SOCKS5代理连接比特币网络</translation>
-=======
-        <source>Connect to the Bitcoin network through a separate SOCKS5 proxy for Tor hidden services.</source>
         <translation>在 Tor 匿名网络下通过不同的 SOCKS5 代理连接比特币网络</translation>
->>>>>>> 0d719145
     </message>
     <message>
         <source>Use separate SOCKS5 proxy to reach peers via Tor hidden services:</source>
@@ -1354,13 +1205,8 @@
         <translation>表单</translation>
     </message>
     <message>
-<<<<<<< HEAD
         <source>The displayed information may be out of date. Your wallet automatically synchronizes with the Zetacoin network after a connection is established, but this process has not completed yet.</source>
-        <translation>现在显示的消息可能是过期的. 在连接上比特币网络节点后，您的钱包将自动与网络同步，但是这个过程还没有完成。</translation>
-=======
-        <source>The displayed information may be out of date. Your wallet automatically synchronizes with the Bitcoin network after a connection is established, but this process has not completed yet.</source>
         <translation>现在显示的消息可能是过期的。在连接上比特币网络节点后，您的钱包将自动与网络同步，但是这个过程还没有完成。</translation>
->>>>>>> 0d719145
     </message>
     <message>
         <source>Watch-only:</source>
@@ -1434,8 +1280,8 @@
         <translation>要求付款时发生错误</translation>
     </message>
     <message>
-        <source>Cannot start bitcoin: click-to-pay handler</source>
-        <translation>无法启动 bitcoin 协议的“
+        <source>Cannot start zetacoin: click-to-pay handler</source>
+        <translation>无法启动 zetacoin 协议的“
 一键支付”处理器</translation>
     </message>
     <message>
@@ -1443,26 +1289,16 @@
         <translation>URI 处理</translation>
     </message>
     <message>
-<<<<<<< HEAD
-        <source>Cannot start zetacoin: click-to-pay handler</source>
-        <translation>暂时无法启动比特币：点击支付功能</translation>
-=======
         <source>Payment request fetch URL is invalid: %1</source>
         <translation>取得付款请求的 URL 无效: %1</translation>
->>>>>>> 0d719145
     </message>
     <message>
         <source>Invalid payment address %1</source>
         <translation>无效的付款地址 %1</translation>
     </message>
     <message>
-<<<<<<< HEAD
         <source>URI cannot be parsed! This can be caused by an invalid Zetacoin address or malformed URI parameters.</source>
-        <translation>URI无法解析！原因可能是比特币地址不正确，或者URI参数错误。</translation>
-=======
-        <source>URI cannot be parsed! This can be caused by an invalid Bitcoin address or malformed URI parameters.</source>
         <translation>无法解析 URI 地址！可能是因为比特币地址无效，或是 URI 参数格式错误。</translation>
->>>>>>> 0d719145
     </message>
     <message>
         <source>Payment request file handling</source>
@@ -1627,13 +1463,6 @@
     <message>
         <source>Memory usage</source>
         <translation>内存使用</translation>
-<<<<<<< HEAD
-    </message>
-    <message>
-        <source>Open the Zetacoin Core debug log file from the current data directory. This can take a few seconds for large log files.</source>
-        <translation>从当前的数据目录打开比特币核心调试日志文件。对于较大的日志文件，这可能需要几秒钟。</translation>
-=======
->>>>>>> 0d719145
     </message>
     <message>
         <source>Received</source>
@@ -1716,13 +1545,10 @@
         <translation>Ping 时间</translation>
     </message>
     <message>
-<<<<<<< HEAD
-=======
         <source>The duration of a currently outstanding ping.</source>
         <translation>目前这一次 ping 已经过去的时间。</translation>
     </message>
     <message>
->>>>>>> 0d719145
         <source>Ping Wait</source>
         <translation>Ping等待</translation>
     </message>
@@ -1799,13 +1625,8 @@
         <translation>(&amp;U)允许节点连接</translation>
     </message>
     <message>
-<<<<<<< HEAD
-        <source>Welcome to the Zetacoin Core RPC console.</source>
-        <translation>欢迎使用 比特币核心 RPC 控制台。</translation>
-=======
         <source>Welcome to the %1 RPC console.</source>
         <translation>欢迎使用 %1 的 RPC 控制台。</translation>
->>>>>>> 0d719145
     </message>
     <message>
         <source>Use up and down arrows to navigate history, and &lt;b&gt;Ctrl-L&lt;/b&gt; to clear screen.</source>
@@ -2200,10 +2021,6 @@
         <translation>总金额 %1</translation>
     </message>
     <message>
-        <source>Total Amount %1</source>
-        <translation>总金额 %1</translation>
-    </message>
-    <message>
         <source>or</source>
         <translation>或</translation>
     </message>
@@ -2212,7 +2029,7 @@
         <translation>付款请求已过期。</translation>
     </message>
     <message>
-        <source>Warning: Invalid Bitcoin address</source>
+        <source>Warning: Invalid Zetacoin address</source>
         <translation>警告: 比特币地址无效</translation>
     </message>
     <message>
@@ -2239,85 +2056,107 @@
         <translation>选择以前用过的地址</translation>
     </message>
     <message>
-<<<<<<< HEAD
-        <source>Pay only the required fee of %1</source>
-        <translation>只支付必要费用 %1</translation>
-    </message>
-    <message numerus="yes">
-        <source>Estimated to begin confirmation within %n block(s).</source>
-        <translation><numerusform>预计 %n 个数据块后被确认。</numerusform></translation>
-=======
         <source>This is a normal payment.</source>
         <translation>这是笔正常的支付。</translation>
->>>>>>> 0d719145
-    </message>
-    <message>
-        <source>The Bitcoin address to send the payment to</source>
+    </message>
+    <message>
+        <source>The Zetacoin address to send the payment to</source>
         <translation>付款目的地址</translation>
     </message>
     <message>
-<<<<<<< HEAD
-        <source>Duplicate address found: addresses should only be used once each.</source>
-        <translation>发现重复地址：每个地址应该只使用一次。</translation>
-    </message>
-    <message>
-        <source>Warning: Invalid Zetacoin address</source>
-        <translation>警告：无效的比特币地址</translation>
-    </message>
-    <message>
-        <source>(no label)</source>
-        <translation>(没有标签)</translation>
-    </message>
-    <message>
-        <source>Warning: Unknown change address</source>
-        <translation>警告：未知的更改地址</translation>
-    </message>
-    <message>
-        <source>Copy dust</source>
-        <translation>复制小额</translation>
-    </message>
-    <message>
-        <source>Are you sure you want to send?</source>
-        <translation>您确定要发出吗？</translation>
-    </message>
-    <message>
-        <source>added as transaction fee</source>
-        <translation>已添加交易费</translation>
+        <source>Alt+A</source>
+        <translation>Alt+A</translation>
+    </message>
+    <message>
+        <source>Paste address from clipboard</source>
+        <translation>从剪贴板粘贴地址</translation>
+    </message>
+    <message>
+        <source>Alt+P</source>
+        <translation>Alt+P</translation>
+    </message>
+    <message>
+        <source>Remove this entry</source>
+        <translation>移除此项</translation>
+    </message>
+    <message>
+        <source>The fee will be deducted from the amount being sent. The recipient will receive less zetacoins than you enter in the amount field. If multiple recipients are selected, the fee is split equally.</source>
+        <translation>交易费将从发送总额中扣除。接收人将收到比您在金额框中输入的更少的比特币。如果选中了多个收件人，交易费平分。</translation>
+    </message>
+    <message>
+        <source>S&amp;ubtract fee from amount</source>
+        <translation>从金额中减去交易费(&amp;U)</translation>
+    </message>
+    <message>
+        <source>Message:</source>
+        <translation>消息：</translation>
+    </message>
+    <message>
+        <source>This is an unauthenticated payment request.</source>
+        <translation>这是一个未经验证的支付请求。</translation>
+    </message>
+    <message>
+        <source>This is an authenticated payment request.</source>
+        <translation>这是一个已经验证的支付请求。</translation>
+    </message>
+    <message>
+        <source>Enter a label for this address to add it to the list of used addresses</source>
+        <translation>请为此地址输入一个标签以将它加入用过的地址列表</translation>
+    </message>
+    <message>
+        <source>A message that was attached to the zetacoin: URI which will be stored with the transaction for your reference. Note: This message will not be sent over the Zetacoin network.</source>
+        <translation>zetacoin:URI 附带的备注信息，将会和交易一起存储，备查。 注意：该消息不会通过比特币网络传输。</translation>
+    </message>
+    <message>
+        <source>Pay To:</source>
+        <translation>支付给:</translation>
+    </message>
+    <message>
+        <source>Memo:</source>
+        <translation>便条：</translation>
+    </message>
+    </context>
+<context>
+    <name>SendConfirmationDialog</name>
+    <message>
+        <source>Yes</source>
+        <translation>是</translation>
     </message>
 </context>
 <context>
-    <name>SendCoinsEntry</name>
-    <message>
-        <source>A&amp;mount:</source>
-        <translation>金额(&amp;M)</translation>
-    </message>
-    <message>
-        <source>Pay &amp;To:</source>
-        <translation>付给(&amp;T)：</translation>
-    </message>
-    <message>
-        <source>Enter a label for this address to add it to your address book</source>
-        <translation>为这个地址输入一个标签，以便将它添加到您的地址簿</translation>
-    </message>
-    <message>
-        <source>&amp;Label:</source>
-        <translation>标签(&amp;L)：</translation>
+    <name>ShutdownWindow</name>
+    <message>
+        <source>%1 is shutting down...</source>
+        <translation>正在关闭 %1 ...</translation>
+    </message>
+    <message>
+        <source>Do not shut down the computer until this window disappears.</source>
+        <translation>在此窗口消失前不要关闭计算机。</translation>
+    </message>
+</context>
+<context>
+    <name>SignVerifyMessageDialog</name>
+    <message>
+        <source>Signatures - Sign / Verify a Message</source>
+        <translation>签名 - 为消息签名/验证签名消息</translation>
+    </message>
+    <message>
+        <source>&amp;Sign Message</source>
+        <translation>签名消息(&amp;S)</translation>
+    </message>
+    <message>
+        <source>You can sign messages/agreements with your addresses to prove you can receive zetacoins sent to them. Be careful not to sign anything vague or random, as phishing attacks may try to trick you into signing your identity over to them. Only sign fully-detailed statements you agree to.</source>
+        <translation>您可以用你的地址对消息/协议进行签名，以证明您可以接收发送到该地址的比特币。注意不要对任何模棱两可或者随机的消息进行签名，以免遭受钓鱼式攻击。请确保消息内容准确的表达了您的真实意愿。</translation>
+    </message>
+    <message>
+        <source>The Zetacoin address to sign the message with</source>
+        <translation>用来对消息签名的地址 </translation>
     </message>
     <message>
         <source>Choose previously used address</source>
         <translation>选择以前用过的地址</translation>
     </message>
     <message>
-        <source>This is a normal payment.</source>
-        <translation>这是笔正常的支付。</translation>
-    </message>
-    <message>
-        <source>The Zetacoin address to send the payment to</source>
-        <translation>付款目的地址</translation>
-    </message>
-    <message>
-=======
->>>>>>> 0d719145
         <source>Alt+A</source>
         <translation>Alt+A</translation>
     </message>
@@ -2330,104 +2169,6 @@
         <translation>Alt+P</translation>
     </message>
     <message>
-        <source>Remove this entry</source>
-        <translation>移除此项</translation>
-    </message>
-    <message>
-        <source>The fee will be deducted from the amount being sent. The recipient will receive less zetacoins than you enter in the amount field. If multiple recipients are selected, the fee is split equally.</source>
-        <translation>交易费将从发送总额中扣除。接收人将收到比您在金额框中输入的更少的比特币。如果选中了多个收件人，交易费平分。</translation>
-    </message>
-    <message>
-        <source>S&amp;ubtract fee from amount</source>
-        <translation>从金额中减去交易费(&amp;U)</translation>
-    </message>
-    <message>
-        <source>Message:</source>
-        <translation>消息：</translation>
-    </message>
-    <message>
-        <source>This is an unauthenticated payment request.</source>
-        <translation>这是一个未经验证的支付请求。</translation>
-    </message>
-    <message>
-        <source>This is an authenticated payment request.</source>
-        <translation>这是一个已经验证的支付请求。</translation>
-    </message>
-    <message>
-        <source>Enter a label for this address to add it to the list of used addresses</source>
-        <translation>请为此地址输入一个标签以将它加入用过的地址列表</translation>
-    </message>
-    <message>
-        <source>A message that was attached to the zetacoin: URI which will be stored with the transaction for your reference. Note: This message will not be sent over the Zetacoin network.</source>
-        <translation>zetacoin:URI 附带的备注信息，将会和交易一起存储，备查。 注意：该消息不会通过比特币网络传输。</translation>
-    </message>
-    <message>
-        <source>Pay To:</source>
-        <translation>支付给:</translation>
-    </message>
-    <message>
-        <source>Memo:</source>
-        <translation>便条：</translation>
-    </message>
-    </context>
-<context>
-    <name>SendConfirmationDialog</name>
-    <message>
-        <source>Yes</source>
-        <translation>是</translation>
-    </message>
-</context>
-<context>
-    <name>ShutdownWindow</name>
-    <message>
-<<<<<<< HEAD
-        <source>Zetacoin Core is shutting down...</source>
-        <translation>比特币核心正在关机...</translation>
-=======
-        <source>%1 is shutting down...</source>
-        <translation>正在关闭 %1 ...</translation>
->>>>>>> 0d719145
-    </message>
-    <message>
-        <source>Do not shut down the computer until this window disappears.</source>
-        <translation>在此窗口消失前不要关闭计算机。</translation>
-    </message>
-</context>
-<context>
-    <name>SignVerifyMessageDialog</name>
-    <message>
-        <source>Signatures - Sign / Verify a Message</source>
-        <translation>签名 - 为消息签名/验证签名消息</translation>
-    </message>
-    <message>
-        <source>&amp;Sign Message</source>
-        <translation>签名消息(&amp;S)</translation>
-    </message>
-    <message>
-        <source>You can sign messages/agreements with your addresses to prove you can receive zetacoins sent to them. Be careful not to sign anything vague or random, as phishing attacks may try to trick you into signing your identity over to them. Only sign fully-detailed statements you agree to.</source>
-        <translation>您可以用你的地址对消息/协议进行签名，以证明您可以接收发送到该地址的比特币。注意不要对任何模棱两可或者随机的消息进行签名，以免遭受钓鱼式攻击。请确保消息内容准确的表达了您的真实意愿。</translation>
-    </message>
-    <message>
-        <source>The Zetacoin address to sign the message with</source>
-        <translation>用来对消息签名的地址 </translation>
-    </message>
-    <message>
-        <source>Choose previously used address</source>
-        <translation>选择以前用过的地址</translation>
-    </message>
-    <message>
-        <source>Alt+A</source>
-        <translation>Alt+A</translation>
-    </message>
-    <message>
-        <source>Paste address from clipboard</source>
-        <translation>从剪贴板粘贴地址</translation>
-    </message>
-    <message>
-        <source>Alt+P</source>
-        <translation>Alt+P</translation>
-    </message>
-    <message>
         <source>Enter the message you want to sign here</source>
         <translation>请输入您要发送的签名消息</translation>
     </message>
@@ -2483,17 +2224,6 @@
 <context>
     <name>SplashScreen</name>
     <message>
-<<<<<<< HEAD
-        <source>Zetacoin Core</source>
-        <translation>比特币核心</translation>
-    </message>
-    <message>
-        <source>The Zetacoin Core developers</source>
-        <translation>Zetacoin Core 的开发者</translation>
-    </message>
-    <message>
-=======
->>>>>>> 0d719145
         <source>[testnet]</source>
         <translation>[测试网络]</translation>
     </message>
@@ -2646,47 +2376,7 @@
     </message>
     <message>
         <source>Copy transaction ID</source>
-<<<<<<< HEAD
-        <translation>复制交易编号</translation>
-    </message>
-    <message>
-        <source>Copy raw transaction</source>
-        <translation>复制原始交易</translation>
-    </message>
-    <message>
-        <source>Edit label</source>
-        <translation>编辑标签</translation>
-    </message>
-    <message>
-        <source>Show transaction details</source>
-        <translation>显示交易详情</translation>
-    </message>
-    <message>
-        <source>Export Transaction History</source>
-        <translation>导出交易历史</translation>
-    </message>
-    <message>
-        <source>Watch-only</source>
-        <translation>观察地址(Watch-only) </translation>
-    </message>
-    <message>
-        <source>Exporting Failed</source>
-        <translation>导出失败</translation>
-    </message>
-    <message>
-        <source>There was an error trying to save the transaction history to %1.</source>
-        <translation>导出交易历史到 %1 时发生错误。</translation>
-    </message>
-    <message>
-        <source>Exporting Successful</source>
-        <translation>导出成功</translation>
-    </message>
-    <message>
-        <source>The transaction history was successfully saved to %1.</source>
-        <translation>交易历史已成功保存到 %1。</translation>
-=======
         <translation>复制交易识别码</translation>
->>>>>>> 0d719145
     </message>
     <message>
         <source>Comma separated file (*.csv)</source>
@@ -2775,20 +2465,8 @@
         <translation>如果&lt;category&gt;未提供或&lt;category&gt; = 1，输出所有调试信息。</translation>
     </message>
     <message>
-<<<<<<< HEAD
-        <source>Maximum total fees (in %s) to use in a single wallet transaction; setting this too low may abort large transactions (default: %s)</source>
-        <translation>最大单次转账费用（%s），设置太低可能导致大宗交易失败（默认：%s）</translation>
-    </message>
-    <message>
-        <source>Please check that your computer's date and time are correct! If your clock is wrong Zetacoin Core will not work properly.</source>
-        <translation>警请检查电脑的日期时间设置是否正确！时间错误可能会导致比特币客户端运行异常。</translation>
-    </message>
-    <message>
         <source>Prune configured below the minimum of %d MiB.  Please use a higher number.</source>
         <translation>修剪值被设置为低于最小值%d MiB，请使用更大的数值。</translation>
-=======
-        <source>Prune configured below the minimum of %d MiB.  Please use a higher number.</source>
-        <translation>修剪值被设置为低于最小值%d MiB，请使用更大的数值。</translation>
     </message>
     <message>
         <source>Prune: last wallet synchronisation goes beyond pruned data. You need to -reindex (download the whole blockchain again in case of pruned node)</source>
@@ -2797,7 +2475,6 @@
     <message>
         <source>Reduce storage requirements by pruning (deleting) old blocks. This mode is incompatible with -txindex and -rescan. Warning: Reverting this setting requires re-downloading the entire blockchain. (default: 0 = disable pruning blocks, &gt;%u = target size in MiB to use for block files)</source>
         <translation>通过修剪(删除)旧数据块减少存储需求。此模式与 -txindex 和 -rescan不兼容。警告：还原此设置需要重新下载整个区块链。(默认: 0 = 禁用修剪数据块， &gt;%u = 数据块文件目标大小，单位 MiB)</translation>
->>>>>>> 0d719145
     </message>
     <message>
         <source>Rescans are not possible in pruned mode. You will need to use -reindex which will download the whole blockchain again.</source>
@@ -2830,8 +2507,8 @@
         <translation>接受来自外部的连接 (缺省: 如果不带 -proxy or -connect 参数设置为1)</translation>
     </message>
     <message>
-        <source>Bitcoin Core</source>
-        <translation>Bitcoin Core</translation>
+        <source>Zetacoin Core</source>
+        <translation>Zetacoin Core</translation>
     </message>
     <message>
         <source>The %s developers</source>
@@ -2872,35 +2549,16 @@
     <message>
         <source>The block database contains a block which appears to be from the future. This may be due to your computer's date and time being set incorrectly. Only rebuild the block database if you are sure that your computer's date and time are correct</source>
         <translation>区块数据库包含未来的交易，这可能是由本机错误的日期时间引起。若确认本机日期时间正确，请重新建立区块数据库。</translation>
-<<<<<<< HEAD
     </message>
     <message>
         <source>This is a pre-release test build - use at your own risk - do not use for mining or merchant applications</source>
         <translation>这是测试用的预发布版本 - 请谨慎使用 - 不要用来挖矿，或者在正式商用环境下使用</translation>
     </message>
     <message>
-        <source>Unable to bind to %s on this computer. Zetacoin Core is probably already running.</source>
-        <translation>无法 %s的绑定到电脑上，比特币核心钱包可能已经在运行。</translation>
-    </message>
-    <message>
         <source>Use UPnP to map the listening port (default: 1 when listening and no -proxy)</source>
         <translation>使用UPnP暴露本机监听端口（默认：1 当正在监听且不使用代理）</translation>
     </message>
     <message>
-        <source>WARNING: abnormally high number of blocks generated, %d blocks received in the last %d hours (%d expected)</source>
-        <translation>警告：数据块生成数量异常，最近 %d 小时收到了 %d 个数据块（预期为 %d 个）</translation>
-=======
-    </message>
-    <message>
-        <source>This is a pre-release test build - use at your own risk - do not use for mining or merchant applications</source>
-        <translation>这是测试用的预发布版本 - 请谨慎使用 - 不要用来挖矿，或者在正式商用环境下使用</translation>
->>>>>>> 0d719145
-    </message>
-    <message>
-        <source>Use UPnP to map the listening port (default: 1 when listening and no -proxy)</source>
-        <translation>使用UPnP暴露本机监听端口（默认：1 当正在监听且不使用代理）</translation>
-    </message>
-    <message>
         <source>Warning: The network does not appear to fully agree! Some miners appear to be experiencing issues.</source>
         <translation>警告：网络似乎并不完全同意！有些矿工似乎遇到了问题。</translation>
     </message>
@@ -2973,13 +2631,10 @@
         <translation>允许在&lt;address&gt;广播原始交易</translation>
     </message>
     <message>
-<<<<<<< HEAD
-=======
         <source>Enable transaction replacement in the memory pool (default: %u)</source>
         <translation>保证内存池中的交易更换(默认：%u)</translation>
     </message>
     <message>
->>>>>>> 0d719145
         <source>Error initializing block database</source>
         <translation>初始化数据块数据库出错</translation>
     </message>
@@ -3020,24 +2675,18 @@
         <translation>无效的 -onion 地址：“%s”</translation>
     </message>
     <message>
-<<<<<<< HEAD
-=======
         <source>Invalid amount for -fallbackfee=&lt;amount&gt;: '%s'</source>
         <translation>-fallbackfee 的无效数额=&lt;amount&gt;: '%s'</translation>
     </message>
     <message>
->>>>>>> 0d719145
         <source>Keep the transaction memory pool below &lt;n&gt; megabytes (default: %u)</source>
         <translation>保持交易内存池大小低于&lt;n&gt;MB（默认：%u）</translation>
     </message>
     <message>
-<<<<<<< HEAD
-=======
         <source>Location of the auth cookie (default: data dir)</source>
         <translation>认证Cookie的位置 (默认: data目录)</translation>
     </message>
     <message>
->>>>>>> 0d719145
         <source>Not enough file descriptors available.</source>
         <translation>没有足够的文件描述符可用。</translation>
     </message>
@@ -3070,8 +2719,6 @@
         <translation>指定钱包文件（数据目录内）</translation>
     </message>
     <message>
-<<<<<<< HEAD
-=======
         <source>Starting network threads...</source>
         <translation>正在启动网络线程...</translation>
     </message>
@@ -3080,7 +2727,6 @@
         <translation>源代码可以在 %s 获得。</translation>
     </message>
     <message>
->>>>>>> 0d719145
         <source>Unsupported argument -benchmark ignored, use -debug=bench.</source>
         <translation>忽略不支持的选项 -benchmark，使用 -debug=bench</translation>
     </message>
@@ -3129,13 +2775,6 @@
         <translation>绑定到指定地址监听 JSON-RPC连接。 IPv6使用[主机]:端口 格式。该选项可多次指定 (默认: 绑定到所有接口) </translation>
     </message>
     <message>
-<<<<<<< HEAD
-        <source>Cannot obtain a lock on data directory %s. Zetacoin Core is probably already running.</source>
-        <translation>无法获取数据目录的 %s. 比特币核心钱包可能已经在运行.</translation>
-    </message>
-    <message>
-=======
->>>>>>> 0d719145
         <source>Create new files with system default permissions, instead of umask 077 (only effective with disabled wallet functionality)</source>
         <translation>创建系统默认权限的文件，而不是 umask 077 (只在关闭钱包功能时有效) </translation>
     </message>
@@ -3212,17 +2851,6 @@
         <translation>通过 SOCKS5 代理连接</translation>
     </message>
     <message>
-<<<<<<< HEAD
-        <source>Copyright (C) 2009-%i The Zetacoin Core Developers</source>
-        <translation>版权所有 (C) 2009-%i Zetacoin Core 开发者</translation>
-    </message>
-    <message>
-        <source>Error loading wallet.dat: Wallet requires newer version of Zetacoin Core</source>
-        <translation>加载wallet.dat错误：需要新版的比特币核心钱包</translation>
-    </message>
-    <message>
-=======
->>>>>>> 0d719145
         <source>Error reading from database, shutting down.</source>
         <translation>读取数据库出错，关闭中。</translation>
     </message>
@@ -3231,25 +2859,8 @@
         <translation>启动时从其他来源的  blk000??.dat 文件导入区块</translation>
     </message>
     <message>
-<<<<<<< HEAD
-        <source>Initialization sanity check failed. Zetacoin Core is shutting down.</source>
-        <translation>初始化完整性检查失败。Zetacoin Core 即将关闭。</translation>
-    </message>
-    <message>
-        <source>Invalid amount for -maxtxfee=&lt;amount&gt;: '%s'</source>
-        <translation>-maxtxfee=&lt;amount&gt;: '%s' 的金额无效</translation>
-    </message>
-    <message>
-        <source>Invalid amount for -minrelaytxfee=&lt;amount&gt;: '%s'</source>
-        <translation>-minrelaytxfee=&lt;amount&gt;: '%s' 无效的金额</translation>
-    </message>
-    <message>
-        <source>Invalid amount for -mintxfee=&lt;amount&gt;: '%s'</source>
-        <translation>-mintxfee=&lt;amount&gt;: '%s' 无效的金额</translation>
-=======
         <source>Information</source>
         <translation>信息</translation>
->>>>>>> 0d719145
     </message>
     <message>
         <source>Invalid amount for -paytxfee=&lt;amount&gt;: '%s' (must be at least %s)</source>
@@ -3284,10 +2895,6 @@
         <translation>重新扫描区块链以查找遗漏的钱包交易</translation>
     </message>
     <message>
-        <source>Rescan the block chain for missing wallet transactions on startup</source>
-        <translation>重新扫描区块链以查找遗漏的钱包交易</translation>
-    </message>
-    <message>
         <source>Send trace/debug info to console instead of debug.log file</source>
         <translation>跟踪/调试信息输出到控制台，不输出到 debug.log 文件</translation>
     </message>
@@ -3346,34 +2953,20 @@
     <message>
         <source>Upgrade wallet to latest format on startup</source>
         <translation>程序启动时升级钱包到最新格式</translation>
-<<<<<<< HEAD
     </message>
     <message>
         <source>Username for JSON-RPC connections</source>
         <translation>JSON-RPC 连接用户名</translation>
     </message>
     <message>
-        <source>Wallet needed to be rewritten: restart Zetacoin Core to complete</source>
-        <translation>钱包需要被改写：重新启动核心钱包来完成</translation>
-=======
-    </message>
-    <message>
-        <source>Username for JSON-RPC connections</source>
-        <translation>JSON-RPC 连接用户名</translation>
->>>>>>> 0d719145
-    </message>
-    <message>
         <source>Warning</source>
         <translation>警告</translation>
     </message>
     <message>
-<<<<<<< HEAD
-=======
         <source>Warning: unknown new rules activated (versionbit %i)</source>
         <translation>警告: 不明的交易规则被启用了(versionbit %i)</translation>
     </message>
     <message>
->>>>>>> 0d719145
         <source>Whether to operate in a blocks only mode (default: %u)</source>
         <translation>是否用块方进行 (%u)</translation>
     </message>
@@ -3439,8 +3032,6 @@
         <translation>输出调试信息 (默认: %u, 提供 &lt;category&gt; 是可选项)</translation>
     </message>
     <message>
-<<<<<<< HEAD
-=======
         <source>Support filtering of blocks and transaction with bloom filters (default: %u)</source>
         <translation>支持用 Bloom 过滤器来过滤区块和交易(默认值: %u)</translation>
     </message>
@@ -3449,13 +3040,10 @@
         <translation>网络版本字符串的总长度 (%i) 超过最大长度 (%i) 了。请减少 uacomment 参数的数目或长度。</translation>
     </message>
     <message>
->>>>>>> 0d719145
         <source>Tries to keep outbound traffic under the given target (in MiB per 24h), 0 = no limit (default: %d)</source>
         <translation>尝试保持上传带宽低于（MiB/24h），0=无限制（默认：%d）</translation>
     </message>
     <message>
-<<<<<<< HEAD
-=======
         <source>Unsupported argument -socks found. Setting SOCKS version isn't possible anymore, only SOCKS5 proxies are supported.</source>
         <translation>找到不再支持的 -socks 参数。现在只支持 SOCKS5 协议的代理服务器，因此不可以指定 SOCKS 协议版本。</translation>
     </message>
@@ -3464,7 +3052,6 @@
         <translation>一个不被支持的参数 -whitelistalwaysrelay 被忽略了。请使用 -whitelistrelay 或者 -whitelistforcerelay.</translation>
     </message>
     <message>
->>>>>>> 0d719145
         <source>Use separate SOCKS5 proxy to reach peers via Tor hidden services (default: %s)</source>
         <translation>通过Tor隐藏服务连接节点时 使用不同的SOCKS5代理 (默认: %s)</translation>
     </message>
@@ -3473,27 +3060,18 @@
         <translation>JSON-RPC 连接要使用的用户名和散列密码。&lt;userpw&gt; 的格式是：&lt;用户名&gt;:&lt;盐&gt;$&lt;散列值&gt;。在 share/rpcuser 目录下有一个示范的 python 脚本。这个选项可以被多次指定。</translation>
     </message>
     <message>
-<<<<<<< HEAD
+        <source>Warning: Unknown block versions being mined! It's possible unknown rules are in effect</source>
+        <translation>警告: 未知的区块版本被挖掘！未知规则可能已生效</translation>
+    </message>
+    <message>
+        <source>(default: %s)</source>
+        <translation>(默认: %s) </translation>
+    </message>
+    <message>
         <source>Always query for peer addresses via DNS lookup (default: %u)</source>
         <translation>始终通过 DNS 查询节点地址 (默认: %u)</translation>
     </message>
     <message>
-        <source>Error loading wallet.dat</source>
-        <translation>wallet.dat 钱包文件加载出错</translation>
-=======
-        <source>Warning: Unknown block versions being mined! It's possible unknown rules are in effect</source>
-        <translation>警告: 未知的区块版本被挖掘！未知规则可能已生效</translation>
->>>>>>> 0d719145
-    </message>
-    <message>
-        <source>(default: %s)</source>
-        <translation>(默认: %s) </translation>
-    </message>
-    <message>
-        <source>Always query for peer addresses via DNS lookup (default: %u)</source>
-        <translation>始终通过 DNS 查询节点地址 (默认: %u)</translation>
-    </message>
-    <message>
         <source>How many blocks to check at startup (default: %u, 0 = all)</source>
         <translation>启动时检测多少个数据块(默认: %u, 0=所有)</translation>
     </message>
