--- conflicted
+++ resolved
@@ -188,12 +188,9 @@
         <translation>رمز عبور کیف پول با موفقیت تغییر کرد.</translation>
     </message>
 </context>
-<<<<<<< HEAD
-=======
 <context>
     <name>BanTableModel</name>
     </context>
->>>>>>> 188ca9c3
 <context>
     <name>BitcoinGUI</name>
     <message>
@@ -399,17 +396,12 @@
         <translation>ویرایش حساب ارسال کننده</translation>
     </message>
     <message>
-<<<<<<< HEAD
+        <source>The entered address "%1" is already in the address book.</source>
+        <translation>حساب وارد شده «%1» از پیش در دفترچه حساب ها موجود است.</translation>
+    </message>
+    <message>
         <source>The entered address "%1" is not a valid Zetacoin address.</source>
         <translation>آدرس وارد شده "%1" یک آدرس صحیح برای zetacoin نسشت</translation>
-=======
-        <source>The entered address "%1" is already in the address book.</source>
-        <translation>حساب وارد شده «%1» از پیش در دفترچه حساب ها موجود است.</translation>
-    </message>
-    <message>
-        <source>The entered address "%1" is not a valid Bitcoin address.</source>
-        <translation>آدرس وارد شده "%1" یک آدرس صحیح برای bitcoin نسشت</translation>
->>>>>>> 188ca9c3
     </message>
     <message>
         <source>Could not unlock wallet.</source>
@@ -699,11 +691,7 @@
 <context>
     <name>ShutdownWindow</name>
     <message>
-<<<<<<< HEAD
         <source>Zetacoin Core is shutting down...</source>
-=======
-        <source>Bitcoin Core is shutting down...</source>
->>>>>>> 188ca9c3
         <translation>هسته بیت کوین در حال خاموش شدن است...</translation>
     </message>
     <message>
@@ -1064,26 +1052,6 @@
         <translation>گزینه های سرویس دهنده RPC:</translation>
     </message>
     <message>
-        <source>The transaction amount is too small to send after the fee has been deducted</source>
-        <translation>مبلغ تراکنش کمتر از آن است که پس از کسر هزینه  تراکنش قابل ارسال باشد</translation>
-    </message>
-    <message>
-        <source>Invalid amount for -maxtxfee=&lt;amount&gt;: '%s'</source>
-        <translation>میزان اشتباه است for -maxtxfee=&lt;amount&gt;: '%s'</translation>
-    </message>
-    <message>
-        <source>Invalid amount for -minrelaytxfee=&lt;amount&gt;: '%s'</source>
-        <translation>میزان اشتباه است for -minrelaytxfee=&lt;amount&gt;: '%s'</translation>
-    </message>
-    <message>
-        <source>Invalid amount for -mintxfee=&lt;amount&gt;: '%s'</source>
-        <translation>میزان اشتباه است for -mintxfee=&lt;amount&gt;: '%s'</translation>
-    </message>
-    <message>
-        <source>RPC server options:</source>
-        <translation>گزینه های سرویس دهنده RPC:</translation>
-    </message>
-    <message>
         <source>Send trace/debug info to console instead of debug.log file</source>
         <translation>ارسال اطلاعات پیگیری/خطایابی به کنسول به جای ارسال به فایل debug.log</translation>
     </message>
