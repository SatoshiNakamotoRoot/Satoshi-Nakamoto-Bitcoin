--- conflicted
+++ resolved
@@ -3,21 +3,6 @@
 <context>
     <name>AboutDialog</name>
     <message>
-<<<<<<< HEAD
-        <location filename="../forms/aboutdialog.ui" line="14"/>
-        <source>About PPCoin</source>
-        <translation>Om PPCoin</translation>
-    </message>
-    <message>
-        <location filename="../forms/aboutdialog.ui" line="53"/>
-        <source>&lt;b&gt;PPCoin&lt;/b&gt; version</source>
-        <translation>&lt;b&gt;PPCoin&lt;/b&gt; version</translation>
-    </message>
-    <message>
-        <location filename="../forms/aboutdialog.ui" line="85"/>
-        <source>Copyright © 2011-2013 PPCoin Developers
-
-=======
         <location filename="../forms/aboutdialog.ui" line="+14"/>
         <source>About Bitcoin</source>
         <translation>Om Bitcoin</translation>
@@ -30,7 +15,6 @@
     <message>
         <location line="+57"/>
         <source>
->>>>>>> 40809aed
 This is experimental software.
 
 Distributed under the MIT/X11 software license, see the accompanying file COPYING or http://www.opensource.org/licenses/mit-license.php.
@@ -63,16 +47,7 @@
         <translation>Adressbok</translation>
     </message>
     <message>
-<<<<<<< HEAD
-        <location filename="../forms/addressbookpage.ui" line="20"/>
-        <source>These are your PPCoin addresses for receiving payments.  You may want to give a different one to each sender so you can keep track of who is paying you.</source>
-        <translation>Detta är dina PPCoin-adresser för att ta emot betalningar. Du kan ge varje avsändare en egen adress så att du kan hålla reda på vem som betalar dig.</translation>
-    </message>
-    <message>
-        <location filename="../forms/addressbookpage.ui" line="33"/>
-=======
         <location line="+19"/>
->>>>>>> 40809aed
         <source>Double-click to edit address or label</source>
         <translation>Dubbel-klicka för att ändra adressen eller etiketten</translation>
     </message>
@@ -273,12 +248,6 @@
         <translation>Bekräfta kryptering av plånbok</translation>
     </message>
     <message>
-<<<<<<< HEAD
-        <location filename="../askpassphrasedialog.cpp" line="102"/>
-        <source>WARNING: If you encrypt your wallet and lose your passphrase, you will &lt;b&gt;LOSE ALL OF YOUR PPCoinS&lt;/b&gt;!
-Are you sure you wish to encrypt your wallet?</source>
-        <translation>VARNING: Om du krypterar din plånbok och glömmer din lösenfras, kommer du att &lt;b&gt;förlora alla dina PPCoinS!&lt;/b&gt; Är du säker på att du vill kryptera din plånbok?</translation>
-=======
         <location line="+1"/>
         <source>Warning: If you encrypt your wallet and lose your passphrase, you will &lt;b&gt;LOSE ALL OF YOUR BITCOINS&lt;/b&gt;!</source>
         <translation>VARNING: Om du krypterar din plånbok och glömmer ditt lösenord, kommer du att &lt;b&gt;FÖRLORA ALLA DINA TILLGÅNGAR&lt;/b&gt;!</translation>
@@ -298,7 +267,6 @@
         <location line="+24"/>
         <source>Warning: The Caps Lock key is on!</source>
         <translation>Varning: Caps Lock är påslaget!</translation>
->>>>>>> 40809aed
     </message>
     <message>
         <location line="-130"/>
@@ -307,15 +275,9 @@
         <translation>Plånboken är krypterad</translation>
     </message>
     <message>
-<<<<<<< HEAD
-        <location filename="../askpassphrasedialog.cpp" line="112"/>
-        <source>PPCoin will close now to finish the encryption process. Remember that encrypting your wallet cannot fully protect your PPCoins from being stolen by malware infecting your computer.</source>
-        <translation>Programmet kommer nu att stänga ner för att göra färdigt krypteringen. Notera att en krypterat konto inte skyddar mot all form av stöld på en infekterad dator. </translation>
-=======
         <location line="-56"/>
         <source>Bitcoin will close now to finish the encryption process. Remember that encrypting your wallet cannot fully protect your bitcoins from being stolen by malware infecting your computer.</source>
         <translation>Programmet kommer nu att stänga ner för att färdigställa krypteringen. Tänk på att en krypterad plånbok inte skyddar mot stöld om din dator är infekterad med en keylogger.</translation>
->>>>>>> 40809aed
     </message>
     <message>
         <location line="+13"/>
@@ -360,17 +322,11 @@
     </message>
 </context>
 <context>
-    <name>PPCoinGUI</name>
-    <message>
-<<<<<<< HEAD
-        <location filename="../bitcoingui.cpp" line="69"/>
-        <source>PPCoin Wallet</source>
-        <translation>PPCoin-plånbok</translation>
-=======
+    <name>BitcoinGUI</name>
+    <message>
         <location filename="../bitcoingui.cpp" line="+233"/>
         <source>Sign &amp;message...</source>
         <translation>Signera &amp;meddelande...</translation>
->>>>>>> 40809aed
     </message>
     <message>
         <location line="+280"/>
@@ -403,45 +359,12 @@
         <translation>Redigera listan med lagrade adresser och etiketter</translation>
     </message>
     <message>
-<<<<<<< HEAD
-        <location filename="../bitcoingui.cpp" line="194"/>
-        <source>&amp;Receive coins</source>
-        <translation>&amp;amp; Ta emot PPCoins</translation>
-    </message>
-    <message>
-        <location filename="../bitcoingui.cpp" line="195"/>
-=======
         <location line="-14"/>
->>>>>>> 40809aed
         <source>Show the list of addresses for receiving payments</source>
         <translation>Visa listan med adresser för att ta emot betalningar</translation>
     </message>
     <message>
-<<<<<<< HEAD
-        <location filename="../bitcoingui.cpp" line="200"/>
-        <source>&amp;Send coins</source>
-        <translation>&amp;amp; Skicka PPCoins</translation>
-    </message>
-    <message>
-        <location filename="../bitcoingui.cpp" line="201"/>
-        <source>Send coins to a PPCoin address</source>
-        <translation>Skicka PPCoins till en PPCoinadress</translation>
-    </message>
-    <message>
-        <location filename="../bitcoingui.cpp" line="206"/>
-        <source>Sign &amp;message</source>
-        <translation>Signera &amp;meddelande</translation>
-    </message>
-    <message>
-        <location filename="../bitcoingui.cpp" line="207"/>
-        <source>Prove you control an address</source>
-        <translation type="unfinished"/>
-    </message>
-    <message>
-        <location filename="../bitcoingui.cpp" line="226"/>
-=======
         <location line="+31"/>
->>>>>>> 40809aed
         <source>E&amp;xit</source>
         <translation>&amp;Avsluta</translation>
     </message>
@@ -451,20 +374,9 @@
         <translation>Avsluta programmet</translation>
     </message>
     <message>
-<<<<<<< HEAD
-        <location filename="../bitcoingui.cpp" line="230"/>
-        <source>&amp;About %1</source>
-        <translation>&amp;Om %1</translation>
-    </message>
-    <message>
-        <location filename="../bitcoingui.cpp" line="231"/>
-        <source>Show information about PPCoin</source>
-        <translation>Visa information om PPCoin</translation>
-=======
         <location line="+4"/>
         <source>Show information about Bitcoin</source>
         <translation>Visa information om Bitcoin</translation>
->>>>>>> 40809aed
     </message>
     <message>
         <location line="+2"/>
@@ -482,21 +394,6 @@
         <translation>&amp;Alternativ...</translation>
     </message>
     <message>
-<<<<<<< HEAD
-        <location filename="../bitcoingui.cpp" line="237"/>
-        <source>Modify configuration options for PPCoin</source>
-        <translation>Ändra konfigurationsalternativ för PPCoin</translation>
-    </message>
-    <message>
-        <location filename="../bitcoingui.cpp" line="239"/>
-        <source>Open &amp;PPCoin</source>
-        <translation>Öppna &amp;amp;PPCoin</translation>
-    </message>
-    <message>
-        <location filename="../bitcoingui.cpp" line="240"/>
-        <source>Show the PPCoin window</source>
-        <translation>Visa PPCoin-fönster</translation>
-=======
         <location line="+6"/>
         <source>&amp;Encrypt Wallet...</source>
         <translation>&amp;Kryptera plånbok...</translation>
@@ -510,7 +407,6 @@
         <location line="+2"/>
         <source>&amp;Change Passphrase...</source>
         <translation>&amp;Byt Lösenord...</translation>
->>>>>>> 40809aed
     </message>
     <message>
         <location line="+285"/>
@@ -640,16 +536,6 @@
         <translation>[testnet]</translation>
     </message>
     <message>
-<<<<<<< HEAD
-        <location filename="../bitcoingui.cpp" line="407"/>
-        <source>PPCoin-qt</source>
-        <translation>PPCoin-qt</translation>
-    </message>
-    <message numerus="yes">
-        <location filename="../bitcoingui.cpp" line="449"/>
-        <source>%n active connection(s) to PPCoin network</source>
-        <translation><numerusform>%n aktiv anslutning till PPCoin-nätverket.</numerusform><numerusform>%n aktiva anslutningar till PPCoin-nätverket.</numerusform></translation>
-=======
         <location line="+47"/>
         <source>Bitcoin client</source>
         <translation>Bitcoin-klient</translation>
@@ -658,7 +544,6 @@
         <location line="+141"/>
         <source>%n active connection(s) to Bitcoin network</source>
         <translation><numerusform>%n aktiv anslutning till Bitcoin-nätverket</numerusform><numerusform>%n aktiva anslutningar till Bitcoin-nätverket</numerusform></translation>
->>>>>>> 40809aed
     </message>
     <message>
         <location line="+22"/>
@@ -852,15 +737,9 @@
         <translation>Den angivna adressen &quot;%1&quot; finns redan i adressboken.</translation>
     </message>
     <message>
-<<<<<<< HEAD
-        <location filename="../editaddressdialog.cpp" line="96"/>
-        <source>The entered address &quot;%1&quot; is not a valid PPCoin address.</source>
-        <translation>Den angivna adressen &quot;%1&quot; är inte en giltig PPCoin-adress.</translation>
-=======
         <location line="-5"/>
         <source>The entered address &quot;%1&quot; is not a valid Bitcoin address.</source>
         <translation>Den angivna adressen &quot;%1&quot; är inte en giltig Bitcoin-adress.</translation>
->>>>>>> 40809aed
     </message>
     <message>
         <location line="+10"/>
@@ -876,16 +755,6 @@
 <context>
     <name>GUIUtil::HelpMessageBox</name>
     <message>
-<<<<<<< HEAD
-        <location filename="../optionsdialog.cpp" line="170"/>
-        <source>&amp;Start PPCoin on window system startup</source>
-        <translation>&amp;Starta PPCoin vid systemstart</translation>
-    </message>
-    <message>
-        <location filename="../optionsdialog.cpp" line="171"/>
-        <source>Automatically start PPCoin after the computer is turned on</source>
-        <translation>Starta PPCoin automatiskt när datorn startas.</translation>
-=======
         <location filename="../guiutil.cpp" line="+424"/>
         <location line="+12"/>
         <source>Bitcoin-Qt</source>
@@ -895,7 +764,6 @@
         <location line="-12"/>
         <source>version</source>
         <translation>version</translation>
->>>>>>> 40809aed
     </message>
     <message>
         <location line="+2"/>
@@ -913,15 +781,9 @@
         <translation>UI alternativ</translation>
     </message>
     <message>
-<<<<<<< HEAD
-        <location filename="../optionsdialog.cpp" line="181"/>
-        <source>Automatically open the PPCoin client port on the router. This only works when your router supports UPnP and it is enabled.</source>
-        <translation>Öppna automatiskt PPCoin-klientens port på routern. Detta fungerar endast om din router har UPnP aktiverat.</translation>
-=======
         <location line="+1"/>
         <source>Set language, for example &quot;de_DE&quot; (default: system locale)</source>
         <translation>Ändra språk, till exempel &quot;de_DE&quot; (förvalt: systemets språk)</translation>
->>>>>>> 40809aed
     </message>
     <message>
         <location line="+1"/>
@@ -997,15 +859,9 @@
         <translation>Anslut till Bitcoin-nätverket genom en SOCKS-proxy (t.ex. när du ansluter genom Tor).</translation>
     </message>
     <message>
-<<<<<<< HEAD
-        <location filename="../optionsdialog.cpp" line="191"/>
-        <source>Connect to the Bitcon network through a SOCKS4 proxy (e.g. when connecting through Tor)</source>
-        <translation>Anslut till PPCoin-nätverket genom en SOCKS4-proxy (t.ex. när du ansluter genom Tor).</translation>
-=======
         <location line="+3"/>
         <source>&amp;Connect through SOCKS proxy:</source>
         <translation>&amp;Anslut genom SOCKS-proxy:</translation>
->>>>>>> 40809aed
     </message>
     <message>
         <location line="+9"/>
@@ -1592,15 +1448,9 @@
         <translation>Ta bort denna mottagare</translation>
     </message>
     <message>
-<<<<<<< HEAD
-        <location filename="../sendcoinsentry.cpp" line="25"/>
-        <source>Enter a PPCoin address (e.g. 1NS17iag9jJgTHD1VXjvLCEnZuQ3rJDE9L)</source>
-        <translation>Ange en PPCoin adress (t.ex. 1NS17iag9jJgTHD1VXjvLCEnZuQ3rJDE9L)</translation>
-=======
         <location filename="../sendcoinsentry.cpp" line="+1"/>
         <source>Enter a Bitcoin address (e.g. 1NS17iag9jJgTHD1VXjvLCEnZuQ3rJDE9L)</source>
         <translation>Ange en Bitcoin-adress (t.ex. 1NS17iag9jJgTHD1VXjvLCEnZuQ3rJDE9L)</translation>
->>>>>>> 40809aed
     </message>
 </context>
 <context>
@@ -2335,17 +2185,11 @@
     </message>
 </context>
 <context>
-    <name>PPCoin-core</name>
-    <message>
-<<<<<<< HEAD
-        <location filename="../bitcoinstrings.cpp" line="3"/>
-        <source>PPCoin version</source>
-        <translation>PPCoin version</translation>
-=======
+    <name>bitcoin-core</name>
+    <message>
         <location filename="../bitcoinstrings.cpp" line="+94"/>
         <source>Bitcoin version</source>
         <translation>Bitcoin version</translation>
->>>>>>> 40809aed
     </message>
     <message>
         <location line="+102"/>
@@ -2353,15 +2197,9 @@
         <translation>Användning:</translation>
     </message>
     <message>
-<<<<<<< HEAD
-        <location filename="../bitcoinstrings.cpp" line="5"/>
-        <source>Send command to -server or ppcoind</source>
-        <translation>Skicka kommando till -server eller ppcoind</translation>
-=======
         <location line="-29"/>
         <source>Send command to -server or bitcoind</source>
         <translation>Skicka kommando till -server eller bitcoind</translation>
->>>>>>> 40809aed
     </message>
     <message>
         <location line="-23"/>
@@ -2379,16 +2217,6 @@
         <translation>Inställningar:</translation>
     </message>
     <message>
-<<<<<<< HEAD
-        <location filename="../bitcoinstrings.cpp" line="9"/>
-        <source>Specify configuration file (default: PPCoin.conf)</source>
-        <translation>Ange konfigurationsfil (standard:PPCoin.conf)</translation>
-    </message>
-    <message>
-        <location filename="../bitcoinstrings.cpp" line="10"/>
-        <source>Specify pid file (default: ppcoind.pid)</source>
-        <translation>Ange pid fil (standard:ppcoind.pid)</translation>
-=======
         <location line="+24"/>
         <source>Specify configuration file (default: bitcoin.conf)</source>
         <translation>Ange konfigurationsfil (förvalt: bitcoin.conf)</translation>
@@ -2397,7 +2225,6 @@
         <location line="+3"/>
         <source>Specify pid file (default: bitcoind.pid)</source>
         <translation>Ange pid fil (förvalt: bitcoind.pid)</translation>
->>>>>>> 40809aed
     </message>
     <message>
         <location line="-1"/>
@@ -2930,16 +2757,9 @@
         <translation>Uppgradera plånboken till senaste formatet</translation>
     </message>
     <message>
-<<<<<<< HEAD
-        <location filename="../bitcoinstrings.cpp" line="47"/>
-        <source>
-SSL options: (see the PPCoin Wiki for SSL setup instructions)</source>
-        <translation type="unfinished"/>
-=======
         <location line="-21"/>
         <source>Set key pool size to &lt;n&gt; (default: 100)</source>
         <translation>Sätt storleken på nyckelpoolen till &lt;n&gt; (förvalt: 100)</translation>
->>>>>>> 40809aed
     </message>
     <message>
         <location line="-12"/>
@@ -2972,15 +2792,9 @@
         <translation>Det här hjälp medelandet</translation>
     </message>
     <message>
-<<<<<<< HEAD
-        <location filename="../bitcoinstrings.cpp" line="57"/>
-        <source>Cannot obtain a lock on data directory %s.  PPCoin is probably already running.</source>
-        <translation type="unfinished"/>
-=======
         <location line="+6"/>
         <source>Unable to bind to %s on this computer (bind returned error %d, %s)</source>
         <translation>Det går inte att binda till %s på den här datorn (bind returnerade felmeddelande %d, %s)</translation>
->>>>>>> 40809aed
     </message>
     <message>
         <location line="-91"/>
@@ -3003,16 +2817,6 @@
         <translation>Fel vid inläsningen av wallet.dat: Plånboken är skadad</translation>
     </message>
     <message>
-<<<<<<< HEAD
-        <location filename="../bitcoinstrings.cpp" line="66"/>
-        <source>Error loading wallet.dat: Wallet requires newer version of PPCoin</source>
-        <translation>Fel vid inläsningen av wallet.dat: Kontofilen kräver en senare version av PPCoin</translation>
-    </message>
-    <message>
-        <location filename="../bitcoinstrings.cpp" line="67"/>
-        <source>Wallet needed to be rewritten: restart PPCoin to complete</source>
-        <translation>Kontot behöver sparas om: Starta om Programmet</translation>
-=======
         <location line="+1"/>
         <source>Error loading wallet.dat: Wallet requires newer version of Bitcoin</source>
         <translation>Fel vid inläsningen av wallet.dat: Plånboken kräver en senare version av Bitcoin</translation>
@@ -3021,7 +2825,6 @@
         <location line="+93"/>
         <source>Wallet needed to be rewritten: restart Bitcoin to complete</source>
         <translation>Plånboken behöver skrivas om: Starta om Bitcoin för att färdigställa</translation>
->>>>>>> 40809aed
     </message>
     <message>
         <location line="-95"/>
@@ -3114,16 +2917,6 @@
         <translation>Klar med laddning</translation>
     </message>
     <message>
-<<<<<<< HEAD
-        <location filename="../bitcoinstrings.cpp" line="78"/>
-        <source>Unable to bind to port %d on this computer.  PPCoin is probably already running.</source>
-        <translation type="unfinished"/>
-    </message>
-    <message>
-        <location filename="../bitcoinstrings.cpp" line="81"/>
-        <source>Warning: Please check that your computer&apos;s date and time are correct.  If your clock is wrong PPCoin will not work properly.</source>
-        <translation type="unfinished"/>
-=======
         <location line="+82"/>
         <source>To use the %s option</source>
         <translation>Att använda %s alternativet</translation>
@@ -3132,7 +2925,6 @@
         <location line="-74"/>
         <source>Error</source>
         <translation>Fel</translation>
->>>>>>> 40809aed
     </message>
     <message>
         <location line="-31"/>
