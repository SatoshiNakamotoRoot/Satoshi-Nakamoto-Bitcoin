<?xml version="1.0" encoding="utf-8"?>
<!DOCTYPE TS>
<TS version="2.0" language="ca_ES">
<defaultcodec>UTF-8</defaultcodec>
<context>
    <name>AboutDialog</name>
    <message>
        <location filename="../forms/aboutdialog.ui" line="14"/>
        <source>About Bitcoin</source>
        <translation>Sobre Bitcoin</translation>
    </message>
    <message>
        <location filename="../forms/aboutdialog.ui" line="53"/>
        <source>&lt;b&gt;Bitcoin&lt;/b&gt; version</source>
        <translation>&lt;b&gt;Bitcoin&lt;/b&gt; versió</translation>
    </message>
    <message>
        <location filename="../forms/aboutdialog.ui" line="91"/>
        <source>Copyright © 2009-2012 Bitcoin Developers

This is experimental software.

Distributed under the MIT/X11 software license, see the accompanying file license.txt or http://www.opensource.org/licenses/mit-license.php.

This product includes software developed by the OpenSSL Project for use in the OpenSSL Toolkit (http://www.openssl.org/) and cryptographic software written by Eric Young (eay@cryptsoft.com) and UPnP software written by Thomas Bernard.</source>
        <translation type="unfinished"></translation>
    </message>
</context>
<context>
    <name>AddressBookPage</name>
    <message>
        <location filename="../forms/addressbookpage.ui" line="14"/>
        <source>Address Book</source>
        <translation>llibreta d&apos;adreces</translation>
    </message>
    <message>
        <location filename="../forms/addressbookpage.ui" line="20"/>
        <source>These are your Bitcoin addresses for receiving payments.  You may want to give a different one to each sender so you can keep track of who is paying you.</source>
        <translation type="unfinished"></translation>
    </message>
    <message>
        <location filename="../forms/addressbookpage.ui" line="33"/>
        <source>Double-click to edit address or label</source>
        <translation>Feu doble clic per editar la direcció o l&apos;etiqueta</translation>
    </message>
    <message>
        <location filename="../forms/addressbookpage.ui" line="57"/>
        <source>Create a new address</source>
        <translation>Crear una nova adreça</translation>
    </message>
    <message>
        <location filename="../forms/addressbookpage.ui" line="60"/>
        <source>&amp;New Address...</source>
        <translation>&amp;Nova Adreça ...</translation>
    </message>
    <message>
        <location filename="../forms/addressbookpage.ui" line="71"/>
        <source>Copy the currently selected address to the system clipboard</source>
        <translation>Copieu l&apos;adreça seleccionada al porta-retalls del sistema</translation>
    </message>
    <message>
        <location filename="../forms/addressbookpage.ui" line="74"/>
        <source>&amp;Copy to Clipboard</source>
        <translation type="unfinished"></translation>
    </message>
    <message>
        <location filename="../forms/addressbookpage.ui" line="85"/>
        <source>Show &amp;QR Code</source>
        <translation type="unfinished"></translation>
    </message>
    <message>
        <location filename="../forms/addressbookpage.ui" line="96"/>
        <source>Sign a message to prove you own this address</source>
        <translation type="unfinished"></translation>
    </message>
    <message>
        <location filename="../forms/addressbookpage.ui" line="99"/>
        <source>Sign &amp;Message</source>
        <translation type="unfinished"></translation>
    </message>
    <message>
        <location filename="../forms/addressbookpage.ui" line="110"/>
        <source>Delete the currently selected address from the list. Only sending addresses can be deleted.</source>
        <translation type="unfinished"></translation>
    </message>
    <message>
        <location filename="../forms/addressbookpage.ui" line="113"/>
        <source>&amp;Delete</source>
        <translation>&amp;Borrar</translation>
    </message>
    <message>
        <location filename="../addressbookpage.cpp" line="65"/>
        <source>Copy address</source>
        <translation type="unfinished"></translation>
    </message>
    <message>
        <location filename="../addressbookpage.cpp" line="66"/>
        <source>Copy label</source>
        <translation type="unfinished"></translation>
    </message>
    <message>
        <location filename="../addressbookpage.cpp" line="67"/>
        <source>Edit</source>
        <translation type="unfinished">Editar</translation>
    </message>
    <message>
        <location filename="../addressbookpage.cpp" line="68"/>
        <source>Delete</source>
        <translation>Borrar</translation>
    </message>
    <message>
        <location filename="../addressbookpage.cpp" line="285"/>
        <source>Export Address Book Data</source>
        <translation type="unfinished"></translation>
    </message>
    <message>
        <location filename="../addressbookpage.cpp" line="286"/>
        <source>Comma separated file (*.csv)</source>
        <translation type="unfinished"></translation>
    </message>
    <message>
        <location filename="../addressbookpage.cpp" line="299"/>
        <source>Error exporting</source>
        <translation type="unfinished"></translation>
    </message>
    <message>
        <location filename="../addressbookpage.cpp" line="299"/>
        <source>Could not write to file %1.</source>
        <translation type="unfinished"></translation>
    </message>
</context>
<context>
    <name>AddressTableModel</name>
    <message>
        <location filename="../addresstablemodel.cpp" line="78"/>
        <source>Label</source>
        <translation>Etiqueta</translation>
    </message>
    <message>
        <location filename="../addresstablemodel.cpp" line="78"/>
        <source>Address</source>
        <translation>Direcció</translation>
    </message>
    <message>
        <location filename="../addresstablemodel.cpp" line="114"/>
        <source>(no label)</source>
        <translation type="unfinished"></translation>
    </message>
</context>
<context>
    <name>AskPassphraseDialog</name>
    <message>
        <location filename="../askpassphrasedialog.cpp" line="34"/>
        <source>Enter the new passphrase to the wallet.&lt;br/&gt;Please use a passphrase of &lt;b&gt;10 or more random characters&lt;/b&gt;, or &lt;b&gt;eight or more words&lt;/b&gt;.</source>
        <translation type="unfinished"></translation>
    </message>
    <message>
        <location filename="../askpassphrasedialog.cpp" line="35"/>
        <source>Encrypt wallet</source>
        <translation>Xifrar la cartera</translation>
    </message>
    <message>
        <location filename="../askpassphrasedialog.cpp" line="38"/>
        <source>This operation needs your wallet passphrase to unlock the wallet.</source>
        <translation type="unfinished"></translation>
    </message>
    <message>
        <location filename="../askpassphrasedialog.cpp" line="43"/>
        <source>Unlock wallet</source>
        <translation type="unfinished"></translation>
    </message>
    <message>
        <location filename="../askpassphrasedialog.cpp" line="46"/>
        <source>This operation needs your wallet passphrase to decrypt the wallet.</source>
        <translation type="unfinished"></translation>
    </message>
    <message>
        <location filename="../askpassphrasedialog.cpp" line="51"/>
        <source>Decrypt wallet</source>
        <translation type="unfinished"></translation>
    </message>
    <message>
        <location filename="../askpassphrasedialog.cpp" line="54"/>
        <source>Change passphrase</source>
        <translation type="unfinished"></translation>
    </message>
    <message>
        <location filename="../askpassphrasedialog.cpp" line="55"/>
        <source>Enter the old and new passphrase to the wallet.</source>
        <translation type="unfinished"></translation>
    </message>
    <message>
        <location filename="../askpassphrasedialog.cpp" line="101"/>
        <source>Confirm wallet encryption</source>
        <translation type="unfinished"></translation>
    </message>
    <message>
        <location filename="../askpassphrasedialog.cpp" line="102"/>
        <source>WARNING: If you encrypt your wallet and lose your passphrase, you will &lt;b&gt;LOSE ALL OF YOUR BITCOINS&lt;/b&gt;!
Are you sure you wish to encrypt your wallet?</source>
        <translation type="unfinished"></translation>
    </message>
    <message>
        <location filename="../askpassphrasedialog.cpp" line="111"/>
        <location filename="../askpassphrasedialog.cpp" line="169"/>
        <source>Wallet encrypted</source>
        <translation type="unfinished"></translation>
    </message>
    <message>
        <location filename="../askpassphrasedialog.cpp" line="113"/>
        <source>Bitcoin will close now to finish the encryption process. Remember that encrypting your wallet cannot fully protect your bitcoins from being stolen by malware infecting your computer.</source>
        <translation type="unfinished"></translation>
    </message>
    <message>
        <location filename="../askpassphrasedialog.cpp" line="117"/>
        <source>IMPORTANT: Any previous backups you have made of your wallet file should be replaced with the newly generated, encrypted wallet file. For security reasons, previous backups of the unencrypted wallet file will become useless as soon as you start using the new, encrypted wallet.</source>
        <translation type="unfinished"></translation>
    </message>
    <message>
        <location filename="../askpassphrasedialog.cpp" line="126"/>
        <location filename="../askpassphrasedialog.cpp" line="133"/>
        <location filename="../askpassphrasedialog.cpp" line="175"/>
        <location filename="../askpassphrasedialog.cpp" line="181"/>
        <source>Wallet encryption failed</source>
        <translation type="unfinished"></translation>
    </message>
    <message>
        <location filename="../askpassphrasedialog.cpp" line="127"/>
        <source>Wallet encryption failed due to an internal error. Your wallet was not encrypted.</source>
        <translation type="unfinished"></translation>
    </message>
    <message>
        <location filename="../askpassphrasedialog.cpp" line="134"/>
        <location filename="../askpassphrasedialog.cpp" line="182"/>
        <source>The supplied passphrases do not match.</source>
        <translation type="unfinished"></translation>
    </message>
    <message>
        <location filename="../askpassphrasedialog.cpp" line="145"/>
        <source>Wallet unlock failed</source>
        <translation type="unfinished"></translation>
    </message>
    <message>
        <location filename="../askpassphrasedialog.cpp" line="146"/>
        <location filename="../askpassphrasedialog.cpp" line="157"/>
        <location filename="../askpassphrasedialog.cpp" line="176"/>
        <source>The passphrase entered for the wallet decryption was incorrect.</source>
        <translation type="unfinished"></translation>
    </message>
    <message>
        <location filename="../askpassphrasedialog.cpp" line="156"/>
        <source>Wallet decryption failed</source>
        <translation type="unfinished"></translation>
    </message>
    <message>
        <location filename="../askpassphrasedialog.cpp" line="170"/>
        <source>Wallet passphrase was successfully changed.</source>
        <translation type="unfinished"></translation>
    </message>
    <message>
        <location filename="../askpassphrasedialog.cpp" line="217"/>
        <location filename="../askpassphrasedialog.cpp" line="241"/>
        <source>Warning: The Caps Lock key is on.</source>
        <translation type="unfinished"></translation>
    </message>
    <message>
        <location filename="../forms/askpassphrasedialog.ui" line="26"/>
        <source>Dialog</source>
        <translation type="unfinished"></translation>
    </message>
    <message>
        <location filename="../forms/askpassphrasedialog.ui" line="47"/>
        <source>Enter passphrase</source>
        <translation type="unfinished"></translation>
    </message>
    <message>
        <location filename="../forms/askpassphrasedialog.ui" line="61"/>
        <source>New passphrase</source>
        <translation type="unfinished"></translation>
    </message>
    <message>
        <location filename="../forms/askpassphrasedialog.ui" line="75"/>
        <source>Repeat new passphrase</source>
        <translation type="unfinished"></translation>
    </message>
    <message>
        <location filename="../forms/askpassphrasedialog.ui" line="94"/>
        <source>TextLabel</source>
        <translation type="unfinished"></translation>
    </message>
</context>
<context>
    <name>BitcoinGUI</name>
    <message>
        <location filename="../bitcoingui.cpp" line="506"/>
        <source>Synchronizing with network...</source>
        <translation>Sincronització amb la xarxa ...</translation>
    </message>
    <message>
        <location filename="../bitcoingui.cpp" line="186"/>
        <source>Show general overview of wallet</source>
        <translation>Mostra panorama general de la cartera</translation>
    </message>
    <message>
        <location filename="../bitcoingui.cpp" line="191"/>
        <source>&amp;Transactions</source>
        <translation type="unfinished"></translation>
    </message>
    <message>
        <location filename="../bitcoingui.cpp" line="192"/>
        <source>Browse transaction history</source>
        <translation>Cerca a l&apos;historial de transaccions</translation>
    </message>
    <message>
        <location filename="../bitcoingui.cpp" line="198"/>
        <source>Edit the list of stored addresses and labels</source>
        <translation>Edita la llista d&apos;adreces emmagatzemada i etiquetes</translation>
    </message>
    <message>
        <location filename="../bitcoingui.cpp" line="203"/>
        <source>&amp;Receive coins</source>
        <translation>&amp;Rebre monedes</translation>
    </message>
    <message>
        <location filename="../bitcoingui.cpp" line="204"/>
        <source>Show the list of addresses for receiving payments</source>
        <translation type="unfinished"></translation>
    </message>
    <message>
        <location filename="../bitcoingui.cpp" line="210"/>
        <source>Send coins to a bitcoin address</source>
        <translation type="unfinished"></translation>
    </message>
    <message>
        <location filename="../bitcoingui.cpp" line="215"/>
        <source>Sign &amp;message</source>
        <translation type="unfinished"></translation>
    </message>
    <message>
        <location filename="../bitcoingui.cpp" line="216"/>
        <source>Prove you control an address</source>
        <translation type="unfinished"></translation>
    </message>
    <message>
        <location filename="../bitcoingui.cpp" line="235"/>
        <source>E&amp;xit</source>
        <translation type="unfinished"></translation>
    </message>
    <message>
        <location filename="../bitcoingui.cpp" line="245"/>
        <source>&amp;Options...</source>
        <translation>&amp;Opcions ...</translation>
    </message>
    <message>
        <location filename="../bitcoingui.cpp" line="248"/>
        <source>Show/Hide &amp;Bitcoin</source>
        <translation type="unfinished"></translation>
    </message>
    <message>
        <location filename="../bitcoingui.cpp" line="249"/>
        <source>Show or hide the Bitcoin window</source>
        <translation type="unfinished"></translation>
    </message>
    <message>
        <location filename="../bitcoingui.cpp" line="250"/>
        <source>&amp;Export...</source>
        <translation type="unfinished"></translation>
    </message>
    <message>
        <location filename="../bitcoingui.cpp" line="251"/>
        <source>Export the data in the current tab to a file</source>
        <translation type="unfinished"></translation>
    </message>
    <message>
        <location filename="../bitcoingui.cpp" line="252"/>
        <source>&amp;Encrypt Wallet</source>
        <translation type="unfinished">&amp;Xifrar la Cartera</translation>
    </message>
    <message>
        <location filename="../bitcoingui.cpp" line="253"/>
        <source>Encrypt or decrypt wallet</source>
        <translation type="unfinished"></translation>
    </message>
    <message>
        <location filename="../bitcoingui.cpp" line="255"/>
        <source>&amp;Backup Wallet</source>
        <translation type="unfinished"></translation>
    </message>
    <message>
        <location filename="../bitcoingui.cpp" line="256"/>
        <source>Backup wallet to another location</source>
        <translation type="unfinished"></translation>
    </message>
    <message>
        <location filename="../bitcoingui.cpp" line="257"/>
        <source>&amp;Change Passphrase</source>
        <translation type="unfinished"></translation>
    </message>
    <message>
        <location filename="../bitcoingui.cpp" line="258"/>
        <source>Change the passphrase used for wallet encryption</source>
        <translation type="unfinished"></translation>
    </message>
    <message>
        <location filename="../bitcoingui.cpp" line="281"/>
        <source>&amp;File</source>
        <translation type="unfinished"></translation>
    </message>
    <message>
        <location filename="../bitcoingui.cpp" line="290"/>
        <source>&amp;Settings</source>
        <translation type="unfinished">&amp;Opcions</translation>
    </message>
    <message>
        <location filename="../bitcoingui.cpp" line="303"/>
        <source>Tabs toolbar</source>
        <translation type="unfinished"></translation>
    </message>
    <message>
        <location filename="../bitcoingui.cpp" line="327"/>
        <source>[testnet]</source>
        <translation type="unfinished"></translation>
    </message>
    <message>
        <location filename="../bitcoingui.cpp" line="391"/>
        <source>Bitcoin client</source>
        <translation type="unfinished"></translation>
    </message>
    <message>
        <location filename="../bitcoingui.cpp" line="418"/>
        <source>bitcoin-qt</source>
        <translation type="unfinished"></translation>
    </message>
    <message numerus="yes">
        <location filename="../bitcoingui.cpp" line="508"/>
        <source>~%n block(s) remaining</source>
        <translation type="unfinished">
            <numerusform></numerusform>
            <numerusform></numerusform>
            <numerusform></numerusform>
        </translation>
    </message>
    <message>
        <location filename="../bitcoingui.cpp" line="519"/>
        <source>Downloaded %1 of %2 blocks of transaction history (%3% done).</source>
        <translation type="unfinished"></translation>
    </message>
    <message>
        <location filename="../bitcoingui.cpp" line="531"/>
        <source>Downloaded %1 blocks of transaction history.</source>
        <translation type="unfinished"></translation>
    </message>
    <message numerus="yes">
        <location filename="../bitcoingui.cpp" line="546"/>
        <source>%n second(s) ago</source>
        <translation type="unfinished">
            <numerusform></numerusform>
            <numerusform></numerusform>
            <numerusform></numerusform>
        </translation>
    </message>
    <message numerus="yes">
        <location filename="../bitcoingui.cpp" line="550"/>
        <source>%n minute(s) ago</source>
        <translation type="unfinished">
            <numerusform></numerusform>
            <numerusform></numerusform>
            <numerusform></numerusform>
        </translation>
    </message>
    <message numerus="yes">
        <location filename="../bitcoingui.cpp" line="554"/>
        <source>%n hour(s) ago</source>
        <translation type="unfinished">
            <numerusform></numerusform>
            <numerusform></numerusform>
            <numerusform></numerusform>
        </translation>
    </message>
    <message numerus="yes">
        <location filename="../bitcoingui.cpp" line="558"/>
        <source>%n day(s) ago</source>
        <translation type="unfinished">
            <numerusform></numerusform>
            <numerusform></numerusform>
            <numerusform></numerusform>
        </translation>
    </message>
    <message>
        <location filename="../bitcoingui.cpp" line="564"/>
        <source>Up to date</source>
        <translation>Al dia</translation>
    </message>
    <message>
        <location filename="../bitcoingui.cpp" line="569"/>
        <source>Catching up...</source>
        <translation>Posar-se al dia ...</translation>
    </message>
    <message>
<<<<<<< HEAD
        <location filename="../bitcoingui.cpp" line="666"/>
        <source>Incoming transaction</source>
=======
        <location filename="../bitcoingui.cpp" line="615"/>
        <source>This transaction is over the size limit. You can still send it for a fee of %1, which goes to the nodes that process your transaction and helps to support the network. Do you want to pay the fee?</source>
        <translation type="unfinished"></translation>
    </message>
    <message>
        <location filename="../bitcoingui.cpp" line="646"/>
        <source>Sent transaction</source>
        <translation>Transacció enviada</translation>
    </message>
    <message>
        <location filename="../bitcoingui.cpp" line="199"/>
        <source>&amp;Address Book</source>
        <translation>llibreta d&apos;&amp;adreces</translation>
    </message>
    <message>
        <location filename="../bitcoingui.cpp" line="73"/>
        <source>Bitcoin Wallet</source>
>>>>>>> 13b0b1cd
        <translation type="unfinished"></translation>
    </message>
    <message>
        <location filename="../bitcoingui.cpp" line="667"/>
        <source>Date: %1
Amount: %2
Type: %3
Address: %4
</source>
        <translation type="unfinished"></translation>
    </message>
    <message>
        <location filename="../bitcoingui.cpp" line="792"/>
        <source>Wallet is &lt;b&gt;encrypted&lt;/b&gt; and currently &lt;b&gt;unlocked&lt;/b&gt;</source>
        <translation type="unfinished"></translation>
    </message>
    <message>
        <location filename="../bitcoingui.cpp" line="800"/>
        <source>Wallet is &lt;b&gt;encrypted&lt;/b&gt; and currently &lt;b&gt;locked&lt;/b&gt;</source>
        <translation type="unfinished"></translation>
    </message>
    <message>
        <location filename="../bitcoingui.cpp" line="823"/>
        <source>Backup Wallet</source>
        <translation type="unfinished"></translation>
    </message>
    <message>
        <location filename="../bitcoingui.cpp" line="823"/>
        <source>Wallet Data (*.dat)</source>
        <translation type="unfinished"></translation>
    </message>
    <message>
        <location filename="../bitcoingui.cpp" line="826"/>
        <source>Backup Failed</source>
        <translation type="unfinished"></translation>
    </message>
    <message>
        <location filename="../bitcoingui.cpp" line="826"/>
        <source>There was an error trying to save the wallet data to the new location.</source>
        <translation type="unfinished"></translation>
    </message>
    <message>
        <location filename="../bitcoingui.cpp" line="209"/>
        <source>&amp;Send coins</source>
        <translation type="unfinished">&amp;Enviar monedes</translation>
    </message>
    <message>
        <location filename="../bitcoingui.cpp" line="71"/>
        <source>Bitcoin Wallet</source>
        <translation type="unfinished"></translation>
    </message>
    <message>
        <location filename="../bitcoingui.cpp" line="185"/>
        <source>&amp;Overview</source>
        <translation type="unfinished"></translation>
    </message>
    <message>
        <location filename="../bitcoingui.cpp" line="236"/>
        <source>Quit application</source>
        <translation>Sortir de l&apos;aplicació</translation>
    </message>
    <message>
        <location filename="../bitcoingui.cpp" line="240"/>
        <source>Show information about Bitcoin</source>
        <translation>Mostra informació sobre Bitcoin</translation>
    </message>
    <message>
        <location filename="../bitcoingui.cpp" line="243"/>
        <source>Show information about Qt</source>
        <translation type="unfinished">Mostra informació sobre Qt</translation>
    </message>
    <message>
        <location filename="../bitcoingui.cpp" line="296"/>
        <source>&amp;Help</source>
        <translation>&amp;Ajuda</translation>
    </message>
    <message>
        <location filename="../bitcoingui.cpp" line="314"/>
        <source>Actions toolbar</source>
        <translation>Accions de la barra d&apos;eines</translation>
    </message>
    <message numerus="yes">
        <location filename="../bitcoingui.cpp" line="482"/>
        <source>%n active connection(s) to Bitcoin network</source>
        <translation type="unfinished">
            <numerusform></numerusform>
            <numerusform></numerusform>
            <numerusform></numerusform>
        </translation>
    </message>
    <message>
        <location filename="../bitcoingui.cpp" line="577"/>
        <source>Last received block was generated %1.</source>
        <translation type="unfinished"></translation>
    </message>
    <message>
<<<<<<< HEAD
        <location filename="../bitcoingui.cpp" line="633"/>
        <source>This transaction is over the size limit.  You can still send it for a fee of %1, which goes to the nodes that process your transaction and helps to support the network.  Do you want to pay the fee?</source>
        <translation type="unfinished"></translation>
    </message>
    <message>
        <location filename="../bitcoingui.cpp" line="665"/>
        <source>Sent transaction</source>
        <translation>Transacció enviada</translation>
    </message>
    <message>
        <location filename="../bitcoingui.cpp" line="197"/>
        <source>&amp;Address Book</source>
        <translation>llibreta d&apos;&amp;adreces</translation>
    </message>
    <message>
        <location filename="../bitcoingui.cpp" line="239"/>
        <source>&amp;About %1</source>
        <translation>&amp;Sobre %1</translation>
    </message>
    <message>
        <location filename="../bitcoingui.cpp" line="242"/>
        <source>About &amp;Qt</source>
        <translation>Sobre &amp;Qt</translation>
    </message>
    <message>
        <location filename="../bitcoingui.cpp" line="246"/>
        <source>Modify configuration options for bitcoin</source>
        <translation>Modificar les opcions de configuració per bitcoin</translation>
    </message>
    <message>
        <location filename="../bitcoingui.cpp" line="638"/>
        <source>Sending...</source>
        <translation>L&apos;enviament de ...</translation>
=======
        <location filename="../bitcoingui.cpp" line="619"/>
        <source>Sending...</source>
        <translation>L&apos;enviament de ...</translation>
    </message>
    <message>
        <location filename="../bitcoingui.cpp" line="647"/>
        <source>Incoming transaction</source>
        <translation type="unfinished"></translation>
    </message>
    <message>
        <location filename="../bitcoingui.cpp" line="648"/>
        <source>Date: %1
Amount: %2
Type: %3
Address: %4
</source>
        <translation type="unfinished"></translation>
    </message>
    <message>
        <location filename="../bitcoingui.cpp" line="773"/>
        <source>Wallet is &lt;b&gt;encrypted&lt;/b&gt; and currently &lt;b&gt;unlocked&lt;/b&gt;</source>
        <translation type="unfinished"></translation>
    </message>
    <message>
        <location filename="../bitcoingui.cpp" line="781"/>
        <source>Wallet is &lt;b&gt;encrypted&lt;/b&gt; and currently &lt;b&gt;locked&lt;/b&gt;</source>
        <translation type="unfinished"></translation>
    </message>
    <message>
        <location filename="../bitcoingui.cpp" line="804"/>
        <source>Backup Wallet</source>
        <translation type="unfinished"></translation>
    </message>
    <message>
        <location filename="../bitcoingui.cpp" line="804"/>
        <source>Wallet Data (*.dat)</source>
        <translation type="unfinished"></translation>
    </message>
    <message>
        <location filename="../bitcoingui.cpp" line="807"/>
        <source>Backup Failed</source>
        <translation type="unfinished"></translation>
    </message>
    <message>
        <location filename="../bitcoingui.cpp" line="807"/>
        <source>There was an error trying to save the wallet data to the new location.</source>
        <translation type="unfinished"></translation>
>>>>>>> 13b0b1cd
    </message>
    <message>
        <location filename="../bitcoin.cpp" line="127"/>
        <source>A fatal error occurred. Bitcoin can no longer continue safely and will quit.</source>
        <translation type="unfinished"></translation>
    </message>
</context>
<context>
    <name>DisplayOptionsPage</name>
    <message>
        <location filename="../optionsdialog.cpp" line="273"/>
        <source>&amp;Unit to show amounts in: </source>
        <translation type="unfinished"></translation>
    </message>
    <message>
        <location filename="../optionsdialog.cpp" line="277"/>
        <source>Choose the default subdivision unit to show in the interface, and when sending coins</source>
        <translation type="unfinished"></translation>
    </message>
    <message>
        <location filename="../optionsdialog.cpp" line="284"/>
        <source>&amp;Display addresses in transaction list</source>
        <translation type="unfinished"></translation>
    </message>
    <message>
        <location filename="../optionsdialog.cpp" line="285"/>
        <source>Whether to show Bitcoin addresses in the transaction list</source>
        <translation type="unfinished"></translation>
    </message>
</context>
<context>
    <name>EditAddressDialog</name>
    <message>
        <location filename="../forms/editaddressdialog.ui" line="14"/>
        <source>Edit Address</source>
        <translation>Editar Adreça</translation>
    </message>
    <message>
        <location filename="../forms/editaddressdialog.ui" line="25"/>
        <source>&amp;Label</source>
        <translation>&amp;Etiqueta</translation>
    </message>
    <message>
        <location filename="../forms/editaddressdialog.ui" line="35"/>
        <source>The label associated with this address book entry</source>
        <translation type="unfinished"></translation>
    </message>
    <message>
        <location filename="../forms/editaddressdialog.ui" line="42"/>
        <source>&amp;Address</source>
        <translation>&amp;Direcció</translation>
    </message>
    <message>
        <location filename="../forms/editaddressdialog.ui" line="52"/>
        <source>The address associated with this address book entry. This can only be modified for sending addresses.</source>
        <translation type="unfinished"></translation>
    </message>
    <message>
        <location filename="../editaddressdialog.cpp" line="20"/>
        <source>New receiving address</source>
        <translation type="unfinished"></translation>
    </message>
    <message>
        <location filename="../editaddressdialog.cpp" line="24"/>
        <source>New sending address</source>
        <translation type="unfinished"></translation>
    </message>
    <message>
        <location filename="../editaddressdialog.cpp" line="27"/>
        <source>Edit receiving address</source>
        <translation type="unfinished"></translation>
    </message>
    <message>
        <location filename="../editaddressdialog.cpp" line="31"/>
        <source>Edit sending address</source>
        <translation type="unfinished"></translation>
    </message>
    <message>
        <location filename="../editaddressdialog.cpp" line="91"/>
        <source>The entered address &quot;%1&quot; is already in the address book.</source>
        <translation type="unfinished"></translation>
    </message>
    <message>
        <location filename="../editaddressdialog.cpp" line="96"/>
        <source>The entered address &quot;%1&quot; is not a valid bitcoin address.</source>
        <translation type="unfinished"></translation>
    </message>
    <message>
        <location filename="../editaddressdialog.cpp" line="101"/>
        <source>Could not unlock wallet.</source>
        <translation type="unfinished"></translation>
    </message>
    <message>
        <location filename="../editaddressdialog.cpp" line="106"/>
        <source>New key generation failed.</source>
        <translation type="unfinished"></translation>
    </message>
</context>
<context>
    <name>MainOptionsPage</name>
    <message>
        <location filename="../optionsdialog.cpp" line="171"/>
        <source>&amp;Start Bitcoin on window system startup</source>
        <translation type="unfinished"></translation>
    </message>
    <message>
        <location filename="../optionsdialog.cpp" line="172"/>
        <source>Automatically start Bitcoin after the computer is turned on</source>
        <translation type="unfinished"></translation>
    </message>
    <message>
        <location filename="../optionsdialog.cpp" line="176"/>
        <source>&amp;Minimize to the tray instead of the taskbar</source>
        <translation type="unfinished"></translation>
    </message>
    <message>
        <location filename="../optionsdialog.cpp" line="177"/>
        <source>Show only a tray icon after minimizing the window</source>
        <translation type="unfinished"></translation>
    </message>
    <message>
        <location filename="../optionsdialog.cpp" line="180"/>
        <source>M&amp;inimize on close</source>
        <translation type="unfinished"></translation>
    </message>
    <message>
        <location filename="../optionsdialog.cpp" line="181"/>
        <source>Minimize instead of exit the application when the window is closed. When this option is enabled, the application will be closed only after selecting Quit in the menu.</source>
        <translation type="unfinished"></translation>
    </message>
    <message>
        <location filename="../optionsdialog.cpp" line="185"/>
        <source>Map port using &amp;UPnP</source>
        <translation>Port obert amb &amp;UPnP</translation>
    </message>
    <message>
        <location filename="../optionsdialog.cpp" line="186"/>
        <source>Automatically open the Bitcoin client port on the router. This only works when your router supports UPnP and it is enabled.</source>
        <translation type="unfinished"></translation>
    </message>
    <message>
        <location filename="../optionsdialog.cpp" line="189"/>
        <source>&amp;Connect through SOCKS4 proxy:</source>
        <translation type="unfinished"></translation>
    </message>
    <message>
        <location filename="../optionsdialog.cpp" line="190"/>
        <source>Connect to the Bitcoin network through a SOCKS4 proxy (e.g. when connecting through Tor)</source>
        <translation type="unfinished"></translation>
    </message>
    <message>
        <location filename="../optionsdialog.cpp" line="195"/>
        <source>Proxy &amp;IP: </source>
        <translation type="unfinished"></translation>
    </message>
    <message>
        <location filename="../optionsdialog.cpp" line="201"/>
        <source>IP address of the proxy (e.g. 127.0.0.1)</source>
        <translation type="unfinished"></translation>
    </message>
    <message>
        <location filename="../optionsdialog.cpp" line="204"/>
        <source>&amp;Port: </source>
        <translation type="unfinished"></translation>
    </message>
    <message>
        <location filename="../optionsdialog.cpp" line="210"/>
        <source>Port of the proxy (e.g. 1234)</source>
        <translation type="unfinished"></translation>
    </message>
    <message>
        <location filename="../optionsdialog.cpp" line="216"/>
        <source>Optional transaction fee per kB that helps make sure your transactions are processed quickly. Most transactions are 1 kB. Fee 0.01 recommended.</source>
        <translation type="unfinished"></translation>
    </message>
    <message>
        <location filename="../optionsdialog.cpp" line="222"/>
        <source>Pay transaction &amp;fee</source>
        <translation type="unfinished"></translation>
    </message>
    <message>
        <location filename="../optionsdialog.cpp" line="232"/>
        <source>Detach databases at shutdown</source>
        <translation type="unfinished"></translation>
    </message>
    <message>
        <location filename="../optionsdialog.cpp" line="233"/>
        <source>Detach block and address databases at shutdown. This means they can be moved to another data directory, but it slows down shutdown. The wallet is always detached.</source>
        <translation type="unfinished"></translation>
    </message>
</context>
<context>
    <name>MessagePage</name>
    <message>
        <location filename="../forms/messagepage.ui" line="14"/>
        <source>Message</source>
        <translation type="unfinished"></translation>
    </message>
    <message>
        <location filename="../forms/messagepage.ui" line="20"/>
        <source>You can sign messages with your addresses to prove you own them. Be careful not to sign anything vague, as phishing attacks may try to trick you into signing your identity over to them. Only sign fully-detailed statements you agree to.</source>
        <translation type="unfinished"></translation>
    </message>
    <message>
        <location filename="../forms/messagepage.ui" line="38"/>
        <source>The address to sign the message with  (e.g. 1NS17iag9jJgTHD1VXjvLCEnZuQ3rJDE9L)</source>
        <translation type="unfinished"></translation>
    </message>
    <message>
        <location filename="../forms/messagepage.ui" line="48"/>
        <source>Choose adress from address book</source>
        <translation type="unfinished"></translation>
    </message>
    <message>
        <location filename="../forms/messagepage.ui" line="58"/>
        <source>Alt+A</source>
        <translation type="unfinished"></translation>
    </message>
    <message>
        <location filename="../forms/messagepage.ui" line="71"/>
        <source>Paste address from clipboard</source>
        <translation type="unfinished"></translation>
    </message>
    <message>
        <location filename="../forms/messagepage.ui" line="81"/>
        <source>Alt+P</source>
        <translation type="unfinished"></translation>
    </message>
    <message>
        <location filename="../forms/messagepage.ui" line="93"/>
        <source>Enter the message you want to sign here</source>
        <translation type="unfinished"></translation>
    </message>
    <message>
        <location filename="../forms/messagepage.ui" line="105"/>
        <source>Click &quot;Sign Message&quot; to get signature</source>
        <translation type="unfinished"></translation>
    </message>
    <message>
        <location filename="../forms/messagepage.ui" line="117"/>
        <source>Sign a message to prove you own this address</source>
        <translation type="unfinished"></translation>
    </message>
    <message>
        <location filename="../forms/messagepage.ui" line="120"/>
        <source>&amp;Sign Message</source>
        <translation type="unfinished"></translation>
    </message>
    <message>
        <location filename="../forms/messagepage.ui" line="131"/>
        <source>Copy the current signature to the system clipboard</source>
        <translation type="unfinished"></translation>
    </message>
    <message>
        <location filename="../forms/messagepage.ui" line="134"/>
        <source>&amp;Copy to Clipboard</source>
        <translation type="unfinished"></translation>
    </message>
    <message>
        <location filename="../messagepage.cpp" line="74"/>
        <location filename="../messagepage.cpp" line="89"/>
        <location filename="../messagepage.cpp" line="101"/>
        <source>Error signing</source>
        <translation type="unfinished"></translation>
    </message>
    <message>
        <location filename="../messagepage.cpp" line="74"/>
        <source>%1 is not a valid address.</source>
        <translation type="unfinished"></translation>
    </message>
    <message>
        <location filename="../messagepage.cpp" line="89"/>
        <source>Private key for %1 is not available.</source>
        <translation type="unfinished"></translation>
    </message>
    <message>
        <location filename="../messagepage.cpp" line="101"/>
        <source>Sign failed</source>
        <translation type="unfinished"></translation>
    </message>
</context>
<context>
    <name>OptionsDialog</name>
    <message>
        <location filename="../optionsdialog.cpp" line="80"/>
        <source>Main</source>
        <translation type="unfinished"></translation>
    </message>
    <message>
        <location filename="../optionsdialog.cpp" line="85"/>
        <source>Display</source>
        <translation type="unfinished"></translation>
    </message>
    <message>
        <location filename="../optionsdialog.cpp" line="105"/>
        <source>Options</source>
        <translation>Opcions</translation>
    </message>
</context>
<context>
    <name>OverviewPage</name>
    <message>
        <location filename="../forms/overviewpage.ui" line="14"/>
        <source>Form</source>
        <translation type="unfinished"></translation>
    </message>
    <message>
        <location filename="../forms/overviewpage.ui" line="40"/>
        <source>Balance:</source>
        <translation>Balanç:</translation>
    </message>
    <message>
        <location filename="../forms/overviewpage.ui" line="54"/>
        <source>Number of transactions:</source>
        <translation type="unfinished"></translation>
    </message>
    <message>
        <location filename="../forms/overviewpage.ui" line="61"/>
        <source>0</source>
        <translation></translation>
    </message>
    <message>
        <location filename="../forms/overviewpage.ui" line="68"/>
        <source>Unconfirmed:</source>
        <translation>Sense confirmar:</translation>
    </message>
    <message>
        <location filename="../forms/overviewpage.ui" line="88"/>
        <source>Wallet</source>
        <translation type="unfinished"></translation>
    </message>
    <message>
        <location filename="../forms/overviewpage.ui" line="124"/>
        <source>&lt;b&gt;Recent transactions&lt;/b&gt;</source>
        <translation type="unfinished"></translation>
    </message>
    <message>
        <location filename="../overviewpage.cpp" line="103"/>
        <source>Your current balance</source>
        <translation>El seu balanç actual</translation>
    </message>
    <message>
        <location filename="../overviewpage.cpp" line="108"/>
        <source>Total of transactions that have yet to be confirmed, and do not yet count toward the current balance</source>
        <translation type="unfinished"></translation>
    </message>
    <message>
        <location filename="../overviewpage.cpp" line="111"/>
        <source>Total number of transactions in wallet</source>
        <translation type="unfinished"></translation>
    </message>
</context>
<context>
    <name>QRCodeDialog</name>
    <message>
        <location filename="../forms/qrcodedialog.ui" line="14"/>
        <source>Dialog</source>
        <translation type="unfinished"></translation>
    </message>
    <message>
        <location filename="../forms/qrcodedialog.ui" line="32"/>
        <source>QR Code</source>
        <translation type="unfinished"></translation>
    </message>
    <message>
        <location filename="../forms/qrcodedialog.ui" line="55"/>
        <source>Request Payment</source>
        <translation type="unfinished"></translation>
    </message>
    <message>
        <location filename="../forms/qrcodedialog.ui" line="70"/>
        <source>Amount:</source>
        <translation type="unfinished"></translation>
    </message>
    <message>
        <location filename="../forms/qrcodedialog.ui" line="105"/>
        <source>BTC</source>
        <translation type="unfinished"></translation>
    </message>
    <message>
        <location filename="../forms/qrcodedialog.ui" line="121"/>
        <source>Label:</source>
        <translation>Etiqueta:</translation>
    </message>
    <message>
        <location filename="../forms/qrcodedialog.ui" line="144"/>
        <source>Message:</source>
        <translation type="unfinished"></translation>
    </message>
    <message>
        <location filename="../forms/qrcodedialog.ui" line="186"/>
        <source>&amp;Save As...</source>
        <translation type="unfinished"></translation>
    </message>
    <message>
        <location filename="../qrcodedialog.cpp" line="46"/>
        <source>Error encoding URI into QR Code.</source>
        <translation type="unfinished"></translation>
    </message>
    <message>
        <location filename="../qrcodedialog.cpp" line="64"/>
        <source>Resulting URI too long, try to reduce the text for label / message.</source>
        <translation type="unfinished"></translation>
    </message>
    <message>
        <location filename="../qrcodedialog.cpp" line="121"/>
        <source>Save Image...</source>
        <translation type="unfinished"></translation>
    </message>
    <message>
        <location filename="../qrcodedialog.cpp" line="121"/>
        <source>PNG Images (*.png)</source>
        <translation type="unfinished"></translation>
    </message>
</context>
<context>
    <name>SendCoinsDialog</name>
    <message>
        <location filename="../forms/sendcoinsdialog.ui" line="106"/>
        <source>Balance:</source>
        <translation>Balanç:</translation>
    </message>
    <message>
        <location filename="../sendcoinsdialog.cpp" line="129"/>
        <source>The amount to pay must be larger than 0.</source>
        <translation>La quantitat a pagar ha de ser major que 0.</translation>
    </message>
    <message>
        <location filename="../forms/sendcoinsdialog.ui" line="14"/>
        <location filename="../sendcoinsdialog.cpp" line="123"/>
        <location filename="../sendcoinsdialog.cpp" line="128"/>
        <location filename="../sendcoinsdialog.cpp" line="133"/>
        <location filename="../sendcoinsdialog.cpp" line="138"/>
        <location filename="../sendcoinsdialog.cpp" line="144"/>
        <location filename="../sendcoinsdialog.cpp" line="149"/>
        <location filename="../sendcoinsdialog.cpp" line="154"/>
        <source>Send Coins</source>
        <translation>Enviar monedes</translation>
    </message>
    <message>
        <location filename="../forms/sendcoinsdialog.ui" line="64"/>
        <source>Send to multiple recipients at once</source>
        <translation type="unfinished"></translation>
    </message>
    <message>
        <location filename="../forms/sendcoinsdialog.ui" line="67"/>
        <source>&amp;Add recipient...</source>
        <translation type="unfinished"></translation>
    </message>
    <message>
        <location filename="../forms/sendcoinsdialog.ui" line="84"/>
        <source>Remove all transaction fields</source>
        <translation type="unfinished"></translation>
    </message>
    <message>
        <location filename="../forms/sendcoinsdialog.ui" line="87"/>
        <source>Clear all</source>
        <translation type="unfinished"></translation>
    </message>
    <message>
        <location filename="../forms/sendcoinsdialog.ui" line="113"/>
        <source>123.456 BTC</source>
        <translation></translation>
    </message>
    <message>
        <location filename="../forms/sendcoinsdialog.ui" line="144"/>
        <source>Confirm the send action</source>
        <translation type="unfinished"></translation>
    </message>
    <message>
        <location filename="../forms/sendcoinsdialog.ui" line="147"/>
        <source>S&amp;end</source>
        <translation type="unfinished"></translation>
    </message>
    <message>
        <location filename="../sendcoinsdialog.cpp" line="95"/>
        <source>&lt;b&gt;%1&lt;/b&gt; to %2 (%3)</source>
        <translation type="unfinished"></translation>
    </message>
    <message>
        <location filename="../sendcoinsdialog.cpp" line="100"/>
        <source>Confirm send coins</source>
        <translation type="unfinished"></translation>
    </message>
    <message>
        <location filename="../sendcoinsdialog.cpp" line="101"/>
        <source> and </source>
        <translation type="unfinished"> i </translation>
    </message>
    <message>
        <location filename="../sendcoinsdialog.cpp" line="101"/>
        <source>Are you sure you want to send %1?</source>
        <translation type="unfinished"></translation>
    </message>
    <message>
        <location filename="../sendcoinsdialog.cpp" line="124"/>
        <source>The recipient address is not valid, please recheck.</source>
        <translation type="unfinished"></translation>
    </message>
    <message>
        <location filename="../sendcoinsdialog.cpp" line="134"/>
        <source>The amount exceeds your balance.</source>
        <translation>Import superi el saldo de la seva compte.</translation>
    </message>
    <message>
        <location filename="../sendcoinsdialog.cpp" line="139"/>
        <source>The total exceeds your balance when the %1 transaction fee is included.</source>
        <translation type="unfinished"></translation>
    </message>
    <message>
        <location filename="../sendcoinsdialog.cpp" line="145"/>
        <source>Duplicate address found, can only send to each address once per send operation.</source>
        <translation type="unfinished"></translation>
    </message>
    <message>
        <location filename="../sendcoinsdialog.cpp" line="150"/>
        <source>Error: Transaction creation failed.</source>
        <translation type="unfinished"></translation>
    </message>
    <message>
        <location filename="../sendcoinsdialog.cpp" line="155"/>
        <source>Error: The transaction was rejected. This might happen if some of the coins in your wallet were already spent, such as if you used a copy of wallet.dat and coins were spent in the copy but not marked as spent here.</source>
        <translation type="unfinished"></translation>
    </message>
</context>
<context>
    <name>SendCoinsEntry</name>
    <message>
        <location filename="../forms/sendcoinsentry.ui" line="14"/>
        <source>Form</source>
        <translation type="unfinished"></translation>
    </message>
    <message>
        <location filename="../forms/sendcoinsentry.ui" line="29"/>
        <source>A&amp;mount:</source>
        <translation type="unfinished"></translation>
    </message>
    <message>
        <location filename="../forms/sendcoinsentry.ui" line="42"/>
        <source>Pay &amp;To:</source>
        <translation type="unfinished"></translation>
    </message>
    <message>
        <location filename="../forms/sendcoinsentry.ui" line="66"/>
        <location filename="../sendcoinsentry.cpp" line="26"/>
        <source>Enter a label for this address to add it to your address book</source>
        <translation type="unfinished"></translation>
    </message>
    <message>
        <location filename="../forms/sendcoinsentry.ui" line="75"/>
        <source>&amp;Label:</source>
        <translation type="unfinished">&amp;Etiqueta:</translation>
    </message>
    <message>
        <location filename="../forms/sendcoinsentry.ui" line="93"/>
        <source>The address to send the payment to (e.g. 1NS17iag9jJgTHD1VXjvLCEnZuQ3rJDE9L)</source>
        <translation type="unfinished"></translation>
    </message>
    <message>
        <location filename="../forms/sendcoinsentry.ui" line="103"/>
        <source>Choose address from address book</source>
        <translation type="unfinished"></translation>
    </message>
    <message>
        <location filename="../forms/sendcoinsentry.ui" line="113"/>
        <source>Alt+A</source>
        <translation type="unfinished"></translation>
    </message>
    <message>
        <location filename="../forms/sendcoinsentry.ui" line="120"/>
        <source>Paste address from clipboard</source>
        <translation type="unfinished"></translation>
    </message>
    <message>
        <location filename="../forms/sendcoinsentry.ui" line="130"/>
        <source>Alt+P</source>
        <translation type="unfinished"></translation>
    </message>
    <message>
        <location filename="../forms/sendcoinsentry.ui" line="137"/>
        <source>Remove this recipient</source>
        <translation type="unfinished"></translation>
    </message>
    <message>
        <location filename="../sendcoinsentry.cpp" line="25"/>
        <source>Enter a Bitcoin address (e.g. 1NS17iag9jJgTHD1VXjvLCEnZuQ3rJDE9L)</source>
        <translation type="unfinished"></translation>
    </message>
</context>
<context>
    <name>TransactionDesc</name>
    <message>
        <location filename="../transactiondesc.cpp" line="20"/>
        <source>Open for %1 blocks</source>
        <translation type="unfinished"></translation>
    </message>
    <message>
        <location filename="../transactiondesc.cpp" line="22"/>
        <source>Open until %1</source>
        <translation type="unfinished"></translation>
    </message>
    <message>
        <location filename="../transactiondesc.cpp" line="28"/>
        <source>%1/offline?</source>
        <translation type="unfinished"></translation>
    </message>
    <message>
        <location filename="../transactiondesc.cpp" line="30"/>
        <source>%1/unconfirmed</source>
        <translation type="unfinished"></translation>
    </message>
    <message>
        <location filename="../transactiondesc.cpp" line="32"/>
        <source>%1 confirmations</source>
        <translation type="unfinished"></translation>
    </message>
    <message>
        <location filename="../transactiondesc.cpp" line="50"/>
        <source>&lt;b&gt;Status:&lt;/b&gt; </source>
        <translation type="unfinished"></translation>
    </message>
    <message>
        <location filename="../transactiondesc.cpp" line="55"/>
        <source>, has not been successfully broadcast yet</source>
        <translation type="unfinished"></translation>
    </message>
    <message>
        <location filename="../transactiondesc.cpp" line="57"/>
        <source>, broadcast through %1 node</source>
        <translation type="unfinished"></translation>
    </message>
    <message>
        <location filename="../transactiondesc.cpp" line="59"/>
        <source>, broadcast through %1 nodes</source>
        <translation type="unfinished"></translation>
    </message>
    <message>
        <location filename="../transactiondesc.cpp" line="63"/>
        <source>&lt;b&gt;Date:&lt;/b&gt; </source>
        <translation type="unfinished"></translation>
    </message>
    <message>
        <location filename="../transactiondesc.cpp" line="70"/>
        <source>&lt;b&gt;Source:&lt;/b&gt; Generated&lt;br&gt;</source>
        <translation type="unfinished"></translation>
    </message>
    <message>
        <location filename="../transactiondesc.cpp" line="75"/>
        <location filename="../transactiondesc.cpp" line="92"/>
        <source>&lt;b&gt;From:&lt;/b&gt; </source>
        <translation type="unfinished"></translation>
    </message>
    <message>
        <location filename="../transactiondesc.cpp" line="92"/>
        <source>unknown</source>
        <translation type="unfinished"></translation>
    </message>
    <message>
        <location filename="../transactiondesc.cpp" line="93"/>
        <location filename="../transactiondesc.cpp" line="116"/>
        <location filename="../transactiondesc.cpp" line="175"/>
        <source>&lt;b&gt;To:&lt;/b&gt; </source>
        <translation type="unfinished"></translation>
    </message>
    <message>
        <location filename="../transactiondesc.cpp" line="96"/>
        <source> (yours, label: </source>
        <translation type="unfinished"></translation>
    </message>
    <message>
        <location filename="../transactiondesc.cpp" line="98"/>
        <source> (yours)</source>
        <translation type="unfinished"></translation>
    </message>
    <message>
        <location filename="../transactiondesc.cpp" line="133"/>
        <location filename="../transactiondesc.cpp" line="147"/>
        <location filename="../transactiondesc.cpp" line="192"/>
        <location filename="../transactiondesc.cpp" line="209"/>
        <source>&lt;b&gt;Credit:&lt;/b&gt; </source>
        <translation type="unfinished"></translation>
    </message>
    <message>
        <location filename="../transactiondesc.cpp" line="135"/>
        <source>(%1 matures in %2 more blocks)</source>
        <translation type="unfinished"></translation>
    </message>
    <message>
        <location filename="../transactiondesc.cpp" line="139"/>
        <source>(not accepted)</source>
        <translation type="unfinished"></translation>
    </message>
    <message>
        <location filename="../transactiondesc.cpp" line="183"/>
        <location filename="../transactiondesc.cpp" line="191"/>
        <location filename="../transactiondesc.cpp" line="206"/>
        <source>&lt;b&gt;Debit:&lt;/b&gt; </source>
        <translation type="unfinished"></translation>
    </message>
    <message>
        <location filename="../transactiondesc.cpp" line="197"/>
        <source>&lt;b&gt;Transaction fee:&lt;/b&gt; </source>
        <translation type="unfinished"></translation>
    </message>
    <message>
        <location filename="../transactiondesc.cpp" line="213"/>
        <source>&lt;b&gt;Net amount:&lt;/b&gt; </source>
        <translation type="unfinished"></translation>
    </message>
    <message>
        <location filename="../transactiondesc.cpp" line="219"/>
        <source>Message:</source>
        <translation type="unfinished"></translation>
    </message>
    <message>
        <location filename="../transactiondesc.cpp" line="221"/>
        <source>Comment:</source>
        <translation type="unfinished"></translation>
    </message>
    <message>
        <location filename="../transactiondesc.cpp" line="223"/>
        <source>Transaction ID:</source>
        <translation type="unfinished"></translation>
    </message>
    <message>
        <location filename="../transactiondesc.cpp" line="226"/>
        <source>Generated coins must wait 120 blocks before they can be spent.  When you generated this block, it was broadcast to the network to be added to the block chain.  If it fails to get into the chain, it will change to &quot;not accepted&quot; and not be spendable.  This may occasionally happen if another node generates a block within a few seconds of yours.</source>
        <translation type="unfinished"></translation>
    </message>
</context>
<context>
    <name>TransactionDescDialog</name>
    <message>
        <location filename="../forms/transactiondescdialog.ui" line="14"/>
        <source>Transaction details</source>
        <translation type="unfinished">Transacció details</translation>
    </message>
    <message>
        <location filename="../forms/transactiondescdialog.ui" line="20"/>
        <source>This pane shows a detailed description of the transaction</source>
        <translation type="unfinished"></translation>
    </message>
</context>
<context>
    <name>TransactionTableModel</name>
    <message>
        <location filename="../transactiontablemodel.cpp" line="214"/>
        <source>Date</source>
        <translation type="unfinished"></translation>
    </message>
    <message>
        <location filename="../transactiontablemodel.cpp" line="214"/>
        <source>Type</source>
        <translation type="unfinished"></translation>
    </message>
    <message>
        <location filename="../transactiontablemodel.cpp" line="214"/>
        <source>Amount</source>
        <translation type="unfinished"></translation>
    </message>
    <message numerus="yes">
        <location filename="../transactiontablemodel.cpp" line="277"/>
        <source>Open for %n block(s)</source>
        <translation type="unfinished">
            <numerusform></numerusform>
            <numerusform></numerusform>
            <numerusform></numerusform>
        </translation>
    </message>
    <message>
        <location filename="../transactiontablemodel.cpp" line="280"/>
        <source>Open until %1</source>
        <translation type="unfinished"></translation>
    </message>
    <message>
        <location filename="../transactiontablemodel.cpp" line="283"/>
        <source>Offline (%1 confirmations)</source>
        <translation type="unfinished"></translation>
    </message>
    <message>
        <location filename="../transactiontablemodel.cpp" line="286"/>
        <source>Unconfirmed (%1 of %2 confirmations)</source>
        <translation type="unfinished">Sense confirmar (%1 of %2 confirmations)</translation>
    </message>
    <message>
        <location filename="../transactiontablemodel.cpp" line="289"/>
        <source>Confirmed (%1 confirmations)</source>
        <translation type="unfinished"></translation>
    </message>
    <message numerus="yes">
        <location filename="../transactiontablemodel.cpp" line="297"/>
        <source>Mined balance will be available in %n more blocks</source>
        <translation type="unfinished">
            <numerusform></numerusform>
            <numerusform></numerusform>
            <numerusform></numerusform>
        </translation>
    </message>
    <message>
        <location filename="../transactiontablemodel.cpp" line="303"/>
        <source>This block was not received by any other nodes and will probably not be accepted!</source>
        <translation type="unfinished"></translation>
    </message>
    <message>
        <location filename="../transactiontablemodel.cpp" line="306"/>
        <source>Generated but not accepted</source>
        <translation type="unfinished"></translation>
    </message>
    <message>
        <location filename="../transactiontablemodel.cpp" line="349"/>
        <source>Received with</source>
        <translation type="unfinished"></translation>
    </message>
    <message>
        <location filename="../transactiontablemodel.cpp" line="351"/>
        <source>Received from</source>
        <translation type="unfinished"></translation>
    </message>
    <message>
        <location filename="../transactiontablemodel.cpp" line="354"/>
        <source>Sent to</source>
        <translation type="unfinished"></translation>
    </message>
    <message>
        <location filename="../transactiontablemodel.cpp" line="356"/>
        <source>Payment to yourself</source>
        <translation type="unfinished"></translation>
    </message>
    <message>
        <location filename="../transactiontablemodel.cpp" line="358"/>
        <source>Mined</source>
        <translation type="unfinished"></translation>
    </message>
    <message>
        <location filename="../transactiontablemodel.cpp" line="396"/>
        <source>(n/a)</source>
        <translation type="unfinished"></translation>
    </message>
    <message>
        <location filename="../transactiontablemodel.cpp" line="595"/>
        <source>Transaction status. Hover over this field to show number of confirmations.</source>
        <translation type="unfinished"></translation>
    </message>
    <message>
        <location filename="../transactiontablemodel.cpp" line="597"/>
        <source>Date and time that the transaction was received.</source>
        <translation type="unfinished"></translation>
    </message>
    <message>
        <location filename="../transactiontablemodel.cpp" line="599"/>
        <source>Type of transaction.</source>
        <translation type="unfinished"></translation>
    </message>
    <message>
        <location filename="../transactiontablemodel.cpp" line="601"/>
        <source>Destination address of transaction.</source>
        <translation type="unfinished"></translation>
    </message>
    <message>
        <location filename="../transactiontablemodel.cpp" line="603"/>
        <source>Amount removed from or added to balance.</source>
        <translation type="unfinished"></translation>
    </message>
    <message>
        <location filename="../transactiontablemodel.cpp" line="214"/>
        <source>Address</source>
        <translation>Direcció</translation>
    </message>
</context>
<context>
    <name>TransactionView</name>
    <message>
        <location filename="../transactionview.cpp" line="55"/>
        <location filename="../transactionview.cpp" line="71"/>
        <source>All</source>
        <translation type="unfinished"></translation>
    </message>
    <message>
        <location filename="../transactionview.cpp" line="56"/>
        <source>Today</source>
        <translation type="unfinished"></translation>
    </message>
    <message>
        <location filename="../transactionview.cpp" line="57"/>
        <source>This week</source>
        <translation type="unfinished"></translation>
    </message>
    <message>
        <location filename="../transactionview.cpp" line="58"/>
        <source>This month</source>
        <translation type="unfinished"></translation>
    </message>
    <message>
        <location filename="../transactionview.cpp" line="59"/>
        <source>Last month</source>
        <translation type="unfinished"></translation>
    </message>
    <message>
        <location filename="../transactionview.cpp" line="60"/>
        <source>This year</source>
        <translation type="unfinished"></translation>
    </message>
    <message>
        <location filename="../transactionview.cpp" line="61"/>
        <source>Range...</source>
        <translation type="unfinished"></translation>
    </message>
    <message>
        <location filename="../transactionview.cpp" line="72"/>
        <source>Received with</source>
        <translation type="unfinished"></translation>
    </message>
    <message>
        <location filename="../transactionview.cpp" line="74"/>
        <source>Sent to</source>
        <translation type="unfinished"></translation>
    </message>
    <message>
        <location filename="../transactionview.cpp" line="76"/>
        <source>To yourself</source>
        <translation type="unfinished"></translation>
    </message>
    <message>
        <location filename="../transactionview.cpp" line="77"/>
        <source>Mined</source>
        <translation type="unfinished"></translation>
    </message>
    <message>
        <location filename="../transactionview.cpp" line="78"/>
        <source>Other</source>
        <translation type="unfinished"></translation>
    </message>
    <message>
        <location filename="../transactionview.cpp" line="84"/>
        <source>Enter address or label to search</source>
        <translation type="unfinished"></translation>
    </message>
    <message>
        <location filename="../transactionview.cpp" line="90"/>
        <source>Min amount</source>
        <translation type="unfinished"></translation>
    </message>
    <message>
        <location filename="../transactionview.cpp" line="124"/>
        <source>Copy address</source>
        <translation type="unfinished"></translation>
    </message>
    <message>
        <location filename="../transactionview.cpp" line="125"/>
        <source>Copy label</source>
        <translation type="unfinished"></translation>
    </message>
    <message>
        <location filename="../transactionview.cpp" line="126"/>
        <source>Copy amount</source>
        <translation type="unfinished"></translation>
    </message>
    <message>
        <location filename="../transactionview.cpp" line="127"/>
        <source>Edit label</source>
        <translation type="unfinished"></translation>
    </message>
    <message>
        <location filename="../transactionview.cpp" line="128"/>
        <source>Show details...</source>
        <translation type="unfinished"></translation>
    </message>
    <message>
        <location filename="../transactionview.cpp" line="270"/>
        <source>Export Transaction Data</source>
        <translation type="unfinished"></translation>
    </message>
    <message>
        <location filename="../transactionview.cpp" line="271"/>
        <source>Comma separated file (*.csv)</source>
        <translation type="unfinished"></translation>
    </message>
    <message>
        <location filename="../transactionview.cpp" line="279"/>
        <source>Confirmed</source>
        <translation type="unfinished"></translation>
    </message>
    <message>
        <location filename="../transactionview.cpp" line="280"/>
        <source>Date</source>
        <translation type="unfinished"></translation>
    </message>
    <message>
        <location filename="../transactionview.cpp" line="281"/>
        <source>Type</source>
        <translation type="unfinished"></translation>
    </message>
    <message>
        <location filename="../transactionview.cpp" line="282"/>
        <source>Label</source>
        <translation>Etiqueta</translation>
    </message>
    <message>
        <location filename="../transactionview.cpp" line="283"/>
        <source>Address</source>
        <translation>Direcció</translation>
    </message>
    <message>
        <location filename="../transactionview.cpp" line="284"/>
        <source>Amount</source>
        <translation type="unfinished"></translation>
    </message>
    <message>
        <location filename="../transactionview.cpp" line="285"/>
        <source>ID</source>
        <translation type="unfinished"></translation>
    </message>
    <message>
        <location filename="../transactionview.cpp" line="289"/>
        <source>Error exporting</source>
        <translation type="unfinished"></translation>
    </message>
    <message>
        <location filename="../transactionview.cpp" line="289"/>
        <source>Could not write to file %1.</source>
        <translation type="unfinished"></translation>
    </message>
    <message>
        <location filename="../transactionview.cpp" line="384"/>
        <source>Range:</source>
        <translation type="unfinished"></translation>
    </message>
    <message>
        <location filename="../transactionview.cpp" line="392"/>
        <source>to</source>
        <translation type="unfinished"></translation>
    </message>
</context>
<context>
    <name>WalletModel</name>
    <message>
        <location filename="../walletmodel.cpp" line="142"/>
        <source>Sending...</source>
        <translation>L&apos;enviament de ...</translation>
    </message>
</context>
<context>
    <name>bitcoin-core</name>
    <message>
        <location filename="../bitcoinstrings.cpp" line="8"/>
        <source>Error: Wallet locked, unable to create transaction  </source>
        <translation type="unfinished"></translation>
    </message>
    <message>
        <location filename="../bitcoinstrings.cpp" line="9"/>
        <source>Error: This transaction requires a transaction fee of at least %s because of its amount, complexity, or use of recently received funds  </source>
        <translation type="unfinished"></translation>
    </message>
    <message>
        <location filename="../bitcoinstrings.cpp" line="12"/>
        <source>Error: Transaction creation failed  </source>
        <translation type="unfinished"></translation>
    </message>
    <message>
        <location filename="../bitcoinstrings.cpp" line="13"/>
        <source>Sending...</source>
        <translation>L&apos;enviament de ...</translation>
    </message>
    <message>
        <location filename="../bitcoinstrings.cpp" line="14"/>
        <source>Error: The transaction was rejected.  This might happen if some of the coins in your wallet were already spent, such as if you used a copy of wallet.dat and coins were spent in the copy but not marked as spent here.</source>
        <translation type="unfinished"></translation>
    </message>
    <message>
        <location filename="../bitcoinstrings.cpp" line="18"/>
        <source>Invalid amount</source>
        <translation type="unfinished"></translation>
    </message>
    <message>
        <location filename="../bitcoinstrings.cpp" line="19"/>
        <source>Insufficient funds</source>
        <translation type="unfinished"></translation>
    </message>
    <message>
        <location filename="../bitcoinstrings.cpp" line="20"/>
        <source>Warning: Disk space is low</source>
        <translation type="unfinished"></translation>
    </message>
    <message>
        <location filename="../bitcoinstrings.cpp" line="21"/>
        <source>To use the %s option</source>
        <translation type="unfinished"></translation>
    </message>
    <message>
        <location filename="../bitcoinstrings.cpp" line="22"/>
        <source>%s, you must set a rpcpassword in the configuration file:
 %s
It is recommended you use the following random password:
rpcuser=bitcoinrpc
rpcpassword=%s
(you do not need to remember this password)
If the file does not exist, create it with owner-readable-only file permissions.
</source>
        <translation type="unfinished"></translation>
    </message>
    <message>
        <location filename="../bitcoinstrings.cpp" line="31"/>
        <source>Error</source>
        <translation type="unfinished"></translation>
    </message>
    <message>
        <location filename="../bitcoinstrings.cpp" line="32"/>
        <source>An error occurred while setting up the RPC port %u for listening: %s</source>
        <translation type="unfinished"></translation>
    </message>
    <message>
        <location filename="../bitcoinstrings.cpp" line="33"/>
        <source>You must set rpcpassword=&lt;password&gt; in the configuration file:
%s
If the file does not exist, create it with owner-readable-only file permissions.</source>
        <translation type="unfinished"></translation>
    </message>
    <message>
        <location filename="../bitcoinstrings.cpp" line="38"/>
        <source>Warning: Please check that your computer&apos;s date and time are correct.  If your clock is wrong Bitcoin will not work properly.</source>
        <translation type="unfinished"></translation>
    </message>
    <message>
        <location filename="../bitcoinstrings.cpp" line="41"/>
        <source>Bitcoin version</source>
        <translation type="unfinished">Bitcoin versió</translation>
    </message>
    <message>
        <location filename="../bitcoinstrings.cpp" line="42"/>
        <source>Usage:</source>
        <translation type="unfinished"></translation>
    </message>
    <message>
        <location filename="../bitcoinstrings.cpp" line="43"/>
        <source>Send command to -server or bitcoind</source>
        <translation type="unfinished"></translation>
    </message>
    <message>
        <location filename="../bitcoinstrings.cpp" line="44"/>
        <source>List commands</source>
        <translation type="unfinished"></translation>
    </message>
    <message>
        <location filename="../bitcoinstrings.cpp" line="45"/>
        <source>Get help for a command</source>
        <translation type="unfinished"></translation>
    </message>
    <message>
        <location filename="../bitcoinstrings.cpp" line="46"/>
        <source>Options:</source>
        <translation type="unfinished">Opcions:</translation>
    </message>
    <message>
        <location filename="../bitcoinstrings.cpp" line="47"/>
        <source>Specify configuration file (default: bitcoin.conf)</source>
        <translation type="unfinished"></translation>
    </message>
    <message>
        <location filename="../bitcoinstrings.cpp" line="48"/>
        <source>Specify pid file (default: bitcoind.pid)</source>
        <translation type="unfinished"></translation>
    </message>
    <message>
        <location filename="../bitcoinstrings.cpp" line="49"/>
        <source>Generate coins</source>
        <translation type="unfinished"></translation>
    </message>
    <message>
        <location filename="../bitcoinstrings.cpp" line="50"/>
        <source>Don&apos;t generate coins</source>
        <translation type="unfinished"></translation>
    </message>
    <message>
        <location filename="../bitcoinstrings.cpp" line="51"/>
        <source>Start minimized</source>
        <translation type="unfinished"></translation>
    </message>
    <message>
        <location filename="../bitcoinstrings.cpp" line="52"/>
        <source>Show splash screen on startup (default: 1)</source>
        <translation type="unfinished"></translation>
    </message>
    <message>
        <location filename="../bitcoinstrings.cpp" line="53"/>
        <source>Specify data directory</source>
        <translation type="unfinished"></translation>
    </message>
    <message>
        <location filename="../bitcoinstrings.cpp" line="54"/>
        <source>Set database cache size in megabytes (default: 25)</source>
        <translation type="unfinished"></translation>
    </message>
    <message>
        <location filename="../bitcoinstrings.cpp" line="55"/>
        <source>Set database disk log size in megabytes (default: 100)</source>
        <translation type="unfinished"></translation>
    </message>
    <message>
        <location filename="../bitcoinstrings.cpp" line="56"/>
        <source>Specify connection timeout (in milliseconds)</source>
        <translation type="unfinished"></translation>
    </message>
    <message>
        <location filename="../bitcoinstrings.cpp" line="57"/>
        <source>Connect through socks4 proxy</source>
        <translation type="unfinished"></translation>
    </message>
    <message>
        <location filename="../bitcoinstrings.cpp" line="58"/>
        <source>Allow DNS lookups for addnode and connect</source>
        <translation type="unfinished"></translation>
    </message>
    <message>
        <location filename="../bitcoinstrings.cpp" line="59"/>
        <source>Listen for connections on &lt;port&gt; (default: 8333 or testnet: 18333)</source>
        <translation type="unfinished"></translation>
    </message>
    <message>
        <location filename="../bitcoinstrings.cpp" line="60"/>
        <source>Maintain at most &lt;n&gt; connections to peers (default: 125)</source>
        <translation type="unfinished"></translation>
    </message>
    <message>
        <location filename="../bitcoinstrings.cpp" line="61"/>
        <source>Add a node to connect to and attempt to keep the connection open</source>
        <translation type="unfinished"></translation>
    </message>
    <message>
        <location filename="../bitcoinstrings.cpp" line="62"/>
        <source>Connect only to the specified node</source>
        <translation type="unfinished"></translation>
    </message>
    <message>
        <location filename="../bitcoinstrings.cpp" line="63"/>
        <source>Find peers using internet relay chat (default: 0)</source>
        <translation type="unfinished"></translation>
    </message>
    <message>
        <location filename="../bitcoinstrings.cpp" line="64"/>
        <source>Accept connections from outside (default: 1)</source>
        <translation type="unfinished"></translation>
    </message>
    <message>
        <location filename="../bitcoinstrings.cpp" line="65"/>
        <source>Set language, for example &quot;de_DE&quot; (default: system locale)</source>
        <translation type="unfinished"></translation>
    </message>
    <message>
        <location filename="../bitcoinstrings.cpp" line="66"/>
        <source>Find peers using DNS lookup (default: 1)</source>
        <translation type="unfinished"></translation>
    </message>
    <message>
        <location filename="../bitcoinstrings.cpp" line="67"/>
        <source>Threshold for disconnecting misbehaving peers (default: 100)</source>
        <translation type="unfinished"></translation>
    </message>
    <message>
        <location filename="../bitcoinstrings.cpp" line="68"/>
        <source>Number of seconds to keep misbehaving peers from reconnecting (default: 86400)</source>
        <translation type="unfinished"></translation>
    </message>
    <message>
        <location filename="../bitcoinstrings.cpp" line="71"/>
        <source>Maximum per-connection receive buffer, &lt;n&gt;*1000 bytes (default: 10000)</source>
        <translation type="unfinished"></translation>
    </message>
    <message>
        <location filename="../bitcoinstrings.cpp" line="72"/>
        <source>Maximum per-connection send buffer, &lt;n&gt;*1000 bytes (default: 10000)</source>
        <translation type="unfinished"></translation>
    </message>
    <message>
        <location filename="../bitcoinstrings.cpp" line="73"/>
        <source>Use Universal Plug and Play to map the listening port (default: 1)</source>
        <translation type="unfinished"></translation>
    </message>
    <message>
        <location filename="../bitcoinstrings.cpp" line="74"/>
        <source>Use Universal Plug and Play to map the listening port (default: 0)</source>
        <translation type="unfinished"></translation>
    </message>
    <message>
        <location filename="../bitcoinstrings.cpp" line="75"/>
        <source>Detach block and address databases. Increases shutdown time (default: 0)</source>
        <translation type="unfinished"></translation>
    </message>
    <message>
        <location filename="../bitcoinstrings.cpp" line="77"/>
        <source>Fee per KB to add to transactions you send</source>
        <translation type="unfinished"></translation>
    </message>
    <message>
        <location filename="../bitcoinstrings.cpp" line="78"/>
        <source>Accept command line and JSON-RPC commands</source>
        <translation type="unfinished"></translation>
    </message>
    <message>
        <location filename="../bitcoinstrings.cpp" line="79"/>
        <source>Run in the background as a daemon and accept commands</source>
        <translation type="unfinished"></translation>
    </message>
    <message>
        <location filename="../bitcoinstrings.cpp" line="80"/>
        <source>Use the test network</source>
        <translation type="unfinished"></translation>
    </message>
    <message>
        <location filename="../bitcoinstrings.cpp" line="81"/>
        <source>Output extra debugging information</source>
        <translation type="unfinished"></translation>
    </message>
    <message>
        <location filename="../bitcoinstrings.cpp" line="82"/>
        <source>Prepend debug output with timestamp</source>
        <translation type="unfinished"></translation>
    </message>
    <message>
        <location filename="../bitcoinstrings.cpp" line="83"/>
        <source>Send trace/debug info to console instead of debug.log file</source>
        <translation type="unfinished"></translation>
    </message>
    <message>
        <location filename="../bitcoinstrings.cpp" line="84"/>
        <source>Send trace/debug info to debugger</source>
        <translation type="unfinished"></translation>
    </message>
    <message>
        <location filename="../bitcoinstrings.cpp" line="85"/>
        <source>Username for JSON-RPC connections</source>
        <translation type="unfinished"></translation>
    </message>
    <message>
        <location filename="../bitcoinstrings.cpp" line="86"/>
        <source>Password for JSON-RPC connections</source>
        <translation type="unfinished"></translation>
    </message>
    <message>
        <location filename="../bitcoinstrings.cpp" line="87"/>
        <source>Listen for JSON-RPC connections on &lt;port&gt; (default: 8332)</source>
        <translation type="unfinished"></translation>
    </message>
    <message>
        <location filename="../bitcoinstrings.cpp" line="88"/>
        <source>Allow JSON-RPC connections from specified IP address</source>
        <translation type="unfinished"></translation>
    </message>
    <message>
        <location filename="../bitcoinstrings.cpp" line="89"/>
        <source>Send commands to node running on &lt;ip&gt; (default: 127.0.0.1)</source>
        <translation type="unfinished"></translation>
    </message>
    <message>
        <location filename="../bitcoinstrings.cpp" line="90"/>
        <source>Execute command when the best block changes (%s in cmd is replaced by block hash)</source>
        <translation type="unfinished"></translation>
    </message>
    <message>
        <location filename="../bitcoinstrings.cpp" line="93"/>
        <source>Upgrade wallet to latest format</source>
        <translation type="unfinished"></translation>
    </message>
    <message>
        <location filename="../bitcoinstrings.cpp" line="94"/>
        <source>Set key pool size to &lt;n&gt; (default: 100)</source>
        <translation type="unfinished"></translation>
    </message>
    <message>
        <location filename="../bitcoinstrings.cpp" line="95"/>
        <source>Rescan the block chain for missing wallet transactions</source>
        <translation type="unfinished"></translation>
    </message>
    <message>
        <location filename="../bitcoinstrings.cpp" line="96"/>
        <source>How many blocks to check at startup (default: 2500, 0 = all)</source>
        <translation type="unfinished"></translation>
    </message>
    <message>
        <location filename="../bitcoinstrings.cpp" line="97"/>
        <source>How thorough the block verification is (0-6, default: 1)</source>
        <translation type="unfinished"></translation>
    </message>
    <message>
        <location filename="../bitcoinstrings.cpp" line="98"/>
        <source>
SSL options: (see the Bitcoin Wiki for SSL setup instructions)</source>
        <translation type="unfinished"></translation>
    </message>
    <message>
        <location filename="../bitcoinstrings.cpp" line="101"/>
        <source>Use OpenSSL (https) for JSON-RPC connections</source>
        <translation type="unfinished"></translation>
    </message>
    <message>
        <location filename="../bitcoinstrings.cpp" line="102"/>
        <source>Server certificate file (default: server.cert)</source>
        <translation type="unfinished"></translation>
    </message>
    <message>
        <location filename="../bitcoinstrings.cpp" line="103"/>
        <source>Server private key (default: server.pem)</source>
        <translation type="unfinished"></translation>
    </message>
    <message>
        <location filename="../bitcoinstrings.cpp" line="104"/>
        <source>Acceptable ciphers (default: TLSv1+HIGH:!SSLv2:!aNULL:!eNULL:!AH:!3DES:@STRENGTH)</source>
        <translation type="unfinished"></translation>
    </message>
    <message>
        <location filename="../bitcoinstrings.cpp" line="107"/>
        <source>This help message</source>
        <translation type="unfinished"></translation>
    </message>
    <message>
<<<<<<< HEAD
        <location filename="../bitcoinstrings.cpp" line="108"/>
        <source>Usage</source>
        <translation type="unfinished"></translation>
    </message>
    <message>
        <location filename="../bitcoinstrings.cpp" line="109"/>
        <source>Cannot obtain a lock on data directory %s.  Bitcoin is probably already running.</source>
=======
        <location filename="../bitcoinstrings.cpp" line="72"/>
        <source>Cannot obtain a lock on data directory %s. Bitcoin is probably already running.</source>
>>>>>>> 13b0b1cd
        <translation type="unfinished"></translation>
    </message>
    <message>
        <location filename="../bitcoinstrings.cpp" line="112"/>
        <source>Bitcoin</source>
        <translation type="unfinished"></translation>
    </message>
    <message>
        <location filename="../bitcoinstrings.cpp" line="113"/>
        <source>Loading addresses...</source>
        <translation type="unfinished"></translation>
    </message>
    <message>
        <location filename="../bitcoinstrings.cpp" line="114"/>
        <source>Error loading addr.dat</source>
        <translation type="unfinished"></translation>
    </message>
    <message>
        <location filename="../bitcoinstrings.cpp" line="115"/>
        <source>Loading block index...</source>
        <translation type="unfinished"></translation>
    </message>
    <message>
        <location filename="../bitcoinstrings.cpp" line="116"/>
        <source>Error loading blkindex.dat</source>
        <translation type="unfinished"></translation>
    </message>
    <message>
        <location filename="../bitcoinstrings.cpp" line="117"/>
        <source>Loading wallet...</source>
        <translation type="unfinished"></translation>
    </message>
    <message>
        <location filename="../bitcoinstrings.cpp" line="118"/>
        <source>Error loading wallet.dat: Wallet corrupted</source>
        <translation type="unfinished"></translation>
    </message>
    <message>
        <location filename="../bitcoinstrings.cpp" line="119"/>
        <source>Error loading wallet.dat: Wallet requires newer version of Bitcoin</source>
        <translation type="unfinished"></translation>
    </message>
    <message>
        <location filename="../bitcoinstrings.cpp" line="120"/>
        <source>Wallet needed to be rewritten: restart Bitcoin to complete</source>
        <translation type="unfinished"></translation>
    </message>
    <message>
        <location filename="../bitcoinstrings.cpp" line="121"/>
        <source>Error loading wallet.dat</source>
        <translation type="unfinished"></translation>
    </message>
    <message>
        <location filename="../bitcoinstrings.cpp" line="122"/>
        <source>Cannot downgrade wallet</source>
        <translation type="unfinished"></translation>
    </message>
    <message>
        <location filename="../bitcoinstrings.cpp" line="123"/>
        <source>Cannot initialize keypool</source>
        <translation type="unfinished"></translation>
    </message>
    <message>
        <location filename="../bitcoinstrings.cpp" line="124"/>
        <source>Cannot write default address</source>
        <translation type="unfinished"></translation>
    </message>
    <message>
        <location filename="../bitcoinstrings.cpp" line="125"/>
        <source>Rescanning...</source>
        <translation type="unfinished"></translation>
    </message>
    <message>
        <location filename="../bitcoinstrings.cpp" line="126"/>
        <source>Done loading</source>
        <translation type="unfinished"></translation>
    </message>
    <message>
        <location filename="../bitcoinstrings.cpp" line="127"/>
        <source>Invalid -proxy address</source>
        <translation type="unfinished"></translation>
    </message>
    <message>
        <location filename="../bitcoinstrings.cpp" line="128"/>
        <source>Invalid amount for -paytxfee=&lt;amount&gt;</source>
        <translation type="unfinished"></translation>
    </message>
    <message>
        <location filename="../bitcoinstrings.cpp" line="129"/>
        <source>Warning: -paytxfee is set very high.  This is the transaction fee you will pay if you send a transaction.</source>
        <translation type="unfinished"></translation>
    </message>
    <message>
        <location filename="../bitcoinstrings.cpp" line="132"/>
        <source>Error: CreateThread(StartNode) failed</source>
        <translation type="unfinished"></translation>
    </message>
    <message>
        <location filename="../bitcoinstrings.cpp" line="133"/>
        <source>Unable to bind to port %d on this computer.  Bitcoin is probably already running.</source>
        <translation type="unfinished"></translation>
    </message>
</context>
</TS><|MERGE_RESOLUTION|>--- conflicted
+++ resolved
@@ -497,32 +497,17 @@
         <translation>Posar-se al dia ...</translation>
     </message>
     <message>
-<<<<<<< HEAD
-        <location filename="../bitcoingui.cpp" line="666"/>
+        <location filename="../bitcoingui.cpp" line="632"/>
+        <source>This transaction is over the size limit. You can still send it for a fee of %1, which goes to the nodes that process your transaction and helps to support the network. Do you want to pay the fee?</source>
+        <translation type="unfinished"></translation>
+    </message>
+    <message>
+        <location filename="../bitcoingui.cpp" line="664"/>
         <source>Incoming transaction</source>
-=======
-        <location filename="../bitcoingui.cpp" line="615"/>
-        <source>This transaction is over the size limit. You can still send it for a fee of %1, which goes to the nodes that process your transaction and helps to support the network. Do you want to pay the fee?</source>
-        <translation type="unfinished"></translation>
-    </message>
-    <message>
-        <location filename="../bitcoingui.cpp" line="646"/>
-        <source>Sent transaction</source>
-        <translation>Transacció enviada</translation>
-    </message>
-    <message>
-        <location filename="../bitcoingui.cpp" line="199"/>
-        <source>&amp;Address Book</source>
-        <translation>llibreta d&apos;&amp;adreces</translation>
-    </message>
-    <message>
-        <location filename="../bitcoingui.cpp" line="73"/>
-        <source>Bitcoin Wallet</source>
->>>>>>> 13b0b1cd
-        <translation type="unfinished"></translation>
-    </message>
-    <message>
-        <location filename="../bitcoingui.cpp" line="667"/>
+        <translation type="unfinished"></translation>
+    </message>
+    <message>
+        <location filename="../bitcoingui.cpp" line="665"/>
         <source>Date: %1
 Amount: %2
 Type: %3
@@ -531,32 +516,32 @@
         <translation type="unfinished"></translation>
     </message>
     <message>
-        <location filename="../bitcoingui.cpp" line="792"/>
+        <location filename="../bitcoingui.cpp" line="790"/>
         <source>Wallet is &lt;b&gt;encrypted&lt;/b&gt; and currently &lt;b&gt;unlocked&lt;/b&gt;</source>
         <translation type="unfinished"></translation>
     </message>
     <message>
-        <location filename="../bitcoingui.cpp" line="800"/>
+        <location filename="../bitcoingui.cpp" line="798"/>
         <source>Wallet is &lt;b&gt;encrypted&lt;/b&gt; and currently &lt;b&gt;locked&lt;/b&gt;</source>
         <translation type="unfinished"></translation>
     </message>
     <message>
-        <location filename="../bitcoingui.cpp" line="823"/>
+        <location filename="../bitcoingui.cpp" line="821"/>
         <source>Backup Wallet</source>
         <translation type="unfinished"></translation>
     </message>
     <message>
-        <location filename="../bitcoingui.cpp" line="823"/>
+        <location filename="../bitcoingui.cpp" line="821"/>
         <source>Wallet Data (*.dat)</source>
         <translation type="unfinished"></translation>
     </message>
     <message>
-        <location filename="../bitcoingui.cpp" line="826"/>
+        <location filename="../bitcoingui.cpp" line="824"/>
         <source>Backup Failed</source>
         <translation type="unfinished"></translation>
     </message>
     <message>
-        <location filename="../bitcoingui.cpp" line="826"/>
+        <location filename="../bitcoingui.cpp" line="824"/>
         <source>There was an error trying to save the wallet data to the new location.</source>
         <translation type="unfinished"></translation>
     </message>
@@ -615,13 +600,7 @@
         <translation type="unfinished"></translation>
     </message>
     <message>
-<<<<<<< HEAD
-        <location filename="../bitcoingui.cpp" line="633"/>
-        <source>This transaction is over the size limit.  You can still send it for a fee of %1, which goes to the nodes that process your transaction and helps to support the network.  Do you want to pay the fee?</source>
-        <translation type="unfinished"></translation>
-    </message>
-    <message>
-        <location filename="../bitcoingui.cpp" line="665"/>
+        <location filename="../bitcoingui.cpp" line="663"/>
         <source>Sent transaction</source>
         <translation>Transacció enviada</translation>
     </message>
@@ -646,58 +625,9 @@
         <translation>Modificar les opcions de configuració per bitcoin</translation>
     </message>
     <message>
-        <location filename="../bitcoingui.cpp" line="638"/>
+        <location filename="../bitcoingui.cpp" line="636"/>
         <source>Sending...</source>
         <translation>L&apos;enviament de ...</translation>
-=======
-        <location filename="../bitcoingui.cpp" line="619"/>
-        <source>Sending...</source>
-        <translation>L&apos;enviament de ...</translation>
-    </message>
-    <message>
-        <location filename="../bitcoingui.cpp" line="647"/>
-        <source>Incoming transaction</source>
-        <translation type="unfinished"></translation>
-    </message>
-    <message>
-        <location filename="../bitcoingui.cpp" line="648"/>
-        <source>Date: %1
-Amount: %2
-Type: %3
-Address: %4
-</source>
-        <translation type="unfinished"></translation>
-    </message>
-    <message>
-        <location filename="../bitcoingui.cpp" line="773"/>
-        <source>Wallet is &lt;b&gt;encrypted&lt;/b&gt; and currently &lt;b&gt;unlocked&lt;/b&gt;</source>
-        <translation type="unfinished"></translation>
-    </message>
-    <message>
-        <location filename="../bitcoingui.cpp" line="781"/>
-        <source>Wallet is &lt;b&gt;encrypted&lt;/b&gt; and currently &lt;b&gt;locked&lt;/b&gt;</source>
-        <translation type="unfinished"></translation>
-    </message>
-    <message>
-        <location filename="../bitcoingui.cpp" line="804"/>
-        <source>Backup Wallet</source>
-        <translation type="unfinished"></translation>
-    </message>
-    <message>
-        <location filename="../bitcoingui.cpp" line="804"/>
-        <source>Wallet Data (*.dat)</source>
-        <translation type="unfinished"></translation>
-    </message>
-    <message>
-        <location filename="../bitcoingui.cpp" line="807"/>
-        <source>Backup Failed</source>
-        <translation type="unfinished"></translation>
-    </message>
-    <message>
-        <location filename="../bitcoingui.cpp" line="807"/>
-        <source>There was an error trying to save the wallet data to the new location.</source>
-        <translation type="unfinished"></translation>
->>>>>>> 13b0b1cd
     </message>
     <message>
         <location filename="../bitcoin.cpp" line="127"/>
@@ -1742,28 +1672,28 @@
 <context>
     <name>bitcoin-core</name>
     <message>
-        <location filename="../bitcoinstrings.cpp" line="8"/>
-        <source>Error: Wallet locked, unable to create transaction  </source>
-        <translation type="unfinished"></translation>
-    </message>
-    <message>
-        <location filename="../bitcoinstrings.cpp" line="9"/>
-        <source>Error: This transaction requires a transaction fee of at least %s because of its amount, complexity, or use of recently received funds  </source>
-        <translation type="unfinished"></translation>
-    </message>
-    <message>
-        <location filename="../bitcoinstrings.cpp" line="12"/>
-        <source>Error: Transaction creation failed  </source>
-        <translation type="unfinished"></translation>
-    </message>
-    <message>
         <location filename="../bitcoinstrings.cpp" line="13"/>
         <source>Sending...</source>
         <translation>L&apos;enviament de ...</translation>
     </message>
     <message>
+        <location filename="../bitcoinstrings.cpp" line="8"/>
+        <source>Error: Wallet locked, unable to create transaction.</source>
+        <translation type="unfinished"></translation>
+    </message>
+    <message>
+        <location filename="../bitcoinstrings.cpp" line="9"/>
+        <source>Error: This transaction requires a transaction fee of at least %s because of its amount, complexity, or use of recently received funds.</source>
+        <translation type="unfinished"></translation>
+    </message>
+    <message>
+        <location filename="../bitcoinstrings.cpp" line="12"/>
+        <source>Error: Transaction creation failed.</source>
+        <translation type="unfinished"></translation>
+    </message>
+    <message>
         <location filename="../bitcoinstrings.cpp" line="14"/>
-        <source>Error: The transaction was rejected.  This might happen if some of the coins in your wallet were already spent, such as if you used a copy of wallet.dat and coins were spent in the copy but not marked as spent here.</source>
+        <source>Error: The transaction was rejected. This might happen if some of the coins in your wallet were already spent, such as if you used a copy of wallet.dat and coins were spent in the copy but not marked as spent here.</source>
         <translation type="unfinished"></translation>
     </message>
     <message>
@@ -2112,7 +2042,6 @@
         <translation type="unfinished"></translation>
     </message>
     <message>
-<<<<<<< HEAD
         <location filename="../bitcoinstrings.cpp" line="108"/>
         <source>Usage</source>
         <translation type="unfinished"></translation>
@@ -2120,10 +2049,6 @@
     <message>
         <location filename="../bitcoinstrings.cpp" line="109"/>
         <source>Cannot obtain a lock on data directory %s.  Bitcoin is probably already running.</source>
-=======
-        <location filename="../bitcoinstrings.cpp" line="72"/>
-        <source>Cannot obtain a lock on data directory %s. Bitcoin is probably already running.</source>
->>>>>>> 13b0b1cd
         <translation type="unfinished"></translation>
     </message>
     <message>
