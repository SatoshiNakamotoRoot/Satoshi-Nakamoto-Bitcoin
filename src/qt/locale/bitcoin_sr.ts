--- conflicted
+++ resolved
@@ -3,11 +3,7 @@
     <name>AddressBookPage</name>
     <message>
         <source>Right-click to edit address or label</source>
-<<<<<<< HEAD
-        <translation>Kliknite desnim klikom radi izmene adrese ili oznake</translation>
-=======
         <translation>Десни клик за измену адресе или ознаке</translation>
->>>>>>> be92be56
     </message>
     <message>
         <source>Create a new address</source>
@@ -30,10 +26,6 @@
         <translation>&amp;Затвори</translation>
     </message>
     <message>
-        <source>C&amp;lose</source>
-        <translation>Zatvorite</translation>
-    </message>
-    <message>
         <source>Delete the currently selected address from the list</source>
         <translation>Обришите тренутно одабрану адресу са листе</translation>
     </message>
@@ -50,10 +42,6 @@
         <translation>&amp;Извези</translation>
     </message>
     <message>
-        <source>Export the data in the current tab to a file</source>
-        <translation>Eksportuj podatke iz izabrane kartice u fajl</translation>
-    </message>
-    <message>
         <source>&amp;Delete</source>
         <translation>&amp;Обриши</translation>
     </message>
@@ -128,10 +116,7 @@
         <source>(no label)</source>
         <translation>(без етикете)</translation>
     </message>
-    </context>
-<context>
-    <name>AddressTableModel</name>
-    </context>
+</context>
 <context>
     <name>AskPassphraseDialog</name>
     <message>
@@ -150,9 +135,6 @@
         <source>Repeat new passphrase</source>
         <translation>Поновите нову лозинку</translation>
     </message>
-<<<<<<< HEAD
-    </context>
-=======
     <message>
         <source>Show password</source>
         <translation>Прикажи лозинку</translation>
@@ -242,7 +224,6 @@
         <translation>Упозорање Caps Lock дугме укључено.</translation>
     </message>
 </context>
->>>>>>> be92be56
 <context>
     <name>BanTableModel</name>
     <message>
@@ -727,9 +708,6 @@
         <source>&amp;Address</source>
         <translation>&amp;Адреса</translation>
     </message>
-<<<<<<< HEAD
-    </context>
-=======
     <message>
         <source>New sending address</source>
         <translation>Нова адреса за слање</translation>
@@ -751,7 +729,6 @@
         <translation>Генерисање новог кључа није успело.</translation>
     </message>
 </context>
->>>>>>> be92be56
 <context>
     <name>FreespaceChecker</name>
     <message>
@@ -941,9 +918,6 @@
     <name>PaymentServer</name>
     </context>
 <context>
-    <name>PaymentServer</name>
-    </context>
-<context>
     <name>PeerTableModel</name>
     </context>
 <context>
@@ -959,9 +933,6 @@
 </context>
 <context>
     <name>QObject::QObject</name>
-    </context>
-<context>
-    <name>QRImageWidget</name>
     </context>
 <context>
     <name>QRImageWidget</name>
@@ -1044,9 +1015,6 @@
     </message>
     </context>
 <context>
-    <name>RecentRequestsTableModel</name>
-    </context>
-<context>
     <name>SendCoinsDialog</name>
     <message>
         <source>Send Coins</source>
@@ -1092,9 +1060,6 @@
         <source>S&amp;end</source>
         <translation>&amp;Пошаљи</translation>
     </message>
-<<<<<<< HEAD
-    </context>
-=======
     <message>
         <source>Copy quantity</source>
         <translation>Копирај количину</translation>
@@ -1124,7 +1089,6 @@
         <translation>(без налепнице)</translation>
     </message>
 </context>
->>>>>>> be92be56
 <context>
     <name>SendCoinsEntry</name>
     <message>
@@ -1150,15 +1114,11 @@
     </context>
 <context>
     <name>SendConfirmationDialog</name>
-<<<<<<< HEAD
-    </context>
-=======
     <message>
         <source>Yes</source>
         <translation>Da</translation>
     </message>
 </context>
->>>>>>> be92be56
 <context>
     <name>ShutdownWindow</name>
     </context>
@@ -1185,13 +1145,10 @@
     </context>
 <context>
     <name>TransactionDesc</name>
-<<<<<<< HEAD
-=======
     <message>
         <source>Amount</source>
         <translation>Износ</translation>
     </message>
->>>>>>> be92be56
     </context>
 <context>
     <name>TransactionDescDialog</name>
@@ -1200,15 +1157,6 @@
         <translation>Ovaj odeljak pokazuje detaljan opis transakcije</translation>
     </message>
     </context>
-<<<<<<< HEAD
-<context>
-    <name>TransactionTableModel</name>
-    </context>
-<context>
-    <name>TransactionView</name>
-    </context>
-=======
->>>>>>> be92be56
 <context>
     <name>TransactionTableModel</name>
     <message>
@@ -1221,20 +1169,7 @@
     </message>
     </context>
 <context>
-<<<<<<< HEAD
-    <name>WalletFrame</name>
-    </context>
-<context>
-    <name>WalletModel</name>
-    </context>
-<context>
-    <name>WalletView</name>
-    </context>
-<context>
-    <name>bitcoin-core</name>
-=======
     <name>TransactionView</name>
->>>>>>> be92be56
     <message>
         <source>Copy address</source>
         <translation>Копирај адресу</translation>
