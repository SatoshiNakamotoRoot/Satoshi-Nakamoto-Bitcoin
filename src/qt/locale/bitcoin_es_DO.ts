<TS language="es_DO" version="2.1">
<context>
    <name>AddressBookPage</name>
    <message>
        <source>Create a new address</source>
        <translation>Crear una nueva dirección</translation>
    </message>
    <message>
        <source>&amp;New</source>
        <translation>Nuevo</translation>
    </message>
    <message>
        <source>Copy the currently selected address to the system clipboard</source>
        <translation>Copiar la dirección seleccionada al portapapeles del sistema</translation>
    </message>
    <message>
        <source>&amp;Copy</source>
        <translation>&amp;Copiar</translation>
    </message>
    <message>
        <source>C&amp;lose</source>
        <translation>&amp;Cerrar</translation>
    </message>
    <message>
        <source>&amp;Copy Address</source>
        <translation>&amp;Copiar dirección</translation>
    </message>
    <message>
        <source>Delete the currently selected address from the list</source>
        <translation>Borrar de la lista la dirección seleccionada</translation>
    </message>
    <message>
        <source>Export the data in the current tab to a file</source>
        <translation>Exportar a un archivo los datos de esta pestaña</translation>
    </message>
    <message>
        <source>&amp;Export</source>
        <translation>&amp;Exportar</translation>
    </message>
    <message>
        <source>&amp;Delete</source>
        <translation>&amp;Eliminar</translation>
    </message>
    <message>
        <source>Choose the address to send coins to</source>
        <translation>Escoja la dirección para enviar monedas</translation>
    </message>
    <message>
        <source>Choose the address to receive coins with</source>
        <translation>Escoja la dirección para recibir monedas</translation>
    </message>
    <message>
        <source>C&amp;hoose</source>
        <translation>&amp;Escoger</translation>
    </message>
    <message>
        <source>Sending addresses</source>
        <translation>Enviando dirección</translation>
    </message>
    <message>
        <source>Receiving addresses</source>
        <translation>Recibiendo dirección</translation>
    </message>
    <message>
        <source>These are your Zetacoin addresses for sending payments. Always check the amount and the receiving address before sending coins.</source>
        <translation>Estas son sus direcciones Zetacoin para enviar pagos. Compruebe siempre la cantidad y la dirección receptora antes de transferir monedas.</translation>
    </message>
    <message>
        <source>These are your Zetacoin addresses for receiving payments. It is recommended to use a new receiving address for each transaction.</source>
        <translation>Estas son sus direcciones de Zetacoin para recibir pagos. Se recomienda utilizar una nueva dirección de recepción para cada transacción.</translation>
    </message>
    <message>
        <source>Copy &amp;Label</source>
        <translation>Copiar &amp;etiqueta</translation>
    </message>
    <message>
        <source>&amp;Edit</source>
        <translation>&amp;Editar</translation>
    </message>
    <message>
        <source>Export Address List</source>
        <translation>Exportar la lista de direcciones </translation>
    </message>
    <message>
        <source>Comma separated file (*.csv)</source>
        <translation>Archivos de columnas separadas por coma (*.csv)</translation>
    </message>
    <message>
        <source>Exporting Failed</source>
        <translation>Error exportando</translation>
    </message>
    </context>
<context>
    <name>AddressTableModel</name>
    <message>
        <source>Label</source>
        <translation>Etiqueta</translation>
    </message>
    <message>
        <source>Address</source>
        <translation>Dirección</translation>
    </message>
    <message>
        <source>(no label)</source>
        <translation>(sin etiqueta)</translation>
    </message>
</context>
<context>
    <name>AskPassphraseDialog</name>
    <message>
        <source>Passphrase Dialog</source>
        <translation>Diálogo de contraseña</translation>
    </message>
    <message>
        <source>Enter passphrase</source>
        <translation>Introducir contraseña</translation>
    </message>
    <message>
        <source>New passphrase</source>
        <translation>Nueva contraseña</translation>
    </message>
    <message>
        <source>Repeat new passphrase</source>
        <translation>Repita la nueva contraseña</translation>
    </message>
    <message>
        <source>Encrypt wallet</source>
        <translation>Cifrar la cartera</translation>
    </message>
    <message>
        <source>This operation needs your wallet passphrase to unlock the wallet.</source>
        <translation>Esta operación requiere su contraseña para desbloquear la cartera</translation>
    </message>
    <message>
        <source>Unlock wallet</source>
        <translation>Desbloquear cartera</translation>
    </message>
    <message>
        <source>This operation needs your wallet passphrase to decrypt the wallet.</source>
        <translation>Esta operación requiere su contraseña para descifrar la cartera.</translation>
    </message>
    <message>
        <source>Decrypt wallet</source>
        <translation>Descifrar la certare</translation>
    </message>
    <message>
        <source>Change passphrase</source>
        <translation>Cambiar contraseña</translation>
    </message>
    <message>
        <source>Confirm wallet encryption</source>
        <translation>Confirmar cifrado de la cartera</translation>
    </message>
    <message>
        <source>Warning: If you encrypt your wallet and lose your passphrase, you will &lt;b&gt;LOSE ALL OF YOUR ZETACOINS&lt;/b&gt;!</source>
        <translation>Atencion: ¡Si cifra su monedero y pierde la contraseña perderá &lt;b&gt;TODOS SUS ZETACOINS&lt;/b&gt;!"</translation>
    </message>
    <message>
        <source>Are you sure you wish to encrypt your wallet?</source>
        <translation>¿Seguro que desea cifrar su monedero?</translation>
    </message>
    <message>
        <source>IMPORTANT: Any previous backups you have made of your wallet file should be replaced with the newly generated, encrypted wallet file. For security reasons, previous backups of the unencrypted wallet file will become useless as soon as you start using the new, encrypted wallet.</source>
        <translation>IMPORTANTE: Cualquier copia de seguridad que haya realizado previamente de su archivo de monedero debe reemplazarse con el nuevo archivo de monedero cifrado. Por razones de seguridad, las copias de seguridad previas del archivo de monedero no cifradas serán inservibles en cuanto comience a usar el nuevo monedero cifrado.</translation>
    </message>
    <message>
        <source>Warning: The Caps Lock key is on!</source>
        <translation>Aviso: ¡La tecla de bloqueo de mayúsculas está activada!</translation>
    </message>
    <message>
        <source>Wallet encrypted</source>
        <translation>Monedero cifrado</translation>
    </message>
    <message>
        <source>Wallet encryption failed</source>
        <translation>Ha fallado el cifrado del monedero</translation>
    </message>
    <message>
        <source>Wallet encryption failed due to an internal error. Your wallet was not encrypted.</source>
        <translation>Ha fallado el cifrado del monedero debido a un error interno. El monedero no ha sido cifrado.</translation>
    </message>
    <message>
        <source>The supplied passphrases do not match.</source>
        <translation>Las contraseñas no coinciden.</translation>
    </message>
    <message>
        <source>Wallet unlock failed</source>
        <translation>Ha fallado el desbloqueo del monedero</translation>
    </message>
    <message>
        <source>The passphrase entered for the wallet decryption was incorrect.</source>
        <translation>La contraseña introducida para descifrar el monedero es incorrecta.</translation>
    </message>
    <message>
        <source>Wallet decryption failed</source>
        <translation>Ha fallado el descifrado del monedero</translation>
    </message>
    <message>
        <source>Wallet passphrase was successfully changed.</source>
        <translation>Se ha cambiado correctamente la contraseña del monedero.</translation>
    </message>
</context>
<context>
    <name>BanTableModel</name>
    </context>
<context>
    <name>BitcoinGUI</name>
    <message>
        <source>Sign &amp;message...</source>
        <translation>Firmar &amp;mensaje...</translation>
    </message>
    <message>
        <source>Synchronizing with network...</source>
        <translation>Sincronizando con la red…</translation>
    </message>
    <message>
        <source>&amp;Overview</source>
        <translation>&amp;Vista general</translation>
    </message>
    <message>
        <source>Node</source>
        <translation>Nodo</translation>
    </message>
    <message>
        <source>Show general overview of wallet</source>
        <translation>Mostrar vista general del monedero</translation>
    </message>
    <message>
        <source>&amp;Transactions</source>
        <translation>&amp;Transacciones</translation>
    </message>
    <message>
        <source>Browse transaction history</source>
        <translation>Examinar el historial de transacciones</translation>
    </message>
    <message>
        <source>E&amp;xit</source>
        <translation>&amp;Salir</translation>
    </message>
    <message>
        <source>Quit application</source>
        <translation>Salir de la aplicación</translation>
    </message>
    <message>
        <source>About &amp;Qt</source>
        <translation>Acerca de &amp;Qt</translation>
    </message>
    <message>
        <source>Show information about Qt</source>
        <translation>Mostrar información acerca de Qt</translation>
    </message>
    <message>
        <source>&amp;Options...</source>
        <translation>&amp;Opciones...</translation>
    </message>
    <message>
        <source>&amp;Encrypt Wallet...</source>
        <translation>&amp;Cifrar monedero…</translation>
    </message>
    <message>
        <source>&amp;Backup Wallet...</source>
        <translation>Copia de &amp;respaldo del monedero...</translation>
    </message>
    <message>
        <source>&amp;Change Passphrase...</source>
        <translation>&amp;Cambiar la contraseña…</translation>
    </message>
    <message>
        <source>&amp;Sending addresses...</source>
        <translation>$Enviando dirección...</translation>
    </message>
    <message>
        <source>&amp;Receiving addresses...</source>
        <translation>&amp;Recibiendo dirección</translation>
    </message>
    <message>
        <source>Open &amp;URI...</source>
        <translation>Abrir URI...</translation>
    </message>
    <message>
        <source>Importing blocks from disk...</source>
        <translation>Importando bloques de disco...</translation>
    </message>
    <message>
        <source>Reindexing blocks on disk...</source>
        <translation>Reindexando bloques en disco...</translation>
    </message>
    <message>
<<<<<<< HEAD
        <source>Send coins to a Zetacoin address</source>
        <translation>Enviar monedas a una dirección Zetacoin</translation>
=======
        <source>Send coins to a Bitcoin address</source>
        <translation>Enviar monedas a una dirección Bitcoin</translation>
>>>>>>> 188ca9c3
    </message>
    <message>
        <source>Backup wallet to another location</source>
        <translation>Copia de seguridad del monedero en otra ubicación</translation>
    </message>
    <message>
        <source>Change the passphrase used for wallet encryption</source>
        <translation>Cambiar la contraseña utilizada para el cifrado del monedero</translation>
    </message>
    <message>
        <source>&amp;Debug window</source>
        <translation>Ventana de &amp;depuración</translation>
    </message>
    <message>
        <source>Open debugging and diagnostic console</source>
        <translation>Abrir la consola de depuración y diagnóstico</translation>
    </message>
    <message>
        <source>&amp;Verify message...</source>
        <translation>&amp;Verificar mensaje...</translation>
    </message>
    <message>
        <source>Zetacoin</source>
        <translation>Zetacoin</translation>
    </message>
    <message>
        <source>Wallet</source>
        <translation>Monedero</translation>
    </message>
    <message>
        <source>&amp;Send</source>
        <translation>&amp;Enviar</translation>
    </message>
    <message>
        <source>&amp;Receive</source>
        <translation>&amp;Recibir</translation>
    </message>
    <message>
        <source>&amp;Show / Hide</source>
        <translation>Mo&amp;strar/ocultar</translation>
    </message>
    <message>
        <source>Show or hide the main Window</source>
        <translation>Mostrar u ocultar la ventana principal</translation>
    </message>
    <message>
        <source>Encrypt the private keys that belong to your wallet</source>
        <translation>Cifrar las claves privadas de su monedero</translation>
    </message>
    <message>
        <source>Sign messages with your Zetacoin addresses to prove you own them</source>
        <translation>Firmar mensajes con sus direcciones Zetacoin para demostrar la propiedad</translation>
    </message>
    <message>
        <source>Verify messages to ensure they were signed with specified Zetacoin addresses</source>
        <translation>Verificar mensajes comprobando que están firmados con direcciones Zetacoin concretas</translation>
    </message>
    <message>
        <source>&amp;File</source>
        <translation>&amp;Archivo</translation>
    </message>
    <message>
        <source>&amp;Settings</source>
        <translation>&amp;Configuración</translation>
    </message>
    <message>
        <source>&amp;Help</source>
        <translation>A&amp;yuda</translation>
    </message>
    <message>
        <source>Tabs toolbar</source>
        <translation>Barra de pestañas</translation>
    </message>
    <message>
        <source>Zetacoin Core</source>
        <translation>Núcleo de Zetacoin</translation>
    </message>
    <message>
        <source>Request payments (generates QR codes and zetacoin: URIs)</source>
        <translation>Solicitar pagos (genera codigo QR y URL's de Zetacoin)</translation>
    </message>
    <message>
        <source>&amp;About Zetacoin Core</source>
        <translation>&amp;Acerca del Núcleo de Zetacoin</translation>
    </message>
    <message>
        <source>Show the list of used sending addresses and labels</source>
        <translation>Mostrar la lista de direcciones de envío y etiquetas</translation>
    </message>
    <message>
        <source>Show the list of used receiving addresses and labels</source>
        <translation>Muestra la lista de direcciones de recepción y etiquetas</translation>
    </message>
    <message>
        <source>Open a zetacoin: URI or payment request</source>
        <translation>Abrir un zetacoin: URI o petición de pago</translation>
    </message>
    <message>
        <source>&amp;Command-line options</source>
        <translation>&amp;Opciones de linea de comando</translation>
    </message>
    <message>
        <source>No block source available...</source>
        <translation>Ninguna fuente de bloques disponible ...</translation>
    </message>
    <message>
        <source>%1 behind</source>
        <translation>%1 atrás</translation>
    </message>
    <message>
        <source>Last received block was generated %1 ago.</source>
        <translation>El último bloque recibido fue generado hace %1.</translation>
    </message>
    <message>
        <source>Transactions after this will not yet be visible.</source>
        <translation>Las transacciones posteriores aún no están visibles.</translation>
    </message>
    <message>
        <source>Error</source>
        <translation>Error</translation>
    </message>
    <message>
        <source>Warning</source>
        <translation>Aviso</translation>
    </message>
    <message>
        <source>Information</source>
        <translation>Información</translation>
    </message>
    <message>
        <source>Up to date</source>
        <translation>Actualizado</translation>
    </message>
    <message>
        <source>Catching up...</source>
        <translation>Actualizando...</translation>
    </message>
    <message>
        <source>Sent transaction</source>
        <translation>Transacción enviada</translation>
    </message>
    <message>
        <source>Incoming transaction</source>
        <translation>Transacción entrante</translation>
    </message>
    <message>
        <source>Wallet is &lt;b&gt;encrypted&lt;/b&gt; and currently &lt;b&gt;unlocked&lt;/b&gt;</source>
        <translation>El monedero está &lt;b&gt;cifrado&lt;/b&gt; y actualmente &lt;b&gt;desbloqueado&lt;/b&gt;</translation>
    </message>
    <message>
        <source>Wallet is &lt;b&gt;encrypted&lt;/b&gt; and currently &lt;b&gt;locked&lt;/b&gt;</source>
        <translation>El monedero está &lt;b&gt;cifrado&lt;/b&gt; y actualmente &lt;b&gt;bloqueado&lt;/b&gt;</translation>
    </message>
</context>
<context>
    <name>ClientModel</name>
    <message>
        <source>Network Alert</source>
        <translation>Alerta de red</translation>
    </message>
</context>
<context>
    <name>CoinControlDialog</name>
    <message>
        <source>Quantity:</source>
        <translation>Cantidad:</translation>
    </message>
    <message>
        <source>Bytes:</source>
        <translation>Bytes:</translation>
    </message>
    <message>
        <source>Amount:</source>
        <translation>Cuantía:</translation>
    </message>
    <message>
        <source>Priority:</source>
        <translation>Prioridad:</translation>
    </message>
    <message>
        <source>Fee:</source>
        <translation>Tasa:</translation>
    </message>
    <message>
        <source>After Fee:</source>
        <translation>Después de tasas:</translation>
    </message>
    <message>
        <source>Change:</source>
        <translation>Cambio:</translation>
    </message>
    <message>
        <source>(un)select all</source>
        <translation>(des)selecciona todos</translation>
    </message>
    <message>
        <source>Tree mode</source>
        <translation>Modo arbol</translation>
    </message>
    <message>
        <source>List mode</source>
        <translation>Modo lista</translation>
    </message>
    <message>
        <source>Amount</source>
        <translation>Cantidad</translation>
    </message>
    <message>
        <source>Date</source>
        <translation>Fecha</translation>
    </message>
    <message>
        <source>Confirmations</source>
        <translation>Confirmaciones</translation>
    </message>
    <message>
        <source>Confirmed</source>
        <translation>Confirmado</translation>
    </message>
    <message>
        <source>Priority</source>
        <translation>Prioridad</translation>
    </message>
    <message>
        <source>Copy address</source>
        <translation>Copiar dirección</translation>
    </message>
    <message>
        <source>Copy label</source>
        <translation>Copiar etiqueta</translation>
    </message>
    <message>
        <source>Copy amount</source>
        <translation>Copiar cantidad</translation>
    </message>
    <message>
        <source>Copy transaction ID</source>
        <translation>Copiar identificador de transacción</translation>
    </message>
    <message>
        <source>Lock unspent</source>
        <translation>Bloquear lo no gastado</translation>
    </message>
    <message>
        <source>Unlock unspent</source>
        <translation>Desbloquear lo no gastado</translation>
    </message>
    <message>
        <source>Copy quantity</source>
        <translation>Copiar cantidad</translation>
    </message>
    <message>
        <source>Copy fee</source>
        <translation>Copiar donación</translation>
    </message>
    <message>
        <source>Copy after fee</source>
        <translation>Copiar después de aplicar donación</translation>
    </message>
    <message>
        <source>Copy bytes</source>
        <translation>Copiar bytes</translation>
    </message>
    <message>
        <source>Copy priority</source>
        <translation>Copiar prioridad</translation>
    </message>
    <message>
        <source>Copy change</source>
        <translation>Copiar Cambio</translation>
    </message>
    <message>
        <source>highest</source>
        <translation>lo más alto</translation>
    </message>
    <message>
        <source>higher</source>
        <translation>más alto</translation>
    </message>
    <message>
        <source>high</source>
        <translation>alto</translation>
    </message>
    <message>
        <source>medium-high</source>
        <translation>medio-alto</translation>
    </message>
    <message>
        <source>medium</source>
        <translation>medio</translation>
    </message>
    <message>
        <source>low-medium</source>
        <translation>bajo-medio</translation>
    </message>
    <message>
        <source>low</source>
        <translation>bajo</translation>
    </message>
    <message>
        <source>lower</source>
        <translation>más bajo</translation>
    </message>
    <message>
        <source>lowest</source>
        <translation>lo más bajo</translation>
    </message>
    <message>
        <source>(%1 locked)</source>
        <translation>(%1 bloqueado)</translation>
    </message>
    <message>
        <source>none</source>
        <translation>ninguno</translation>
    </message>
    <message>
        <source>yes</source>
        <translation>si</translation>
    </message>
    <message>
        <source>no</source>
        <translation>no</translation>
    </message>
    <message>
        <source>This means a fee of at least %1 per kB is required.</source>
        <translation>Esto implica que se requiere una tarifa de al menos %1 por kB</translation>
    </message>
    <message>
        <source>Can vary +/- 1 byte per input.</source>
        <translation>Puede variar +/- 1 byte por entrada.</translation>
    </message>
    <message>
        <source>Transactions with higher priority are more likely to get included into a block.</source>
        <translation>Las transacciones con alta prioridad son más propensas a ser incluidas dentro de un bloque.</translation>
    </message>
    <message>
        <source>(no label)</source>
        <translation>(sin etiqueta)</translation>
    </message>
    <message>
        <source>change from %1 (%2)</source>
        <translation>Enviar desde %1 (%2)</translation>
    </message>
    <message>
        <source>(change)</source>
        <translation>(cambio)</translation>
    </message>
</context>
<context>
    <name>EditAddressDialog</name>
    <message>
        <source>Edit Address</source>
        <translation>Editar Dirección</translation>
    </message>
    <message>
        <source>&amp;Label</source>
        <translation>&amp;Etiqueta</translation>
    </message>
    <message>
        <source>The label associated with this address list entry</source>
        <translation>La etiqueta asociada con esta entrada de la lista de direcciones</translation>
    </message>
    <message>
        <source>The address associated with this address list entry. This can only be modified for sending addresses.</source>
        <translation>La dirección asociada con esta entrada de la lista de direcciones. Solo puede ser modificada para direcciones de envío.</translation>
    </message>
    <message>
        <source>&amp;Address</source>
        <translation>&amp;Dirección</translation>
    </message>
    <message>
        <source>New receiving address</source>
        <translation>Nueva dirección de recepción</translation>
    </message>
    <message>
        <source>New sending address</source>
        <translation>Nueva dirección de envío</translation>
    </message>
    <message>
        <source>Edit receiving address</source>
        <translation>Editar dirección de recepción</translation>
    </message>
    <message>
        <source>Edit sending address</source>
        <translation>Editar dirección de envío</translation>
    </message>
    <message>
        <source>The entered address "%1" is already in the address book.</source>
        <translation>La dirección introducida "%1" ya está presente en la libreta de direcciones.</translation>
    </message>
    <message>
        <source>The entered address "%1" is not a valid Zetacoin address.</source>
        <translation>La dirección introducida "%1" no es una dirección Zetacoin válida.</translation>
    </message>
    <message>
        <source>Could not unlock wallet.</source>
        <translation>No se pudo desbloquear el monedero.</translation>
    </message>
    <message>
        <source>New key generation failed.</source>
        <translation>Ha fallado la generación de la nueva clave.</translation>
    </message>
</context>
<context>
    <name>FreespaceChecker</name>
    <message>
        <source>A new data directory will be created.</source>
        <translation>Se creará un nuevo directorio de datos.</translation>
    </message>
    <message>
        <source>name</source>
        <translation>nombre</translation>
    </message>
    <message>
        <source>Directory already exists. Add %1 if you intend to create a new directory here.</source>
        <translation>El directorio ya existe. Añada %1 si pretende crear aquí un directorio nuevo.</translation>
    </message>
    <message>
        <source>Path already exists, and is not a directory.</source>
        <translation>La ruta ya existe y no es un directorio.</translation>
    </message>
    <message>
        <source>Cannot create data directory here.</source>
        <translation>No se puede crear un directorio de datos aquí.</translation>
    </message>
</context>
<context>
    <name>HelpMessageDialog</name>
    <message>
        <source>Zetacoin Core</source>
        <translation>Núcleo de Zetacoin</translation>
    </message>
    <message>
        <source>version</source>
        <translation>versión</translation>
    </message>
    <message>
        <source>About Zetacoin Core</source>
        <translation>Acerca del Núcleo de Zetacoin</translation>
    </message>
    <message>
        <source>Command-line options</source>
        <translation>Opciones de la línea de órdenes</translation>
    </message>
    <message>
        <source>Usage:</source>
        <translation>Uso:</translation>
    </message>
    <message>
        <source>command-line options</source>
        <translation>opciones de la línea de órdenes</translation>
    </message>
<<<<<<< HEAD
</context>
=======
    </context>
>>>>>>> 188ca9c3
<context>
    <name>Intro</name>
    <message>
        <source>Welcome</source>
        <translation>Bienvenido</translation>
    </message>
    <message>
        <source>Welcome to Zetacoin Core.</source>
        <translation>Bienvenido al Núcleo de Zetacoin</translation>
    </message>
    <message>
        <source>As this is the first time the program is launched, you can choose where Zetacoin Core will store its data.</source>
        <translation>Al ser la primera vez que se ejecuta el programa, puede elegir dónde almacenará sus datos Zetacoin-Qt.</translation>
    </message>
    <message>
        <source>Zetacoin Core will download and store a copy of the Zetacoin block chain. At least %1GB of data will be stored in this directory, and it will grow over time. The wallet will also be stored in this directory.</source>
        <translation>Zetacoin-Qt va a descargar y guardar una copia de la cadena de bloques de Zetacoin. Se almacenará al menos %1GB de datos en este directorio, que irá creciendo con el tiempo. El monedero se guardará también en este directorio.</translation>
    </message>
    <message>
        <source>Use the default data directory</source>
        <translation>Utilizar el directorio de datos predeterminado</translation>
    </message>
    <message>
        <source>Use a custom data directory:</source>
        <translation>Utilice un directorio de datos personalizado:</translation>
    </message>
    <message>
        <source>Zetacoin Core</source>
        <translation>Núcleo de Zetacoin</translation>
    </message>
    <message>
        <source>Error</source>
        <translation>Error</translation>
    </message>
    </context>
<context>
    <name>OpenURIDialog</name>
    <message>
        <source>Open URI</source>
        <translation>Abrir URI...</translation>
    </message>
    <message>
        <source>Open payment request from URI or file</source>
        <translation>El pago requiere una URI o archivo</translation>
    </message>
    <message>
        <source>URI:</source>
        <translation>URI:</translation>
    </message>
    <message>
        <source>Select payment request file</source>
        <translation>Seleccione archivo de sulicitud de pago</translation>
    </message>
    <message>
        <source>Select payment request file to open</source>
        <translation>Abrir archivo de solicitud de pago</translation>
    </message>
</context>
<context>
    <name>OptionsDialog</name>
    <message>
        <source>Options</source>
        <translation>Opciones</translation>
    </message>
    <message>
        <source>&amp;Main</source>
        <translation>&amp;Principal</translation>
    </message>
    <message>
        <source>MB</source>
        <translation>MB</translation>
    </message>
    <message>
        <source>IP address of the proxy (e.g. IPv4: 127.0.0.1 / IPv6: ::1)</source>
        <translation>Dirección IP del proxy (ej. IPv4: 127.0.0.1 / IPv6: ::1)</translation>
    </message>
    <message>
        <source>Reset all client options to default.</source>
        <translation>Restablecer todas las opciones del cliente a las predeterminadas.</translation>
    </message>
    <message>
        <source>&amp;Reset Options</source>
        <translation>&amp;Restablecer opciones</translation>
    </message>
    <message>
        <source>&amp;Network</source>
        <translation>&amp;Red</translation>
    </message>
    <message>
        <source>W&amp;allet</source>
        <translation>Monedero</translation>
    </message>
    <message>
        <source>Expert</source>
        <translation>Experto</translation>
    </message>
    <message>
        <source>Automatically open the Zetacoin client port on the router. This only works when your router supports UPnP and it is enabled.</source>
        <translation>Abrir automáticamente el puerto del cliente Zetacoin en el router. Esta opción solo funciona si el router admite UPnP y está activado.</translation>
    </message>
    <message>
        <source>Map port using &amp;UPnP</source>
        <translation>Mapear el puerto usando &amp;UPnP</translation>
    </message>
    <message>
        <source>Proxy &amp;IP:</source>
        <translation>Dirección &amp;IP del proxy:</translation>
    </message>
    <message>
        <source>&amp;Port:</source>
        <translation>&amp;Puerto:</translation>
    </message>
    <message>
        <source>Port of the proxy (e.g. 9050)</source>
        <translation>Puerto del servidor proxy (ej. 9050)</translation>
    </message>
    <message>
        <source>&amp;Window</source>
        <translation>&amp;Ventana</translation>
    </message>
    <message>
        <source>Show only a tray icon after minimizing the window.</source>
        <translation>Minimizar la ventana a la bandeja de iconos del sistema.</translation>
    </message>
    <message>
        <source>&amp;Minimize to the tray instead of the taskbar</source>
        <translation>&amp;Minimizar a la bandeja en vez de a la barra de tareas</translation>
    </message>
    <message>
        <source>M&amp;inimize on close</source>
        <translation>M&amp;inimizar al cerrar</translation>
    </message>
    <message>
        <source>&amp;Display</source>
        <translation>&amp;Interfaz</translation>
    </message>
    <message>
        <source>User Interface &amp;language:</source>
        <translation>I&amp;dioma de la interfaz de usuario</translation>
    </message>
    <message>
        <source>&amp;Unit to show amounts in:</source>
        <translation>Mostrar las cantidades en la &amp;unidad:</translation>
    </message>
    <message>
        <source>Choose the default subdivision unit to show in the interface and when sending coins.</source>
        <translation>Elegir la subdivisión predeterminada para mostrar cantidades en la interfaz y cuando se envían monedas.</translation>
    </message>
    <message>
        <source>Whether to show coin control features or not.</source>
        <translation>Mostrar o no características de control de moneda</translation>
    </message>
    <message>
        <source>&amp;OK</source>
        <translation>&amp;Aceptar</translation>
    </message>
    <message>
        <source>&amp;Cancel</source>
        <translation>&amp;Cancelar</translation>
    </message>
    <message>
        <source>default</source>
        <translation>predeterminado</translation>
    </message>
    <message>
        <source>none</source>
        <translation>ninguno</translation>
    </message>
    <message>
        <source>Confirm options reset</source>
        <translation>Confirme el restablecimiento de las opciones</translation>
    </message>
    <message>
        <source>Client restart required to activate changes.</source>
        <translation>Reinicio del cliente para activar cambios.</translation>
    </message>
    <message>
        <source>This change would require a client restart.</source>
        <translation>Este cambio requiere reinicio por parte del cliente.</translation>
    </message>
    <message>
        <source>The supplied proxy address is invalid.</source>
        <translation>La dirección proxy indicada es inválida.</translation>
    </message>
</context>
<context>
    <name>OverviewPage</name>
    <message>
        <source>Form</source>
        <translation>Desde</translation>
    </message>
    <message>
        <source>The displayed information may be out of date. Your wallet automatically synchronizes with the Zetacoin network after a connection is established, but this process has not completed yet.</source>
        <translation>La información mostrada puede estar desactualizada. Su monedero se sincroniza automáticamente con la red Zetacoin después de que se haya establecido una conexión, pero este proceso aún no se ha completado.</translation>
    </message>
    <message>
        <source>Your current spendable balance</source>
        <translation>Su balance actual gastable</translation>
    </message>
    <message>
        <source>Total of transactions that have yet to be confirmed, and do not yet count toward the spendable balance</source>
        <translation>Total de transacciones que deben ser confirmadas, y que no cuentan con el balance gastable necesario</translation>
    </message>
    <message>
        <source>Immature:</source>
        <translation>No disponible:</translation>
    </message>
    <message>
        <source>Mined balance that has not yet matured</source>
        <translation>Saldo recién minado que aún no está disponible.</translation>
    </message>
    <message>
        <source>Total:</source>
        <translation>Total:</translation>
    </message>
    <message>
        <source>Your current total balance</source>
        <translation>Su balance actual total</translation>
    </message>
    </context>
<context>
    <name>PaymentServer</name>
    <message>
        <source>URI handling</source>
        <translation>Gestión de URI</translation>
    </message>
    <message>
        <source>Invalid payment address %1</source>
        <translation>Dirección de pago no válida %1</translation>
    </message>
    <message>
        <source>Requested payment amount of %1 is too small (considered dust).</source>
        <translation>La cantidad del pago solicitado (%1) es demasiado pequeña (considerada polvo).</translation>
    </message>
    <message>
        <source>Payment request error</source>
        <translation>Error en petición de pago</translation>
    </message>
    <message>
        <source>Cannot start zetacoin: click-to-pay handler</source>
        <translation>No se pudo iniciar zetacoin: manejador de pago-al-clic</translation>
    </message>
    <message>
        <source>Unverified payment requests to custom payment scripts are unsupported.</source>
        <translation>No están soportadas las peticiones inseguras a scripts de pago personalizados</translation>
    </message>
    <message>
        <source>Refund from %1</source>
        <translation>Devolución de %1</translation>
    </message>
    <message>
        <source>Error communicating with %1: %2</source>
        <translation>Error en la comunicación con %1: %2</translation>
    </message>
    <message>
        <source>Bad response from server %1</source>
        <translation>Respuesta errónea del servidor %1</translation>
    </message>
    <message>
        <source>Payment acknowledged</source>
        <translation>Pago aceptado</translation>
    </message>
    <message>
        <source>Network request error</source>
        <translation>Error en petición de red</translation>
    </message>
</context>
<context>
    <name>PeerTableModel</name>
    </context>
<context>
    <name>QObject</name>
    <message>
        <source>Amount</source>
        <translation>Cantidad</translation>
    </message>
    <message>
        <source>%1 h</source>
        <translation>%1 h</translation>
    </message>
    <message>
        <source>%1 m</source>
        <translation>%1 m</translation>
    </message>
    <message>
        <source>N/A</source>
        <translation>N/D</translation>
    </message>
    </context>
<context>
    <name>QRImageWidget</name>
    <message>
        <source>&amp;Save Image...</source>
        <translation>Guardar Imagen...</translation>
    </message>
    <message>
        <source>&amp;Copy Image</source>
        <translation>Copiar imagen</translation>
    </message>
    <message>
        <source>Save QR Code</source>
        <translation>Guardar código QR</translation>
    </message>
    <message>
        <source>PNG Image (*.png)</source>
        <translation>Imágenes PNG (*.png)</translation>
    </message>
</context>
<context>
    <name>RPCConsole</name>
    <message>
        <source>Client name</source>
        <translation>Nombre del cliente</translation>
    </message>
    <message>
        <source>N/A</source>
        <translation>N/D</translation>
    </message>
    <message>
        <source>Client version</source>
        <translation>Versión del cliente</translation>
    </message>
    <message>
        <source>&amp;Information</source>
        <translation>Información</translation>
    </message>
    <message>
        <source>Debug window</source>
        <translation>Ventana de depuración</translation>
    </message>
    <message>
        <source>General</source>
        <translation>General</translation>
    </message>
    <message>
        <source>Using OpenSSL version</source>
        <translation>Utilizando la versión OpenSSL</translation>
    </message>
    <message>
        <source>Startup time</source>
        <translation>Hora de inicio</translation>
    </message>
    <message>
        <source>Network</source>
        <translation>Red</translation>
    </message>
    <message>
        <source>Name</source>
        <translation>Nombre</translation>
    </message>
    <message>
        <source>Number of connections</source>
        <translation>Número de conexiones</translation>
    </message>
    <message>
        <source>Block chain</source>
        <translation>Cadena de bloques</translation>
    </message>
    <message>
        <source>Current number of blocks</source>
        <translation>Número actual de bloques</translation>
    </message>
    <message>
        <source>Last block time</source>
        <translation>Hora del último bloque</translation>
    </message>
    <message>
        <source>&amp;Open</source>
        <translation>&amp;Abrir</translation>
    </message>
    <message>
        <source>&amp;Console</source>
        <translation>&amp;Consola</translation>
    </message>
    <message>
        <source>&amp;Network Traffic</source>
        <translation>&amp;Tráfico de Red</translation>
    </message>
    <message>
        <source>&amp;Clear</source>
        <translation>&amp;Limpiar</translation>
    </message>
    <message>
        <source>Totals</source>
        <translation>Total:</translation>
    </message>
    <message>
        <source>In:</source>
        <translation>Dentro:</translation>
    </message>
    <message>
        <source>Out:</source>
        <translation>Fuera:</translation>
    </message>
    <message>
        <source>Build date</source>
        <translation>Fecha de compilación</translation>
    </message>
    <message>
        <source>Debug log file</source>
        <translation>Archivo de registro de depuración</translation>
    </message>
    <message>
        <source>Clear console</source>
        <translation>Borrar consola</translation>
    </message>
    <message>
        <source>Use up and down arrows to navigate history, and &lt;b&gt;Ctrl-L&lt;/b&gt; to clear screen.</source>
        <translation>Use las flechas arriba y abajo para navegar por el historial y &lt;b&gt;Control+L&lt;/b&gt; para limpiar la pantalla.</translation>
    </message>
    <message>
        <source>Type &lt;b&gt;help&lt;/b&gt; for an overview of available commands.</source>
        <translation>Escriba &lt;b&gt;help&lt;/b&gt; para ver un resumen de los comandos disponibles.</translation>
    </message>
    <message>
        <source>%1 B</source>
        <translation>%1 B</translation>
    </message>
    <message>
        <source>%1 KB</source>
        <translation>%1 KB</translation>
    </message>
    <message>
        <source>%1 MB</source>
        <translation>%1 MB</translation>
    </message>
    <message>
        <source>%1 GB</source>
        <translation>%1 GB</translation>
    </message>
    </context>
<context>
    <name>ReceiveCoinsDialog</name>
    <message>
        <source>&amp;Amount:</source>
        <translation>Cantidad</translation>
    </message>
    <message>
        <source>&amp;Label:</source>
        <translation>&amp;Etiqueta:</translation>
    </message>
    <message>
        <source>&amp;Message:</source>
        <translation>Mensaje:</translation>
    </message>
    <message>
        <source>Reuse one of the previously used receiving addresses. Reusing addresses has security and privacy issues. Do not use this unless re-generating a payment request made before.</source>
        <translation>Reutilizar una de las direcciones previamente usadas para recibir. Reutilizar direcciones tiene problemas de seguridad y privacidad. No lo uses a menos que antes regeneres una solicitud de pago.</translation>
    </message>
    <message>
        <source>R&amp;euse an existing receiving address (not recommended)</source>
        <translation>R&amp;eutilizar una dirección existente para recibir (no recomendado)</translation>
    </message>
    <message>
        <source>Clear all fields of the form.</source>
        <translation>Limpiar todos los campos del formulario</translation>
    </message>
    <message>
        <source>Clear</source>
        <translation>Limpiar</translation>
    </message>
    <message>
        <source>&amp;Request payment</source>
        <translation>&amp;Solicitar pago</translation>
    </message>
    <message>
        <source>Show the selected request (does the same as double clicking an entry)</source>
        <translation>Muestra la petición seleccionada (También doble clic)</translation>
    </message>
    <message>
        <source>Show</source>
        <translation>Mostrar</translation>
    </message>
    <message>
        <source>Remove the selected entries from the list</source>
        <translation>Borrar de la lista las direcciónes actualmente seleccionadas</translation>
    </message>
    <message>
        <source>Remove</source>
        <translation>Eliminar</translation>
    </message>
    <message>
        <source>Copy label</source>
        <translation>Copiar etiqueta</translation>
    </message>
    <message>
        <source>Copy amount</source>
        <translation>Copiar cantidad</translation>
    </message>
</context>
<context>
    <name>ReceiveRequestDialog</name>
    <message>
        <source>QR Code</source>
        <translation>Código QR</translation>
    </message>
    <message>
        <source>Copy &amp;URI</source>
        <translation>Copiar &amp;URI</translation>
    </message>
    <message>
        <source>Copy &amp;Address</source>
        <translation>Copiar &amp;Dirección</translation>
    </message>
    <message>
        <source>&amp;Save Image...</source>
        <translation>Guardar Imagen...</translation>
    </message>
    <message>
        <source>Request payment to %1</source>
        <translation>Solicitar pago a %1</translation>
    </message>
    <message>
        <source>Payment information</source>
        <translation>Información de pago</translation>
    </message>
    <message>
        <source>URI</source>
        <translation>URI</translation>
    </message>
    <message>
        <source>Address</source>
        <translation>Dirección</translation>
    </message>
    <message>
        <source>Amount</source>
        <translation>Cantidad</translation>
    </message>
    <message>
        <source>Label</source>
        <translation>Etiqueta</translation>
    </message>
    <message>
        <source>Message</source>
        <translation>Mensaje</translation>
    </message>
    <message>
        <source>Resulting URI too long, try to reduce the text for label / message.</source>
        <translation>URI resultante demasiado larga. Intente reducir el texto de la etiqueta / mensaje.</translation>
    </message>
    <message>
        <source>Error encoding URI into QR Code.</source>
        <translation>Error al codificar la URI en el código QR.</translation>
    </message>
</context>
<context>
    <name>RecentRequestsTableModel</name>
    <message>
        <source>Date</source>
        <translation>Fecha</translation>
    </message>
    <message>
        <source>Label</source>
        <translation>Etiqueta</translation>
    </message>
    <message>
        <source>Message</source>
        <translation>Mensaje</translation>
    </message>
    <message>
        <source>Amount</source>
        <translation>Cantidad</translation>
    </message>
    <message>
        <source>(no label)</source>
        <translation>(sin etiqueta)</translation>
    </message>
    <message>
        <source>(no message)</source>
        <translation>(Ningun mensaje)</translation>
    </message>
    </context>
<context>
    <name>SendCoinsDialog</name>
    <message>
        <source>Send Coins</source>
        <translation>Enviar monedas</translation>
    </message>
    <message>
        <source>Coin Control Features</source>
        <translation>Características de control de la moneda</translation>
    </message>
    <message>
        <source>Inputs...</source>
        <translation>Entradas...</translation>
    </message>
    <message>
        <source>automatically selected</source>
        <translation>Seleccionado automaticamente</translation>
    </message>
    <message>
        <source>Insufficient funds!</source>
        <translation>Fondos insuficientes!</translation>
    </message>
    <message>
        <source>Quantity:</source>
        <translation>Cantidad:</translation>
    </message>
    <message>
        <source>Bytes:</source>
        <translation>Bytes:</translation>
    </message>
    <message>
        <source>Amount:</source>
        <translation>Cuantía:</translation>
    </message>
    <message>
        <source>Priority:</source>
        <translation>Prioridad:</translation>
    </message>
    <message>
        <source>Fee:</source>
        <translation>Tasa:</translation>
    </message>
    <message>
        <source>After Fee:</source>
        <translation>Después de tasas:</translation>
    </message>
    <message>
        <source>Change:</source>
        <translation>Cambio:</translation>
    </message>
    <message>
        <source>If this is activated, but the change address is empty or invalid, change will be sent to a newly generated address.</source>
        <translation>Al activarse, si la dirección esta vacía o es inválida, las monedas serán enviadas a una nueva dirección generada.</translation>
    </message>
    <message>
        <source>Custom change address</source>
        <translation>Dirección propia</translation>
    </message>
    <message>
        <source>Transaction Fee:</source>
        <translation>Comisión de transacción:</translation>
    </message>
    <message>
        <source>Send to multiple recipients at once</source>
        <translation>Enviar a múltiples destinatarios de una vez</translation>
    </message>
    <message>
        <source>Add &amp;Recipient</source>
        <translation>Añadir &amp;destinatario</translation>
    </message>
    <message>
        <source>Clear all fields of the form.</source>
        <translation>Limpiar todos los campos del formulario</translation>
    </message>
    <message>
        <source>Clear &amp;All</source>
        <translation>Limpiar &amp;todo</translation>
    </message>
    <message>
        <source>Balance:</source>
        <translation>Saldo:</translation>
    </message>
    <message>
        <source>Confirm the send action</source>
        <translation>Confirmar el envío</translation>
    </message>
    <message>
        <source>S&amp;end</source>
        <translation>&amp;Enviar</translation>
    </message>
    <message>
        <source>Confirm send coins</source>
        <translation>Confirmar el envío de monedas</translation>
    </message>
    <message>
        <source>%1 to %2</source>
        <translation>%1 a %2</translation>
    </message>
    <message>
        <source>Copy quantity</source>
        <translation>Copiar cantidad</translation>
    </message>
    <message>
        <source>Copy amount</source>
        <translation>Copiar cantidad</translation>
    </message>
    <message>
        <source>Copy fee</source>
        <translation>Copiar donación</translation>
    </message>
    <message>
        <source>Copy after fee</source>
        <translation>Copiar después de aplicar donación</translation>
    </message>
    <message>
        <source>Copy bytes</source>
        <translation>Copiar bytes</translation>
    </message>
    <message>
        <source>Copy priority</source>
        <translation>Copiar prioridad</translation>
    </message>
    <message>
        <source>Copy change</source>
        <translation>Copiar Cambio</translation>
    </message>
    <message>
        <source>or</source>
        <translation>o</translation>
    </message>
    <message>
        <source>The amount to pay must be larger than 0.</source>
        <translation>La cantidad por pagar tiene que ser mayor de 0.</translation>
    </message>
    <message>
        <source>The amount exceeds your balance.</source>
        <translation>La cantidad sobrepasa su saldo.</translation>
    </message>
    <message>
        <source>The total exceeds your balance when the %1 transaction fee is included.</source>
        <translation>El total sobrepasa su saldo cuando se incluye la tasa de envío de %1</translation>
    </message>
    <message>
        <source>Transaction creation failed!</source>
        <translation>¡Ha fallado la creación de la transacción!</translation>
    </message>
    <message>
        <source>The transaction was rejected! This might happen if some of the coins in your wallet were already spent, such as if you used a copy of wallet.dat and coins were spent in the copy but not marked as spent here.</source>
        <translation>La transacción fue rechazada. Esto puede haber ocurrido si alguna de las monedas ya estaba gastada o si ha usado una copia de wallet.dat y las monedas se gastaron en la copia pero no se han marcado como gastadas aqui.</translation>
    </message>
    <message>
        <source>Warning: Invalid Zetacoin address</source>
        <translation>Alerta: Dirección de Zetacoin inválida</translation>
    </message>
    <message>
        <source>(no label)</source>
        <translation>(sin etiqueta)</translation>
    </message>
    <message>
        <source>Warning: Unknown change address</source>
        <translation>Alerta: Dirección de Zetacoin inválida</translation>
    </message>
    <message>
        <source>Are you sure you want to send?</source>
        <translation>¿Está seguro que desea enviar?</translation>
    </message>
    <message>
        <source>added as transaction fee</source>
        <translation>añadido como comisión de transacción</translation>
    </message>
</context>
<context>
    <name>SendCoinsEntry</name>
    <message>
        <source>A&amp;mount:</source>
        <translation>Ca&amp;ntidad:</translation>
    </message>
    <message>
        <source>Pay &amp;To:</source>
        <translation>&amp;Pagar a:</translation>
    </message>
    <message>
        <source>Enter a label for this address to add it to your address book</source>
        <translation>Etiquete esta dirección para añadirla a la libreta</translation>
    </message>
    <message>
        <source>&amp;Label:</source>
        <translation>&amp;Etiqueta:</translation>
    </message>
    <message>
        <source>Choose previously used address</source>
        <translation>Escoger dirección previamente usada</translation>
    </message>
    <message>
        <source>This is a normal payment.</source>
        <translation>Esto es un pago ordinario.</translation>
    </message>
    <message>
        <source>Alt+A</source>
        <translation>Alt+A</translation>
    </message>
    <message>
        <source>Paste address from clipboard</source>
        <translation>Pegar dirección desde portapapeles</translation>
    </message>
    <message>
        <source>Alt+P</source>
        <translation>Alt+P</translation>
    </message>
    <message>
        <source>Remove this entry</source>
        <translation>Eliminar esta transacción</translation>
    </message>
    <message>
        <source>Message:</source>
        <translation>Mensaje:</translation>
    </message>
    <message>
        <source>Enter a label for this address to add it to the list of used addresses</source>
        <translation>Introduce una etiqueta para esta dirección para añadirla a la lista de direcciones utilizadas</translation>
    </message>
    <message>
        <source>Pay To:</source>
        <translation>Paga a:</translation>
    </message>
    <message>
        <source>Memo:</source>
        <translation>Memo:</translation>
    </message>
</context>
<context>
    <name>ShutdownWindow</name>
    </context>
<context>
    <name>SignVerifyMessageDialog</name>
    <message>
        <source>Signatures - Sign / Verify a Message</source>
        <translation>Firmas - Firmar / verificar un mensaje</translation>
    </message>
    <message>
        <source>&amp;Sign Message</source>
        <translation>&amp;Firmar mensaje</translation>
    </message>
    <message>
        <source>Choose previously used address</source>
        <translation>Escoger dirección previamente usada</translation>
    </message>
    <message>
        <source>Alt+A</source>
        <translation>Alt+A</translation>
    </message>
    <message>
        <source>Paste address from clipboard</source>
        <translation>Pegar dirección desde portapapeles</translation>
    </message>
    <message>
        <source>Alt+P</source>
        <translation>Alt+P</translation>
    </message>
    <message>
        <source>Enter the message you want to sign here</source>
        <translation>Introduzca el mensaje que desea firmar aquí</translation>
    </message>
    <message>
        <source>Signature</source>
        <translation>Firma</translation>
    </message>
    <message>
        <source>Copy the current signature to the system clipboard</source>
        <translation>Copiar la firma actual al portapapeles del sistema</translation>
    </message>
    <message>
        <source>Sign the message to prove you own this Zetacoin address</source>
        <translation>Firmar el mensaje para demostrar que se posee esta dirección Zetacoin</translation>
    </message>
    <message>
        <source>Sign &amp;Message</source>
        <translation>Firmar &amp;mensaje</translation>
    </message>
    <message>
        <source>Reset all sign message fields</source>
        <translation>Limpiar todos los campos de la firma de mensaje</translation>
    </message>
    <message>
        <source>Clear &amp;All</source>
        <translation>Limpiar &amp;todo</translation>
    </message>
    <message>
        <source>&amp;Verify Message</source>
        <translation>&amp;Verificar mensaje</translation>
    </message>
    <message>
<<<<<<< HEAD
        <source>Verify the message to ensure it was signed with the specified Zetacoin address</source>
        <translation>Verificar el mensaje para comprobar que fue firmado con la dirección Zetacoin indicada</translation>
=======
        <source>Verify the message to ensure it was signed with the specified Bitcoin address</source>
        <translation>Verificar el mensaje para comprobar que fue firmado con la dirección Bitcoin indicada</translation>
>>>>>>> 188ca9c3
    </message>
    <message>
        <source>Verify &amp;Message</source>
        <translation>Verificar &amp;mensaje</translation>
    </message>
    <message>
        <source>Reset all verify message fields</source>
        <translation>Limpiar todos los campos de la verificación de mensaje</translation>
    </message>
    <message>
        <source>Click "Sign Message" to generate signature</source>
        <translation>Haga clic en "Firmar mensaje" para generar la firma</translation>
    </message>
    <message>
        <source>The entered address is invalid.</source>
        <translation>La dirección introducida es inválida.</translation>
    </message>
    <message>
        <source>Please check the address and try again.</source>
        <translation>Verifique la dirección e inténtelo de nuevo.</translation>
    </message>
    <message>
        <source>The entered address does not refer to a key.</source>
        <translation>La dirección introducida no corresponde a una clave.</translation>
    </message>
    <message>
        <source>Wallet unlock was cancelled.</source>
        <translation>Se ha cancelado el desbloqueo del monedero. </translation>
    </message>
    <message>
        <source>Private key for the entered address is not available.</source>
        <translation>No se dispone de la clave privada para la dirección introducida.</translation>
    </message>
    <message>
        <source>Message signing failed.</source>
        <translation>Ha fallado la firma del mensaje.</translation>
    </message>
    <message>
        <source>Message signed.</source>
        <translation>Mensaje firmado.</translation>
    </message>
    <message>
        <source>The signature could not be decoded.</source>
        <translation>No se puede decodificar la firma.</translation>
    </message>
    <message>
        <source>Please check the signature and try again.</source>
        <translation>Compruebe la firma e inténtelo de nuevo.</translation>
    </message>
    <message>
        <source>The signature did not match the message digest.</source>
        <translation>La firma no coincide con el resumen del mensaje.</translation>
    </message>
    <message>
        <source>Message verification failed.</source>
        <translation>La verificación del mensaje ha fallado.</translation>
    </message>
    <message>
        <source>Message verified.</source>
        <translation>Mensaje verificado.</translation>
    </message>
</context>
<context>
    <name>SplashScreen</name>
    <message>
        <source>Zetacoin Core</source>
        <translation>Núcleo de Zetacoin</translation>
    </message>
    <message>
        <source>The Zetacoin Core developers</source>
        <translation>Los desarrolladores del Núcleo de Zetacoin</translation>
    </message>
    <message>
        <source>[testnet]</source>
        <translation>[testnet]</translation>
    </message>
</context>
<context>
    <name>TrafficGraphWidget</name>
    <message>
        <source>KB/s</source>
        <translation>KB/s</translation>
    </message>
</context>
<context>
    <name>TransactionDesc</name>
    <message>
        <source>Open until %1</source>
        <translation>Abierto hasta %1</translation>
    </message>
    <message>
        <source>%1/offline</source>
        <translation>%1/fuera de línea</translation>
    </message>
    <message>
        <source>%1/unconfirmed</source>
        <translation>%1/no confirmado</translation>
    </message>
    <message>
        <source>%1 confirmations</source>
        <translation>%1 confirmaciones</translation>
    </message>
    <message>
        <source>Status</source>
        <translation>Estado</translation>
    </message>
    <message>
        <source>Date</source>
        <translation>Fecha</translation>
    </message>
    <message>
        <source>Source</source>
        <translation>Fuente</translation>
    </message>
    <message>
        <source>Generated</source>
        <translation>Generado</translation>
    </message>
    <message>
        <source>From</source>
        <translation>De</translation>
    </message>
    <message>
        <source>To</source>
        <translation>Para</translation>
    </message>
    <message>
        <source>own address</source>
        <translation>dirección propia</translation>
    </message>
    <message>
        <source>label</source>
        <translation>etiqueta</translation>
    </message>
    <message>
        <source>Credit</source>
        <translation>Crédito</translation>
    </message>
    <message>
        <source>not accepted</source>
        <translation>no aceptada</translation>
    </message>
    <message>
        <source>Debit</source>
        <translation>Débito</translation>
    </message>
    <message>
        <source>Transaction fee</source>
        <translation>Comisión de transacción</translation>
    </message>
    <message>
        <source>Net amount</source>
        <translation>Cantidad neta</translation>
    </message>
    <message>
        <source>Message</source>
        <translation>Mensaje</translation>
    </message>
    <message>
        <source>Comment</source>
        <translation>Comentario</translation>
    </message>
    <message>
        <source>Transaction ID</source>
        <translation>ID</translation>
    </message>
    <message>
        <source>Merchant</source>
        <translation>Vendedor</translation>
    </message>
    <message>
        <source>Generated coins must mature %1 blocks before they can be spent. When you generated this block, it was broadcast to the network to be added to the block chain. If it fails to get into the chain, its state will change to "not accepted" and it won't be spendable. This may occasionally happen if another node generates a block within a few seconds of yours.</source>
        <translation>Las monedas generadas deben madurar %1 bloques antes de que puedan ser gastadas. Una vez que generas este bloque, es propagado por la red para ser añadido a la cadena de bloques. Si falla el intento de meterse en la cadena, su estado cambiará a "no aceptado" y ya no se puede gastar. Esto puede ocurrir ocasionalmente si otro nodo genera un bloque a pocos segundos del tuyo.</translation>
    </message>
    <message>
        <source>Debug information</source>
        <translation>Información de depuración</translation>
    </message>
    <message>
        <source>Transaction</source>
        <translation>Transacción</translation>
    </message>
    <message>
        <source>Inputs</source>
        <translation>entradas</translation>
    </message>
    <message>
        <source>Amount</source>
        <translation>Cantidad</translation>
    </message>
    <message>
        <source>true</source>
        <translation>verdadero</translation>
    </message>
    <message>
        <source>false</source>
        <translation>falso</translation>
    </message>
    <message>
        <source>, has not been successfully broadcast yet</source>
        <translation>, todavía no se ha sido difundido satisfactoriamente</translation>
    </message>
    <message>
        <source>unknown</source>
        <translation>desconocido</translation>
    </message>
</context>
<context>
    <name>TransactionDescDialog</name>
    <message>
        <source>Transaction details</source>
        <translation>Detalles de transacción</translation>
    </message>
    <message>
        <source>This pane shows a detailed description of the transaction</source>
        <translation>Esta ventana muestra información detallada sobre la transacción</translation>
    </message>
</context>
<context>
    <name>TransactionTableModel</name>
    <message>
        <source>Date</source>
        <translation>Fecha</translation>
    </message>
    <message>
        <source>Type</source>
        <translation>Tipo</translation>
    </message>
    <message>
        <source>Open until %1</source>
        <translation>Abierto hasta %1</translation>
    </message>
    <message>
        <source>Confirmed (%1 confirmations)</source>
        <translation>Confirmado (%1 confirmaciones)</translation>
    </message>
    <message>
        <source>This block was not received by any other nodes and will probably not be accepted!</source>
        <translation>Este bloque no ha sido recibido por otros nodos y probablemente no sea aceptado!</translation>
    </message>
    <message>
        <source>Generated but not accepted</source>
        <translation>Generado pero no aceptado</translation>
    </message>
    <message>
        <source>Label</source>
        <translation>Etiqueta</translation>
    </message>
    <message>
        <source>Received with</source>
        <translation>Recibido con</translation>
    </message>
    <message>
        <source>Received from</source>
        <translation>Recibidos de</translation>
    </message>
    <message>
        <source>Sent to</source>
        <translation>Enviado a</translation>
    </message>
    <message>
        <source>Payment to yourself</source>
        <translation>Pago propio</translation>
    </message>
    <message>
        <source>Mined</source>
        <translation>Minado</translation>
    </message>
    <message>
        <source>(n/a)</source>
        <translation>(nd)</translation>
    </message>
    <message>
        <source>Transaction status. Hover over this field to show number of confirmations.</source>
        <translation>Estado de transacción. Pasa el ratón sobre este campo para ver el número de confirmaciones.</translation>
    </message>
    <message>
        <source>Date and time that the transaction was received.</source>
        <translation>Fecha y hora en que se recibió la transacción.</translation>
    </message>
    <message>
        <source>Type of transaction.</source>
        <translation>Tipo de transacción.</translation>
    </message>
    <message>
        <source>Amount removed from or added to balance.</source>
        <translation>Cantidad retirada o añadida al saldo.</translation>
    </message>
</context>
<context>
    <name>TransactionView</name>
    <message>
        <source>All</source>
        <translation>Todo</translation>
    </message>
    <message>
        <source>Today</source>
        <translation>Hoy</translation>
    </message>
    <message>
        <source>This week</source>
        <translation>Esta semana</translation>
    </message>
    <message>
        <source>This month</source>
        <translation>Este mes</translation>
    </message>
    <message>
        <source>Last month</source>
        <translation>Mes pasado</translation>
    </message>
    <message>
        <source>This year</source>
        <translation>Este año</translation>
    </message>
    <message>
        <source>Range...</source>
        <translation>Rango...</translation>
    </message>
    <message>
        <source>Received with</source>
        <translation>Recibido con</translation>
    </message>
    <message>
        <source>Sent to</source>
        <translation>Enviado a</translation>
    </message>
    <message>
        <source>To yourself</source>
        <translation>A usted mismo</translation>
    </message>
    <message>
        <source>Mined</source>
        <translation>Minado</translation>
    </message>
    <message>
        <source>Other</source>
        <translation>Otra</translation>
    </message>
    <message>
        <source>Enter address or label to search</source>
        <translation>Introduzca una dirección o etiqueta que buscar</translation>
    </message>
    <message>
        <source>Min amount</source>
        <translation>Cantidad mínima</translation>
    </message>
    <message>
        <source>Copy address</source>
        <translation>Copiar dirección</translation>
    </message>
    <message>
        <source>Copy label</source>
        <translation>Copiar etiqueta</translation>
    </message>
    <message>
        <source>Copy amount</source>
        <translation>Copiar cantidad</translation>
    </message>
    <message>
        <source>Copy transaction ID</source>
        <translation>Copiar identificador de transacción</translation>
    </message>
    <message>
        <source>Edit label</source>
        <translation>Editar etiqueta</translation>
    </message>
    <message>
        <source>Show transaction details</source>
        <translation>Mostrar detalles de la transacción</translation>
    </message>
    <message>
        <source>Export Transaction History</source>
        <translation>Exportar historial de transacciones</translation>
    </message>
    <message>
        <source>Exporting Failed</source>
        <translation>Error exportando</translation>
    </message>
    <message>
        <source>There was an error trying to save the transaction history to %1.</source>
        <translation>Ha habido un error al intentar guardar la transacción con %1.</translation>
    </message>
    <message>
        <source>Exporting Successful</source>
        <translation>Exportación finalizada</translation>
    </message>
    <message>
        <source>The transaction history was successfully saved to %1.</source>
        <translation>La transacción ha sido guardada en %1.</translation>
    </message>
    <message>
        <source>Comma separated file (*.csv)</source>
        <translation>Archivos de columnas separadas por coma (*.csv)</translation>
    </message>
    <message>
        <source>Confirmed</source>
        <translation>Confirmado</translation>
    </message>
    <message>
        <source>Date</source>
        <translation>Fecha</translation>
    </message>
    <message>
        <source>Type</source>
        <translation>Tipo</translation>
    </message>
    <message>
        <source>Label</source>
        <translation>Etiqueta</translation>
    </message>
    <message>
        <source>Address</source>
        <translation>Dirección</translation>
    </message>
    <message>
        <source>ID</source>
        <translation>ID</translation>
    </message>
    <message>
        <source>Range:</source>
        <translation>Rango:</translation>
    </message>
    <message>
        <source>to</source>
        <translation>para</translation>
    </message>
</context>
<context>
    <name>UnitDisplayStatusBarControl</name>
    </context>
<context>
    <name>WalletFrame</name>
    <message>
        <source>No wallet has been loaded.</source>
        <translation>No se ha cargado ningún monedero</translation>
    </message>
</context>
<context>
    <name>WalletModel</name>
    <message>
        <source>Send Coins</source>
        <translation>Enviar monedas</translation>
    </message>
</context>
<context>
    <name>WalletView</name>
    <message>
        <source>&amp;Export</source>
        <translation>&amp;Exportar</translation>
    </message>
    <message>
        <source>Export the data in the current tab to a file</source>
        <translation>Exportar a un archivo los datos de esta pestaña</translation>
    </message>
    <message>
        <source>Backup Wallet</source>
        <translation>Respaldo de monedero</translation>
    </message>
    <message>
        <source>Wallet Data (*.dat)</source>
        <translation>Datos de monedero (*.dat)</translation>
    </message>
    <message>
        <source>Backup Failed</source>
        <translation>Ha fallado el respaldo</translation>
    </message>
    <message>
        <source>There was an error trying to save the wallet data to %1.</source>
        <translation>Ha habido un error al intentar guardar los datos del monedero en %1.</translation>
    </message>
    <message>
        <source>The wallet data was successfully saved to %1.</source>
        <translation>Los datos del monedero se han guardado con éxito en %1.</translation>
    </message>
    <message>
        <source>Backup Successful</source>
        <translation>Se ha completado con éxito la copia de respaldo</translation>
    </message>
</context>
<context>
    <name>bitcoin-core</name>
    <message>
        <source>Options:</source>
        <translation>Opciones:
</translation>
    </message>
    <message>
        <source>Specify data directory</source>
        <translation>Especificar directorio para los datos</translation>
    </message>
    <message>
        <source>Connect to a node to retrieve peer addresses, and disconnect</source>
        <translation>Conectar a un nodo para obtener direcciones de pares y desconectar</translation>
    </message>
    <message>
        <source>Specify your own public address</source>
        <translation>Especifique su propia dirección pública</translation>
    </message>
    <message>
        <source>Accept command line and JSON-RPC commands</source>
        <translation>Aceptar comandos consola y JSON-RPC
</translation>
    </message>
    <message>
        <source>Run in the background as a daemon and accept commands</source>
        <translation>Ejecutar en segundo plano como daemon y aceptar comandos
</translation>
    </message>
    <message>
        <source>Accept connections from outside (default: 1 if no -proxy or -connect)</source>
        <translation>Aceptar conexiones desde el exterior (predeterminado: 1 si no -proxy o -connect)</translation>
    </message>
    <message>
        <source>Bind to given address and always listen on it. Use [host]:port notation for IPv6</source>
        <translation>Vincular a la dirección dada y escuchar siempre en ella. Utilice la notación [host]:port para IPv6</translation>
    </message>
    <message>
        <source>Execute command when a wallet transaction changes (%s in cmd is replaced by TxID)</source>
        <translation>Ejecutar comando cuando una transacción del monedero cambia (%s en cmd se remplazará por TxID)</translation>
    </message>
    <message>
        <source>This is a pre-release test build - use at your own risk - do not use for mining or merchant applications</source>
        <translation>Esta es una versión de pre-prueba - utilícela bajo su propio riesgo. No la utilice para usos comerciales o de minería.</translation>
    </message>
    <message>
        <source>Warning: The network does not appear to fully agree! Some miners appear to be experiencing issues.</source>
        <translation>Atención: ¡Parece que la red no está totalmente de acuerdo! Algunos mineros están presentando inconvenientes.</translation>
    </message>
    <message>
        <source>Warning: We do not appear to fully agree with our peers! You may need to upgrade, or other nodes may need to upgrade.</source>
        <translation>Atención: ¡Parece que no estamos completamente de acuerdo con nuestros pares! Podría necesitar una actualización, u otros nodos podrían necesitarla.</translation>
    </message>
    <message>
        <source>Warning: wallet.dat corrupt, data salvaged! Original wallet.dat saved as wallet.{timestamp}.bak in %s; if your balance or transactions are incorrect you should restore from a backup.</source>
        <translation>Aviso: ¡Recuperados datos de wallet.dat corrupto! El wallet.dat original se ha guardado como wallet.{timestamp}.bak en %s; si hubiera errores en su saldo o transacciones, deberá restaurar una copia de seguridad.</translation>
    </message>
    <message>
        <source>&lt;category&gt; can be:</source>
        <translation>&lt;category&gt; puede ser:</translation>
    </message>
    <message>
        <source>Block creation options:</source>
        <translation>Opciones de creación de bloques:</translation>
    </message>
    <message>
        <source>Connect only to the specified node(s)</source>
        <translation>Conectar sólo a los nodos (o nodo) especificados</translation>
    </message>
    <message>
        <source>Corrupted block database detected</source>
        <translation>Corrupción de base de datos de bloques detectada.</translation>
    </message>
    <message>
        <source>Do you want to rebuild the block database now?</source>
        <translation>¿Quieres reconstruir la base de datos de bloques ahora?</translation>
    </message>
    <message>
        <source>Error initializing block database</source>
        <translation>Error al inicializar la base de datos de bloques</translation>
    </message>
    <message>
        <source>Error initializing wallet database environment %s!</source>
        <translation>Error al inicializar el entorno de la base de datos del monedero  %s</translation>
    </message>
    <message>
        <source>Error loading block database</source>
        <translation>Error cargando base de datos de bloques</translation>
    </message>
    <message>
        <source>Error opening block database</source>
        <translation>Error al abrir base de datos de bloques.</translation>
    </message>
    <message>
        <source>Error: Disk space is low!</source>
        <translation>Error: ¡Espacio en disco bajo!</translation>
    </message>
    <message>
        <source>Failed to listen on any port. Use -listen=0 if you want this.</source>
        <translation>Ha fallado la escucha en todos los puertos. Use -listen=0 si desea esto.</translation>
    </message>
    <message>
        <source>Incorrect or no genesis block found. Wrong datadir for network?</source>
        <translation>Incorrecto o bloque de génesis no encontrado. Datadir equivocada para la red?</translation>
    </message>
    <message>
        <source>Invalid -onion address: '%s'</source>
        <translation>Dirección -onion inválida: '%s'</translation>
    </message>
    <message>
        <source>Not enough file descriptors available.</source>
        <translation>No hay suficientes descriptores de archivo disponibles. </translation>
    </message>
    <message>
        <source>Set maximum block size in bytes (default: %d)</source>
        <translation>Establecer tamaño máximo de bloque en bytes (por defecto: %d)</translation>
    </message>
    <message>
        <source>Specify wallet file (within data directory)</source>
        <translation>Especificar archivo de monedero (dentro del directorio de datos)</translation>
    </message>
    <message>
        <source>Verifying blocks...</source>
        <translation>Verificando bloques...</translation>
    </message>
    <message>
        <source>Verifying wallet...</source>
        <translation>Verificando monedero...</translation>
    </message>
    <message>
        <source>Wallet %s resides outside data directory %s</source>
        <translation>El monedero %s se encuentra fuera del directorio de datos %s</translation>
    </message>
    <message>
        <source>You need to rebuild the database using -reindex to change -txindex</source>
        <translation>Usted necesita reconstruir la base de datos utilizando -reindex para cambiar -txindex</translation>
    </message>
    <message>
        <source>Execute command when a relevant alert is received or we see a really long fork (%s in cmd is replaced by message)</source>
        <translation>Ejecutar un comando cuando se reciba una alerta importante o cuando veamos un fork demasiado largo (%s en cmd se reemplazará por el mensaje)</translation>
    </message>
    <message>
        <source>Set maximum size of high-priority/low-fee transactions in bytes (default: %d)</source>
        <translation>Establecer tamaño máximo de las transacciones de alta prioridad/comisión baja en bytes (por defecto: %d)</translation>
    </message>
    <message>
        <source>Cannot resolve -whitebind address: '%s'</source>
        <translation>No se puede resolver la dirección de -whitebind: '%s'</translation>
    </message>
    <message>
<<<<<<< HEAD
        <source>Choose data directory on startup (default: 0)</source>
        <translation>Elegir directorio de datos al iniciar (predeterminado: 0)</translation>
    </message>
    <message>
=======
>>>>>>> 188ca9c3
        <source>Information</source>
        <translation>Información</translation>
    </message>
    <message>
        <source>Invalid amount for -maxtxfee=&lt;amount&gt;: '%s'</source>
        <translation>Inválido por el monto -maxtxfee=&lt;amount&gt;: '%s'</translation>
    </message>
    <message>
        <source>Invalid amount for -minrelaytxfee=&lt;amount&gt;: '%s'</source>
        <translation>Inválido por el monto -minrelaytxfee=&lt;amount&gt;: '%s'</translation>
    </message>
    <message>
        <source>Invalid amount for -mintxfee=&lt;amount&gt;: '%s'</source>
        <translation>Inválido por el monto -mintxfee=&lt;amount&gt;: '%s'</translation>
    </message>
    <message>
<<<<<<< HEAD
        <source>RPC SSL options: (see the Bitcoin Wiki for SSL setup instructions)</source>
        <translation>Opciones RPC SSL: (Vea la Wiki de Zetacoin para las instrucciones de la configuración de SSL)</translation>
    </message>
    <message>
=======
>>>>>>> 188ca9c3
        <source>RPC server options:</source>
        <translation>Opciones del sservidor RPC:</translation>
    </message>
    <message>
        <source>Send trace/debug info to console instead of debug.log file</source>
        <translation>Enviar información de trazas/depuración a la consola en lugar de al archivo debug.log</translation>
    </message>
    <message>
<<<<<<< HEAD
        <source>Set language, for example "de_DE" (default: system locale)</source>
        <translation>Establecer el idioma, por ejemplo, "es_ES" (predeterminado: configuración regional del sistema)</translation>
    </message>
    <message>
=======
>>>>>>> 188ca9c3
        <source>Show all debugging options (usage: --help -help-debug)</source>
        <translation>Mostrar todas las opciones de depuración (uso: --help -help-debug)</translation>
    </message>
    <message>
<<<<<<< HEAD
        <source>Show splash screen on startup (default: 1)</source>
        <translation>Mostrar pantalla de bienvenida en el inicio (predeterminado: 1)</translation>
    </message>
    <message>
=======
>>>>>>> 188ca9c3
        <source>Shrink debug.log file on client startup (default: 1 when no -debug)</source>
        <translation>Reducir el archivo debug.log al iniciar el cliente (predeterminado: 1 sin -debug)</translation>
    </message>
    <message>
        <source>Signing transaction failed</source>
        <translation>Transacción falló</translation>
    </message>
    <message>
        <source>Start minimized</source>
        <translation>Arrancar minimizado</translation>
    </message>
    <message>
        <source>Transaction amount too small</source>
        <translation>Monto de la transacción muy pequeño</translation>
    </message>
    <message>
        <source>Transaction amounts must be positive</source>
        <translation>Montos de transacciones deben ser positivos</translation>
    </message>
    <message>
        <source>Transaction too large</source>
        <translation>Transacción demasiado grande</translation>
    </message>
    <message>
        <source>Username for JSON-RPC connections</source>
        <translation>Nombre de usuario para las conexiones JSON-RPC
</translation>
    </message>
    <message>
        <source>Warning</source>
        <translation>Aviso</translation>
    </message>
    <message>
<<<<<<< HEAD
        <source>on startup</source>
        <translation>al iniciar</translation>
    </message>
    <message>
=======
>>>>>>> 188ca9c3
        <source>wallet.dat corrupt, salvage failed</source>
        <translation>wallet.dat corrupto. Ha fallado la recuperación.</translation>
    </message>
    <message>
        <source>Password for JSON-RPC connections</source>
        <translation>Contraseña para las conexiones JSON-RPC
</translation>
    </message>
    <message>
        <source>Execute command when the best block changes (%s in cmd is replaced by block hash)</source>
        <translation>Ejecutar un comando cuando cambia el mejor bloque (%s en cmd se sustituye por el hash de bloque)</translation>
    </message>
    <message>
        <source>This help message</source>
        <translation>Este mensaje de ayuda
</translation>
    </message>
    <message>
        <source>Allow DNS lookups for -addnode, -seednode and -connect</source>
        <translation>Permitir búsquedas DNS para -addnode, -seednode y -connect</translation>
    </message>
    <message>
        <source>Loading addresses...</source>
        <translation>Cargando direcciones...</translation>
    </message>
    <message>
        <source>Error loading wallet.dat: Wallet corrupted</source>
        <translation>Error al cargar wallet.dat: el monedero está dañado</translation>
    </message>
    <message>
        <source>Error loading wallet.dat</source>
        <translation>Error al cargar wallet.dat</translation>
    </message>
    <message>
        <source>Invalid -proxy address: '%s'</source>
        <translation>Dirección -proxy inválida: '%s'</translation>
    </message>
    <message>
        <source>Unknown network specified in -onlynet: '%s'</source>
        <translation>La red especificada en -onlynet '%s' es desconocida</translation>
    </message>
    <message>
        <source>Cannot resolve -bind address: '%s'</source>
        <translation>No se puede resolver la dirección de -bind: '%s'</translation>
    </message>
    <message>
        <source>Cannot resolve -externalip address: '%s'</source>
        <translation>No se puede resolver la dirección de -externalip: '%s'</translation>
    </message>
    <message>
        <source>Invalid amount for -paytxfee=&lt;amount&gt;: '%s'</source>
        <translation>Cantidad inválida para -paytxfee=&lt;amount&gt;: '%s'</translation>
    </message>
    <message>
        <source>Insufficient funds</source>
        <translation>Fondos insuficientes</translation>
    </message>
    <message>
        <source>Loading block index...</source>
        <translation>Cargando el índice de bloques...</translation>
    </message>
    <message>
        <source>Add a node to connect to and attempt to keep the connection open</source>
        <translation>Añadir un nodo al que conectarse y tratar de mantener la conexión abierta</translation>
    </message>
    <message>
        <source>Loading wallet...</source>
        <translation>Cargando monedero...</translation>
    </message>
    <message>
        <source>Cannot downgrade wallet</source>
        <translation>No se puede rebajar el monedero</translation>
    </message>
    <message>
        <source>Cannot write default address</source>
        <translation>No se puede escribir la dirección predeterminada</translation>
    </message>
    <message>
        <source>Rescanning...</source>
        <translation>Reexplorando...</translation>
    </message>
    <message>
        <source>Done loading</source>
        <translation>Generado pero no aceptado</translation>
    </message>
    <message>
        <source>Error</source>
        <translation>Error</translation>
    </message>
</context>
</TS><|MERGE_RESOLUTION|>--- conflicted
+++ resolved
@@ -286,13 +286,8 @@
         <translation>Reindexando bloques en disco...</translation>
     </message>
     <message>
-<<<<<<< HEAD
         <source>Send coins to a Zetacoin address</source>
         <translation>Enviar monedas a una dirección Zetacoin</translation>
-=======
-        <source>Send coins to a Bitcoin address</source>
-        <translation>Enviar monedas a una dirección Bitcoin</translation>
->>>>>>> 188ca9c3
     </message>
     <message>
         <source>Backup wallet to another location</source>
@@ -745,11 +740,7 @@
         <source>command-line options</source>
         <translation>opciones de la línea de órdenes</translation>
     </message>
-<<<<<<< HEAD
-</context>
-=======
     </context>
->>>>>>> 188ca9c3
 <context>
     <name>Intro</name>
     <message>
@@ -1614,13 +1605,8 @@
         <translation>&amp;Verificar mensaje</translation>
     </message>
     <message>
-<<<<<<< HEAD
         <source>Verify the message to ensure it was signed with the specified Zetacoin address</source>
         <translation>Verificar el mensaje para comprobar que fue firmado con la dirección Zetacoin indicada</translation>
-=======
-        <source>Verify the message to ensure it was signed with the specified Bitcoin address</source>
-        <translation>Verificar el mensaje para comprobar que fue firmado con la dirección Bitcoin indicada</translation>
->>>>>>> 188ca9c3
     </message>
     <message>
         <source>Verify &amp;Message</source>
@@ -2251,13 +2237,6 @@
         <translation>No se puede resolver la dirección de -whitebind: '%s'</translation>
     </message>
     <message>
-<<<<<<< HEAD
-        <source>Choose data directory on startup (default: 0)</source>
-        <translation>Elegir directorio de datos al iniciar (predeterminado: 0)</translation>
-    </message>
-    <message>
-=======
->>>>>>> 188ca9c3
         <source>Information</source>
         <translation>Información</translation>
     </message>
@@ -2274,13 +2253,6 @@
         <translation>Inválido por el monto -mintxfee=&lt;amount&gt;: '%s'</translation>
     </message>
     <message>
-<<<<<<< HEAD
-        <source>RPC SSL options: (see the Bitcoin Wiki for SSL setup instructions)</source>
-        <translation>Opciones RPC SSL: (Vea la Wiki de Zetacoin para las instrucciones de la configuración de SSL)</translation>
-    </message>
-    <message>
-=======
->>>>>>> 188ca9c3
         <source>RPC server options:</source>
         <translation>Opciones del sservidor RPC:</translation>
     </message>
@@ -2289,34 +2261,16 @@
         <translation>Enviar información de trazas/depuración a la consola en lugar de al archivo debug.log</translation>
     </message>
     <message>
-<<<<<<< HEAD
-        <source>Set language, for example "de_DE" (default: system locale)</source>
-        <translation>Establecer el idioma, por ejemplo, "es_ES" (predeterminado: configuración regional del sistema)</translation>
-    </message>
-    <message>
-=======
->>>>>>> 188ca9c3
         <source>Show all debugging options (usage: --help -help-debug)</source>
         <translation>Mostrar todas las opciones de depuración (uso: --help -help-debug)</translation>
     </message>
     <message>
-<<<<<<< HEAD
-        <source>Show splash screen on startup (default: 1)</source>
-        <translation>Mostrar pantalla de bienvenida en el inicio (predeterminado: 1)</translation>
-    </message>
-    <message>
-=======
->>>>>>> 188ca9c3
         <source>Shrink debug.log file on client startup (default: 1 when no -debug)</source>
         <translation>Reducir el archivo debug.log al iniciar el cliente (predeterminado: 1 sin -debug)</translation>
     </message>
     <message>
         <source>Signing transaction failed</source>
         <translation>Transacción falló</translation>
-    </message>
-    <message>
-        <source>Start minimized</source>
-        <translation>Arrancar minimizado</translation>
     </message>
     <message>
         <source>Transaction amount too small</source>
@@ -2340,13 +2294,6 @@
         <translation>Aviso</translation>
     </message>
     <message>
-<<<<<<< HEAD
-        <source>on startup</source>
-        <translation>al iniciar</translation>
-    </message>
-    <message>
-=======
->>>>>>> 188ca9c3
         <source>wallet.dat corrupt, salvage failed</source>
         <translation>wallet.dat corrupto. Ha fallado la recuperación.</translation>
     </message>
