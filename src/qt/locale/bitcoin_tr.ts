--- conflicted
+++ resolved
@@ -1,47 +1,4 @@
-<<<<<<< HEAD
-<?xml version="1.0" ?><!DOCTYPE TS><TS language="tr" version="2.0">
-<defaultcodec>UTF-8</defaultcodec>
-<context>
-    <name>AboutDialog</name>
-    <message>
-        <location filename="../forms/aboutdialog.ui" line="+14"/>
-        <source>About Peercoin</source>
-        <translation>Peercoin hakkında</translation>
-    </message>
-    <message>
-        <location line="+39"/>
-        <source>&lt;b&gt;Peercoin&lt;/b&gt; version</source>
-        <translation>&lt;b&gt;Peercoin&lt;/b&gt; sürüm</translation>
-    </message>
-    <message>
-        <location line="+57"/>
-        <source>
-This is experimental software.
-
-Distributed under the MIT/X11 software license, see the accompanying file COPYING or http://www.opensource.org/licenses/mit-license.php.
-
-This product includes software developed by the OpenSSL Project for use in the OpenSSL Toolkit (http://www.openssl.org/) and cryptographic software written by Eric Young (eay@cryptsoft.com) and UPnP software written by Thomas Bernard.</source>
-        <translation>
- Bu yazılım deneme safhasındadır.
-
- MIT/X11 yazılım lisansı kapsamında yayınlanmıştır, COPYING dosyasına ya da http://www.opensource.org/licenses/mit-license.php sayfasına bakınız.
-
- Bu ürün OpenSSL projesi tarafından OpenSSL araç takımı (http://www.openssl.org/) için geliştirilen yazılımlar, Eric Young (eay@cryptsoft.com) tarafından hazırlanmış şifreleme yazılımları ve Thomas Bernard tarafından programlanmış UPnP yazılımı içerir.</translation>
-    </message>
-    <message>
-        <location filename="../aboutdialog.cpp" line="+14"/>
-        <source>Copyright</source>
-        <translation>Telif hakkı</translation>
-    </message>
-    <message>
-        <location line="+0"/>
-        <source>The Peercoin developers</source>
-        <translation>Peercoin geliştiricileri</translation>
-    </message>
-</context>
-=======
 <TS language="tr" version="2.1">
->>>>>>> dac5d68f
 <context>
     <name>AddressBookPage</name>
     <message>
@@ -61,14 +18,8 @@
         <translation>Seçili adresi panoya kopyala</translation>
     </message>
     <message>
-<<<<<<< HEAD
-        <location filename="../addressbookpage.cpp" line="+63"/>
-        <source>These are your Peercoin addresses for receiving payments. You may want to give a different one to each sender so you can keep track of who is paying you.</source>
-        <translation>Bunlar, ödeme almak için Peercoin adresleridir. Kimin ödeme yaptığını izleyebilmek için her ödeme yollaması gereken kişiye değişik bir adres verebilirsiniz.</translation>
-=======
         <source>&amp;Copy</source>
         <translation>&amp;Kopyala</translation>
->>>>>>> dac5d68f
     </message>
     <message>
         <source>C&amp;lose</source>
@@ -79,14 +30,8 @@
         <translation>Seçili adresi listeden sil</translation>
     </message>
     <message>
-<<<<<<< HEAD
-        <location line="+11"/>
-        <source>Sign a message to prove you own a Peercoin address</source>
-        <translation>Bir Peercoin adresinin sizin olduğunu ispatlamak için mesaj imzalayın</translation>
-=======
         <source>Export the data in the current tab to a file</source>
         <translation>Açık olan sekmedeki verileri bir dosyaya aktar</translation>
->>>>>>> dac5d68f
     </message>
     <message>
         <source>&amp;Export</source>
@@ -105,14 +50,8 @@
         <translation>Parayı almak istediğiniz adresi seçiniz</translation>
     </message>
     <message>
-<<<<<<< HEAD
-        <location line="-44"/>
-        <source>Verify a message to ensure it was signed with a specified Peercoin address</source>
-        <translation>Belirtilen Peercoin adresi ile imzalandığını doğrulamak için bir mesajı kontrol et</translation>
-=======
         <source>C&amp;hoose</source>
         <translation>S&amp;eçiniz</translation>
->>>>>>> dac5d68f
     </message>
     <message>
         <source>Sending addresses</source>
@@ -123,14 +62,8 @@
         <translation>Alım adresleri</translation>
     </message>
     <message>
-<<<<<<< HEAD
-        <location filename="../addressbookpage.cpp" line="-5"/>
-        <source>These are your Peercoin addresses for sending payments. Always check the amount and the receiving address before sending coins.</source>
-        <translation>Bunlar ödeme yapmak için kullanacağınız Peercoin adreslerinizdir. Peercoin yollamadan önce meblağı ve alıcı adresini daima kontrol ediniz.</translation>
-=======
         <source>These are your Bitcoin addresses for sending payments. Always check the amount and the receiving address before sending coins.</source>
         <translation>Bunlar ödemeleri göndermek için kullanacağınız Bitcoin adreslerinizdir. Bitcoin yollamadan önce tutarı ve alıcının alım adresini her zaman kontrol ediniz.</translation>
->>>>>>> dac5d68f
     </message>
     <message>
         <source>These are your Bitcoin addresses for receiving payments. It is recommended to use a new receiving address for each transaction.</source>
@@ -239,14 +172,8 @@
         <translation>Cüzdan şifrelemesini onayla</translation>
     </message>
     <message>
-<<<<<<< HEAD
-        <location line="+1"/>
-        <source>Warning: If you encrypt your wallet and lose your passphrase, you will &lt;b&gt;LOSE ALL OF YOUR PEERCOINS&lt;/b&gt;!</source>
-        <translation>Uyarı: Eğer cüzdanınızı şifrelerseniz ve parolanızı kaybederseniz, &lt;b&gt;TÜM BİTCOİNLERİNİZİ KAYBEDERSİNİZ&lt;/b&gt;!</translation>
-=======
         <source>Warning: If you encrypt your wallet and lose your passphrase, you will &lt;b&gt;LOSE ALL OF YOUR BITCOINS&lt;/b&gt;!</source>
         <translation>Uyarı: Eğer cüzdanınızı şifreler ve parolanızı kaybederseniz &lt;b&gt;TÜM BİTCOİNLERİNİZİ KAYBEDECEKSİNİZ&lt;/b&gt;!</translation>
->>>>>>> dac5d68f
     </message>
     <message>
         <source>Are you sure you wish to encrypt your wallet?</source>
@@ -257,18 +184,12 @@
         <translation>Cüzdan şifrelendi</translation>
     </message>
     <message>
-<<<<<<< HEAD
-        <location line="-56"/>
-        <source>Peercoin will close now to finish the encryption process. Remember that encrypting your wallet cannot fully protect your peercoins from being stolen by malware infecting your computer.</source>
-        <translation>Şifreleme işlemini tamamlamak için Peercoin şimdi kapanacaktır. Cüzdanınızı şifrelemenin, Peercoinlerinizin bilgisayara bulaşan kötücül bir yazılım tarafından çalınmaya karşı tamamen koruyamayacağını unutmayınız.</translation>
-=======
         <source>%1 will close now to finish the encryption process. Remember that encrypting your wallet cannot fully protect your bitcoins from being stolen by malware infecting your computer.</source>
         <translation>Şifreleme işleminin bitirilmesi için %1 kapatılacak. Her ne kadar cüzdanınızı şifreleseniz de şifrelemenin bitcoinlerinizi bilgisayarınıza bulaşan zararlılardan tam olarak koruyamayacağını unutmayın.</translation>
     </message>
     <message>
         <source>IMPORTANT: Any previous backups you have made of your wallet file should be replaced with the newly generated, encrypted wallet file. For security reasons, previous backups of the unencrypted wallet file will become useless as soon as you start using the new, encrypted wallet.</source>
         <translation>ÖNEMLİ: Önceden yapmış olduğunuz cüzdan dosyası yedeklemelerinin yeni oluşturulan şifrelenmiş cüzdan dosyası ile değiştirilmeleri gerekir. Güvenlik nedenleriyle yeni, şifrelenmiş cüzdanı kullanmaya başladığınızda eski şifrelenmemiş cüzdan dosyaları işe yaramaz hale gelecektir.</translation>
->>>>>>> dac5d68f
     </message>
     <message>
         <source>Wallet encryption failed</source>
@@ -353,18 +274,12 @@
         <translation>Uygulamadan çık</translation>
     </message>
     <message>
-<<<<<<< HEAD
-        <location line="+4"/>
-        <source>Show information about Peercoin</source>
-        <translation>Peercoin hakkında bilgi göster</translation>
-=======
         <source>&amp;About %1</source>
         <translation>%1 &amp;Hakkında</translation>
     </message>
     <message>
         <source>Show information about %1</source>
         <translation>%1 hakkında bilgi göster</translation>
->>>>>>> dac5d68f
     </message>
     <message>
         <source>About &amp;Qt</source>
@@ -403,16 +318,6 @@
         <translation>&amp;Alma adresleri...</translation>
     </message>
     <message>
-<<<<<<< HEAD
-        <location line="-347"/>
-        <source>Send coins to a Peercoin address</source>
-        <translation>Bir Peercoin adresine Peercoin yolla</translation>
-    </message>
-    <message>
-        <location line="+49"/>
-        <source>Modify configuration options for Peercoin</source>
-        <translation>Peercoin seçeneklerinin yapılandırmasını değiştir</translation>
-=======
         <source>Open &amp;URI...</source>
         <translation>&amp;URI Aç...</translation>
     </message>
@@ -439,7 +344,6 @@
     <message>
         <source>Send coins to a Bitcoin address</source>
         <translation>Bir bitcoin adresine bitcoin gönder</translation>
->>>>>>> dac5d68f
     </message>
     <message>
         <source>Backup wallet to another location</source>
@@ -462,15 +366,8 @@
         <translation>İletiyi &amp;kontrol et...</translation>
     </message>
     <message>
-<<<<<<< HEAD
-        <location line="-165"/>
-        <location line="+530"/>
-        <source>Peercoin</source>
-        <translation>Peercoin</translation>
-=======
         <source>Bitcoin</source>
         <translation>Bitcoin</translation>
->>>>>>> dac5d68f
     </message>
     <message>
         <source>Wallet</source>
@@ -485,20 +382,6 @@
         <translation>&amp;Al</translation>
     </message>
     <message>
-<<<<<<< HEAD
-        <location line="+14"/>
-        <source>&amp;Addresses</source>
-        <translation>&amp;Adresler</translation>
-    </message>
-    <message>
-        <location line="+22"/>
-        <source>&amp;About Peercoin</source>
-        <translation>Peercoin &amp;Hakkında</translation>
-    </message>
-    <message>
-        <location line="+9"/>
-=======
->>>>>>> dac5d68f
         <source>&amp;Show / Hide</source>
         <translation>&amp;Göster / Gizle</translation>
     </message>
@@ -511,33 +394,12 @@
         <translation>Cüzdanınıza ait özel anahtarları şifreleyin</translation>
     </message>
     <message>
-<<<<<<< HEAD
-        <location line="+1"/>
-        <source>Decrypt wallet only for minting. Sending coins will still require the password.</source>
-        <translation type="unfinished"></translation>
-    </message>
-    <message>
-        <location line="+7"/>
-        <source>Sign messages with your Peercoin addresses to prove you own them</source>
-        <translation>Mesajları adreslerin size ait olduğunu ispatlamak için Peercoin adresleri ile imzala</translation>
-    </message>
-    <message>
-        <location line="+2"/>
-        <source>Verify messages to ensure they were signed with specified Peercoin addresses</source>
-        <translation>Belirtilen Peercoin adresleri ile imzalandıklarından emin olmak için mesajları kontrol et</translation>
-    </message>
-    <message>
-        <location line="+3"/>
-        <source>UI to create multisig addresses</source>
-        <translation type="unfinished"></translation>
-=======
         <source>Sign messages with your Bitcoin addresses to prove you own them</source>
         <translation>İletileri adreslerin size ait olduğunu ispatlamak için Bitcoin adresleri ile imzala</translation>
     </message>
     <message>
         <source>Verify messages to ensure they were signed with specified Bitcoin addresses</source>
         <translation>Belirtilen Bitcoin adresleri ile imzalandıklarından emin olmak için iletileri kontrol et</translation>
->>>>>>> dac5d68f
     </message>
     <message>
         <source>&amp;File</source>
@@ -560,19 +422,8 @@
         <translation>Ödeme talep et (QR kodu ve bitcoin URI'si oluşturur)</translation>
     </message>
     <message>
-<<<<<<< HEAD
-        <location line="+47"/>
-        <source>Peercoin client</source>
-        <translation>Peercoin istemcisi</translation>
-    </message>
-    <message numerus="yes">
-        <location line="+141"/>
-        <source>%n active connection(s) to Peercoin network</source>
-        <translation><numerusform>Peercoin şebekesine %n faal bağlantı</numerusform><numerusform>Peercoin şebekesine %n faal bağlantı</numerusform></translation>
-=======
         <source>Show the list of used sending addresses and labels</source>
         <translation>Kullanılmış gönderme adresleri ve etiketlerin listesini göster</translation>
->>>>>>> dac5d68f
     </message>
     <message>
         <source>Show the list of used receiving addresses and labels</source>
@@ -627,15 +478,6 @@
         <translation>Bilgi</translation>
     </message>
     <message>
-<<<<<<< HEAD
-        <location line="+70"/>
-        <source>You can send this transaction for a fee of %1, which is burned and prevents spamming of the network. Do you want to pay the fee?</source>
-        <translation type="unfinished"/>
-    </message>
-    <message>
-        <location line="-140"/>
-=======
->>>>>>> dac5d68f
         <source>Up to date</source>
         <translation>Güncel</translation>
     </message>
@@ -686,12 +528,6 @@
 </translation>
     </message>
     <message>
-<<<<<<< HEAD
-        <location line="-23"/>
-        <location line="+23"/>
-        <source>URI can not be parsed! This can be caused by an invalid Peercoin address or malformed URI parameters.</source>
-        <translation>URI okunamadı! Sebebi geçersiz bir Peercoin adresi veya hatalı URI parametreleri olabilir.</translation>
-=======
         <source>Sent transaction</source>
         <translation>İşlem gönderildi</translation>
     </message>
@@ -706,7 +542,6 @@
     <message>
         <source>HD key generation is &lt;b&gt;disabled&lt;/b&gt;</source>
         <translation>HD anahtar oluşturma &lt;b&gt;devre dışı&lt;/b&gt;</translation>
->>>>>>> dac5d68f
     </message>
     <message>
         <source>Wallet is &lt;b&gt;encrypted&lt;/b&gt; and currently &lt;b&gt;unlocked&lt;/b&gt;</source>
@@ -717,14 +552,8 @@
         <translation>Cüzdan &lt;b&gt;şifrelenmiştir&lt;/b&gt; ve şu anda &lt;b&gt;kilitlidir&lt;/b&gt;</translation>
     </message>
     <message>
-<<<<<<< HEAD
-        <location filename="../bitcoin.cpp" line="+111"/>
-        <source>A fatal error occurred. Peercoin can no longer continue safely and will quit.</source>
-        <translation>Ciddi bir hata oluştu. Peercoin artık güvenli bir şekilde işlemeye devam edemez ve kapanacaktır.</translation>
-=======
         <source>A fatal error occurred. Bitcoin can no longer continue safely and will quit.</source>
         <translation>Ölümcül bir hata oluştu. Bitcoin yazılımı artık güvenli bir şekilde çalışmaya devam edemediği için kapatılacaktır.</translation>
->>>>>>> dac5d68f
     </message>
 </context>
 <context>
@@ -774,14 +603,8 @@
         <translation>Liste kipi</translation>
     </message>
     <message>
-<<<<<<< HEAD
-        <location line="-5"/>
-        <source>The entered address &quot;%1&quot; is not a valid Peercoin address.</source>
-        <translation>Girilen &quot;%1&quot; adresi geçerli bir Peercoin adresi değildir.</translation>
-=======
         <source>Amount</source>
         <translation>Tutar</translation>
->>>>>>> dac5d68f
     </message>
     <message>
         <source>Received with label</source>
@@ -792,15 +615,8 @@
         <translation>Şu adresle alındı</translation>
     </message>
     <message>
-<<<<<<< HEAD
-        <location filename="../guiutil.cpp" line="+424"/>
-        <location line="+12"/>
-        <source>Peercoin-Qt</source>
-        <translation>Peercoin-Qt</translation>
-=======
         <source>Date</source>
         <translation>Tarih</translation>
->>>>>>> dac5d68f
     </message>
     <message>
         <source>Confirmations</source>
@@ -839,36 +655,6 @@
         <translation>Miktarı kopyala</translation>
     </message>
     <message>
-<<<<<<< HEAD
-        <location line="+6"/>
-        <source>Mandatory network transaction fee per kB transferred. Most transactions are 1 kB and incur a 0.01 PPC fee. Note: transfer size may increase depending on the number of input transactions required to be added together to fund the payment.</source>
-        <translation type="unfinished"/>
-    </message>
-    <message>
-        <location line="+15"/>
-        <source>Additional network &amp;fee</source>
-        <translation type="unfinished"/>
-    </message>
-    <message>
-        <location line="+31"/>
-        <source>Automatically start Peercoin after logging in to the system.</source>
-        <translation>Sistemde oturum açıldığında Peercoin&apos;i otomatik olarak başlat.</translation>
-    </message>
-    <message>
-        <location line="+46"/>
-        <source>Check this box to follow the centrally issued checkpoints.</source>
-        <translation type="unfinished"/>
-    </message>
-    <message>
-        <location line="+3"/>
-        <source>&amp;Start Peercoin on system login</source>
-        <translation>Peercoin&apos;i sistem oturumuyla &amp;başlat</translation>
-    </message>
-    <message>
-        <location line="+7"/>
-        <source>Enforce checkpoints</source>
-        <translation type="unfinished"></translation>
-=======
         <source>Copy fee</source>
         <translation>Ücreti kopyala</translation>
     </message>
@@ -883,7 +669,6 @@
     <message>
         <source>Copy dust</source>
         <translation>Tozu kopyala</translation>
->>>>>>> dac5d68f
     </message>
     <message>
         <source>Copy change</source>
@@ -898,28 +683,16 @@
         <translation>evet</translation>
     </message>
     <message>
-<<<<<<< HEAD
-        <location line="+6"/>
-        <source>Automatically open the Peercoin client port on the router. This only works when your router supports UPnP and it is enabled.</source>
-        <translation>Yönlendiricide Peercoin istemci portlarını otomatik olarak açar. Bu, sadece yönlendiricinizin UPnP desteği bulunuyorsa ve etkinse çalışabilir.</translation>
-=======
         <source>no</source>
         <translation>hayır</translation>
->>>>>>> dac5d68f
     </message>
     <message>
         <source>This label turns red if any recipient receives an amount smaller than the current dust threshold.</source>
         <translation>Eğer herhangi bir alıcı mevcut toz eşiğinden daha düşük bir tutar alırsa bu etiket kırmızıya dönüşür.</translation>
     </message>
     <message>
-<<<<<<< HEAD
-        <location line="+7"/>
-        <source>Connect to the Peercoin network through a SOCKS proxy (e.g. when connecting through Tor).</source>
-        <translation>Peercoin şebekesine SOCKS vekil sunucusu vasıtasıyla bağlan (mesela Tor ile bağlanıldığında).</translation>
-=======
         <source>Can vary +/- %1 satoshi(s) per input.</source>
         <translation>Girdi başına +/- %1 satoshi değişebilir.</translation>
->>>>>>> dac5d68f
     </message>
     <message>
         <source>(no label)</source>
@@ -981,14 +754,8 @@
         <translation>Girilen "%1" adresi zaten adres defterinde mevcuttur.</translation>
     </message>
     <message>
-<<<<<<< HEAD
-        <location line="+13"/>
-        <source>The user interface language can be set here. This setting will take effect after restarting Peercoin.</source>
-        <translation>Kullanıcı arayüzünün dili burada belirtilebilir. Bu ayar Peercoin tekrar başlatıldığında etkinleşecektir.</translation>
-=======
         <source>Could not unlock wallet.</source>
         <translation>Cüzdan kilidi açılamadı.</translation>
->>>>>>> dac5d68f
     </message>
     <message>
         <source>New key generation failed.</source>
@@ -998,23 +765,12 @@
 <context>
     <name>FreespaceChecker</name>
     <message>
-<<<<<<< HEAD
-        <location line="+13"/>
-        <source>Choose the default subdivision unit to show in the interface and when sending coins.</source>
-        <translation>Peercoin gönderildiğinde arayüzde gösterilecek varsayılan alt birimi seçiniz.</translation>
-    </message>
-    <message>
-        <location line="+9"/>
-        <source>Whether to show Peercoin addresses in the transaction list or not.</source>
-        <translation>Muamele listesinde Peercoin adreslerinin gösterilip gösterilmeyeceklerini belirler.</translation>
-=======
         <source>A new data directory will be created.</source>
         <translation>Yeni bir veri klasörü oluşturulacaktır.</translation>
     </message>
     <message>
         <source>name</source>
         <translation>isim</translation>
->>>>>>> dac5d68f
     </message>
     <message>
         <source>Directory already exists. Add %1 if you intend to create a new directory here.</source>
@@ -1056,15 +812,8 @@
         <translation>komut satırı seçenekleri</translation>
     </message>
     <message>
-<<<<<<< HEAD
-        <location line="-9"/>
-        <location line="+9"/>
-        <source>This setting will take effect after restarting Peercoin.</source>
-        <translation>Bu ayarlar Peercoin tekrar başlatıldığında etkinleşecektir.</translation>
-=======
         <source>UI Options:</source>
         <translation>Arayüz Seçenekleri:</translation>
->>>>>>> dac5d68f
     </message>
     <message>
         <source>Choose data directory on startup (default: %u)</source>
@@ -1098,15 +847,8 @@
         <translation>Hoş geldiniz</translation>
     </message>
     <message>
-<<<<<<< HEAD
-        <location line="+50"/>
-        <location line="+166"/>
-        <source>The displayed information may be out of date. Your wallet automatically synchronizes with the Peercoin network after a connection is established, but this process has not completed yet.</source>
-        <translation>Görüntülenen veriler zaman aşımına uğramış olabilir. Bağlantı kurulduğunda cüzdanınız otomatik olarak şebeke ile eşleşir ancak bu işlem henüz tamamlanmamıştır.</translation>
-=======
         <source>Welcome to %1.</source>
         <translation>%1'a hoş geldiniz.</translation>
->>>>>>> dac5d68f
     </message>
     <message>
         <source>As this is the first time the program is launched, you can choose where %1 will store its data.</source>
@@ -1156,14 +898,8 @@
 <context>
     <name>ModalOverlay</name>
     <message>
-<<<<<<< HEAD
-        <location filename="../paymentserver.cpp" line="+107"/>
-        <source>Cannot start peercoin: click-to-pay handler</source>
-        <translation>Peercoin başlatılamadı: tıkla-ve-öde yöneticisi</translation>
-=======
         <source>Form</source>
         <translation>Form</translation>
->>>>>>> dac5d68f
     </message>
     <message>
         <source>Recent transactions may not yet be visible, and therefore your wallet's balance might be incorrect. This information will be correct once your wallet has finished synchronizing with the bitcoin network, as detailed below.</source>
@@ -1272,14 +1008,8 @@
         <translation>Bu şebeke türü yoluyla eşlere bağlanmak için belirtilen varsayılan SOCKS5 vekil sunucusunun kullanılıp kullanılmadığını gösterir.</translation>
     </message>
     <message>
-<<<<<<< HEAD
-        <location line="+7"/>
-        <source>Show the Peercoin-Qt help message to get a list with possible Peercoin command-line options.</source>
-        <translation>Mevcut Peercoin komut satırı seçeneklerinin listesini içeren Peercoin-Qt yardımını göster.</translation>
-=======
         <source>Use separate SOCKS&amp;5 proxy to reach peers via Tor hidden services:</source>
         <translation>Tor gizli servisleri aracılığıyla eşlere ulaşmak için ayrı SOCKS&amp;5 proksi kullanın:</translation>
->>>>>>> dac5d68f
     </message>
     <message>
         <source>Hide the icon from the system tray.</source>
@@ -1294,51 +1024,28 @@
         <translation>Pencere kapatıldığında uygulamadan çıkmak yerine uygulamayı küçültür. Bu seçenek etkinleştirildiğinde, uygulama sadece menüden çıkış seçildiğinde kapanacaktır.</translation>
     </message>
     <message>
-<<<<<<< HEAD
-        <location line="-104"/>
-        <source>Peercoin - Debug window</source>
-        <translation>Peercoin - Hata ayıklama penceresi</translation>
-    </message>
-    <message>
-        <location line="+25"/>
-        <source>Peercoin Core</source>
-        <translation>Peercoin Çekirdeği</translation>
-=======
         <source>Third party URLs (e.g. a block explorer) that appear in the transactions tab as context menu items. %s in the URL is replaced by transaction hash. Multiple URLs are separated by vertical bar |.</source>
         <translation>İşlemler sekmesinde bağlam menüsü unsurları olarak görünen üçüncü taraf bağlantıları (mesela bir blok tarayıcısı). URL'deki %s, işlem hash değeri ile değiştirilecektir. Birden çok bağlantılar düşey çubuklar | ile ayrılacaktır.</translation>
     </message>
     <message>
         <source>Active command-line options that override above options:</source>
         <translation>Yukarıdaki seçeneklerin yerine geçen etkin komut satırı seçenekleri:</translation>
->>>>>>> dac5d68f
     </message>
     <message>
         <source>Open the %1 configuration file from the working directory.</source>
         <translation>Çalışma dizininden %1  yapılandırma dosyasını aç.</translation>
     </message>
     <message>
-<<<<<<< HEAD
-        <location line="+7"/>
-        <source>Open the Peercoin debug log file from the current data directory. This can take a few seconds for large log files.</source>
-        <translation>Güncel veri klasöründen Peercoin hata ayıklama kütük dosyasını açar. Büyük kütük dosyaları için bu birkaç saniye alabilir.</translation>
-=======
         <source>Open Configuration File</source>
         <translation>Yapılandırma Dosyasını Aç</translation>
->>>>>>> dac5d68f
     </message>
     <message>
         <source>Reset all client options to default.</source>
         <translation>İstemcinin tüm seçeneklerini varsayılan değerlere geri al.</translation>
     </message>
     <message>
-<<<<<<< HEAD
-        <location filename="../rpcconsole.cpp" line="-30"/>
-        <source>Welcome to the Peercoin RPC console.</source>
-        <translation>Peercoin RPC konsoluna hoş geldiniz.</translation>
-=======
         <source>&amp;Reset Options</source>
         <translation>Seçenekleri &amp;Sıfırla</translation>
->>>>>>> dac5d68f
     </message>
     <message>
         <source>&amp;Network</source>
@@ -1349,21 +1056,8 @@
         <translation>(0 = otomatik, &lt;0 = bu kadar çekirdeği kullanma)</translation>
     </message>
     <message>
-<<<<<<< HEAD
-        <location filename="../forms/sendcoinsdialog.ui" line="+14"/>
-        <location filename="../sendcoinsdialog.cpp" line="+124"/>
-        <location line="+5"/>
-        <location line="+5"/>
-        <location line="+5"/>
-        <location line="+6"/>
-        <location line="+5"/>
-        <location line="+5"/>
-        <source>Send Coins</source>
-        <translation>Peercoin yolla</translation>
-=======
         <source>W&amp;allet</source>
         <translation>&amp;Cüzdan</translation>
->>>>>>> dac5d68f
     </message>
     <message>
         <source>Expert</source>
@@ -1486,14 +1180,8 @@
         <translation>&amp;Tamam</translation>
     </message>
     <message>
-<<<<<<< HEAD
-        <location filename="../sendcoinsentry.cpp" line="+1"/>
-        <source>Enter a Peercoin address</source>
-        <translation>Peercoin adresi giriniz (mesela 1NS17iag9jJgTHD1VXjvLCEnZuQ3rJDE9L)</translation>
-=======
         <source>&amp;Cancel</source>
         <translation>&amp;İptal</translation>
->>>>>>> dac5d68f
     </message>
     <message>
         <source>default</source>
@@ -1543,14 +1231,8 @@
 <context>
     <name>OverviewPage</name>
     <message>
-<<<<<<< HEAD
-        <location line="+21"/>
-        <source>Sign the message to prove you own this Peercoin address</source>
-        <translation>Bu Peercoin adresinin sizin olduğunu ispatlamak için mesajı imzalayın</translation>
-=======
         <source>Form</source>
         <translation>Form</translation>
->>>>>>> dac5d68f
     </message>
     <message>
         <source>The displayed information may be out of date. Your wallet automatically synchronizes with the Bitcoin network after a connection is established, but this process has not completed yet.</source>
@@ -1577,14 +1259,8 @@
         <translation>Henüz doğrulanmamış ve harcanabilir bakiyeye eklenmemiş işlemlerin toplamı</translation>
     </message>
     <message>
-<<<<<<< HEAD
-        <location line="+40"/>
-        <source>Verify the message to ensure it was signed with the specified Peercoin address</source>
-        <translation>Belirtilen Peercoin adresi ile imzalandığını doğrulamak için mesajı kontrol et</translation>
-=======
         <source>Immature:</source>
         <translation>Olgunlaşmamış:</translation>
->>>>>>> dac5d68f
     </message>
     <message>
         <source>Mined balance that has not yet matured</source>
@@ -1595,29 +1271,16 @@
         <translation>Bakiyeler</translation>
     </message>
     <message>
-<<<<<<< HEAD
-        <location filename="../signverifymessagedialog.cpp" line="+27"/>
-        <location line="+3"/>
-        <source>Enter a Peercoin address</source>
-        <translation>Peercoin adresi giriniz (mesela 1NS17iag9jJgTHD1VXjvLCEnZuQ3rJDE9L)</translation>
-=======
         <source>Total:</source>
         <translation>Toplam:</translation>
->>>>>>> dac5d68f
     </message>
     <message>
         <source>Your current total balance</source>
         <translation>Güncel toplam bakiyeniz</translation>
     </message>
     <message>
-<<<<<<< HEAD
-        <location line="+3"/>
-        <source>Enter Peercoin signature</source>
-        <translation>Peercoin imzası gir</translation>
-=======
         <source>Your current balance in watch-only addresses</source>
         <translation>Sadece izlenen adreslerdeki güncel bakiyeniz</translation>
->>>>>>> dac5d68f
     </message>
     <message>
         <source>Spendable:</source>
@@ -1671,14 +1334,8 @@
         <translation>Ödeme talebi dosyası yönetimi</translation>
     </message>
     <message>
-<<<<<<< HEAD
-        <location filename="../splashscreen.cpp" line="+22"/>
-        <source>The Peercoin developers</source>
-        <translation>Peercoin geliştiricileri</translation>
-=======
         <source>Payment request file cannot be read! This can be caused by an invalid payment request file.</source>
         <translation>Ödeme talebi dosyası okunamıyor! Bunun nedeni geçersiz bir ödeme talebi dosyası olabilir.</translation>
->>>>>>> dac5d68f
     </message>
     <message>
         <source>Payment request rejected</source>
@@ -3477,14 +3134,8 @@
         <translation>Ücret tahmini için yetersiz veri bulunduğunda kullanılacak ücret oranı (%s/kB olarak) (varsayılan: %s)</translation>
     </message>
     <message>
-<<<<<<< HEAD
-        <location line="+3"/>
-        <source>Generated coins must mature 120 blocks before they can be spent. When you generated this block, it was broadcast to the network to be added to the block chain. If it fails to get into the chain, its state will change to &quot;not accepted&quot; and it won&apos;t be spendable. This may occasionally happen if another node generates a block within a few seconds of yours.</source>
-        <translation>Oluşturulan Peercoin&apos;lerin harcanabilmelerinden önce 120 blok beklemeleri gerekmektedir. Bu blok, oluşturduğunuzda blok zincirine eklenmesi için ağda yayınlandı. Zincire eklenmesi başarısız olursa, durumu &quot;kabul edilmedi&quot; olarak değiştirilecek ve harcanamayacaktır. Bu, bazen başka bir düğüm sizden birkaç saniye önce ya da sonra blok oluşturursa meydana gelebilir.</translation>
-=======
         <source>Accept relayed transactions received from whitelisted peers even when not relaying transactions (default: %d)</source>
         <translation>İşlemler aktarılmadığında dahi beyaz listedeki eşlerden aktarılan işlemleri kabul et (varsayılan: %d)</translation>
->>>>>>> dac5d68f
     </message>
     <message>
         <source>Bind to given address and always listen on it. Use [host]:port notation for IPv6</source>
@@ -3755,14 +3406,8 @@
         <translation>Bu yardım mesajını yaz ve çık</translation>
     </message>
     <message>
-<<<<<<< HEAD
-        <location filename="../walletmodel.cpp" line="+193"/>
-        <source>Send Coins</source>
-        <translation>Peercoin yolla</translation>
-=======
         <source>Print version and exit</source>
         <translation>Sürümü yaz ve çık</translation>
->>>>>>> dac5d68f
     </message>
     <message>
         <source>Prune cannot be configured with a negative value.</source>
@@ -3797,28 +3442,16 @@
         <translation>Cüzdan dosyası belirtiniz (veri klasörünün içinde)</translation>
     </message>
     <message>
-<<<<<<< HEAD
-        <location filename="../bitcoinstrings.cpp" line="+94"/>
-        <source>Peercoin version</source>
-        <translation>Peercoin sürümü</translation>
-=======
         <source>The source code is available from %s.</source>
         <translation>Kaynak kod şuradan elde edilebilir: %s.</translation>
->>>>>>> dac5d68f
     </message>
     <message>
         <source>Transaction fee and change calculation failed</source>
         <translation>İşlem ücreti ve para üstü hesaplamasında hata meydana geldi.</translation>
     </message>
     <message>
-<<<<<<< HEAD
-        <location line="-29"/>
-        <source>Send command to -server or peercoind</source>
-        <translation>-server ya da peercoind&apos;ye komut gönder</translation>
-=======
         <source>Unable to bind to %s on this computer. %s is probably already running.</source>
         <translation>Bu bilgisayarda %s unsuruna bağlanılamadı. %s muhtemelen hâlihazırda çalışmaktadır.</translation>
->>>>>>> dac5d68f
     </message>
     <message>
         <source>Unsupported argument -benchmark ignored, use -debug=bench.</source>
@@ -3833,23 +3466,12 @@
         <translation>Deskteklenmeyen -tor argümanı bulundu, -onion kullanınız.</translation>
     </message>
     <message>
-<<<<<<< HEAD
-        <location line="+24"/>
-        <source>Specify configuration file (default: peercoin.conf)</source>
-        <translation>Yapılandırma dosyası belirt (varsayılan: peercoin.conf)</translation>
-    </message>
-    <message>
-        <location line="+3"/>
-        <source>Specify pid file (default: peercoind.pid)</source>
-        <translation>Pid dosyası belirt (varsayılan: peercoind.pid)</translation>
-=======
         <source>Unsupported logging category %s=%s.</source>
         <translation>Desteklenmeyen günlük kategorisi %s=%s.</translation>
     </message>
     <message>
         <source>Upgrading UTXO database</source>
         <translation>UTXO veritabanı yükseltiliyor</translation>
->>>>>>> dac5d68f
     </message>
     <message>
         <source>Use UPnP to map the listening port (default: %u)</source>
@@ -3908,34 +3530,8 @@
         <translation>Bundan düşük ücretler (%s/kB olarak) aktarma, oluşturma ve işlem yaratma için sıfır değerinde ücret olarak kabul edilir (varsayılan: %s)</translation>
     </message>
     <message>
-<<<<<<< HEAD
-        <location line="-80"/>
-        <source>%s, you must set a rpcpassword in the configuration file:
-%s
-It is recommended you use the following random password:
-rpcuser=peercoinrpc
-rpcpassword=%s
-(you do not need to remember this password)
-The username and password MUST NOT be the same.
-If the file does not exist, create it with owner-readable-only file permissions.
-It is also recommended to set alertnotify so you are notified of problems;
-for example: alertnotify=echo %%s | mail -s &quot;Peercoin Alert&quot; admin@foo.com
-</source>
-        <translation>%s, şu yapılandırma dosyasında rpc parolası belirtmeniz gerekir:
-%s
-Aşağıdaki rastgele oluşturulan parolayı kullanmanız tavsiye edilir:
-rpcuser=peercoinrpc
-rpcpassword=%s
-(bu parolayı hatırlamanız gerekli değildir)
-Kullanıcı ismi ile parolanın FARKLI olmaları gerekir.
-Dosya mevcut değilse, sadece sahibi için okumayla sınırlı izin ile oluşturunuz.
-Sorunlar hakkında bildiri almak için alertnotify unsurunu ayarlamanız tavsiye edilir;
-mesela: alertnotify=echo %%s | mail -s &quot;Peercoin Alert&quot; admin@foo.com
-</translation>
-=======
         <source>If paytxfee is not set, include enough fee so transactions begin confirmation on average within n blocks (default: %u)</source>
         <translation>Eğer paytxfee ayarlanmadıysa kafi derecede ücret ekleyin ki işlemler teyite vasati n blok içinde başlasın (varsayılan: %u)</translation>
->>>>>>> dac5d68f
     </message>
     <message>
         <source>Invalid amount for -maxtxfee=&lt;amount&gt;: '%s' (must be at least the minrelay fee of %s to prevent stuck transactions)</source>
@@ -3946,14 +3542,8 @@
         <translation>Aktardığımız ve oluşturduğumuz veri taşıyıcı işlemlerindeki en yüksek veri boyutu (varsayılan: %u)</translation>
     </message>
     <message>
-<<<<<<< HEAD
-        <location line="+3"/>
-        <source>Cannot obtain a lock on data directory %s. Peercoin is probably already running.</source>
-        <translation>%s veri dizininde kilit elde edilemedi. Peercoin muhtemelen hâlihazırda çalışmaktadır.</translation>
-=======
         <source>Randomize credentials for every proxy connection. This enables Tor stream isolation (default: %u)</source>
         <translation>Her vekil bağlantısı için kimlik verilerini rastgele yap. Bu, Tor akış izolasyonunu etkinleştirir (varsayılan: %u)</translation>
->>>>>>> dac5d68f
     </message>
     <message>
         <source>The transaction amount is too small to send after the fee has been deducted</source>
@@ -3976,14 +3566,8 @@
         <translation>Herkese açık REST taleplerini kabul et (varsayılan: %u)</translation>
     </message>
     <message>
-<<<<<<< HEAD
-        <location line="+6"/>
-        <source>This is a pre-release test build - use at your own risk - do not use for mining or merchant applications</source>
-        <translation>Bu yayın öncesi bir deneme sürümüdür - tüm riski siz üstlenmiş olursunuz - peercoin oluşturmak ya da ticari uygulamalar için kullanmayınız</translation>
-=======
         <source>Automatically create Tor hidden service (default: %d)</source>
         <translation>Otomatik olarak gizli Tor servisi oluştur (varsayılan: %d)</translation>
->>>>>>> dac5d68f
     </message>
     <message>
         <source>Connect through SOCKS5 proxy</source>
@@ -3994,14 +3578,8 @@
         <translation>%s yüklemesinde hata: Zaten HD olan bir cüzdanda HD devre dışı bırakılamaz </translation>
     </message>
     <message>
-<<<<<<< HEAD
-        <location line="+3"/>
-        <source>Warning: Please check that your computer&apos;s date and time are correct! If your clock is wrong Peercoin will not work properly.</source>
-        <translation>Uyarı: Lütfen bilgisayarınızın tarih ve saatinin doğru olup olmadığını kontrol ediniz! Saatiniz doğru değilse Peercoin gerektiği gibi çalışamaz.</translation>
-=======
         <source>Error reading from database, shutting down.</source>
         <translation>Veritabanından okumada hata, kapatılıyor.</translation>
->>>>>>> dac5d68f
     </message>
     <message>
         <source>Error upgrading chainstate database</source>
@@ -4112,14 +3690,8 @@
         <translation>İşlem çok büyük</translation>
     </message>
     <message>
-<<<<<<< HEAD
-        <location line="+1"/>
-        <source>Generate coins (default: 0)</source>
-        <translation>Peercoin oluştur (varsayılan: 0)</translation>
-=======
         <source>Unable to bind to %s on this computer (bind returned error %s)</source>
         <translation>Bu bilgisayarda %s ögesine bağlanılamadı (bağlanma %s hatasını verdi)</translation>
->>>>>>> dac5d68f
     </message>
     <message>
         <source>Unable to generate initial keys</source>
@@ -4206,14 +3778,8 @@
         <translation>Yerel aktarma politikasını ihlal etseler bile beyaz listedeki eşlerden gelen işlemlerin aktarılmasını zorla (varsayılan: %d)</translation>
     </message>
     <message>
-<<<<<<< HEAD
-        <location line="+5"/>
-        <source>SSL options: (see the Bitcoin Wiki for SSL setup instructions)</source>
-        <translation> SSL seçenekleri: (SSL kurulum bilgisi için Peercoin vikisine bakınız)</translation>
-=======
         <source>How thorough the block verification of -checkblocks is (0-4, default: %u)</source>
         <translation>-checkblocks'un blok kontrolünün ne kadar kapsamlı olacağı (0 ilâ 4, varsayılan: %u)</translation>
->>>>>>> dac5d68f
     </message>
     <message>
         <source>Maintain a full transaction index, used by the getrawtransaction rpc call (default: %u)</source>
@@ -4364,23 +3930,12 @@
         <translation>Hizmet RCP aramaları iş parçacığı sayısını belirle (varsayılan: %d)</translation>
     </message>
     <message>
-<<<<<<< HEAD
-        <location line="+1"/>
-        <source>Error loading wallet.dat: Wallet requires newer version of Peercoin</source>
-        <translation>wallet.dat dosyasının yüklenmesinde hata oluştu: cüzdanın daha yeni bir Peercoin sürümüne ihtiyacı var</translation>
-    </message>
-    <message>
-        <location line="+93"/>
-        <source>Wallet needed to be rewritten: restart Peercoin to complete</source>
-        <translation>Cüzdanın tekrar yazılması gerekiyordu: işlemi tamamlamak için Peercoin&apos;i yeniden başlatınız</translation>
-=======
         <source>Specify configuration file (default: %s)</source>
         <translation>Yapılandırma dosyası belirtiniz (varsayılan: %s)</translation>
     </message>
     <message>
         <source>Specify connection timeout in milliseconds (minimum: 1, default: %d)</source>
         <translation>Bağlantı zaman aşım süresini milisaniye olarak belirt (en düşüki: 1, varsayılan: %d)</translation>
->>>>>>> dac5d68f
     </message>
     <message>
         <source>Specify pid file (default: %s)</source>
@@ -4427,14 +3982,8 @@
         <translation>-onlynet için bilinmeyen bir ağ belirtildi: '%s'</translation>
     </message>
     <message>
-<<<<<<< HEAD
-        <location line="-25"/>
-        <source>Unable to bind to %s on this computer. Peercoin is probably already running.</source>
-        <translation>Bu bilgisayarda %s unsuruna bağlanılamadı. Peercoin muhtemelen hâlihazırda çalışmaktadır.</translation>
-=======
         <source>Insufficient funds</source>
         <translation>Yetersiz bakiye</translation>
->>>>>>> dac5d68f
     </message>
     <message>
         <source>Loading block index...</source>
