--- conflicted
+++ resolved
@@ -66,17 +66,8 @@
         <translation>Alınan Adresler</translation>
     </message>
     <message>
-<<<<<<< HEAD
-        <source>These are your NdovuCoin addresses for sending payments. Always check the amount and the receiving address before sending coins.</source>
-        <translation>Bunlar ödemeleri göndermek için kullanacağınız NdovuCoin adreslerinizdir. NdovuCoin yollamadan önce tutarı ve alıcının alım adresini her zaman kontrol ediniz.</translation>
-    </message>
-    <message>
-        <source>These are your NdovuCoin addresses for receiving payments. It is recommended to use a new receiving address for each transaction.</source>
-        <translation>Bunlar ödemeleri almak için kullanacağınız NdovuCoin adreslerinizdir. Her işlem için yeni bir alım adresi kullanmanız tavsiye edilir.</translation>
-=======
         <source>These are your Bitcoin addresses for sending payments. Always check the amount and the receiving address before sending coins.</source>
         <translation>Bunlar ödeme göndermek için gereken Bitcoin adreslerinizdir. Para göndermeden önce her zaman miktarı ve alıcı adresi kontrol edin.</translation>
->>>>>>> a284bbbe
     </message>
     <message>
         <source>&amp;Copy Address</source>
@@ -181,13 +172,10 @@
         <translation>Cüzdan Şifrelendi</translation>
     </message>
     <message>
-<<<<<<< HEAD
-=======
         <source>Remember that encrypting your wallet cannot fully protect your bitcoins from being stolen by malware infecting your computer.</source>
         <translation>Cüzdanınızı şifrelemenin, bitcoinlerinizin bilgisayara bulaşan kötücül bir yazılım tarafından çalınmaya karşı tamamen koruyamayacağını unutmayınız.</translation>
     </message>
     <message>
->>>>>>> a284bbbe
         <source>IMPORTANT: Any previous backups you have made of your wallet file should be replaced with the newly generated, encrypted wallet file. For security reasons, previous backups of the unencrypted wallet file will become useless as soon as you start using the new, encrypted wallet.</source>
         <translation>ÖNEMLİ: Yeni oluşturduğunuz şifrelenmiş cüzdan dosyasını önceki yedeklenmiş cüzdan dosyasıyla değiştirmeniz gerekmektedir. Güvenlik sebeplerinden dolayı yeni, şifrelenmiş cüzdanınızı kullanmaya başlar başlamaz önceki şifrelenmemiş cüzdan yedekleri kullanılmaz hale gelecektir.</translation>
     </message>
@@ -334,20 +322,12 @@
         <translation>Bloklar disk üzerinde yeniden indeksleniyor...</translation>
     </message>
     <message>
-<<<<<<< HEAD
-        <source>Send coins to a NdovuCoin address</source>
-=======
         <source>Proxy is &lt;b&gt;enabled&lt;/b&gt;: %1</source>
         <translation>Tünelleme &lt;b&gt;etkin&lt;/b&gt;: %1</translation>
     </message>
     <message>
         <source>Send coins to a Bitcoin address</source>
-<<<<<<< HEAD
->>>>>>> upstream/0.18
-        <translation>Bir bitcoin adresine bitcoin gönder</translation>
-=======
         <translation>Bitcoin adresine madeni para gönderin</translation>
->>>>>>> a284bbbe
     </message>
     <message>
         <source>Backup wallet to another location</source>
@@ -367,15 +347,7 @@
     </message>
     <message>
         <source>&amp;Verify message...</source>
-<<<<<<< HEAD
-        <translation>İletiyi &amp;kontrol et...</translation>
-    </message>
-    <message>
-        <source>NdovuCoin</source>
-        <translation>NdovuCoin</translation>
-=======
         <translation>Onay mesajı...</translation>
->>>>>>> a284bbbe
     </message>
     <message>
         <source>&amp;Send</source>
@@ -486,22 +458,6 @@
         <translation>Güncel</translation>
     </message>
     <message>
-<<<<<<< HEAD
-        <source>Show the %1 help message to get a list with possible NdovuCoin command-line options</source>
-        <translation>Olası NdovuCoin komut satırı seçeneklerinin listesini görmek için %1 yardım mesajını göster</translation>
-    </message>
-    <message>
-        <source>default wallet</source>
-        <translation>varsayılan cüzdan</translation>
-    </message>
-    <message>
-        <source>&amp;Window</source>
-        <translation>&amp;Pencere</translation>
-    </message>
-    <message>
-        <source>Minimize</source>
-        <translation>Küçült</translation>
-=======
         <source>Open Wallet</source>
         <translation>Cüzdanı Aç</translation>
     </message>
@@ -520,7 +476,6 @@
     <message>
         <source>Show the %1 help message to get a list with possible Bitcoin command-line options</source>
         <translation>Olası Bitcoin komut satırı seçeneklerinin listesini görmek için %1 yardım mesajını göster</translation>
->>>>>>> a284bbbe
     </message>
     <message>
         <source>default wallet</source>
@@ -806,13 +761,8 @@
         <translation>Gönderim adresini düzenleyin</translation>
     </message>
     <message>
-<<<<<<< HEAD
-        <source>The entered address "%1" is not a valid NdovuCoin address.</source>
-        <translation>Girilen "%1" adresi geçerli bir NdovuCoin adresi değildir.</translation>
-=======
         <source>The entered address "%1" is not a valid Bitcoin address.</source>
         <translation>Girilen adres "%1" Bitcoin adresiyle eşleşmiyor.</translation>
->>>>>>> a284bbbe
     </message>
     <message>
         <source>Address "%1" already exists as a receiving address with label "%2" and so cannot be added as a sending address.</source>
@@ -904,10 +854,6 @@
         <translation>Özel bir veri klasörü kullan:</translation>
     </message>
     <message>
-<<<<<<< HEAD
-        <source>NdovuCoin</source>
-        <translation>NdovuCoin</translation>
-=======
         <source>Bitcoin</source>
         <translation>Bitcoin
 </translation>
@@ -915,7 +861,6 @@
     <message>
         <source>At least %1 GB of data will be stored in this directory, and it will grow over time.</source>
         <translation>Bu dizinde en az %1 GB lık veri depolanacak ve zamanla büyüyecek.</translation>
->>>>>>> a284bbbe
     </message>
     <message>
         <source>Approximately %1 GB of data will be stored in this directory.</source>
@@ -1043,11 +988,7 @@
     </message>
     <message>
         <source>Size of &amp;database cache</source>
-<<<<<<< HEAD
-        <translation>&amp;Veritabanı önbelleğinin boyutu</translation>
-=======
         <translation>Veritabanı önbelleğinin boyutu</translation>
->>>>>>> a284bbbe
     </message>
     <message>
         <source>Number of script &amp;verification threads</source>
@@ -1317,13 +1258,8 @@
         <translation>Form</translation>
     </message>
     <message>
-<<<<<<< HEAD
-        <source>The displayed information may be out of date. Your wallet automatically synchronizes with the NdovuCoin network after a connection is established, but this process has not completed yet.</source>
-        <translation>Görüntülenen bilgiler güncel olmayabilir. Bağlantı kurulduğunda cüzdanınız otomatik olarak NdovuCoin ağı ile senkronize olur ancak bu işlem henüz tamamlanmamıştır.</translation>
-=======
         <source>The displayed information may be out of date. Your wallet automatically synchronizes with the Bitcoin network after a connection is established, but this process has not completed yet.</source>
         <translation>Gösterilen bilgi geçerli olmayabilir. Bağlantı tekrar sağlandıktan sonra cüzdanınız otomatik olarak senkronize olacaktır. Henüz senkronize olma işlemi tamamlanmadı.</translation>
->>>>>>> a284bbbe
     </message>
     <message>
         <source>Watch-only:</source>
@@ -1519,13 +1455,8 @@
         <translation>Tutar</translation>
     </message>
     <message>
-<<<<<<< HEAD
-        <source>Enter a NdovuCoin address (e.g. %1)</source>
-        <translation>Bir NdovuCoin adresi giriniz (mesela %1)</translation>
-=======
         <source>Enter a Bitcoin address (e.g. %1)</source>
         <translation>Bitcoin adresinizi girin (örneğin %1)</translation>
->>>>>>> a284bbbe
     </message>
     <message>
         <source>%1 d</source>
@@ -1600,7 +1531,18 @@
         <translation>%1 GB</translation>
     </message>
     <message>
-<<<<<<< HEAD
+        <source>Error: Specified data directory "%1" does not exist.</source>
+        <translation>Hata: Belirtilen "%1" veri klasörü yoktur.</translation>
+    </message>
+    <message>
+        <source>Error: Cannot parse configuration file: %1.</source>
+        <translation>Hata: %1 yapılandırma dosyası ayrıştırılamadı.</translation>
+    </message>
+    <message>
+        <source>Error: %1</source>
+        <translation>Hata: %1</translation>
+    </message>
+    <message>
         <source>%1 didn't yet exit safely...</source>
         <translation>%1  henüz güvenli bir şekilde çıkış yapmamıştır...</translation>
     </message>
@@ -1610,35 +1552,6 @@
     </message>
 </context>
 <context>
-    <name>QObject::QObject</name>
-    <message>
-        <source>Error parsing command line arguments: %1.</source>
-        <translation>Komut satırı argümanlarında hatalı ayrıştırma: %1</translation>
-    </message>
-    <message>
-=======
->>>>>>> a284bbbe
-        <source>Error: Specified data directory "%1" does not exist.</source>
-        <translation>Hata: Belirtilen "%1" veri klasörü yoktur.</translation>
-    </message>
-    <message>
-        <source>Error: Cannot parse configuration file: %1.</source>
-        <translation>Hata: %1 yapılandırma dosyası ayrıştırılamadı.</translation>
-    </message>
-    <message>
-        <source>Error: %1</source>
-        <translation>Hata: %1</translation>
-    </message>
-    <message>
-        <source>%1 didn't yet exit safely...</source>
-        <translation>%1  henüz güvenli bir şekilde çıkış yapmamıştır...</translation>
-    </message>
-    <message>
-        <source>unknown</source>
-        <translation>bilinmiyor</translation>
-    </message>
-</context>
-<context>
     <name>QRImageWidget</name>
     <message>
         <source>&amp;Save Image...</source>
@@ -2137,11 +2050,7 @@
     <name>SendCoinsDialog</name>
     <message>
         <source>Send Coins</source>
-<<<<<<< HEAD
-        <translation>NdovuCoin yolla</translation>
-=======
         <translation>Coin gönder</translation>
->>>>>>> a284bbbe
     </message>
     <message>
         <source>Coin Control Features</source>
@@ -2321,11 +2230,7 @@
     </message>
     <message>
         <source>Confirm send coins</source>
-<<<<<<< HEAD
-        <translation>NdovuCoin gönderimini onaylayın</translation>
-=======
         <translation>Coin gönderimini onaylayın</translation>
->>>>>>> a284bbbe
     </message>
     <message>
         <source>The recipient address is not valid. Please recheck.</source>
@@ -2363,28 +2268,14 @@
         <source>Payment request expired.</source>
         <translation>Ödeme talebinin geçerlilik süresi bitti.</translation>
     </message>
-<<<<<<< HEAD
-    <message>
-<<<<<<< HEAD
-        <source>Pay only the required fee of %1</source>
-        <translation>Sadece asgari ücret olan %1 tutarını öde</translation>
-=======
+    <message>
     <message numerus="yes">
         <source>Estimated to begin confirmation within %n block(s).</source>
         <translation><numerusform>Tahmini %n blok içinde doğrulamaya başlanacaktır.</numerusform><numerusform>Tahmini %n blok içinde doğrulamaya başlanacaktır.</numerusform></translation>
->>>>>>> a284bbbe
-    </message>
-    <message>
-        <source>Warning: Invalid NdovuCoin address</source>
-        <translation>Uyarı: geçersiz NdovuCoin adresi</translation>
-=======
+    </message>
+    <message>
         <source>Warning: Invalid Bitcoin address</source>
-<<<<<<< HEAD
-        <translation>Uyarı: geçersiz Bitcoin adresi</translation>
->>>>>>> upstream/0.18
-=======
         <translation>Uyarı: Hatalı Bitcoin adresi</translation>
->>>>>>> a284bbbe
     </message>
     <message>
         <source>Warning: Unknown change address</source>
@@ -3107,13 +2998,10 @@
 </context>
 <context>
     <name>WalletController</name>
-<<<<<<< HEAD
-=======
     <message>
         <source>Close wallet</source>
         <translation>Cüzdanı Kapat</translation>
     </message>
->>>>>>> a284bbbe
     </context>
 <context>
     <name>WalletFrame</name>
@@ -3231,13 +3119,6 @@
         <translation>HTTP sunucusu başlatılamadı. Ayrıntılar için debug.log dosyasına bakınız.</translation>
     </message>
     <message>
-<<<<<<< HEAD
-        <source>NdovuCoin Core</source>
-        <translation>NdovuCoin Çekirdeği</translation>
-    </message>
-    <message>
-=======
->>>>>>> a284bbbe
         <source>The %s developers</source>
         <translation>%s ekip</translation>
     </message>
