--- conflicted
+++ resolved
@@ -3,17 +3,6 @@
     <name>AddressBookPage</name>
     <message>
         <source>Right-click to edit address or label</source>
-<<<<<<< HEAD
-        <translation>Adresi veya etiketi düzenlemek için sağ tıklayın</translation>
-    </message>
-    <message>
-        <source>Create a new address</source>
-        <translation>Yeni bir adres oluşturun</translation>
-    </message>
-    <message>
-        <source>&amp;New</source>
-        <translation>&amp;Yeni</translation>
-=======
         <translation type="unfinished">Adresi veya etiketi düzenlemek için sağ tıklayın</translation>
     </message>
     <message>
@@ -23,7 +12,6 @@
     <message>
         <source>&amp;New</source>
         <translation type="unfinished">&amp;Yeni</translation>
->>>>>>> f6a356d2
     </message>
     <message>
         <source>Copy the currently selected address to the system clipboard</source>
@@ -31,11 +19,7 @@
     </message>
     <message>
         <source>&amp;Copy</source>
-<<<<<<< HEAD
-        <translation>&amp;Kopyala</translation>
-=======
         <translation type="unfinished">&amp;Kopyala</translation>
->>>>>>> f6a356d2
     </message>
     <message>
         <source>C&amp;lose</source>
@@ -68,10 +52,6 @@
     <message>
         <source>Choose the address to receive coins with</source>
         <translation type="unfinished">Coinleri alacağınız adresi seçin</translation>
-    </message>
-    <message>
-        <source>Choose the address to receive coins with</source>
-        <translation>Bitcoinleri alacağınız adresi seçin</translation>
     </message>
     <message>
         <source>C&amp;hoose</source>
@@ -93,11 +73,7 @@
     <message>
         <source>These are your Bitcoin addresses for receiving payments. Use the 'Create new receiving address' button in the receive tab to create new addresses.
 Signing is only possible with addresses of the type 'legacy'.</source>
-<<<<<<< HEAD
-        <translation>Bunlar ödeme almak için kullanacağınız bitcoin adreslerinizdir. Yeni adres oluşturmak için ödeme alma sekmesindeki 'Yeni alıcı adresi oluşturun' kısmına tıklayın.
-=======
         <translation type="unfinished">Bunlar ödeme almak için kullanacağınız bitcoin adreslerinizdir. Yeni adres oluşturmak için ödeme alma sekmesindeki 'Yeni alıcı adresi oluşturun' kısmına tıklayın.
->>>>>>> f6a356d2
 İmzalama sadece 'legacy' tipindeki adreslerle mümkündür.</translation>
     </message>
     <message>
@@ -110,11 +86,7 @@
     </message>
     <message>
         <source>&amp;Edit</source>
-<<<<<<< HEAD
-        <translation>&amp;Düzenle</translation>
-=======
         <translation type="unfinished">&amp;Düzenle</translation>
->>>>>>> f6a356d2
     </message>
     <message>
         <source>Export Address List</source>
@@ -134,13 +106,6 @@
         <source>Exporting Failed</source>
         <translation type="unfinished">Dışa Aktarım Başarısız Oldu</translation>
     </message>
-<<<<<<< HEAD
-    <message>
-        <source>There was an error trying to save the address list to %1. Please try again.</source>
-        <translation>Adres listesinin %1 konumuna kaydedilmesi sırasında bir hata meydana geldi. Lütfen tekrar deneyin.</translation>
-    </message>
-=======
->>>>>>> f6a356d2
 </context>
 <context>
     <name>AddressTableModel</name>
@@ -150,11 +115,7 @@
     </message>
     <message>
         <source>Address</source>
-<<<<<<< HEAD
-        <translation>Adres</translation>
-=======
         <translation type="unfinished">Adres</translation>
->>>>>>> f6a356d2
     </message>
     <message>
         <source>(no label)</source>
@@ -165,11 +126,7 @@
     <name>AskPassphraseDialog</name>
     <message>
         <source>Passphrase Dialog</source>
-<<<<<<< HEAD
-        <translation>Parola İletişim Kutusu</translation>
-=======
         <translation type="unfinished">Parola İletişim Kutusu</translation>
->>>>>>> f6a356d2
     </message>
     <message>
         <source>Enter passphrase</source>
@@ -198,19 +155,7 @@
     </message>
     <message>
         <source>Unlock wallet</source>
-<<<<<<< HEAD
-        <translation>Cüzdan kilidini aç</translation>
-    </message>
-    <message>
-        <source>This operation needs your wallet passphrase to decrypt the wallet.</source>
-        <translation>Bu işlem için cüzdanınızın parolası gerekiyor.</translation>
-    </message>
-    <message>
-        <source>Decrypt wallet</source>
-        <translation>cüzdan şifresini çöz</translation>
-=======
         <translation type="unfinished">Cüzdan kilidini aç</translation>
->>>>>>> f6a356d2
     </message>
     <message>
         <source>Change passphrase</source>
@@ -225,10 +170,6 @@
         <translation type="unfinished">Uyarı: Cüzdanınızı şifreler ve parolanızı unutursanız &lt;b&gt;TÜM BITCOINLERINIZI KAYBEDERSİNİZ&lt;/b&gt;!</translation>
     </message>
     <message>
-        <source>Warning: If you encrypt your wallet and lose your passphrase, you will &lt;b&gt;LOSE ALL OF YOUR BITCOINS&lt;/b&gt;!</source>
-        <translation>Uyarı: Cüzdanınızı şifreler ve parolanızı unutursanız &lt;b&gt;TÜM BITCOINLERINIZI KAYBEDERSİNİZ&lt;/b&gt;!</translation>
-    </message>
-    <message>
         <source>Are you sure you wish to encrypt your wallet?</source>
         <translation type="unfinished">Cüzdanınızı şifrelemek istediğinizden emin misiniz?</translation>
     </message>
@@ -253,22 +194,6 @@
         <translation type="unfinished">Şifrelenecek cüzdan</translation>
     </message>
     <message>
-        <source>Enter the new passphrase for the wallet.&lt;br/&gt;Please use a passphrase of &lt;b&gt;ten or more random characters&lt;/b&gt;, or &lt;b&gt;eight or more words&lt;/b&gt;.</source>
-        <translation>Cüzdan için yeni parolanızı girin. &lt;br/&gt;Lütfen &lt;b&gt;on veya daha fazla rastgele karakter&lt;/b&gt;ya da &lt;b&gt;sekiz veya daha fazla sözcük&lt;/b&gt; içeren bir parola kullanın.</translation>
-    </message>
-    <message>
-        <source>Enter the old passphrase and new passphrase for the wallet.</source>
-        <translation>Cüzdanınızın eski ve yeni parolasını giriniz.</translation>
-    </message>
-    <message>
-        <source>Remember that encrypting your wallet cannot fully protect your bitcoins from being stolen by malware infecting your computer.</source>
-        <translation>Cüzdanınızı şifrelemenin bilgisayarınıza bulaşan kötü amaçlı yazılımlar tarafından bitcoinlerinizin çalınmasına karşı tamamen koruyamayacağını unutmayın.</translation>
-    </message>
-    <message>
-        <source>Wallet to be encrypted</source>
-        <translation>Şifrelenecek cüzdan</translation>
-    </message>
-    <message>
         <source>Your wallet is about to be encrypted. </source>
         <translation type="unfinished">Cüzdanınız şifrelenmek üzere</translation>
     </message>
@@ -281,10 +206,6 @@
         <translation type="unfinished">ÖNEMLİ: Yedeklediğiniz cüzdan dosyalarını yeni ve şifrelenmiş cüzdan dosyası ile değiştirmelisiniz. Güvenlik nedeniyle şifrelenmiş cüzdanı kullanmaya başladığınızda eski şifrelenmemiş cüzdan dosyaları kullanılamaz hale gelecektir.</translation>
     </message>
     <message>
-        <source>IMPORTANT: Any previous backups you have made of your wallet file should be replaced with the newly generated, encrypted wallet file. For security reasons, previous backups of the unencrypted wallet file will become useless as soon as you start using the new, encrypted wallet.</source>
-        <translation>ÖNEMLİ: Yedeklediğiniz cüzdan dosyalarını yeni ve şifrelenmiş cüzdan dosyası ile değiştirmelisiniz. Güvenlik nedeniyle şifrelenmiş cüzdanı kullanmaya başladığınızda eski şifrelenmemiş cüzdan dosyaları kullanılamaz hale gelecektir.</translation>
-    </message>
-    <message>
         <source>Wallet encryption failed</source>
         <translation type="unfinished">Cüzdan şifreleme başarısız oldu</translation>
     </message>
@@ -297,28 +218,12 @@
         <translation type="unfinished">Girilen parolalar eşleşmiyor.</translation>
     </message>
     <message>
-        <source>Wallet encryption failed due to an internal error. Your wallet was not encrypted.</source>
-        <translation>Dahili bir hata nedeniyle cüzdan şifreleme başarısız oldu. Cüzdanınız şifrelenmedi.</translation>
-    </message>
-    <message>
-        <source>The supplied passphrases do not match.</source>
-        <translation>Girilen parolalar eşleşmiyor.</translation>
-    </message>
-    <message>
         <source>Wallet unlock failed</source>
         <translation type="unfinished">Cüzdan kilidi açma başarız oldu</translation>
     </message>
     <message>
         <source>The passphrase entered for the wallet decryption was incorrect.</source>
         <translation type="unfinished">Cüzdan parolasının kaldırılması için girilen parola yanlış.</translation>
-    </message>
-    <message>
-        <source>The passphrase entered for the wallet decryption was incorrect.</source>
-        <translation>Cüzdan parolasının kaldırılması için girilen parola yanlış.</translation>
-    </message>
-    <message>
-        <source>Wallet decryption failed</source>
-        <translation>Cüzdan parolasının kaldırılması başarısız oldu</translation>
     </message>
     <message>
         <source>Wallet passphrase was successfully changed.</source>
@@ -364,38 +269,20 @@
         <translation type="unfinished">Önemli bir hata oluştu. Ayarlar dosyasının yazılabilir olup olmadığını kontrol edin veya -nosettings ile çalıştırmayı deneyin.</translation>
     </message>
     <message>
-<<<<<<< HEAD
-        <source>&amp;Transactions</source>
-        <translation>&amp;İşlemler</translation>
-=======
         <source>Error: Specified data directory "%1" does not exist.</source>
         <translation type="unfinished">Hata: Belirtilen "%1" veri klasörü yoktur.</translation>
->>>>>>> f6a356d2
     </message>
     <message>
         <source>Error: Cannot parse configuration file: %1.</source>
         <translation type="unfinished">Hata: %1 yapılandırma dosyası ayrıştırılamadı. </translation>
     </message>
     <message>
-<<<<<<< HEAD
-        <source>E&amp;xit</source>
-        <translation>&amp;Çıkış</translation>
-    </message>
-    <message>
-        <source>Quit application</source>
-        <translation>Uygulamadan çık</translation>
-    </message>
-    <message>
-        <source>&amp;About %1</source>
-        <translation>&amp;Hakkında %1</translation>
-=======
         <source>Error: %1</source>
         <translation type="unfinished">Hata: %1</translation>
     </message>
     <message>
         <source>%1 didn't yet exit safely…</source>
         <translation type="unfinished">%1  henüz güvenli bir şekilde çıkış yapmadı...</translation>
->>>>>>> f6a356d2
     </message>
     <message>
         <source>unknown</source>
@@ -410,13 +297,8 @@
         <translation type="unfinished">Bir bitcoin adresi giriniz (örneğin %1)</translation>
     </message>
     <message>
-<<<<<<< HEAD
-        <source>&amp;Options...</source>
-        <translation>&amp;Seçenekler...</translation>
-=======
         <source>Internal</source>
         <translation type="unfinished">Dahili</translation>
->>>>>>> f6a356d2
     </message>
     <message>
         <source>Inbound</source>
@@ -442,26 +324,16 @@
         <translation type="unfinished">%1 sa</translation>
     </message>
     <message>
-<<<<<<< HEAD
-        <source>Create Wallet...</source>
-        <translation>Cüzdan Oluştur...</translation>
-=======
         <source>%1 m</source>
         <translation type="unfinished">%1 d</translation>
->>>>>>> f6a356d2
     </message>
     <message>
         <source>%1 s</source>
         <translation type="unfinished">%1 sn</translation>
     </message>
     <message>
-<<<<<<< HEAD
-        <source>Wallet:</source>
-        <translation>Cüzdan:</translation>
-=======
         <source>None</source>
         <translation type="unfinished">Boş</translation>
->>>>>>> f6a356d2
     </message>
     <message>
         <source>N/A</source>
@@ -523,38 +395,6 @@
         <translation type="unfinished">%s geliştiricileri</translation>
     </message>
     <message>
-<<<<<<< HEAD
-        <source>Proxy is &lt;b&gt;enabled&lt;/b&gt;: %1</source>
-        <translation>Proxy &lt;b&gt;etkinleştirildi&lt;/b&gt;: %1 </translation>
-    </message>
-    <message>
-        <source>Send coins to a Bitcoin address</source>
-        <translation>Bir Bitcoin adresine Bitcoin yolla</translation>
-    </message>
-    <message>
-        <source>Backup wallet to another location</source>
-        <translation>Cüzdanı diğer bir konumda yedekle</translation>
-    </message>
-    <message>
-        <source>Change the passphrase used for wallet encryption</source>
-        <translation>Cüzdan şifrelemesi için kullanılan parolayı değiştir</translation>
-    </message>
-    <message>
-        <source>&amp;Verify message...</source>
-        <translation>&amp;Mesajı doğrula...</translation>
-    </message>
-    <message>
-        <source>&amp;Send</source>
-        <translation>&amp;Gönder</translation>
-    </message>
-    <message>
-        <source>&amp;Receive</source>
-        <translation>&amp;Al</translation>
-    </message>
-    <message>
-        <source>&amp;Show / Hide</source>
-        <translation>&amp;Göster / Gizle</translation>
-=======
         <source>-maxtxfee is set very high! Fees this large could be paid on a single transaction.</source>
         <translation type="unfinished">-maxtxfee çok yüksek bir değere ayarlanmış! Bu denli yüksek ücretler tek bir işlemde ödenebilir.</translation>
     </message>
@@ -569,37 +409,12 @@
     <message>
         <source>Error reading %s! All keys read correctly, but transaction data or address book entries might be missing or incorrect.</source>
         <translation type="unfinished">%s dosyasının okunması sırasında bir hata meydana geldi! Tüm anahtarlar doğru bir şekilde okundu, ancak işlem verileri ya da adres defteri ögeleri hatalı veya eksik olabilir.</translation>
->>>>>>> f6a356d2
     </message>
     <message>
         <source>Error: Listening for incoming connections failed (listen returned error %s)</source>
         <translation type="unfinished">Hata: İçeri gelen bağlantıların dinlenmesi başarısız oldu (dinleme %s hatasını verdi)</translation>
     </message>
     <message>
-<<<<<<< HEAD
-        <source>Encrypt the private keys that belong to your wallet</source>
-        <translation>Cüzdanınıza ait özel anahtarları şifreleyin</translation>
-    </message>
-    <message>
-        <source>Sign messages with your Bitcoin addresses to prove you own them</source>
-        <translation>Bitcoin adreslerine sahip olduğunuzu kanıtlamak için mesajlarınızı imzalayın</translation>
-    </message>
-    <message>
-        <source>Verify messages to ensure they were signed with specified Bitcoin addresses</source>
-        <translation>Belirtilen Bitcoin adresleriyle imzalandıklarından emin olmak için mesajları doğrulayın</translation>
-    </message>
-    <message>
-        <source>&amp;File</source>
-        <translation>&amp;Dosya</translation>
-    </message>
-    <message>
-        <source>&amp;Settings</source>
-        <translation>&amp;Ayarlar</translation>
-    </message>
-    <message>
-        <source>&amp;Help</source>
-        <translation>&amp;Yardım</translation>
-=======
         <source>Invalid amount for -maxtxfee=&lt;amount&gt;: '%s' (must be at least the minrelay fee of %s to prevent stuck transactions)</source>
         <translation type="unfinished">-maxtxfee=&lt;tutar&gt; için geçersiz tutar: '%s' (Sıkışmış işlemleri önlemek için en az %s değerinde en düşük aktarım ücretine eşit olmalıdır)</translation>
     </message>
@@ -610,56 +425,14 @@
     <message>
         <source>Please contribute if you find %s useful. Visit %s for further information about the software.</source>
         <translation type="unfinished">%s programını faydalı buluyorsanız lütfen katkıda bulununuz. Yazılım hakkında daha fazla bilgi için %s adresini ziyaret ediniz.</translation>
->>>>>>> f6a356d2
     </message>
     <message>
         <source>Prune configured below the minimum of %d MiB.  Please use a higher number.</source>
         <translation type="unfinished">Budama, en düşük değer olan %d MiB'den düşük olarak ayarlanmıştır. Lütfen daha yüksek bir sayı kullanınız.</translation>
     </message>
     <message>
-<<<<<<< HEAD
-        <source>Request payments (generates QR codes and bitcoin: URIs)</source>
-        <translation>Ödeme isteyin (QR kodları ve bitcoin: URI'ler üretir)</translation>
-    </message>
-    <message>
-        <source>Show the list of used sending addresses and labels</source>
-        <translation>Kullanılan gönderim adreslerinin ve etiketlerin listesini göster</translation>
-    </message>
-    <message>
-        <source>Show the list of used receiving addresses and labels</source>
-        <translation>Kullanılan alım adreslerinin ve etiketlerin listesini göster</translation>
-    </message>
-    <message>
-        <source>&amp;Command-line options</source>
-        <translation>&amp;Komut satırı seçenekleri</translation>
-    </message>
-    <message numerus="yes">
-        <source>%n active connection(s) to Bitcoin network</source>
-        <translation><numerusform>Bitcoin ağına %n etkin bağlantı</numerusform><numerusform>Bitcoin ağına %n etkin bağlantı</numerusform></translation>
-    </message>
-    <message>
-        <source>Indexing blocks on disk...</source>
-        <translation>Diskteki bloklar indeksleniyor</translation>
-    </message>
-    <message>
-        <source>Processing blocks on disk...</source>
-        <translation>Diskteki bloklar işleniyor...</translation>
-    </message>
-    <message numerus="yes">
-        <source>Processed %n block(s) of transaction history.</source>
-        <translation><numerusform>İşlem geçmişinin %n bloğu işlendi.</numerusform><numerusform>İşlem geçmişinin %n bloklar işlendi.</numerusform></translation>
-    </message>
-    <message>
-        <source>Last received block was generated %1 ago.</source>
-        <translation>Üretilen son blok %1 önce üretildi.</translation>
-    </message>
-    <message>
-        <source>Transactions after this will not yet be visible.</source>
-        <translation>Bundan sonraki işlemler henüz görüntülenemez.</translation>
-=======
         <source>Prune: last wallet synchronisation goes beyond pruned data. You need to -reindex (download the whole blockchain again in case of pruned node)</source>
         <translation type="unfinished">Budama: son cüzdan eşleşmesi budanmış verilerin ötesine gitmektedir. -reindex kullanmanız gerekmektedir (Budanmış düğüm ise tüm blok zincirini tekrar indirmeniz gerekir.)</translation>
->>>>>>> f6a356d2
     </message>
     <message>
         <source>The block database contains a block which appears to be from the future. This may be due to your computer's date and time being set incorrectly. Only rebuild the block database if you are sure that your computer's date and time are correct</source>
@@ -678,83 +451,14 @@
         <translation type="unfinished">İşlem ücret tahminleri mevcut olmadığında ödeyebileceğiniz işlem ücreti budur.</translation>
     </message>
     <message>
-<<<<<<< HEAD
-        <source>&amp;Load PSBT from file...</source>
-        <translation>PSBT'yi dosyadan yükle ...</translation>
-    </message>
-    <message>
-        <source>Load Partially Signed Bitcoin Transaction</source>
-        <translation>Kısmen İmzalanmış Bitcoin İşlemini Yükle </translation>
-    </message>
-    <message>
-        <source>Load PSBT from clipboard...</source>
-        <translation>PBT'yi panadon yükle ...</translation>
-    </message>
-    <message>
-        <source>Load Partially Signed Bitcoin Transaction from clipboard</source>
-        <translation>Kısmen İmzalanmış Bitcoin işlemini panodan yükle</translation>
-    </message>
-    <message>
-        <source>Node window</source>
-        <translation>Düğüm penceresi</translation>
-    </message>
-    <message>
-        <source>Open node debugging and diagnostic console</source>
-        <translation>Açık düğüm hata ayıklama ve tanılama konsolu</translation>
-    </message>
-    <message>
-        <source>&amp;Sending addresses</source>
-        <translation>&amp; Adresleri gönderme</translation>
-    </message>
-    <message>
-        <source>&amp;Receiving addresses</source>
-        <translation>&amp; Adresler alınıyor</translation>
-    </message>
-    <message>
-        <source>Open a bitcoin: URI</source>
-        <translation>Bitcoin’i aç.</translation>
-    </message>
-    <message>
-        <source>Open Wallet</source>
-        <translation>Cüzdanı Aç</translation>
-=======
         <source>Total length of network version string (%i) exceeds maximum length (%i). Reduce the number or size of uacomments.</source>
         <translation type="unfinished">Ağ sürümü zincirinin toplam boyutu (%i) en yüksek boyutu geçmektedir (%i). Kullanıcı aracı açıklamasının sayısı veya boyutunu azaltınız.</translation>
->>>>>>> f6a356d2
     </message>
     <message>
         <source>Warning: We do not appear to fully agree with our peers! You may need to upgrade, or other nodes may need to upgrade.</source>
         <translation type="unfinished">Uyarı: Ağ eşlerimizle tamamen anlaşamamışız gibi görünüyor! Güncelleme yapmanız gerekebilir ya da diğer düğümlerin güncelleme yapmaları gerekebilir.</translation>
     </message>
     <message>
-<<<<<<< HEAD
-        <source>Close Wallet...</source>
-        <translation>Cüzdanı Kapat...</translation>
-    </message>
-    <message>
-        <source>Close wallet</source>
-        <translation>Cüzdanı kapat</translation>
-    </message>
-    <message>
-        <source>Close All Wallets...</source>
-        <translation>Tüm Cüzdanları Kapat...</translation>
-    </message>
-    <message>
-        <source>Close all wallets</source>
-        <translation>Tüm cüzdanları kapat</translation>
-    </message>
-    <message>
-        <source>&amp;Mask values</source>
-        <translation>&amp; Değerleri maskele</translation>
-    </message>
-    <message>
-        <source>Mask the values in the Overview tab</source>
-        <translation>Genel Bakış sekmesindeki değerleri maskeleyin</translation>
-    </message>
-    <message>
-        <source>default wallet</source>
-        <translation>varsayılan cüzdan</translation>
-=======
         <source>You need to rebuild the database using -reindex to go back to unpruned mode.  This will redownload the entire blockchain</source>
         <translation type="unfinished">Budama olmayan kipe dönmek için veritabanını -reindex ile tekrar derlemeniz gerekir. Bu, tüm blok zincirini tekrar indirecektir</translation>
     </message>
@@ -765,20 +469,14 @@
     <message>
         <source>-maxmempool must be at least %d MB</source>
         <translation type="unfinished">-maxmempool en az %d MB olmalıdır</translation>
->>>>>>> f6a356d2
     </message>
     <message>
         <source>Cannot resolve -%s address: '%s'</source>
         <translation type="unfinished">Çözümlenemedi - %s adres: '%s'</translation>
     </message>
     <message>
-<<<<<<< HEAD
-        <source>&amp;Window</source>
-        <translation>&amp;Pencere</translation>
-=======
         <source>Cannot write to data directory '%s'; check permissions.</source>
         <translation type="unfinished">Veriler '%s' klasörüne yazılamıyor ; yetkilendirmeyi kontrol edin.</translation>
->>>>>>> f6a356d2
     </message>
     <message>
         <source>Copyright (C) %i-%i</source>
@@ -792,127 +490,6 @@
         <source>Disk space is too low!</source>
         <translation type="unfinished">Disk alanı çok düşük!</translation>
     </message>
-<<<<<<< HEAD
-    <message>
-        <source>%1 client</source>
-        <translation>%1 istemci</translation>
-    </message>
-    <message>
-        <source>Connecting to peers...</source>
-        <translation>Eşlere bağlanılıyor ...
-</translation>
-    </message>
-    <message>
-        <source>Catching up...</source>
-        <translation>Yakalamak</translation>
-    </message>
-    <message>
-        <source>Error: %1</source>
-        <translation>Hata: %1</translation>
-    </message>
-    <message>
-        <source>Warning: %1</source>
-        <translation>Uyarı: %1</translation>
-    </message>
-    <message>
-        <source>Date: %1
-</source>
-        <translation>Tarih: %1
-</translation>
-    </message>
-    <message>
-        <source>Amount: %1
-</source>
-        <translation>Tutar: %1
-</translation>
-    </message>
-    <message>
-        <source>Wallet: %1
-</source>
-        <translation>Cüzdan: %1
-</translation>
-    </message>
-    <message>
-        <source>Type: %1
-</source>
-        <translation>Tür: %1
-</translation>
-    </message>
-    <message>
-        <source>Label: %1
-</source>
-        <translation>Etiket: %1
-</translation>
-    </message>
-    <message>
-        <source>Address: %1
-</source>
-        <translation>Adres: %1
-</translation>
-    </message>
-    <message>
-        <source>Sent transaction</source>
-        <translation>İşlem gönderildi</translation>
-    </message>
-    <message>
-        <source>Incoming transaction</source>
-        <translation>Gelen işlem</translation>
-    </message>
-    <message>
-        <source>HD key generation is &lt;b&gt;enabled&lt;/b&gt;</source>
-        <translation>HD anahtar üreticiler kullanilabilir</translation>
-    </message>
-    <message>
-        <source>HD key generation is &lt;b&gt;disabled&lt;/b&gt;</source>
-        <translation>HD anahtar üreticiler kullanılamaz</translation>
-    </message>
-    <message>
-        <source>Private key &lt;b&gt;disabled&lt;/b&gt;</source>
-        <translation>Gizli anahtar oluşturma &lt;b&gt;devre dışı&lt;/b&gt;</translation>
-    </message>
-    <message>
-        <source>Wallet is &lt;b&gt;encrypted&lt;/b&gt; and currently &lt;b&gt;unlocked&lt;/b&gt;</source>
-        <translation>Cüzdan &lt;b&gt;şifrelenmiş&lt;/b&gt; ve şu anda &lt;b&gt;kilitli değil</translation>
-    </message>
-    <message>
-        <source>Wallet is &lt;b&gt;encrypted&lt;/b&gt; and currently &lt;b&gt;locked&lt;/b&gt;</source>
-        <translation>Cüzdan &lt;b&gt;şifrelenmiş&lt;/b&gt; ve şu anda &lt;b&gt;kilitlidir</translation>
-    </message>
-    <message>
-        <source>Original message:</source>
-        <translation>Orjinal mesaj:</translation>
-    </message>
-    </context>
-<context>
-    <name>CoinControlDialog</name>
-    <message>
-        <source>Coin Selection</source>
-        <translation>Koin Seçimi</translation>
-    </message>
-    <message>
-        <source>Quantity:</source>
-        <translation>Miktar:</translation>
-    </message>
-    <message>
-        <source>Bytes:</source>
-        <translation>Baytlar:</translation>
-    </message>
-    <message>
-        <source>Amount:</source>
-        <translation>Tutar:</translation>
-    </message>
-    <message>
-        <source>Fee:</source>
-        <translation>Ücret:</translation>
-    </message>
-    <message>
-        <source>Dust:</source>
-        <translation>Toz:</translation>
-    </message>
-    <message>
-        <source>After Fee:</source>
-        <translation>Ücret sonrası:</translation>
-=======
     <message>
         <source>Do you want to rebuild the block database now?</source>
         <translation type="unfinished">Blok veritabanını şimdi yeniden inşa etmek istiyor musunuz?</translation>
@@ -924,61 +501,22 @@
     <message>
         <source>Error initializing block database</source>
         <translation type="unfinished">Blok veritabanını başlatılırken bir hata meydana geldi</translation>
->>>>>>> f6a356d2
     </message>
     <message>
         <source>Error initializing wallet database environment %s!</source>
         <translation type="unfinished">%s cüzdan veritabanı ortamının başlatılmasında hata meydana geldi!</translation>
     </message>
     <message>
-<<<<<<< HEAD
-        <source>(un)select all</source>
-        <translation>tümünü seçmek</translation>
-    </message>
-    <message>
-        <source>Tree mode</source>
-        <translation>Ağaç kipi</translation>
-    </message>
-    <message>
-        <source>List mode</source>
-        <translation>Liste kipi</translation>
-    </message>
-    <message>
-        <source>Amount</source>
-        <translation>Tutar</translation>
-    </message>
-    <message>
-        <source>Received with label</source>
-        <translation>Şu etiketle alındı</translation>
-    </message>
-    <message>
-        <source>Received with address</source>
-        <translation>Şu adresle alındı</translation>
-=======
         <source>Error loading %s</source>
         <translation type="unfinished">%s unsurunun yüklenmesinde hata oluştu</translation>
->>>>>>> f6a356d2
     </message>
     <message>
         <source>Error loading %s: Wallet corrupted</source>
         <translation type="unfinished">%s unsurunun yüklenmesinde hata oluştu: bozuk cüzdan</translation>
     </message>
     <message>
-<<<<<<< HEAD
-        <source>Confirmations</source>
-        <translation>Doğrulamalar</translation>
-    </message>
-    <message>
-        <source>Confirmed</source>
-        <translation>Doğrulandı</translation>
-    </message>
-    <message>
-        <source>Copy address</source>
-        <translation>Adresi kopyala</translation>
-=======
         <source>Error loading %s: Wallet requires newer version of %s</source>
         <translation type="unfinished">%s unsurunun yüklenmesinde hata oluştu: cüzdan %s programının yeni bir sürümüne ihtiyaç duyuyor</translation>
->>>>>>> f6a356d2
     </message>
     <message>
         <source>Error loading block database</source>
@@ -993,155 +531,34 @@
         <translation type="unfinished">Veritabanı okuma hatası, program kapatılıyor.</translation>
     </message>
     <message>
-<<<<<<< HEAD
-        <source>Lock unspent</source>
-        <translation>harclanmamış</translation>
-    </message>
-    <message>
-        <source>Unlock unspent</source>
-        <translation>harclanmış</translation>
-    </message>
-    <message>
-        <source>Copy quantity</source>
-        <translation>Miktarı kopyala</translation>
-=======
         <source>Error upgrading chainstate database</source>
         <translation type="unfinished">Zincirdurumu veritabanı yükseltme hatası</translation>
->>>>>>> f6a356d2
     </message>
     <message>
         <source>Failed to listen on any port. Use -listen=0 if you want this.</source>
         <translation type="unfinished">Herhangi bir portun dinlenmesi başarısız oldu. Bunu istiyorsanız -listen=0 seçeneğini kullanınız.</translation>
     </message>
     <message>
-<<<<<<< HEAD
-        <source>Copy after fee</source>
-        <translation>Sonra ücret kopyası
-</translation>
-    </message>
-    <message>
-        <source>Copy bytes</source>
-        <translation>Bitleri kopyala</translation>
-    </message>
-    <message>
-        <source>Copy dust</source>
-        <translation>toz kopyala</translation>
-    </message>
-    <message>
-        <source>Copy change</source>
-        <translation>Şansı kopyala</translation>
-    </message>
-    <message>
-        <source>(%1 locked)</source>
-        <translation>(%1'i kilitli)</translation>
-    </message>
-    <message>
-        <source>yes</source>
-        <translation>evet</translation>
-=======
         <source>Failed to rescan the wallet during initialization</source>
         <translation type="unfinished">Başlatma sırasında cüzdanı yeniden tarama işlemi başarısız oldu</translation>
->>>>>>> f6a356d2
     </message>
     <message>
         <source>Failed to verify database</source>
         <translation type="unfinished">Veritabanı doğrulanamadı</translation>
     </message>
     <message>
-<<<<<<< HEAD
-        <source>This label turns red if any recipient receives an amount smaller than the current dust threshold.</source>
-        <translation>Herhangi bir alıcı mevcut toz eşiğinden daha düşük bir miktar alırsa bu etiket kırmızıya döner.</translation>
-    </message>
-    <message>
-        <source>Can vary +/- %1 satoshi(s) per input.</source>
-        <translation>Her girdi için +/- %1 satoshi değişebilir.</translation>
-    </message>
-    <message>
-        <source>(no label)</source>
-        <translation>(etiket yok)</translation>
-    </message>
-    <message>
-        <source>change from %1 (%2)</source>
-        <translation>%1 (%2)'den değişim</translation>
-    </message>
-    <message>
-        <source>(change)</source>
-        <translation>(değiştir)</translation>
-=======
         <source>Importing…</source>
         <translation type="unfinished">İçe aktarılıyor...</translation>
     </message>
     <message>
         <source>Incorrect or no genesis block found. Wrong datadir for network?</source>
         <translation type="unfinished">Yanlış ya da bulunamamış doğuş bloğu. Ağ için yanlış veri klasörü mü?</translation>
->>>>>>> f6a356d2
-    </message>
-    <message>
-<<<<<<< HEAD
-        <source>Creating Wallet &lt;b&gt;%1&lt;/b&gt;...</source>
-        <translation>Cüzdan Oluşturuluyor &lt;b&gt;%1&lt;/b&gt;...</translation>
-    </message>
-    <message>
-        <source>Create wallet failed</source>
-        <translation>Cüzdan oluşturma başarısız</translation>
-    </message>
-    <message>
-        <source>Create wallet warning</source>
-        <translation>Cüzdan oluşturma uyarısı</translation>
-=======
+    </message>
+    <message>
         <source>Initialization sanity check failed. %s is shutting down.</source>
         <translation type="unfinished">Başlatma sınaması başarısız oldu. %s kapatılıyor.</translation>
->>>>>>> f6a356d2
-    </message>
-    <message>
-<<<<<<< HEAD
-        <source>Create Wallet</source>
-        <translation>Cüzdan Oluştur</translation>
-    </message>
-    <message>
-        <source>Wallet</source>
-        <translation>Cüzdan</translation>
-    </message>
-    <message>
-        <source>Wallet Name</source>
-        <translation>Cüzdan İsmi</translation>
-    </message>
-    <message>
-        <source>Encrypt the wallet. The wallet will be encrypted with a passphrase of your choice.</source>
-        <translation>Cüzdanı şifreleyin. Cüzdan seçtiğiniz bir anahtar parola kelimeleri ile şifrelenecektir.</translation>
-    </message>
-    <message>
-        <source>Encrypt Wallet</source>
-        <translation>Cüzdanı Şifrele</translation>
-    </message>
-    <message>
-        <source>Advanced Options</source>
-        <translation>Ek Seçenekler</translation>
-    </message>
-    <message>
-        <source>Disable private keys for this wallet. Wallets with private keys disabled will have no private keys and cannot have an HD seed or imported private keys. This is ideal for watch-only wallets.</source>
-        <translation>Bu cüzdan için özel anahtarları devre dışı bırakın. Özel anahtarları devre dışı bırakılan cüzdanların özel anahtarları olmayacak ve bir HD çekirdeği veya içe aktarılan özel anahtarları olmayacaktır. Bu, yalnızca saat cüzdanları için idealdir.</translation>
-    </message>
-    <message>
-        <source>Disable Private Keys</source>
-        <translation>Özel Kilidi (Private Key) kaldır</translation>
-    </message>
-    <message>
-        <source>Make a blank wallet. Blank wallets do not initially have private keys or scripts. Private keys and addresses can be imported, or an HD seed can be set, at a later time.</source>
-        <translation>Boş bir cüzdan yapın. Boş cüzdanlar başlangıçta özel anahtarlara veya komut dosyalarına sahip değildir. Özel anahtarlar ve adresler içe aktarılabilir veya daha sonra bir HD tohum ayarlanabilir.</translation>
-    </message>
-    <message>
-        <source>Make Blank Wallet</source>
-        <translation>Boş Cüzdan Oluştur</translation>
-    </message>
-    <message>
-        <source>Use descriptors for scriptPubKey management</source>
-        <translation>scriptPubKey yönetimi için tanımlayıcıları kullanın</translation>
-    </message>
-    <message>
-        <source>Descriptor Wallet</source>
-        <translation>Tanımlayıcı Cüzdan </translation>
-=======
+    </message>
+    <message>
         <source>Insufficient funds</source>
         <translation type="unfinished">Yetersiz bakiye</translation>
     </message>
@@ -1152,97 +569,16 @@
     <message>
         <source>Invalid -proxy address or hostname: '%s'</source>
         <translation type="unfinished">Geçersiz -proxy adresi veya ana makine adı: '%s'</translation>
->>>>>>> f6a356d2
     </message>
     <message>
         <source>Invalid amount for -%s=&lt;amount&gt;: '%s'</source>
         <translation type="unfinished">-%s=&lt;tutar&gt; için geçersiz tutar: '%s'</translation>
     </message>
-<<<<<<< HEAD
-    <message>
-        <source>Compiled without sqlite support (required for descriptor wallets)</source>
-        <translation>Sqlite desteği olmadan derlenmiş. (tanımlayıcı cüzdanlar için gereklidir)</translation>
-    </message>
-</context>
-<context>
-    <name>EditAddressDialog</name>
-=======
->>>>>>> f6a356d2
     <message>
         <source>Invalid amount for -discardfee=&lt;amount&gt;: '%s'</source>
         <translation type="unfinished">Geçersiz miktarda -discardfee=&lt;amount&gt;:'%s'</translation>
     </message>
     <message>
-<<<<<<< HEAD
-        <source>&amp;Label</source>
-        <translation>&amp;Etiket</translation>
-    </message>
-    <message>
-        <source>The label associated with this address list entry</source>
-        <translation>Bu adres listesi girişiyle ilişkili etiket</translation>
-    </message>
-    <message>
-        <source>The address associated with this address list entry. This can only be modified for sending addresses.</source>
-        <translation>Bu adres listesi girişiyle ilişkili adres. Bu sadece adreslerin gönderilmesi için değiştirilebilir</translation>
-    </message>
-    <message>
-        <source>&amp;Address</source>
-        <translation>&amp;Adres</translation>
-    </message>
-    <message>
-        <source>New sending address</source>
-        <translation>Yeni gönderim adresi</translation>
-    </message>
-    <message>
-        <source>Edit receiving address</source>
-        <translation>Alım adresini düzenle</translation>
-    </message>
-    <message>
-        <source>Edit sending address</source>
-        <translation>Gönderme adresini  düzenleyin</translation>
-    </message>
-    <message>
-        <source>The entered address "%1" is not a valid Bitcoin address.</source>
-        <translation>Girilen "%1" adresi geçerli bir Bitcoin adresi değildir.</translation>
-    </message>
-    <message>
-        <source>Could not unlock wallet.</source>
-        <translation>Cüzdanın kilidi açılamadı.</translation>
-    </message>
-    <message>
-        <source>New key generation failed.</source>
-        <translation>Yeni anahtar oluşturma başarısız oldu.</translation>
-    </message>
-</context>
-<context>
-    <name>FreespaceChecker</name>
-    <message>
-        <source>A new data directory will be created.</source>
-        <translation>Yeni bir veri klasörü oluşturulacaktır.</translation>
-    </message>
-    <message>
-        <source>name</source>
-        <translation>isim</translation>
-    </message>
-    <message>
-        <source>Path already exists, and is not a directory.</source>
-        <translation>Halihazırda bir yol var ve bu bir klasör değildir.</translation>
-    </message>
-    <message>
-        <source>Cannot create data directory here.</source>
-        <translation>Burada veri klasörü oluşturulamaz.</translation>
-    </message>
-</context>
-<context>
-    <name>HelpMessageDialog</name>
-    <message>
-        <source>version</source>
-        <translation>sürüm</translation>
-    </message>
-    <message>
-        <source>About %1</source>
-        <translation>%1 Hakkında</translation>
-=======
         <source>Invalid amount for -fallbackfee=&lt;amount&gt;: '%s'</source>
         <translation type="unfinished"> -fallbackfee=&lt;tutar&gt; için geçersiz tutar: '%s'</translation>
     </message>
@@ -1257,7 +593,6 @@
     <message>
         <source>Loading P2P addresses…</source>
         <translation type="unfinished">P2P adresleri yükleniyor...</translation>
->>>>>>> f6a356d2
     </message>
     <message>
         <source>Loading banlist…</source>
@@ -1268,70 +603,6 @@
         <translation type="unfinished">Blok dizini yükleniyor...</translation>
     </message>
     <message>
-<<<<<<< HEAD
-        <source>Welcome to %1.</source>
-        <translation>%1'e hoşgeldiniz.</translation>
-    </message>
-    <message>
-        <source>As this is the first time the program is launched, you can choose where %1 will store its data.</source>
-        <translation>Bu programın ilk kez başlatılmasından dolayı %1 yazılımının verilerini nerede saklayacağını seçebilirsiniz.</translation>
-    </message>
-    <message>
-        <source>Reverting this setting requires re-downloading the entire blockchain. It is faster to download the full chain first and prune it later. Disables some advanced features.</source>
-        <translation>Bu ayarın geri döndürülmesi, tüm blok zincirinin yeniden indirilmesini gerektirir. Önce tüm zinciri indirmek ve daha sonra veri budamak daha hızlıdır. Bazı gelişmiş özellikleri devre dışı bırakır.</translation>
-    </message>
-    <message>
-        <source>If you have chosen to limit block chain storage (pruning), the historical data must still be downloaded and processed, but will be deleted afterward to keep your disk usage low.</source>
-        <translation>Blok zinciri depolamayı (veri budama) sınırlamayı seçtiyseniz, geçmiş veriler yine de indirilmeli ve işlenmelidir, ancak disk kullanımınızı düşük tutmak için daha sonra silinecektir.</translation>
-    </message>
-    <message>
-        <source>Use the default data directory</source>
-        <translation>Varsayılan veri klasörünü kullan</translation>
-    </message>
-    <message>
-        <source>Use a custom data directory:</source>
-        <translation>Özel bir veri klasörü kullan:</translation>
-    </message>
-    <message>
-        <source>Bitcoin</source>
-        <translation>Bitcoin</translation>
-    </message>
-    <message>
-        <source>At least %1 GB of data will be stored in this directory, and it will grow over time.</source>
-        <translation>Bu dizinde en az %1 GB veri depolanacak ve zamanla büyüyecek.</translation>
-    </message>
-    <message>
-        <source>Approximately %1 GB of data will be stored in this directory.</source>
-        <translation>Yaklaşık %1 GB veri bu klasörde depolanacak.</translation>
-    </message>
-    <message>
-        <source>%1 will download and store a copy of the Bitcoin block chain.</source>
-        <translation>%1  Bitcoin blok zincirinin bir kopyasını indirecek ve depolayacak.</translation>
-    </message>
-    <message>
-        <source>The wallet will also be stored in this directory.</source>
-        <translation>Cüzdan da bu dizinde depolanacaktır.</translation>
-    </message>
-    <message>
-        <source>Error: Specified data directory "%1" cannot be created.</source>
-        <translation>Hata: Belirtilen "%1" veri klasörü oluşturulamaz.</translation>
-    </message>
-    <message>
-        <source>Error</source>
-        <translation>Hata</translation>
-    </message>
-    <message numerus="yes">
-        <source>%n GB of free space available</source>
-        <translation><numerusform>%n GB boş alan kullanılabilir</numerusform><numerusform>%n GB boş alan mevcuttur</numerusform></translation>
-    </message>
-    <message numerus="yes">
-        <source>(of %n GB needed)</source>
-        <translation><numerusform>(gereken %n GB alandan)</numerusform><numerusform>(gereken %n GB alandan)</numerusform></translation>
-    </message>
-    <message numerus="yes">
-        <source>(%n GB needed for full chain)</source>
-        <translation><numerusform>(%n GB tam zincir için gerekli)</numerusform><numerusform>(%n GB tam zincir için gerekli)</numerusform></translation>
-=======
         <source>Loading wallet…</source>
         <translation type="unfinished">Cüzdan yükleniyor...</translation>
     </message>
@@ -1382,277 +653,8 @@
     <message>
         <source>Specified -walletdir "%s" is not a directory</source>
         <translation type="unfinished">Belirtilen -walletdir "%s" bir dizin değildir</translation>
->>>>>>> f6a356d2
-    </message>
-</context>
-<context>
-    <name>ModalOverlay</name>
-    <message>
-<<<<<<< HEAD
-        <source>Form</source>
-        <translation>Form</translation>
-    </message>
-    <message>
-        <source>Recent transactions may not yet be visible, and therefore your wallet's balance might be incorrect. This information will be correct once your wallet has finished synchronizing with the bitcoin network, as detailed below.</source>
-        <translation>Son işlemler henüz görünmeyebilir ve bu nedenle cüzdanınızın bakiyesi yanlış olabilir. Bu bilgiler, aşağıda detaylandırıldığı gibi, cüzdanınız bitcoin ağı ile senkronizasyonunu tamamladığında doğru olacaktır. </translation>
-    </message>
-    <message>
-        <source>Attempting to spend bitcoins that are affected by not-yet-displayed transactions will not be accepted by the network.</source>
-        <translation>Henüz görüntülenmeyen işlemlerden etkilenen bitcoinleri harcama girişiminde bulunmak ağ tarafından kabul edilmeyecektir.</translation>
-    </message>
-    <message>
-        <source>Number of blocks left</source>
-        <translation>Kalan blok sayısı</translation>
-    </message>
-    <message>
-        <source>Unknown...</source>
-        <translation>Bilinmeyen...</translation>
-    </message>
-    <message>
-        <source>Last block time</source>
-        <translation>Son blok zamanı</translation>
-    </message>
-    <message>
-        <source>Progress</source>
-        <translation>İlerleme</translation>
-    </message>
-    <message>
-        <source>Progress increase per hour</source>
-        <translation>Saat başı ilerleme artışı</translation>
-    </message>
-    <message>
-        <source>calculating...</source>
-        <translation>hesaplanıyor...</translation>
-    </message>
-    <message>
-        <source>Estimated time left until synced</source>
-        <translation>Senkronize edilene kadar kalan tahmini süre</translation>
-    </message>
-    <message>
-        <source>Hide</source>
-        <translation>Gizle</translation>
-    </message>
-    <message>
-        <source>Esc</source>
-        <translation>Esc</translation>
-    </message>
-    <message>
-        <source>Unknown. Syncing Headers (%1, %2%)...</source>
-        <translation>Bilinmeyen. Başlıklar Eşitleniyor (%1, %2%)...</translation>
-    </message>
-</context>
-<context>
-    <name>OpenURIDialog</name>
-    <message>
-        <source>Open bitcoin URI</source>
-        <translation>Bitcoin URI aç</translation>
-    </message>
-    <message>
-        <source>URI:</source>
-        <translation>URI:</translation>
-    </message>
-</context>
-<context>
-    <name>OpenWalletActivity</name>
-    <message>
-        <source>Open wallet failed</source>
-        <translation>Cüzdan açma başarısız</translation>
-    </message>
-    <message>
-        <source>Open wallet warning</source>
-        <translation>Açık cüzdan uyarısı</translation>
-    </message>
-    <message>
-        <source>default wallet</source>
-        <translation>varsayılan cüzdan</translation>
-    </message>
-    <message>
-        <source>Opening Wallet &lt;b&gt;%1&lt;/b&gt;...</source>
-        <translation>&lt;b&gt;%1&lt;/b&gt; cüzdanı açolıyor...</translation>
-    </message>
-</context>
-<context>
-    <name>OptionsDialog</name>
-    <message>
-        <source>Options</source>
-        <translation>Seçenekler</translation>
-    </message>
-    <message>
-        <source>&amp;Main</source>
-        <translation>&amp;Genel</translation>
-    </message>
-    <message>
-        <source>Automatically start %1 after logging in to the system.</source>
-        <translation>Sisteme giriş yaptıktan sonra otomatik olarak %1'i başlat.</translation>
-    </message>
-    <message>
-        <source>&amp;Start %1 on system login</source>
-        <translation>&amp;Açılışta %1 açılsın</translation>
-    </message>
-    <message>
-        <source>Size of &amp;database cache</source>
-        <translation>&amp;veritabanı önbellek boyutu</translation>
-    </message>
-    <message>
-        <source>Number of script &amp;verification threads</source>
-        <translation>Betik &amp;doğrulama iş parçacığı sayısı</translation>
-    </message>
-    <message>
-        <source>IP address of the proxy (e.g. IPv4: 127.0.0.1 / IPv6: ::1)</source>
-        <translation>Proxy'nin IP Adresi (ör: IPv4: 127.0.0.1 / IPv6: ::1)</translation>
-    </message>
-    <message>
-        <source>Shows if the supplied default SOCKS5 proxy is used to reach peers via this network type.</source>
-        <translation>Bu şebeke türü yoluyla eşlere bağlanmak için belirtilen varsayılan SOCKS5 vekil sunucusunun kullanılıp kullanılmadığını gösterir.</translation>
-    </message>
-    <message>
-        <source>Hide the icon from the system tray.</source>
-        <translation>Simgeyi sistem tepsisinden gizleyin.</translation>
-    </message>
-    <message>
-        <source>&amp;Hide tray icon</source>
-        <translation>&amp;Simgeyi gizle</translation>
-    </message>
-    <message>
-        <source>Minimize instead of exit the application when the window is closed. When this option is enabled, the application will be closed only after selecting Exit in the menu.</source>
-        <translation>Pencere kapatıldığında uygulamadan çıkmak yerine uygulamayı küçültür. Bu seçenek etkinleştirildiğinde, uygulama sadece menüden çıkış seçildiğinde kapanacaktır.</translation>
-    </message>
-    <message>
-        <source>Third party URLs (e.g. a block explorer) that appear in the transactions tab as context menu items. %s in the URL is replaced by transaction hash. Multiple URLs are separated by vertical bar |.</source>
-        <translation>İşlemler sekmesinde bağlam menüsü unsurları olarak görünen üçüncü taraf bağlantıları (mesela bir blok tarayıcısı). URL'deki %s, işlem hash değeri ile değiştirilecektir. Birden çok bağlantılar düşey çubuklar | ile ayrılacaktır.</translation>
-    </message>
-    <message>
-        <source>Open the %1 configuration file from the working directory.</source>
-        <translation>Çalışma dizininden %1  yapılandırma dosyasını aç.</translation>
-    </message>
-    <message>
-        <source>Open Configuration File</source>
-        <translation>Yapılandırma Dosyasını Aç</translation>
-    </message>
-    <message>
-        <source>Reset all client options to default.</source>
-        <translation>İstemcinin tüm seçeneklerini varsayılan değerlere sıfırla.</translation>
-    </message>
-    <message>
-        <source>&amp;Reset Options</source>
-        <translation>Seçenekleri &amp;Sıfırla</translation>
-    </message>
-    <message>
-        <source>&amp;Network</source>
-        <translation>&amp;Ağ</translation>
-    </message>
-    <message>
-        <source>Disables some advanced features but all blocks will still be fully validated. Reverting this setting requires re-downloading the entire blockchain. Actual disk usage may be somewhat higher.</source>
-        <translation>Bazı gelişmiş özellikleri devre dışı bırakır ancak tüm bloklar yine de tam olarak doğrulanacaktır. Bu ayarın geri alınması, tüm blok zincirinin yeniden indirilmesini gerektirir. Gerçek disk kullanımı biraz daha yüksek olabilir. </translation>
-    </message>
-    <message>
-        <source>Prune &amp;block storage to</source>
-        <translation>Depolamayı küçültmek &amp;engellemek için </translation>
-    </message>
-    <message>
-        <source>GB</source>
-        <translation>GB</translation>
-    </message>
-    <message>
-        <source>Reverting this setting requires re-downloading the entire blockchain.</source>
-        <translation>Bu ayarın geri alınması, tüm blok zincirinin yeniden indirilmesini gerektirir.</translation>
-    </message>
-    <message>
-        <source>MiB</source>
-        <translation>MiB</translation>
-    </message>
-    <message>
-        <source>(0 = auto, &lt;0 = leave that many cores free)</source>
-        <translation>(0 = otomatik, &lt;0 = bu kadar çekirdeği kullanma)</translation>
-    </message>
-    <message>
-        <source>W&amp;allet</source>
-        <translation>&amp;Cüzdan</translation>
-    </message>
-    <message>
-        <source>Expert</source>
-        <translation>Gelişmiş</translation>
-    </message>
-    <message>
-        <source>Enable coin &amp;control features</source>
-        <translation>Para &amp;kontrolü özelliklerini etkinleştir</translation>
-    </message>
-    <message>
-        <source>If you disable the spending of unconfirmed change, the change from a transaction cannot be used until that transaction has at least one confirmation. This also affects how your balance is computed.</source>
-        <translation>Onaylanmamış bozuk para harcamasını devre dışı bırakırsanız, bir işlemdeki bozukl para, o işlem en az bir onay alana kadar kullanılamaz. Bu aynı zamanda bakiyenizin nasıl hesaplandığını da etkiler.</translation>
-    </message>
-    <message>
-        <source>&amp;Spend unconfirmed change</source>
-        <translation>&amp; Onaylanmamış bozuk parayı harcayın</translation>
-    </message>
-    <message>
-        <source>Automatically open the Bitcoin client port on the router. This only works when your router supports UPnP and it is enabled.</source>
-        <translation>Yönlendiricide Bitcoin istemci portlarını otomatik olarak açar. Bu, sadece yönlendiricinizin UPnP desteği bulunuyorsa ve etkinse çalışabilir.</translation>
-    </message>
-    <message>
-        <source>Map port using &amp;UPnP</source>
-        <translation>Portları &amp;UPnP kullanarak haritala</translation>
-    </message>
-    <message>
-        <source>Accept connections from outside.</source>
-        <translation>Dışarıdan bağlantıları kabul et.</translation>
-    </message>
-    <message>
-        <source>Allow incomin&amp;g connections</source>
-        <translation>Gelen bağlantılara izin ver</translation>
-    </message>
-    <message>
-        <source>Connect to the Bitcoin network through a SOCKS5 proxy.</source>
-        <translation>Bitcoin ağına bir SOCKS5 vekil sunucusu aracılığıyla bağlan.</translation>
-    </message>
-    <message>
-        <source>&amp;Connect through SOCKS5 proxy (default proxy):</source>
-        <translation>SOCKS5 vekil sunucusu aracılığıyla &amp;bağlan (varsayılan vekil sunucusu):</translation>
-    </message>
-    <message>
-        <source>Proxy &amp;IP:</source>
-        <translation>Proxy &amp;IP:</translation>
-    </message>
-    <message>
-        <source>&amp;Port:</source>
-        <translation>&amp;Port:</translation>
-    </message>
-    <message>
-        <source>Port of the proxy (e.g. 9050)</source>
-        <translation>Vekil sunucunun portu (mesela 9050)</translation>
-    </message>
-    <message>
-        <source>Used for reaching peers via:</source>
-        <translation>Eşlere ulaşmak için kullanılır, şu üzerinden:</translation>
-    </message>
-    <message>
-        <source>IPv4</source>
-        <translation>IPv4</translation>
-    </message>
-    <message>
-        <source>IPv6</source>
-        <translation>IPv6</translation>
-    </message>
-    <message>
-        <source>Tor</source>
-        <translation>Tor</translation>
-    </message>
-    <message>
-        <source>&amp;Window</source>
-        <translation>&amp;Pencere</translation>
-    </message>
-    <message>
-        <source>Show only a tray icon after minimizing the window.</source>
-        <translation>Küçültüldükten sonra sadece tepsi simgesi göster.</translation>
-    </message>
-    <message>
-        <source>&amp;Minimize to the tray instead of the taskbar</source>
-        <translation>İşlem çubuğu yerine sistem çekmecesine &amp;küçült</translation>
-    </message>
-    <message>
-        <source>M&amp;inimize on close</source>
-        <translation>Kapatma sırasında k&amp;üçült</translation>
-=======
+    </message>
+    <message>
         <source>The source code is available from %s.</source>
         <translation type="unfinished">%s'in kaynak kodu ulaşılabilir.</translation>
     </message>
@@ -4625,2333 +3627,11 @@
     <message>
         <source>default wallet</source>
         <translation type="unfinished">varsayılan cüzdan</translation>
->>>>>>> f6a356d2
-    </message>
-    <message>
-<<<<<<< HEAD
-        <source>&amp;Display</source>
-        <translation>&amp;Görünüm</translation>
-    </message>
-    <message>
-        <source>User Interface &amp;language:</source>
-        <translation>Kullanıcı arayüzü &amp;dili:</translation>
-    </message>
-    <message>
-        <source>The user interface language can be set here. This setting will take effect after restarting %1.</source>
-        <translation>Kullanıcı arayüzünün dili burada belirtilebilir. Bu ayar %1 tekrar başlatıldığında etkinleşecektir.</translation>
-    </message>
-    <message>
-        <source>&amp;Unit to show amounts in:</source>
-        <translation>Tutarı göstermek için &amp;birim:</translation>
-    </message>
-    <message>
-        <source>Choose the default subdivision unit to show in the interface and when sending coins.</source>
-        <translation>Bitcoin gönderildiğinde arayüzde gösterilecek varsayılan alt birimi seçiniz.</translation>
-    </message>
-    <message>
-        <source>Whether to show coin control features or not.</source>
-        <translation>Para kontrol özelliklerinin gösterilip gösterilmeyeceğini ayarlar.</translation>
-    </message>
-    <message>
-        <source>Connect to the Bitcoin network through a separate SOCKS5 proxy for Tor onion services.</source>
-        <translation>Tor Onion hizmetleri için ayrı bir SOCKS5 proxy aracılığıyla Bitcoin ağına bağlanın. </translation>
-    </message>
-    <message>
-        <source>Use separate SOCKS&amp;5 proxy to reach peers via Tor onion services:</source>
-        <translation>Tor onion hizmetleri aracılığıyla eşlere ulaşmak için ayrı SOCKS&amp;5 proxy kullanın: </translation>
-    </message>
-    <message>
-        <source>&amp;Third party transaction URLs</source>
-        <translation>&amp;Üçüncü parti işlem URL'leri</translation>
-    </message>
-    <message>
-        <source>&amp;OK</source>
-        <translation>&amp;Tamam</translation>
-    </message>
-    <message>
-        <source>&amp;Cancel</source>
-        <translation>&amp;İptal</translation>
-    </message>
-    <message>
-        <source>default</source>
-        <translation>varsayılan</translation>
-    </message>
-    <message>
-        <source>none</source>
-        <translation>hiçbiri</translation>
-    </message>
-    <message>
-        <source>Confirm options reset</source>
-        <translation>Seçenekleri sıfırlamayı onayla</translation>
-    </message>
-    <message>
-        <source>Client restart required to activate changes.</source>
-        <translation>Değişikliklerin uygulanması için istemcinin yeniden başlatılması lazımdır.</translation>
-    </message>
-    <message>
-        <source>Client will be shut down. Do you want to proceed?</source>
-        <translation>İstemci kapanacaktır. Devam etmek istiyor musunuz?</translation>
-    </message>
-    <message>
-        <source>Configuration options</source>
-        <translation>Yapılandırma seçenekleri</translation>
-    </message>
-    <message>
-        <source>The configuration file is used to specify advanced user options which override GUI settings. Additionally, any command-line options will override this configuration file.</source>
-        <translation>Yapılandırma dosyası, grafik arayüzü ayarlarını geçersiz kılacak gelişmiş kullanıcı seçeneklerini belirtmek için kullanılır. Ayrıca, herhangi bir komut satırı seçeneği bu yapılandırma dosyasını geçersiz kılacaktır.</translation>
-    </message>
-    <message>
-        <source>Error</source>
-        <translation>Hata</translation>
-    </message>
-    <message>
-        <source>The configuration file could not be opened.</source>
-        <translation>Yapılandırma dosyası açılamadı.</translation>
-    </message>
-    <message>
-        <source>This change would require a client restart.</source>
-        <translation>Bu değişiklik istemcinin tekrar başlatılmasını gerektirir.</translation>
-    </message>
-    <message>
-        <source>The supplied proxy address is invalid.</source>
-        <translation>Girilen vekil sunucu adresi geçersizdir.</translation>
     </message>
 </context>
 <context>
-    <name>OverviewPage</name>
-    <message>
-        <source>Form</source>
-        <translation>Form</translation>
-    </message>
-    <message>
-        <source>The displayed information may be out of date. Your wallet automatically synchronizes with the Bitcoin network after a connection is established, but this process has not completed yet.</source>
-        <translation>Görüntülenen bilgiler güncel olmayabilir. Bağlantı kurulduğunda cüzdanınız otomatik olarak Bitcoin ağı ile senkronize olur ancak bu işlem henüz tamamlanmamıştır.</translation>
-    </message>
-    <message>
-        <source>Watch-only:</source>
-        <translation>Sadece-izlenen:</translation>
-    </message>
-    <message>
-        <source>Available:</source>
-        <translation>Mevcut:</translation>
-    </message>
-    <message>
-        <source>Your current spendable balance</source>
-        <translation>Güncel harcanabilir bakiyeniz</translation>
-    </message>
-    <message>
-        <source>Pending:</source>
-        <translation>Bekliyor:</translation>
-    </message>
-    <message>
-        <source>Total of transactions that have yet to be confirmed, and do not yet count toward the spendable balance</source>
-        <translation>Henüz doğrulanmamış ve harcanabilir bakiyeye eklenmemiş işlemlerin toplamı</translation>
-    </message>
-    <message>
-        <source>Immature:</source>
-        <translation>Olgunlaşmamış:</translation>
-    </message>
-    <message>
-        <source>Mined balance that has not yet matured</source>
-        <translation>ödenilmemiş miktar</translation>
-    </message>
-    <message>
-        <source>Balances</source>
-        <translation>Hesaplar</translation>
-    </message>
-    <message>
-        <source>Total:</source>
-        <translation>Toplam:</translation>
-    </message>
-    <message>
-        <source>Your current total balance</source>
-        <translation>Güncel toplam bakiyeniz</translation>
-    </message>
-    <message>
-        <source>Your current balance in watch-only addresses</source>
-        <translation>Sadece izlenen adreslerdeki güncel bakiyeniz</translation>
-    </message>
-    <message>
-        <source>Spendable:</source>
-        <translation>Harcanabilir</translation>
-    </message>
-    <message>
-        <source>Recent transactions</source>
-        <translation>Yakın zamandaki işlemler</translation>
-    </message>
-    <message>
-        <source>Unconfirmed transactions to watch-only addresses</source>
-        <translation>Sadece izlenen adreslere gelen doğrulanmamış işlemler</translation>
-    </message>
-    <message>
-        <source>Mined balance in watch-only addresses that has not yet matured</source>
-        <translation>Sadece izlenen adreslerin henüz olgunlaşmamış oluşturulan bakiyeleri</translation>
-    </message>
-    <message>
-        <source>Current total balance in watch-only addresses</source>
-        <translation>Sadece izlenen adreslerdeki güncel toplam bakiye</translation>
-    </message>
-    </context>
-<context>
-    <name>PSBTOperationsDialog</name>
-    <message>
-        <source>Dialog</source>
-        <translation>Diyalog</translation>
-    </message>
-    <message>
-        <source>Sign Tx</source>
-        <translation>İşlemi İmzalayın</translation>
-    </message>
-    <message>
-        <source>Broadcast Tx</source>
-        <translation>İşlemi Ağa Duyurun</translation>
-    </message>
-    <message>
-        <source>Copy to Clipboard</source>
-        <translation>Panoya kopyala</translation>
-    </message>
-    <message>
-        <source>Save...</source>
-        <translation>Kaydet...</translation>
-    </message>
-    <message>
-        <source>Close</source>
-        <translation>Kapat</translation>
-    </message>
-    <message>
-        <source>Failed to load transaction: %1</source>
-        <translation>İşlem yüklenemedi: %1</translation>
-    </message>
-    <message>
-        <source>Failed to sign transaction: %1</source>
-        <translation>İşlem imzalanamadı: %1</translation>
-    </message>
-    <message>
-        <source>Could not sign any more inputs.</source>
-        <translation>Daha fazla girdi imzalanamıyor.</translation>
-    </message>
-    <message>
-        <source>Signed transaction successfully. Transaction is ready to broadcast.</source>
-        <translation>İşlem imzalandı ve ağa duyurulmaya hazır.</translation>
-    </message>
-    <message>
-        <source>Transaction broadcast successfully! Transaction ID: %1</source>
-        <translation>İşlem ağa duyuruldu! İşlem kodu: %1</translation>
-    </message>
-    <message>
-        <source>PSBT copied to clipboard.</source>
-        <translation>PSBT panoya kopyalandı.</translation>
-    </message>
-    <message>
-        <source>Save Transaction Data</source>
-        <translation>İşlem verilerini kaydet</translation>
-    </message>
-    <message>
-        <source>PSBT saved to disk.</source>
-        <translation>PSBT diske kaydedildi.</translation>
-    </message>
-    <message>
-        <source>Pays transaction fee: </source>
-        <translation>İşlem ücreti:&lt;br&gt;</translation>
-    </message>
-    <message>
-        <source>Total Amount</source>
-        <translation>Toplam Tutar</translation>
-    </message>
-    <message>
-        <source>or</source>
-        <translation>veya</translation>
-    </message>
-    <message>
-        <source>Transaction still needs signature(s).</source>
-        <translation>İşlemin hala imza(lar)a ihtiyacı var.</translation>
-    </message>
-    <message>
-        <source>Transaction status is unknown.</source>
-        <translation>İşlem durumu bilinmiyor.</translation>
-    </message>
-</context>
-<context>
-    <name>PaymentServer</name>
-    <message>
-        <source>Payment request error</source>
-        <translation>Ödeme isteği hatası</translation>
-    </message>
-    <message>
-        <source>Cannot start bitcoin: click-to-pay handler</source>
-        <translation>Bitcoin başlatılamadı: tıkla-ve-öde yöneticisi</translation>
-    </message>
-    <message>
-        <source>URI handling</source>
-        <translation>URI yönetimi</translation>
-    </message>
-    <message>
-        <source>'bitcoin://' is not a valid URI. Use 'bitcoin:' instead.</source>
-        <translation>'bitcoin://' geçerli bir URI değil. Onun yerine 'bitcoin:' kullanın.</translation>
-    </message>
-    <message>
-        <source>Invalid payment address %1</source>
-        <translation>%1 ödeme adresi geçersizdir</translation>
-    </message>
-    <message>
-        <source>URI cannot be parsed! This can be caused by an invalid Bitcoin address or malformed URI parameters.</source>
-        <translation>URI ayrıştırılamıyor! Bunun nedeni geçersiz bir Bitcoin adresi veya hatalı biçimlendirilmiş URI değişkenleri olabilir.</translation>
-    </message>
-    <message>
-        <source>Payment request file handling</source>
-        <translation>Ödeme talebi dosyası yönetimi</translation>
-    </message>
-</context>
-<context>
-    <name>PeerTableModel</name>
-    <message>
-        <source>User Agent</source>
-        <translation>Kullanıcı Yazılımı</translation>
-    </message>
-    <message>
-        <source>Node/Service</source>
-        <translation>Düğüm/Servis</translation>
-    </message>
-    <message>
-        <source>NodeId</source>
-        <translation>Düğüm ID'si</translation>
-    </message>
-    <message>
-        <source>Ping</source>
-        <translation>Gecikme</translation>
-    </message>
-    <message>
-        <source>Sent</source>
-        <translation>Gönderildi</translation>
-    </message>
-    <message>
-        <source>Received</source>
-        <translation>Alınan</translation>
-    </message>
-</context>
-<context>
-    <name>QObject</name>
-    <message>
-        <source>Amount</source>
-        <translation>Mitar</translation>
-    </message>
-    <message>
-        <source>Enter a Bitcoin address (e.g. %1)</source>
-        <translation>Bir bitcoin adresi giriniz (örneğin %1)</translation>
-    </message>
-    <message>
-        <source>%1 d</source>
-        <translation>%1 g</translation>
-    </message>
-    <message>
-        <source>%1 h</source>
-        <translation>%1 sa</translation>
-    </message>
-    <message>
-        <source>%1 m</source>
-        <translation>%1 d</translation>
-    </message>
-    <message>
-        <source>%1 s</source>
-        <translation>%1 sn</translation>
-    </message>
-    <message>
-        <source>None</source>
-        <translation>Boş</translation>
-    </message>
-    <message>
-        <source>N/A</source>
-        <translation>Mevcut değil</translation>
-    </message>
-    <message>
-        <source>%1 ms</source>
-        <translation>%1 ms</translation>
-    </message>
-    <message numerus="yes">
-        <source>%n second(s)</source>
-        <translation><numerusform>%n saniye</numerusform><numerusform>%n saniye</numerusform></translation>
-    </message>
-    <message numerus="yes">
-        <source>%n minute(s)</source>
-        <translation><numerusform>%n dakika</numerusform><numerusform>%n dakika</numerusform></translation>
-    </message>
-    <message numerus="yes">
-        <source>%n hour(s)</source>
-        <translation><numerusform>%n saat</numerusform><numerusform>%n saat</numerusform></translation>
-    </message>
-    <message numerus="yes">
-        <source>%n day(s)</source>
-        <translation><numerusform>%n gün</numerusform><numerusform>%n gün</numerusform></translation>
-    </message>
-    <message numerus="yes">
-        <source>%n week(s)</source>
-        <translation><numerusform>%n hafta</numerusform><numerusform>%n hafta</numerusform></translation>
-    </message>
-    <message>
-        <source>%1 and %2</source>
-        <translation>%1 ve %2</translation>
-    </message>
-    <message numerus="yes">
-        <source>%n year(s)</source>
-        <translation><numerusform>%n yıl</numerusform><numerusform>%n yıl</numerusform></translation>
-    </message>
-    <message>
-        <source>%1 B</source>
-        <translation>%1 B</translation>
-    </message>
-    <message>
-        <source>%1 KB</source>
-        <translation>%1 KB</translation>
-    </message>
-    <message>
-        <source>%1 MB</source>
-        <translation>%1 MB</translation>
-    </message>
-    <message>
-        <source>%1 GB</source>
-        <translation>%1 GB</translation>
-    </message>
-    <message>
-        <source>Error: Specified data directory "%1" does not exist.</source>
-        <translation>Hata: Belirtilen "%1" veri klasörü yoktur.</translation>
-    </message>
-    <message>
-        <source>Error: Cannot parse configuration file: %1.</source>
-        <translation>Hata: %1 yapılandırma dosyası ayrıştırılamadı. </translation>
-    </message>
-    <message>
-        <source>Error: %1</source>
-        <translation>Hata: %1</translation>
-    </message>
-    <message>
-        <source>%1 didn't yet exit safely...</source>
-        <translation>%1  henüz güvenli bir şekilde çıkış yapmamıştır...</translation>
-    </message>
-    <message>
-        <source>unknown</source>
-        <translation>bilinmeyen</translation>
-    </message>
-</context>
-<context>
-    <name>QRImageWidget</name>
-    <message>
-        <source>&amp;Save Image...</source>
-        <translation>Resmi &amp;Kaydet...</translation>
-    </message>
-    <message>
-        <source>&amp;Copy Image</source>
-        <translation>Resmi &amp;Kopyala</translation>
-    </message>
-    <message>
-        <source>Resulting URI too long, try to reduce the text for label / message.</source>
-        <translation>Sonuç URI çok uzun, etiket ya da ileti metnini kısaltmayı deneyiniz.</translation>
-    </message>
-    <message>
-        <source>Error encoding URI into QR Code.</source>
-        <translation>URI'nin QR koduna kodlanmasında hata oluştu.</translation>
-    </message>
-    <message>
-        <source>QR code support not available.</source>
-        <translation>QR kodu desteği mevcut değil.</translation>
-    </message>
-    <message>
-        <source>Save QR Code</source>
-        <translation>QR Kodu Kaydet</translation>
-    </message>
-    <message>
-        <source>PNG Image (*.png)</source>
-        <translation>PNG Resmi (*.png)</translation>
-    </message>
-</context>
-<context>
-    <name>RPCConsole</name>
-    <message>
-        <source>N/A</source>
-        <translation>Mevcut değil</translation>
-    </message>
-    <message>
-        <source>Client version</source>
-        <translation>İstemci sürümü</translation>
-    </message>
-    <message>
-        <source>&amp;Information</source>
-        <translation>&amp;Bilgi</translation>
-    </message>
-    <message>
-        <source>General</source>
-        <translation>Genel</translation>
-    </message>
-    <message>
-        <source>Using BerkeleyDB version</source>
-        <translation>Kullanılan BerkeleyDB sürümü</translation>
-    </message>
-    <message>
-        <source>Datadir</source>
-        <translation>Veri konumu</translation>
-    </message>
-    <message>
-        <source>Startup time</source>
-        <translation>Başlangıç zamanı</translation>
-    </message>
-    <message>
-        <source>Network</source>
-        <translation>Ağ</translation>
-    </message>
-    <message>
-        <source>Name</source>
-        <translation>İsim</translation>
-    </message>
-    <message>
-        <source>Number of connections</source>
-        <translation>Bağlantı sayısı</translation>
-    </message>
-    <message>
-        <source>Block chain</source>
-        <translation>Blok zinciri</translation>
-    </message>
-    <message>
-        <source>Memory Pool</source>
-        <translation>Bellek Alanı</translation>
-    </message>
-    <message>
-        <source>Current number of transactions</source>
-        <translation>Güncel işlem sayısı</translation>
-    </message>
-    <message>
-        <source>Memory usage</source>
-        <translation>Bellek kullanımı</translation>
-    </message>
-    <message>
-        <source>Wallet: </source>
-        <translation>Cüzdan:</translation>
-    </message>
-    <message>
-        <source>(none)</source>
-        <translation>(yok)</translation>
-    </message>
-    <message>
-        <source>&amp;Reset</source>
-        <translation>&amp;Sıfırla</translation>
-    </message>
-    <message>
-        <source>Received</source>
-        <translation>Alınan</translation>
-    </message>
-    <message>
-        <source>Sent</source>
-        <translation>Gönderildi</translation>
-    </message>
-    <message>
-        <source>&amp;Peers</source>
-        <translation>&amp;Eşler</translation>
-    </message>
-    <message>
-        <source>Banned peers</source>
-        <translation>Yasaklı eşler</translation>
-    </message>
-    <message>
-        <source>Select a peer to view detailed information.</source>
-        <translation>Ayrıntılı bilgi görmek için bir eş seçin.</translation>
-    </message>
-    <message>
-        <source>Direction</source>
-        <translation>Yönlendirme</translation>
-    </message>
-    <message>
-        <source>Version</source>
-        <translation>Sürüm</translation>
-    </message>
-    <message>
-        <source>Starting Block</source>
-        <translation>Başlangıç Bloku</translation>
-    </message>
-    <message>
-        <source>Synced Headers</source>
-        <translation>Eşleşmiş Üstbilgiler</translation>
-    </message>
-    <message>
-        <source>Synced Blocks</source>
-        <translation>Eşleşmiş Bloklar</translation>
-    </message>
-    <message>
-        <source>User Agent</source>
-        <translation>Kullanıcı Yazılımı</translation>
-    </message>
-    <message>
-        <source>Node window</source>
-        <translation>Düğüm penceresi</translation>
-    </message>
-    <message>
-        <source>Current block height</source>
-        <translation>Şu anki blok yüksekliği</translation>
-    </message>
-    <message>
-        <source>Open the %1 debug log file from the current data directory. This can take a few seconds for large log files.</source>
-        <translation>Güncel veri klasöründen %1 hata ayıklama kütük dosyasını açar. Büyük kütük dosyaları için bu birkaç saniye alabilir.</translation>
-    </message>
-    <message>
-        <source>Decrease font size</source>
-        <translation>Font boyutunu küçült</translation>
-    </message>
-    <message>
-        <source>Increase font size</source>
-        <translation>Yazıtipi boyutunu büyült</translation>
-    </message>
-    <message>
-        <source>Permissions</source>
-        <translation>İzinler</translation>
-    </message>
-    <message>
-        <source>Services</source>
-        <translation>Servisler</translation>
-    </message>
-    <message>
-        <source>Connection Time</source>
-        <translation>Bağlantı Zamanı</translation>
-    </message>
-    <message>
-        <source>Last Send</source>
-        <translation>Son Gönderme</translation>
-    </message>
-    <message>
-        <source>Last Receive</source>
-        <translation>Son Alma</translation>
-    </message>
-    <message>
-        <source>Ping Time</source>
-        <translation>Ping Süresi</translation>
-    </message>
-    <message>
-        <source>The duration of a currently outstanding ping.</source>
-        <translation>Güncel olarak göze çarpan bir ping'in süresi.</translation>
-    </message>
-    <message>
-        <source>Ping Wait</source>
-        <translation>Ping Beklemesi</translation>
-    </message>
-    <message>
-        <source>Min Ping</source>
-        <translation>En Düşük Ping</translation>
-    </message>
-    <message>
-        <source>Time Offset</source>
-        <translation>Saat Farkı</translation>
-    </message>
-    <message>
-        <source>Last block time</source>
-        <translation>Son blok zamanı</translation>
-    </message>
-    <message>
-        <source>&amp;Open</source>
-        <translation>&amp;Aç</translation>
-    </message>
-    <message>
-        <source>&amp;Console</source>
-        <translation>&amp;Konsol</translation>
-    </message>
-    <message>
-        <source>&amp;Network Traffic</source>
-        <translation>&amp;Ağ Trafiği</translation>
-    </message>
-    <message>
-        <source>Totals</source>
-        <translation>Toplamlar</translation>
-    </message>
-    <message>
-        <source>In:</source>
-        <translation>İçeri:</translation>
-    </message>
-    <message>
-        <source>Out:</source>
-        <translation>Dışarı:</translation>
-    </message>
-    <message>
-        <source>Debug log file</source>
-        <translation>Hata ayıklama günlüğü</translation>
-    </message>
-    <message>
-        <source>Clear console</source>
-        <translation>Konsolu temizle</translation>
-    </message>
-    <message>
-        <source>1 &amp;hour</source>
-        <translation>1 &amp;saat</translation>
-    </message>
-    <message>
-        <source>1 &amp;day</source>
-        <translation>1 &amp;gün</translation>
-    </message>
-    <message>
-        <source>1 &amp;week</source>
-        <translation>1 &amp;hafta</translation>
-    </message>
-    <message>
-        <source>1 &amp;year</source>
-        <translation>1 &amp;yıl</translation>
-    </message>
-    <message>
-        <source>&amp;Disconnect</source>
-        <translation>&amp;Bağlantıyı Kes</translation>
-    </message>
-    <message>
-        <source>Ban for</source>
-        <translation>Yasakla</translation>
-    </message>
-    <message>
-        <source>&amp;Unban</source>
-        <translation>&amp;Yasaklamayı Kaldır</translation>
-    </message>
-    <message>
-        <source>Welcome to the %1 RPC console.</source>
-        <translation>%1 RPC konsoluna hoş geldiniz.</translation>
-    </message>
-    <message>
-        <source>Use up and down arrows to navigate history, and %1 to clear screen.</source>
-        <translation>Geçmişte gezinmek için yukarı ve aşağı oklarını kullanın ve ekranı temizlemek için %1 kullanın.</translation>
-    </message>
-    <message>
-        <source>Type %1 for an overview of available commands.</source>
-        <translation>Mevcut komutlara göz atmak için %1 yazın.</translation>
-    </message>
-    <message>
-        <source>For more information on using this console type %1.</source>
-        <translation>Bu konsolun kullanımı hakkında daha fazla bilgi için %1 yazın.</translation>
-    </message>
-    <message>
-        <source>WARNING: Scammers have been active, telling users to type commands here, stealing their wallet contents. Do not use this console without fully understanding the ramifications of a command.</source>
-        <translation>UYARI: Bitcoin dolandırıcılarının çok fazla etkin olduğu zamanlarda, dolandırıcılar bazı kullanıcılara buraya komutlar yazmalarını söylerek onların cüzdanlarındaki bitcoinleri çalmışlardır. Bir komutun sonuçlarını tam olarak anlamadan bu konsolu kullanmayın.</translation>
-    </message>
-    <message>
-        <source>Network activity disabled</source>
-        <translation>Ağ etkinliği devre dışı bırakıldı</translation>
-    </message>
-    <message>
-        <source>Executing command without any wallet</source>
-        <translation>Komut cüzdan olmadan çalıştırılıyor.</translation>
-    </message>
-    <message>
-        <source>Executing command using "%1" wallet</source>
-        <translation>Komut "%1" cüzdanı kullanılarak çalıştırılıyor.</translation>
-    </message>
-    <message>
-        <source>(node id: %1)</source>
-        <translation>(düğüm kimliği: %1)</translation>
-    </message>
-    <message>
-        <source>via %1</source>
-        <translation>%1 vasıtasıyla</translation>
-    </message>
-    <message>
-        <source>never</source>
-        <translation>Hiçbir zaman </translation>
-    </message>
-    <message>
-        <source>Inbound</source>
-        <translation>Gelen</translation>
-    </message>
-    <message>
-        <source>Outbound</source>
-        <translation>yurt dışı</translation>
-    </message>
-    <message>
-        <source>Unknown</source>
-        <translation>Bilinmeyen</translation>
-    </message>
-</context>
-<context>
-    <name>ReceiveCoinsDialog</name>
-    <message>
-        <source>&amp;Amount:</source>
-        <translation>miktar</translation>
-    </message>
-    <message>
-        <source>&amp;Label:</source>
-        <translation>&amp;Etiket:</translation>
-    </message>
-    <message>
-        <source>&amp;Message:</source>
-        <translation>&amp;Mesaj:</translation>
-    </message>
-    <message>
-        <source>An optional message to attach to the payment request, which will be displayed when the request is opened. Note: The message will not be sent with the payment over the Bitcoin network.</source>
-        <translation>Talep açıldığında gösterilecek, isteğinize dayalı, ödeme talebi ile ilişkilendirilecek bir ileti. Not: Bu ileti ödeme ile birlikte Bitcoin ağı üzerinden gönderilmeyecektir.</translation>
-    </message>
-    <message>
-        <source>An optional label to associate with the new receiving address.</source>
-        <translation>Yeni alım adresi ile ilişkili, seçiminize dayalı etiket.</translation>
-    </message>
-    <message>
-        <source>Use this form to request payments. All fields are &lt;b&gt;optional&lt;/b&gt;.</source>
-        <translation>Ödeme talep etmek için bu formu kullanın. Tüm alanlar &lt;b&gt;seçime dayalıdır&lt;/b&gt;.</translation>
-    </message>
-    <message>
-        <source>An optional amount to request. Leave this empty or zero to not request a specific amount.</source>
-        <translation>Seçiminize dayalı talep edilecek tutar. Belli bir tutar talep etmemek için bunu boş bırakın veya sıfır değerini kullanın.</translation>
-    </message>
-    <message>
-        <source>&amp;Create new receiving address</source>
-        <translation>Yeni alıcı adresi oluştur</translation>
-    </message>
-    <message>
-        <source>Clear all fields of the form.</source>
-        <translation>Formdaki tüm alanları temizle.</translation>
-    </message>
-    <message>
-        <source>Clear</source>
-        <translation>Temizle</translation>
-    </message>
-    <message>
-        <source>Generate native segwit (Bech32) address</source>
-        <translation>Yerli segwit (Bech32) adresi oluştur</translation>
-    </message>
-    <message>
-        <source>Requested payments history</source>
-        <translation>Talep edilen ödemelerin tarihçesi</translation>
-    </message>
-    <message>
-        <source>Show the selected request (does the same as double clicking an entry)</source>
-        <translation>Seçilen talebi göster (bir unsura çift tıklamakla aynı anlama gelir)</translation>
-    </message>
-    <message>
-        <source>Show</source>
-        <translation>Göster</translation>
-    </message>
-    <message>
-        <source>Remove the selected entries from the list</source>
-        <translation>Seçilen unsurları listeden kaldır</translation>
-    </message>
-    <message>
-        <source>Remove</source>
-        <translation>Kaldır</translation>
-    </message>
-    <message>
-        <source>Copy URI</source>
-        <translation>URI'yi kopyala</translation>
-    </message>
-    <message>
-        <source>Copy label</source>
-        <translation>Etiketi kopyala</translation>
-    </message>
-    <message>
-        <source>Copy message</source>
-        <translation>Mesajı kopyala</translation>
-    </message>
-    <message>
-        <source>Copy amount</source>
-        <translation>Miktar kopyala</translation>
-    </message>
-    <message>
-        <source>Could not unlock wallet.</source>
-        <translation>Cüzdan kilidi açılamadı.</translation>
-    </message>
-    </context>
-<context>
-    <name>ReceiveRequestDialog</name>
-    <message>
-        <source>Address:</source>
-        <translation>Adres:</translation>
-    </message>
-    <message>
-        <source>Amount:</source>
-        <translation>Tutar:</translation>
-    </message>
-    <message>
-        <source>Label:</source>
-        <translation>Etiket:</translation>
-    </message>
-    <message>
-        <source>Message:</source>
-        <translation>İleti:</translation>
-    </message>
-    <message>
-        <source>Wallet:</source>
-        <translation>Cüzdan:</translation>
-    </message>
-    <message>
-        <source>Copy &amp;URI</source>
-        <translation>&amp;URI'yi Kopyala</translation>
-    </message>
-    <message>
-        <source>Copy &amp;Address</source>
-        <translation>&amp;Adresi Kopyala</translation>
-    </message>
-    <message>
-        <source>&amp;Save Image...</source>
-        <translation>Resmi &amp;Kaydet...</translation>
-    </message>
-    <message>
-        <source>Request payment to %1</source>
-        <translation>%1 'e ödeme talep et</translation>
-    </message>
-    <message>
-        <source>Payment information</source>
-        <translation>Ödeme bilgisi</translation>
-    </message>
-</context>
-<context>
-    <name>RecentRequestsTableModel</name>
-    <message>
-        <source>Date</source>
-        <translation>Tarih</translation>
-    </message>
-    <message>
-        <source>Label</source>
-        <translation>Etiket</translation>
-    </message>
-    <message>
-        <source>Message</source>
-        <translation>Mesaj</translation>
-    </message>
-    <message>
-        <source>(no label)</source>
-        <translation>(etiket yok)</translation>
-    </message>
-    <message>
-        <source>(no message)</source>
-        <translation>(mesaj yok)</translation>
-    </message>
-    <message>
-        <source>(no amount requested)</source>
-        <translation>(tutar talep edilmedi)</translation>
-    </message>
-    <message>
-        <source>Requested</source>
-        <translation>Talep edilen</translation>
-    </message>
-</context>
-<context>
-    <name>SendCoinsDialog</name>
-    <message>
-        <source>Send Coins</source>
-        <translation>Bitcoini Gönder</translation>
-    </message>
-    <message>
-        <source>Coin Control Features</source>
-        <translation>Para kontrolü özellikleri</translation>
-    </message>
-    <message>
-        <source>Inputs...</source>
-        <translation>Girdiler...</translation>
-    </message>
-    <message>
-        <source>automatically selected</source>
-        <translation>otomatik seçilmiş</translation>
-    </message>
-    <message>
-        <source>Insufficient funds!</source>
-        <translation>Yetersiz fon!</translation>
-    </message>
-    <message>
-        <source>Quantity:</source>
-        <translation>Miktar</translation>
-    </message>
-    <message>
-        <source>Bytes:</source>
-        <translation>Bayt:</translation>
-    </message>
-    <message>
-        <source>Amount:</source>
-        <translation>Miktar</translation>
-    </message>
-    <message>
-        <source>Fee:</source>
-        <translation>Ücret</translation>
-    </message>
-    <message>
-        <source>After Fee:</source>
-        <translation>Ücret sonrası:</translation>
-    </message>
-    <message>
-        <source>Change:</source>
-        <translation>Değiştir</translation>
-    </message>
-    <message>
-        <source>If this is activated, but the change address is empty or invalid, change will be sent to a newly generated address.</source>
-        <translation>Bu etkinleştirildiyse fakat para üstü adresi boş ya da geçersizse para üstü yeni oluşturulan bir adrese gönderilecektir.</translation>
-    </message>
-    <message>
-        <source>Custom change address</source>
-        <translation>Özel para üstü adresi</translation>
-    </message>
-    <message>
-        <source>Transaction Fee:</source>
-        <translation>İşlem Ücreti:</translation>
-    </message>
-    <message>
-        <source>Choose...</source>
-        <translation>Seç...</translation>
-    </message>
-    <message>
-        <source>Warning: Fee estimation is currently not possible.</source>
-        <translation>Uyarı: Ücret tahmini şu anda mümkün değildir.</translation>
-    </message>
-    <message>
-        <source>per kilobyte</source>
-        <translation>kilobayt başı</translation>
-    </message>
-    <message>
-        <source>Hide</source>
-        <translation>Gizle</translation>
-    </message>
-    <message>
-        <source>Recommended:</source>
-        <translation>Tavsiye edilen:</translation>
-    </message>
-    <message>
-        <source>Custom:</source>
-        <translation>Özel:</translation>
-    </message>
-    <message>
-        <source>(Smart fee not initialized yet. This usually takes a few blocks...)</source>
-        <translation>(Zeki ücret henüz başlatılmadı. Bu genelde birkaç blok alır...)</translation>
-    </message>
-    <message>
-        <source>Send to multiple recipients at once</source>
-        <translation>Birçok alıcıya aynı anda gönder</translation>
-    </message>
-    <message>
-        <source>Add &amp;Recipient</source>
-        <translation>&amp;Alıcı ekle</translation>
-    </message>
-    <message>
-        <source>Clear all fields of the form.</source>
-        <translation>Formdaki tüm alanları temizle.</translation>
-    </message>
-    <message>
-        <source>Dust:</source>
-        <translation>Toz:</translation>
-    </message>
-    <message>
-        <source>Hide transaction fee settings</source>
-        <translation>İşlem ücreti ayarlarını gizle</translation>
-    </message>
-    <message>
-        <source>Confirmation time target:</source>
-        <translation>Doğrulama süresi hedefi:</translation>
-    </message>
-    <message>
-        <source>Clear &amp;All</source>
-        <translation>Tümünü &amp;Temizle</translation>
-    </message>
-    <message>
-        <source>Balance:</source>
-        <translation>Bakiye:</translation>
-    </message>
-    <message>
-        <source>Confirm the send action</source>
-        <translation>Yollama etkinliğini teyit ediniz</translation>
-    </message>
-    <message>
-        <source>S&amp;end</source>
-        <translation>&amp;Gönder</translation>
-    </message>
-    <message>
-        <source>Copy quantity</source>
-        <translation>Miktarı kopyala</translation>
-    </message>
-    <message>
-        <source>Copy amount</source>
-        <translation>Miktar kopyala</translation>
-    </message>
-    <message>
-        <source>Copy fee</source>
-        <translation>Ücreti kopyala</translation>
-    </message>
-    <message>
-        <source>Copy after fee</source>
-        <translation>Sonra ücret kopyası
-</translation>
-    </message>
-    <message>
-        <source>Copy bytes</source>
-        <translation>Bitleri kopyala</translation>
-    </message>
-    <message>
-        <source>Copy dust</source>
-        <translation>toz kopyala</translation>
-    </message>
-    <message>
-        <source>Copy change</source>
-        <translation>Şansı kopyala</translation>
-    </message>
-    <message>
-        <source>%1 (%2 blocks)</source>
-        <translation>%1(%2 blok)</translation>
-    </message>
-    <message>
-        <source>%1 to %2</source>
-        <translation>%1 den %2'ye</translation>
-    </message>
-    <message>
-        <source>Are you sure you want to send?</source>
-        <translation>Göndermek istediğinizden emin misiniz?</translation>
-    </message>
-    <message>
-        <source>Save Transaction Data</source>
-        <translation>İşlem verilerini kaydet</translation>
-    </message>
-    <message>
-        <source>PSBT saved</source>
-        <translation>PSBT kaydedildi.</translation>
-    </message>
-    <message>
-        <source>or</source>
-        <translation>veya</translation>
-    </message>
-    <message>
-        <source>Please, review your transaction.</source>
-        <translation>Lütfen işleminizi gözden geçirin.</translation>
-    </message>
-    <message>
-        <source>Transaction fee</source>
-        <translation>İşlem ücreti</translation>
-    </message>
-    <message>
-        <source>Confirm send coins</source>
-        <translation>Bitcoin gönderimini onaylayın</translation>
-    </message>
-    <message>
-        <source>Send</source>
-        <translation>Gönder</translation>
-    </message>
-    <message>
-        <source>The recipient address is not valid. Please recheck.</source>
-        <translation>Alıcı adresi geçerli değildir. Lütfen tekrar kontrol ediniz.</translation>
-    </message>
-    <message>
-        <source>The amount to pay must be larger than 0.</source>
-        <translation>Ödeyeceğiniz tutarın 0'dan yüksek olması gerekir.</translation>
-    </message>
-    <message>
-        <source>The amount exceeds your balance.</source>
-        <translation>Tutar bakiyenizden yüksektir.</translation>
-    </message>
-    <message>
-        <source>The total exceeds your balance when the %1 transaction fee is included.</source>
-        <translation>Toplam, %1 işlem ücreti eklendiğinde bakiyenizi geçmektedir.</translation>
-    </message>
-    <message>
-        <source>Duplicate address found: addresses should only be used once each.</source>
-        <translation>Tekrarlayan adres bulundu: adresler sadece bir kez kullanılmalıdır.</translation>
-    </message>
-    <message>
-        <source>Transaction creation failed!</source>
-        <translation>İşlem oluşturma başarısız!</translation>
-    </message>
-    <message>
-        <source>A fee higher than %1 is considered an absurdly high fee.</source>
-        <translation>%1 tutarından yüksek bir ücret saçma derecede yüksek bir ücret olarak kabul edilir.</translation>
-    </message>
-    <message>
-        <source>Payment request expired.</source>
-        <translation>Ödeme talebinin geçerlilik süresi bitti.</translation>
-    </message>
-    <message>
-        <source>Warning: Invalid Bitcoin address</source>
-        <translation>Uyarı: geçersiz Bitcoin adresi</translation>
-    </message>
-    <message>
-        <source>Warning: Unknown change address</source>
-        <translation>Uyarı: Bilinmeyen para üstü adresi</translation>
-    </message>
-    <message>
-        <source>Confirm custom change address</source>
-        <translation>Özel para üstü adresini onayla</translation>
-    </message>
-    <message>
-        <source>The address you selected for change is not part of this wallet. Any or all funds in your wallet may be sent to this address. Are you sure?</source>
-        <translation>Para üstü için seçtiğiniz adres bu cüzdanın bir parçası değil. Cüzdanınızdaki bir miktar veya tüm para bu adrese gönderilebilir. Emin misiniz?</translation>
-    </message>
-    <message>
-        <source>(no label)</source>
-        <translation>(etiket yok)</translation>
-    </message>
-</context>
-<context>
-    <name>SendCoinsEntry</name>
-    <message>
-        <source>A&amp;mount:</source>
-        <translation>T&amp;utar:</translation>
-    </message>
-    <message>
-        <source>Pay &amp;To:</source>
-        <translation>&amp;Şu adrese öde:</translation>
-    </message>
-    <message>
-        <source>&amp;Label:</source>
-        <translation>&amp;Etiket:</translation>
-    </message>
-    <message>
-        <source>Choose previously used address</source>
-        <translation>Önceden kullanılmış adres seç</translation>
-    </message>
-    <message>
-        <source>The Bitcoin address to send the payment to</source>
-        <translation>Ödemenin yollanacağı Bitcoin adresi</translation>
-    </message>
-    <message>
-        <source>Alt+A</source>
-        <translation>Alt+A</translation>
-    </message>
-    <message>
-        <source>Paste address from clipboard</source>
-        <translation>Panodan adres yapıştır</translation>
-    </message>
-    <message>
-        <source>Alt+P</source>
-        <translation>Alt+P</translation>
-    </message>
-    <message>
-        <source>Remove this entry</source>
-        <translation>Bu ögeyi kaldır</translation>
-    </message>
-    <message>
-        <source>The fee will be deducted from the amount being sent. The recipient will receive less bitcoins than you enter in the amount field. If multiple recipients are selected, the fee is split equally.</source>
-        <translation>Ücret yollanan tutardan alınacaktır. Alıcı tutar alanına girdiğinizden daha az bitcoin alacaktır. Eğer birden çok alıcı seçiliyse ücret eşit olarak bölünecektir.</translation>
-    </message>
-    <message>
-        <source>S&amp;ubtract fee from amount</source>
-        <translation>Ücreti tutardan düş</translation>
-    </message>
-    <message>
-        <source>Use available balance</source>
-        <translation>Mevcut bakiyeyi kullan</translation>
-    </message>
-    <message>
-        <source>Message:</source>
-        <translation>Mesaj:</translation>
-    </message>
-    <message>
-        <source>This is an unauthenticated payment request.</source>
-        <translation>Bu, kimliği doğrulanmamış bir ödeme talebidir.</translation>
-    </message>
-    <message>
-        <source>This is an authenticated payment request.</source>
-        <translation>Bu, kimliği doğrulanmış bir ödeme talebidir.</translation>
-    </message>
-    <message>
-        <source>Enter a label for this address to add it to the list of used addresses</source>
-        <translation>Kullanılmış adres listesine eklemek için bu adrese bir etiket girin</translation>
-    </message>
-    <message>
-        <source>A message that was attached to the bitcoin: URI which will be stored with the transaction for your reference. Note: This message will not be sent over the Bitcoin network.</source>
-        <translation>Referans için bitcoin: URI'siyle iliştirilmiş işlemle birlikte depolanacak bir ileti. Not: Bu mesaj Bitcoin ağı üzerinden gönderilmeyecektir.</translation>
-    </message>
-    <message>
-        <source>Pay To:</source>
-        <translation>Şu adrese öde:</translation>
-    </message>
-    <message>
-        <source>Memo:</source>
-        <translation>Not:</translation>
-    </message>
-</context>
-<context>
-    <name>ShutdownWindow</name>
-    <message>
-        <source>%1 is shutting down...</source>
-        <translation>%1 kapanıyor...</translation>
-    </message>
-    <message>
-        <source>Do not shut down the computer until this window disappears.</source>
-        <translation>Bu pencere kalkıncaya dek bilgisayarı kapatmayınız.</translation>
-    </message>
-</context>
-<context>
-    <name>SignVerifyMessageDialog</name>
-    <message>
-        <source>Signatures - Sign / Verify a Message</source>
-        <translation>İmzalar - İleti İmzala / Kontrol et</translation>
-    </message>
-    <message>
-        <source>&amp;Sign Message</source>
-        <translation>İleti &amp;imzala</translation>
-    </message>
-    <message>
-        <source>You can sign messages/agreements with your addresses to prove you can receive bitcoins sent to them. Be careful not to sign anything vague or random, as phishing attacks may try to trick you into signing your identity over to them. Only sign fully-detailed statements you agree to.</source>
-        <translation>Adreslerinize yollanan bitcoinleri alabileceğiniz ispatlamak için adreslerinizle iletiler/anlaşmalar imzalayabilirsiniz. Oltalama saldırılarının kimliğinizi imzanızla elde etmeyi deneyebilecekleri için belirsiz ya da rastgele hiçbir şey imzalamamaya dikkat ediniz. Sadece ayrıntılı açıklaması olan ve tümüne katıldığınız ifadeleri imzalayınız.</translation>
-    </message>
-    <message>
-        <source>The Bitcoin address to sign the message with</source>
-        <translation>İletinin imzalanmasında kullanılacak Bitcoin adresi</translation>
-    </message>
-    <message>
-        <source>Choose previously used address</source>
-        <translation>Önceden kullanılmış adres seç</translation>
-    </message>
-    <message>
-        <source>Alt+A</source>
-        <translation>Alt+A</translation>
-    </message>
-    <message>
-        <source>Paste address from clipboard</source>
-        <translation>Panodan adres yapıştır</translation>
-    </message>
-    <message>
-        <source>Alt+P</source>
-        <translation>Alt+P</translation>
-    </message>
-    <message>
-        <source>Enter the message you want to sign here</source>
-        <translation>İmzalamak istediğiniz iletiyi burada giriniz</translation>
-    </message>
-    <message>
-        <source>Signature</source>
-        <translation>İmza</translation>
-    </message>
-    <message>
-        <source>Copy the current signature to the system clipboard</source>
-        <translation>Güncel imzayı sistem panosuna kopyala</translation>
-    </message>
-    <message>
-        <source>Sign the message to prove you own this Bitcoin address</source>
-        <translation>Bu Bitcoin adresinin sizin olduğunu ispatlamak için iletiyi imzalayın</translation>
-    </message>
-    <message>
-        <source>Sign &amp;Message</source>
-        <translation>&amp;İletiyi imzala</translation>
-    </message>
-    <message>
-        <source>Reset all sign message fields</source>
-        <translation>Tüm ileti alanlarını sıfırla</translation>
-    </message>
-    <message>
-        <source>Clear &amp;All</source>
-        <translation>Tümünü &amp;Temizle</translation>
-    </message>
-    <message>
-        <source>&amp;Verify Message</source>
-        <translation>İletiyi &amp;kontrol et</translation>
-    </message>
-    <message>
-        <source>Enter the receiver's address, message (ensure you copy line breaks, spaces, tabs, etc. exactly) and signature below to verify the message. Be careful not to read more into the signature than what is in the signed message itself, to avoid being tricked by a man-in-the-middle attack. Note that this only proves the signing party receives with the address, it cannot prove sendership of any transaction!</source>
-        <translation>Alıcının adresini, iletiyi (satır sonları, boşluklar, sekmeler vs. karakterleri tam olarak kopyaladığınızdan emin olunuz) ve imzayı aşağıya giriniz. Bir ortadaki adam saldırısı tarafından kandırılmaya engel olmak için imzadan, imzalı iletinin içeriğini aşan bir anlam çıkarmamaya dikkat ediniz. Bunun sadece imzalayan tarafın adres ile alım yapabildiğini ispatladığını ve herhangi bir işlemin gönderi tarafını kanıtlayamayacağını unutmayınız!</translation>
-    </message>
-    <message>
-        <source>The Bitcoin address the message was signed with</source>
-        <translation>İletinin imzalanmasında kullanılan Bitcoin adresi</translation>
-    </message>
-    <message>
-        <source>Verify the message to ensure it was signed with the specified Bitcoin address</source>
-        <translation>Belirtilen Bitcoin adresi ile imzalandığını doğrulamak için iletiyi kontrol et</translation>
-    </message>
-    <message>
-        <source>Verify &amp;Message</source>
-        <translation>&amp;Mesajı Denetle</translation>
-    </message>
-    <message>
-        <source>Reset all verify message fields</source>
-        <translation>Tüm ileti kontrolü alanlarını sıfırla</translation>
-    </message>
-    <message>
-        <source>Click "Sign Message" to generate signature</source>
-        <translation>İmzayı oluşturmak için "İletiyi İmzala"ya tıklayın</translation>
-    </message>
-    <message>
-        <source>The entered address is invalid.</source>
-        <translation>Girilen adres geçersizdir.</translation>
-    </message>
-    <message>
-        <source>Please check the address and try again.</source>
-        <translation>Lütfen adresi kontrol edip tekrar deneyiniz.</translation>
-    </message>
-    <message>
-        <source>The entered address does not refer to a key.</source>
-        <translation>Girilen adres herhangi bir anahtara işaret etmemektedir.</translation>
-    </message>
-    <message>
-        <source>Wallet unlock was cancelled.</source>
-        <translation>Cüzdan kilidinin açılması iptal edildi.</translation>
-    </message>
-    <message>
-        <source>No error</source>
-        <translation>Hata yok</translation>
-    </message>
-    <message>
-        <source>Private key for the entered address is not available.</source>
-        <translation>Girilen adres için özel anahtar mevcut değildir.</translation>
-    </message>
-    <message>
-        <source>Message signing failed.</source>
-        <translation>Mesaj imzalama başarısız.</translation>
-    </message>
-    <message>
-        <source>Message signed.</source>
-        <translation>Mesaj imzalandı.</translation>
-    </message>
-    <message>
-        <source>The signature could not be decoded.</source>
-        <translation>İmzanın kodu çözülemedi.</translation>
-    </message>
-    <message>
-        <source>Please check the signature and try again.</source>
-        <translation>Lütfen imzayı kontrol edip tekrar deneyiniz.</translation>
-    </message>
-    <message>
-        <source>The signature did not match the message digest.</source>
-        <translation>İmza iletinin özeti ile eşleşmedi.</translation>
-    </message>
-    <message>
-        <source>Message verification failed.</source>
-        <translation>İleti doğrulaması başarısız oldu.</translation>
-    </message>
-    <message>
-        <source>Message verified.</source>
-        <translation>Mesaj doğrulandı.</translation>
-    </message>
-</context>
-<context>
-    <name>TrafficGraphWidget</name>
-    <message>
-        <source>KB/s</source>
-        <translation>KB/s</translation>
-    </message>
-</context>
-<context>
-    <name>TransactionDesc</name>
-    <message>
-        <source>Open until %1</source>
-        <translation>%1 değerine dek açık</translation>
-    </message>
-    <message>
-        <source>conflicted with a transaction with %1 confirmations</source>
-        <translation>%1 doğrulamalı bir işlem ile çelişti</translation>
-    </message>
-    <message>
-        <source>0/unconfirmed, %1</source>
-        <translation>0/doğrulanmamış, %1</translation>
-    </message>
-    <message>
-        <source>in memory pool</source>
-        <translation>bellek alanında</translation>
-    </message>
-    <message>
-        <source>not in memory pool</source>
-        <translation>bellek alanında değil</translation>
-    </message>
-    <message>
-        <source>abandoned</source>
-        <translation>terk edilmiş</translation>
-    </message>
-    <message>
-        <source>%1/unconfirmed</source>
-        <translation>%1/doğrulanmadı</translation>
-    </message>
-    <message>
-        <source>%1 confirmations</source>
-        <translation>%1 doğrulama</translation>
-    </message>
-    <message>
-        <source>Status</source>
-        <translation>Durum</translation>
-    </message>
-    <message>
-        <source>Date</source>
-        <translation>Tarih</translation>
-    </message>
-    <message>
-        <source>Source</source>
-        <translation>Kaynak</translation>
-    </message>
-    <message>
-        <source>Generated</source>
-        <translation>Oluşturuldu</translation>
-    </message>
-    <message>
-        <source>From</source>
-        <translation>Gönderen</translation>
-    </message>
-    <message>
-        <source>unknown</source>
-        <translation>bilinmeyen</translation>
-    </message>
-    <message>
-        <source>To</source>
-        <translation>Alıcı</translation>
-    </message>
-    <message>
-        <source>own address</source>
-        <translation>kendi adresiniz</translation>
-    </message>
-    <message>
-        <source>watch-only</source>
-        <translation>sadece-izlenen</translation>
-    </message>
-    <message>
-        <source>label</source>
-        <translation>etiket</translation>
-    </message>
-    <message>
-        <source>Credit</source>
-        <translation>Kredi</translation>
-    </message>
-    <message>
-        <source>not accepted</source>
-        <translation>kabul edilmedi</translation>
-    </message>
-    <message>
-        <source>Debit</source>
-        <translation>Çekilen Tutar</translation>
-    </message>
-    <message>
-        <source>Total debit</source>
-        <translation>Toplam gider</translation>
-    </message>
-    <message>
-        <source>Total credit</source>
-        <translation>Toplam gelir</translation>
-    </message>
-    <message>
-        <source>Transaction fee</source>
-        <translation>İşlem ücreti</translation>
-    </message>
-    <message>
-        <source>Net amount</source>
-        <translation>Net tutar</translation>
-    </message>
-    <message>
-        <source>Message</source>
-        <translation>Mesaj</translation>
-    </message>
-    <message>
-        <source>Comment</source>
-        <translation>Yorum</translation>
-    </message>
-    <message>
-        <source>Transaction ID</source>
-        <translation>İşlem ID'si</translation>
-    </message>
-    <message>
-        <source>Transaction total size</source>
-        <translation>İşlemin toplam boyutu</translation>
-    </message>
-    <message>
-        <source>Output index</source>
-        <translation>Çıktı indeksi</translation>
-    </message>
-    <message>
-        <source> (Certificate was not verified)</source>
-        <translation>(Sertifika doğrulanmadı)</translation>
-    </message>
-    <message>
-        <source>Merchant</source>
-        <translation>Tüccar</translation>
-    </message>
-    <message>
-        <source>Generated coins must mature %1 blocks before they can be spent. When you generated this block, it was broadcast to the network to be added to the block chain. If it fails to get into the chain, its state will change to "not accepted" and it won't be spendable. This may occasionally happen if another node generates a block within a few seconds of yours.</source>
-        <translation>Oluşturulan bitcoin'lerin harcanabilmelerinden önce %1 blok beklemeleri gerekmektedir. Bu blok, oluşturduğunuzda, blok zincirine eklenmesi için ağda yayınlandı. Zincire eklenmesi başarısız olursa, durumu "kabul edilmedi" olarak değiştirilecek ve harcanamayacaktır. Bu, bazen başka bir düğüm sizden birkaç saniye önce ya da sonra blok oluşturursa meydana gelebilir.</translation>
-    </message>
-    <message>
-        <source>Debug information</source>
-        <translation>Hata ayıklama bilgisi</translation>
-    </message>
-    <message>
-        <source>Transaction</source>
-        <translation>İşlem</translation>
-    </message>
-    <message>
-        <source>Inputs</source>
-        <translation>Girdiler</translation>
-    </message>
-    <message>
-        <source>Amount</source>
-        <translation>Mitar</translation>
-    </message>
-    <message>
-        <source>true</source>
-        <translation>doğru</translation>
-    </message>
-    <message>
-        <source>false</source>
-        <translation>yanlış</translation>
-    </message>
-</context>
-<context>
-    <name>TransactionDescDialog</name>
-    <message>
-        <source>This pane shows a detailed description of the transaction</source>
-        <translation>Bu pano işlemin ayrıntılı açıklamasını gösterir</translation>
-    </message>
-    <message>
-        <source>Details for %1</source>
-        <translation>%1 için ayrıntılar</translation>
-    </message>
-</context>
-<context>
-    <name>TransactionTableModel</name>
-    <message>
-        <source>Date</source>
-        <translation>Tarih</translation>
-    </message>
-    <message>
-        <source>Type</source>
-        <translation>Tür</translation>
-    </message>
-    <message>
-        <source>Label</source>
-        <translation>Etiket</translation>
-    </message>
-    <message>
-        <source>Open until %1</source>
-        <translation>%1 değerine dek açık</translation>
-    </message>
-    <message>
-        <source>Unconfirmed</source>
-        <translation>Doğrulanmamış</translation>
-    </message>
-    <message>
-        <source>Abandoned</source>
-        <translation>Terk edilmiş</translation>
-    </message>
-    <message>
-        <source>Confirming (%1 of %2 recommended confirmations)</source>
-        <translation>Doğrulanıyor (%1 kere doğrulandı, önerilen doğrulama sayısı %2)</translation>
-    </message>
-    <message>
-        <source>Confirmed (%1 confirmations)</source>
-        <translation>Doğrulandı (%1 doğrulama)</translation>
-    </message>
-    <message>
-        <source>Conflicted</source>
-        <translation>Çakıştı</translation>
-    </message>
-    <message>
-        <source>Immature (%1 confirmations, will be available after %2)</source>
-        <translation>Olgunlaşmamış (%1 doğrulama, %2 doğrulama sonra kullanılabilir olacaktır)</translation>
-    </message>
-    <message>
-        <source>Generated but not accepted</source>
-        <translation>Oluşturuldu ama kabul edilmedi</translation>
-    </message>
-    <message>
-        <source>Received with</source>
-        <translation>Şununla alındı</translation>
-    </message>
-    <message>
-        <source>Received from</source>
-        <translation>Alındığı kişi</translation>
-    </message>
-    <message>
-        <source>Sent to</source>
-        <translation>Gönderildiği adres</translation>
-    </message>
-    <message>
-        <source>Payment to yourself</source>
-        <translation>Kendinize ödeme</translation>
-    </message>
-    <message>
-        <source>Mined</source>
-        <translation>Madenden</translation>
-    </message>
-    <message>
-        <source>watch-only</source>
-        <translation>sadece-izlenen</translation>
-    </message>
-    <message>
-        <source>(n/a)</source>
-        <translation>(mevcut değil)</translation>
-    </message>
-    <message>
-        <source>(no label)</source>
-        <translation>(etiket yok)</translation>
-    </message>
-    <message>
-        <source>Transaction status. Hover over this field to show number of confirmations.</source>
-        <translation>İşlem durumu. Doğrulama sayısını görüntülemek için fare imlecini bu alanın üzerinde tutunuz.</translation>
-    </message>
-    <message>
-        <source>Date and time that the transaction was received.</source>
-        <translation>İşlemin alındığı tarih ve zaman.</translation>
-    </message>
-    <message>
-        <source>Type of transaction.</source>
-        <translation>İşlemin türü.</translation>
-    </message>
-    <message>
-        <source>Whether or not a watch-only address is involved in this transaction.</source>
-        <translation>Bu işleme sadece-izlenen bir adresin dahil edilip, edilmediği.</translation>
-    </message>
-    <message>
-        <source>User-defined intent/purpose of the transaction.</source>
-        <translation>İşlemin kullanıcı tanımlı amacı.</translation>
-    </message>
-    <message>
-        <source>Amount removed from or added to balance.</source>
-        <translation>Bakiyeden kaldırılan ya da bakiyeye eklenen tutar.</translation>
-    </message>
-</context>
-<context>
-    <name>TransactionView</name>
-    <message>
-        <source>All</source>
-        <translation>Tümü</translation>
-    </message>
-    <message>
-        <source>Today</source>
-        <translation>Bugün</translation>
-    </message>
-    <message>
-        <source>This week</source>
-        <translation>Bu hafta</translation>
-    </message>
-    <message>
-        <source>This month</source>
-        <translation>Bu ay</translation>
-    </message>
-    <message>
-        <source>Last month</source>
-        <translation>Geçen ay</translation>
-    </message>
-    <message>
-        <source>This year</source>
-        <translation>Bu yıl</translation>
-    </message>
-    <message>
-        <source>Range...</source>
-        <translation>Aralık...</translation>
-    </message>
-    <message>
-        <source>Received with</source>
-        <translation>Şununla alındı</translation>
-    </message>
-    <message>
-        <source>Sent to</source>
-        <translation>Gönderildiği adres</translation>
-    </message>
-    <message>
-        <source>To yourself</source>
-        <translation>Kendinize</translation>
-    </message>
-    <message>
-        <source>Mined</source>
-        <translation>Madenden</translation>
-    </message>
-    <message>
-        <source>Other</source>
-        <translation>Diğer</translation>
-    </message>
-    <message>
-        <source>Enter address, transaction id, or label to search</source>
-        <translation>Aramak için adres, gönderim numarası ya da etiket yazınız</translation>
-    </message>
-    <message>
-        <source>Min amount</source>
-        <translation>En düşük tutar</translation>
-    </message>
-    <message>
-        <source>Abandon transaction</source>
-        <translation>İşlemden vazgeç</translation>
-    </message>
-    <message>
-        <source>Increase transaction fee</source>
-        <translation>İşlem ücretini artır</translation>
-    </message>
-    <message>
-        <source>Copy address</source>
-        <translation>Adresi kopyala</translation>
-    </message>
-    <message>
-        <source>Copy label</source>
-        <translation>Etiketi kopyala</translation>
-    </message>
-    <message>
-        <source>Copy amount</source>
-        <translation>Miktar kopyala</translation>
-    </message>
-    <message>
-        <source>Copy transaction ID</source>
-        <translation>İşlem numarasını kopyala</translation>
-    </message>
-    <message>
-        <source>Copy raw transaction</source>
-        <translation>Ham işlemi kopyala</translation>
-    </message>
-    <message>
-        <source>Copy full transaction details</source>
-        <translation>Tüm işlem ayrıntılarını kopyala</translation>
-    </message>
-    <message>
-        <source>Edit label</source>
-        <translation>Etiketi düzenle</translation>
-    </message>
-    <message>
-        <source>Show transaction details</source>
-        <translation>İşlem ayrıntılarını göster</translation>
-    </message>
-    <message>
-        <source>Export Transaction History</source>
-        <translation>İşlem Tarihçesini Dışarı Aktar</translation>
-    </message>
-    <message>
-        <source>Comma separated file (*.csv)</source>
-        <translation>Virgülle ayrılmış dosya (*.csv)</translation>
-    </message>
-    <message>
-        <source>Confirmed</source>
-        <translation>Doğrulandı</translation>
-    </message>
-    <message>
-        <source>Watch-only</source>
-        <translation>Sadece izlenen</translation>
-    </message>
-    <message>
-        <source>Date</source>
-        <translation>Tarih</translation>
-    </message>
-    <message>
-        <source>Type</source>
-        <translation>Tür</translation>
-    </message>
-    <message>
-        <source>Label</source>
-        <translation>Etiket</translation>
-    </message>
-    <message>
-        <source>Address</source>
-        <translation>Adres</translation>
-    </message>
-    <message>
-        <source>ID</source>
-        <translation>ID</translation>
-    </message>
-    <message>
-        <source>Exporting Failed</source>
-        <translation>Dışa Aktarım Başarısız Oldu</translation>
-    </message>
-    <message>
-        <source>There was an error trying to save the transaction history to %1.</source>
-        <translation>İşlem tarihçesinin %1 konumuna kaydedilmeye çalışıldığı sırada bir hata meydana geldi.</translation>
-    </message>
-    <message>
-        <source>Exporting Successful</source>
-        <translation>Dışarı Aktarma Başarılı</translation>
-    </message>
-    <message>
-        <source>The transaction history was successfully saved to %1.</source>
-        <translation>İşlem tarihçesi %1 konumuna başarıyla kaydedildi.</translation>
-    </message>
-    <message>
-        <source>Range:</source>
-        <translation>Tarih Aralığı:</translation>
-    </message>
-    <message>
-        <source>to</source>
-        <translation>Alıcı</translation>
-    </message>
-</context>
-<context>
-    <name>UnitDisplayStatusBarControl</name>
-    <message>
-        <source>Unit to show amounts in. Click to select another unit.</source>
-        <translation>Tutarı göstermek için birim. Başka bir birim seçmek için tıklayınız.</translation>
-    </message>
-</context>
-<context>
-    <name>WalletController</name>
-    <message>
-        <source>Close wallet</source>
-        <translation>Cüzdan kapat</translation>
-    </message>
-    <message>
-        <source>Are you sure you wish to close the wallet &lt;i&gt;%1&lt;/i&gt;?</source>
-        <translation>&lt;i&gt;%1&lt;/i&gt; cüzdanını kapatmak istediğinizden emin misiniz?</translation>
-    </message>
-    <message>
-        <source>Closing the wallet for too long can result in having to resync the entire chain if pruning is enabled.</source>
-        <translation>Cüzdanı çok uzun süre kapatmak, veri budama etkinleştirilmişse tüm zinciri yeniden senkronize etmek zorunda kalmanıza neden olabilir.</translation>
-    </message>
-    <message>
-        <source>Close all wallets</source>
-        <translation>Tüm cüzdanları kapat</translation>
-    </message>
-    <message>
-        <source>Are you sure you wish to close all wallets?</source>
-        <translation>Tüm cüzdanları kapatmak istediğinizden emin misiniz?</translation>
-    </message>
-</context>
-<context>
-    <name>WalletFrame</name>
-    <message>
-        <source>Create a new wallet</source>
-        <translation>Yeni bir cüzdan oluştur</translation>
-    </message>
-</context>
-<context>
-    <name>WalletModel</name>
-    <message>
-        <source>Send Coins</source>
-        <translation>Bitcoini Gönder</translation>
-    </message>
-    <message>
-        <source>Increasing transaction fee failed</source>
-        <translation>İşlem ücreti artırma başarısız oldu</translation>
-    </message>
-    <message>
-        <source>Do you want to increase the fee?</source>
-        <translation>Ücreti artırmak istiyor musunuz?</translation>
-    </message>
-    <message>
-        <source>Current fee:</source>
-        <translation>Geçerli ücret:</translation>
-    </message>
-    <message>
-        <source>Increase:</source>
-        <translation>Artış:</translation>
-    </message>
-    <message>
-        <source>New fee:</source>
-        <translation>Yeni ücret:</translation>
-    </message>
-    <message>
-        <source>PSBT copied</source>
-        <translation>PSBT kopyalandı</translation>
-    </message>
-    <message>
-        <source>Can't sign transaction.</source>
-        <translation>İşlem imzalanamıyor.</translation>
-    </message>
-    <message>
-        <source>Could not commit transaction</source>
-        <translation>Alışveriş taahüt edilemedi.</translation>
-    </message>
-    <message>
-        <source>default wallet</source>
-        <translation>varsayılan cüzdan</translation>
-    </message>
-</context>
-<context>
     <name>WalletView</name>
     <message>
-        <source>&amp;Export</source>
-        <translation>Dışa aktar</translation>
-    </message>
-    <message>
-        <source>Export the data in the current tab to a file</source>
-        <translation>Geçerli sekmedeki veriyi bir dosyaya dışa aktarın</translation>
-    </message>
-    <message>
-        <source>Error</source>
-        <translation>Hata</translation>
-    </message>
-    <message>
-        <source>Backup Wallet</source>
-        <translation>Cüzdanı Yedekle</translation>
-    </message>
-    <message>
-        <source>Wallet Data (*.dat)</source>
-        <translation>Cüzdan Verisi (*.dat)</translation>
-    </message>
-    <message>
-        <source>Backup Failed</source>
-        <translation>Yedekleme Başarısız</translation>
-    </message>
-    <message>
-        <source>There was an error trying to save the wallet data to %1.</source>
-        <translation>Cüzdan verisini %1'e kaydederken hata oluştu.</translation>
-    </message>
-    <message>
-        <source>Backup Successful</source>
-        <translation>Yedekleme Başarılı</translation>
-    </message>
-    <message>
-        <source>The wallet data was successfully saved to %1.</source>
-        <translation>Cüzdan verisi %1'e kaydedildi.</translation>
-    </message>
-    <message>
-        <source>Cancel</source>
-        <translation>İptal</translation>
-    </message>
-</context>
-<context>
-    <name>bitcoin-core</name>
-    <message>
-        <source>Distributed under the MIT software license, see the accompanying file %s or %s</source>
-        <translation>MIT yazılım lisansı altında dağıtılmıştır, beraberindeki %s ya da %s dosyasına bakınız.</translation>
-    </message>
-    <message>
-        <source>Prune configured below the minimum of %d MiB.  Please use a higher number.</source>
-        <translation>Budama, en düşük değer olan %d MiB'den düşük olarak ayarlanmıştır. Lütfen daha yüksek bir sayı kullanınız.</translation>
-    </message>
-    <message>
-        <source>Prune: last wallet synchronisation goes beyond pruned data. You need to -reindex (download the whole blockchain again in case of pruned node)</source>
-        <translation>Budama: son cüzdan eşleşmesi budanmış verilerin ötesine gitmektedir. -reindex kullanmanız gerekmektedir (Budanmış düğüm ise tüm blok zincirini tekrar indirmeniz gerekir.)</translation>
-    </message>
-    <message>
-        <source>Pruning blockstore...</source>
-        <translation>Blockstore budanıyor...</translation>
-    </message>
-    <message>
-        <source>Unable to start HTTP server. See debug log for details.</source>
-        <translation>HTTP sunucusu başlatılamadı. Ayrıntılar için debug.log dosyasına bakınız.</translation>
-    </message>
-    <message>
-        <source>The %s developers</source>
-        <translation>%s geliştiricileri</translation>
-    </message>
-    <message>
-        <source>Cannot obtain a lock on data directory %s. %s is probably already running.</source>
-        <translation>%s veri dizininde kilit elde edilemedi. %s muhtemelen hâlihazırda çalışmaktadır.</translation>
-    </message>
-    <message>
-        <source>Error reading %s! All keys read correctly, but transaction data or address book entries might be missing or incorrect.</source>
-        <translation>%s dosyasının okunması sırasında bir hata meydana geldi! Tüm anahtarlar doğru bir şekilde okundu, ancak işlem verileri ya da adres defteri ögeleri hatalı veya eksik olabilir.</translation>
-    </message>
-    <message>
-        <source>Please check that your computer's date and time are correct! If your clock is wrong, %s will not work properly.</source>
-        <translation>Lütfen bilgisayarınızın tarih ve saatinin doğruluğunu kontrol edin. Hata varsa %s doğru çalışmayacaktır.</translation>
-    </message>
-    <message>
-        <source>Please contribute if you find %s useful. Visit %s for further information about the software.</source>
-        <translation>%s programını faydalı buluyorsanız lütfen katkıda bulununuz. Yazılım hakkında daha fazla bilgi için %s adresini ziyaret ediniz.</translation>
-    </message>
-    <message>
-        <source>The block database contains a block which appears to be from the future. This may be due to your computer's date and time being set incorrectly. Only rebuild the block database if you are sure that your computer's date and time are correct</source>
-        <translation>Blok veritabanı gelecekten gibi görünen bir blok içermektedir. Bu, bilgisayarınızın saat ve tarihinin yanlış ayarlanmış olmasından kaynaklanabilir. Blok veritabanını sadece bilgisayarınızın tarih ve saatinin doğru olduğundan eminseniz yeniden derleyin.</translation>
-    </message>
-    <message>
-        <source>This is a pre-release test build - use at your own risk - do not use for mining or merchant applications</source>
-        <translation>Bu kararlı sürümden önceki bir deneme sürümüdür. - risklerini bilerek kullanma sorumluluğu sizdedir - bitcoin oluşturmak ya da ticari uygulamalar için kullanmayınız</translation>
-    </message>
-    <message>
-        <source>Unable to rewind the database to a pre-fork state. You will need to redownload the blockchain</source>
-        <translation>Veritabanını çatallama öncesi duruma geri sarmak mümkün değil. Blok zincirini tekrar indirmeniz gerekmektedir</translation>
-    </message>
-    <message>
-        <source>Warning: The network does not appear to fully agree! Some miners appear to be experiencing issues.</source>
-        <translation>Uyarı: Ağ üyeleri aralarında tamamen anlaşmış gibi gözükmüyor! Bazı madenciler sorun yaşıyor gibi görünmektedir.</translation>
-    </message>
-    <message>
-        <source>Warning: We do not appear to fully agree with our peers! You may need to upgrade, or other nodes may need to upgrade.</source>
-        <translation>Uyarı: Ağ eşlerimizle tamamen anlaşamamışız gibi görünüyor! Güncelleme yapmanız gerekebilir ya da diğer düğümlerin güncelleme yapmaları gerekebilir.</translation>
-    </message>
-    <message>
-        <source>-maxmempool must be at least %d MB</source>
-        <translation>-maxmempool en az %d MB olmalıdır</translation>
-    </message>
-    <message>
-        <source>Cannot resolve -%s address: '%s'</source>
-        <translation>Çözümlenemedi - %s adres: '%s'</translation>
-    </message>
-    <message>
-        <source>Change index out of range</source>
-        <translation>Aralık dışında değişiklik indeksi</translation>
-    </message>
-    <message>
-        <source>Copyright (C) %i-%i</source>
-        <translation>Telif Hakkı (C) %i-%i</translation>
-    </message>
-    <message>
-        <source>Corrupted block database detected</source>
-        <translation>Bozuk blok veritabanı tespit edildi</translation>
-    </message>
-    <message>
-        <source>Do you want to rebuild the block database now?</source>
-        <translation>Blok veritabanını şimdi yeniden inşa etmek istiyor musunuz?</translation>
-    </message>
-    <message>
-        <source>Error initializing block database</source>
-        <translation>Blok veritabanını başlatılırken bir hata meydana geldi</translation>
-    </message>
-    <message>
-        <source>Error initializing wallet database environment %s!</source>
-        <translation>%s cüzdan veritabanı ortamının başlatılmasında hata meydana geldi!</translation>
-    </message>
-    <message>
-        <source>Error loading %s</source>
-        <translation>%s unsurunun yüklenmesinde hata oluştu</translation>
-    </message>
-    <message>
-        <source>Error loading %s: Wallet corrupted</source>
-        <translation>%s unsurunun yüklenmesinde hata oluştu: bozuk cüzdan</translation>
-    </message>
-    <message>
-        <source>Error loading %s: Wallet requires newer version of %s</source>
-        <translation>%s unsurunun yüklenmesinde hata oluştu: cüzdan %s programının yeni bir sürümüne ihtiyaç duyuyor</translation>
-    </message>
-    <message>
-        <source>Error loading block database</source>
-        <translation>Blok veritabanının yüklenmesinde hata</translation>
-    </message>
-    <message>
-        <source>Error opening block database</source>
-        <translation>Blok veritabanının açılışı sırasında hata</translation>
-    </message>
-    <message>
-        <source>Failed to listen on any port. Use -listen=0 if you want this.</source>
-        <translation>Herhangi bir portun dinlenmesi başarısız oldu. Bunu istiyorsanız -listen=0 seçeneğini kullanınız.</translation>
-    </message>
-    <message>
-        <source>Failed to rescan the wallet during initialization</source>
-        <translation>Başlatma sırasında cüzdanı yeniden tarama işlemi başarısız oldu</translation>
-    </message>
-    <message>
-        <source>Importing...</source>
-        <translation>İçe aktarılıyor...</translation>
-    </message>
-    <message>
-        <source>Incorrect or no genesis block found. Wrong datadir for network?</source>
-        <translation>Yanlış ya da bulunamamış doğuş bloğu. Ağ için yanlış veri klasörü mü?</translation>
-    </message>
-    <message>
-        <source>Initialization sanity check failed. %s is shutting down.</source>
-        <translation>Başlatma sınaması başarısız oldu. %s kapatılıyor.</translation>
-    </message>
-    <message>
-        <source>Invalid amount for -%s=&lt;amount&gt;: '%s'</source>
-        <translation>-%s=&lt;tutar&gt; için geçersiz tutar: '%s'</translation>
-    </message>
-    <message>
-        <source>Invalid amount for -discardfee=&lt;amount&gt;: '%s'</source>
-        <translation>Geçersiz miktarda -discardfee=&lt;amount&gt;:'%s'</translation>
-    </message>
-    <message>
-        <source>Invalid amount for -fallbackfee=&lt;amount&gt;: '%s'</source>
-        <translation> -fallbackfee=&lt;tutar&gt; için geçersiz tutar: '%s'</translation>
-    </message>
-    <message>
-        <source>Unknown address type '%s'</source>
-        <translation>Bilinmeyen adres türü '%s'</translation>
-    </message>
-    <message>
-        <source>Loading P2P addresses...</source>
-        <translation>P2P adresleri yükleniyor...</translation>
-    </message>
-    <message>
-        <source>Loading banlist...</source>
-        <translation>Yasaklama listesi yükleniyor...</translation>
-    </message>
-    <message>
-        <source>Not enough file descriptors available.</source>
-        <translation>Kafi derecede dosya tanımlayıcıları mevcut değil.</translation>
-    </message>
-    <message>
-        <source>Prune cannot be configured with a negative value.</source>
-        <translation>Budama negatif bir değerle yapılandırılamaz.</translation>
-    </message>
-    <message>
-        <source>Prune mode is incompatible with -txindex.</source>
-        <translation>Budama kipi -txindex ile uyumsuzdur.</translation>
-    </message>
-    <message>
-        <source>Replaying blocks...</source>
-        <translation>Bloklar tekrar işleniyor...</translation>
-    </message>
-    <message>
-        <source>Rewinding blocks...</source>
-        <translation>Bloklar geri sarılıyor...</translation>
-    </message>
-    <message>
-        <source>The source code is available from %s.</source>
-        <translation>%s'in kaynak kodu ulaşılabilir.</translation>
-    </message>
-    <message>
-        <source>Transaction fee and change calculation failed</source>
-        <translation>İşlem ücreti ve para üstü hesaplamasında hata meydana geldi.</translation>
-    </message>
-    <message>
-        <source>Unable to bind to %s on this computer. %s is probably already running.</source>
-        <translation>Bu bilgisayarda %s unsuruna bağlanılamadı. %s muhtemelen hâlihazırda çalışmaktadır.</translation>
-    </message>
-    <message>
-        <source>Unable to generate keys</source>
-        <translation>Anahtarlar oluşturulamıyor</translation>
-    </message>
-    <message>
-        <source>Unsupported logging category %s=%s.</source>
-        <translation>Desteklenmeyen günlük kategorisi %s=%s.</translation>
-    </message>
-    <message>
-        <source>Upgrading UTXO database</source>
-        <translation>UTXO veritabanı yükseltiliyor</translation>
-    </message>
-    <message>
-        <source>User Agent comment (%s) contains unsafe characters.</source>
-        <translation>Kullanıcı Aracı açıklaması (%s) güvensiz karakterler içermektedir.</translation>
-    </message>
-    <message>
-        <source>Verifying blocks...</source>
-        <translation>Bloklar doğrulanıyor...</translation>
-    </message>
-    <message>
-        <source>Wallet needed to be rewritten: restart %s to complete</source>
-        <translation>Cüzdanın tekrar yazılması gerekiyordu: işlemi tamamlamak için %s programını yeniden başlatınız</translation>
-    </message>
-    <message>
-        <source>Error: Listening for incoming connections failed (listen returned error %s)</source>
-        <translation>Hata: İçeri gelen bağlantıların dinlenmesi başarısız oldu (dinleme %s hatasını verdi)</translation>
-    </message>
-    <message>
-        <source>Invalid amount for -maxtxfee=&lt;amount&gt;: '%s' (must be at least the minrelay fee of %s to prevent stuck transactions)</source>
-        <translation>-maxtxfee=&lt;tutar&gt; için geçersiz tutar: '%s' (Sıkışmış işlemleri önlemek için en az %s değerinde en düşük aktarım ücretine eşit olmalıdır)</translation>
-    </message>
-    <message>
-        <source>The transaction amount is too small to send after the fee has been deducted</source>
-        <translation>Bu işlem, tutar düşüldükten sonra göndermek için çok düşük</translation>
-    </message>
-    <message>
-        <source>You need to rebuild the database using -reindex to go back to unpruned mode.  This will redownload the entire blockchain</source>
-        <translation>Budama olmayan kipe dönmek için veritabanını -reindex ile tekrar derlemeniz gerekir. Bu, tüm blok zincirini tekrar indirecektir</translation>
-    </message>
-    <message>
-        <source>Disk space is too low!</source>
-        <translation>Disk alanı çok düşük!</translation>
-    </message>
-    <message>
-        <source>Error reading from database, shutting down.</source>
-        <translation>Veritabanı okuma hatası, program kapatılıyor.</translation>
-    </message>
-    <message>
-        <source>Error upgrading chainstate database</source>
-        <translation>Zincirdurumu veritabanı yükseltme hatası</translation>
-    </message>
-    <message>
-        <source>Invalid -onion address or hostname: '%s'</source>
-        <translation>Geçersiz -onion adresi veya ana makine adı: '%s'</translation>
-    </message>
-    <message>
-        <source>Invalid -proxy address or hostname: '%s'</source>
-        <translation>Geçersiz -proxy adresi veya ana makine adı: '%s'</translation>
-    </message>
-    <message>
-        <source>Invalid amount for -paytxfee=&lt;amount&gt;: '%s' (must be at least %s)</source>
-        <translation>-paytxfee=&lt;tutar&gt;:'%s' unsurunda geçersiz tutar (asgari %s olması lazımdır)</translation>
-    </message>
-    <message>
-        <source>Invalid netmask specified in -whitelist: '%s'</source>
-        <translation>-whitelist: '%s' unsurunda geçersiz bir ağ maskesi belirtildi</translation>
-    </message>
-    <message>
-        <source>Need to specify a port with -whitebind: '%s'</source>
-        <translation>-whitebind: '%s' ile bir port belirtilmesi lazımdır</translation>
-    </message>
-    <message>
-        <source>Reducing -maxconnections from %d to %d, because of system limitations.</source>
-        <translation>Sistem sınırlamaları sebebiyle -maxconnections %d değerinden %d değerine düşürülmüştür.</translation>
-    </message>
-    <message>
-        <source>Signing transaction failed</source>
-        <translation>İşlemin imzalanması başarısız oldu</translation>
-    </message>
-    <message>
-        <source>Specified -walletdir "%s" does not exist</source>
-        <translation>Belirtilen -walletdir "%s" mevcut değil</translation>
-    </message>
-    <message>
-        <source>Specified -walletdir "%s" is a relative path</source>
-        <translation>Belirtilen -walletdir "%s" göreceli bir yoldur</translation>
-    </message>
-    <message>
-        <source>Specified -walletdir "%s" is not a directory</source>
-        <translation>Belirtilen -walletdir "%s" bir dizin değildir</translation>
-    </message>
-    <message>
-        <source>The transaction amount is too small to pay the fee</source>
-        <translation>İşlemdeki bitcoin tutarı ücreti ödemek için çok düşük</translation>
-    </message>
-    <message>
-        <source>This is experimental software.</source>
-        <translation>Bu deneysel bir uygulamadır.</translation>
-    </message>
-    <message>
-        <source>Transaction amount too small</source>
-        <translation>İşlem tutarı çok düşük</translation>
-    </message>
-    <message>
-        <source>Transaction too large</source>
-        <translation>İşlem çok büyük</translation>
-    </message>
-    <message>
-        <source>Unable to bind to %s on this computer (bind returned error %s)</source>
-        <translation>Bu bilgisayarda %s ögesine bağlanılamadı (bağlanma %s hatasını verdi)</translation>
-    </message>
-    <message>
-        <source>Unable to generate initial keys</source>
-        <translation>Başlangıç anahtarları üretilemiyor</translation>
-    </message>
-    <message>
-        <source>Verifying wallet(s)...</source>
-        <translation>Cüzdan(lar) kontrol ediliyor...</translation>
-    </message>
-    <message>
-        <source>Warning: unknown new rules activated (versionbit %i)</source>
-        <translation>Uyarı: Bilinmeyen yeni kurallar etkinleştirilmiştir (versionbit %i)</translation>
-    </message>
-    <message>
-        <source>-maxtxfee is set very high! Fees this large could be paid on a single transaction.</source>
-        <translation>-maxtxfee çok yüksek bir değere ayarlanmış! Bu denli yüksek ücretler tek bir işlemde ödenebilir.</translation>
-    </message>
-    <message>
-        <source>This is the transaction fee you may pay when fee estimates are not available.</source>
-        <translation>İşlem ücret tahminleri mevcut olmadığında ödeyebileceğiniz işlem ücreti budur.</translation>
-    </message>
-    <message>
-        <source>Total length of network version string (%i) exceeds maximum length (%i). Reduce the number or size of uacomments.</source>
-        <translation>Ağ sürümü zincirinin toplam boyutu (%i) en yüksek boyutu geçmektedir (%i). Kullanıcı aracı açıklamasının sayısı veya boyutunu azaltınız.</translation>
-    </message>
-    <message>
-        <source>%s is set very high!</source>
-        <translation>%s çok yüksek ayarlanmış!</translation>
-    </message>
-    <message>
-        <source>Starting network threads...</source>
-        <translation>Ağ dizisi başlatılıyor...</translation>
-    </message>
-    <message>
-        <source>The wallet will avoid paying less than the minimum relay fee.</source>
-        <translation>Cüzdan en az aktarma ücretinden daha az ödeme yapmaktan sakınacaktır.</translation>
-    </message>
-    <message>
-        <source>This is the minimum transaction fee you pay on every transaction.</source>
-        <translation>Bu her işlemde ödeceğiniz en düşük işlem ücretidir.</translation>
-    </message>
-    <message>
-        <source>This is the transaction fee you will pay if you send a transaction.</source>
-        <translation>Eğer bir gönderme işlemi yaparsanız ödeyeceğiniz işlem ücreti budur.</translation>
-    </message>
-    <message>
-        <source>Transaction amounts must not be negative</source>
-        <translation>İşlem tutarı negatif olmamalıdır.</translation>
-    </message>
-    <message>
-        <source>Transaction has too long of a mempool chain</source>
-        <translation>İşlem çok uzun bir mempool zincirine sahip</translation>
-    </message>
-    <message>
-        <source>Transaction must have at least one recipient</source>
-        <translation>İşlem en az bir adet alıcıya sahip olmalı.</translation>
-    </message>
-    <message>
-        <source>Unknown network specified in -onlynet: '%s'</source>
-        <translation>-onlynet için bilinmeyen bir ağ belirtildi: '%s'</translation>
-    </message>
-    <message>
-        <source>Insufficient funds</source>
-        <translation>Yetersiz bakiye</translation>
-    </message>
-    <message>
-        <source>Cannot write to data directory '%s'; check permissions.</source>
-        <translation>Veriler '%s' klasörüne yazılamıyor ; yetkilendirmeyi kontrol edin.</translation>
-    </message>
-    <message>
-        <source>Loading block index...</source>
-        <translation>Blok dizini yükleniyor ...</translation>
-    </message>
-    <message>
-        <source>Loading wallet...</source>
-        <translation>Cüzdan yükleniyor...</translation>
-    </message>
-    <message>
-        <source>Cannot downgrade wallet</source>
-        <translation>Cüzdan eski biçime geri alınamaz</translation>
-    </message>
-    <message>
-        <source>Rescanning...</source>
-        <translation>Yeniden taranıyor...</translation>
-    </message>
-    <message>
-        <source>Done loading</source>
-        <translation>Yükleme tamamlandı</translation>
-=======
         <source>&amp;Export</source>
         <translation type="unfinished">Dışa aktar</translation>
     </message>
@@ -6987,7 +3667,6 @@
     <message>
         <source>Cancel</source>
         <translation type="unfinished">İptal</translation>
->>>>>>> f6a356d2
     </message>
 </context>
 </TS>