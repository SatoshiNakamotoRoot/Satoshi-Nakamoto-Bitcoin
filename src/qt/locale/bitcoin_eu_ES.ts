--- conflicted
+++ resolved
@@ -66,16 +66,12 @@
         <translation>Helbideak jasotzen</translation>
     </message>
     <message>
-        <source>These are your Bitcoin addresses for sending payments. Always check the amount and the receiving address before sending coins.</source>
-<<<<<<< HEAD
-        <translation>Hauek dire zure Bitcoin helbideak dirua bidaltzeko. Beti egiaztatu diru-kantitatea eta jasotzeko helbidea bidali baino lehen.</translation>
-=======
-        <translation>Hauek dira zure Bitcoin helbideak dirua bidaltzeko. Beti egiaztatu diru-kantitatea eta jasotzeko helbidea bidali baino lehen.</translation>
->>>>>>> 188ca9c3
-    </message>
-    <message>
-        <source>These are your Bitcoin addresses for receiving payments. It is recommended to use a new receiving address for each transaction.</source>
-        <translation>Hauek dira zure Bitcoin helbideak dirua jasotzeko. Gomendagarria da erabiltzea jasotzeko helbide berri bat operazio bakoitzeko.</translation>
+        <source>These are your Zetacoin addresses for sending payments. Always check the amount and the receiving address before sending coins.</source>
+        <translation>Hauek dira zure Zetacoin helbideak dirua bidaltzeko. Beti egiaztatu diru-kantitatea eta jasotzeko helbidea bidali baino lehen.</translation>
+    </message>
+    <message>
+        <source>These are your Zetacoin addresses for receiving payments. It is recommended to use a new receiving address for each transaction.</source>
+        <translation>Hauek dira zure Zetacoin helbideak dirua jasotzeko. Gomendagarria da erabiltzea jasotzeko helbide berri bat operazio bakoitzeko.</translation>
     </message>
     <message>
         <source>Copy &amp;Label</source>
@@ -164,24 +160,20 @@
         <translation>Berretsi zorroaren enkriptazioa</translation>
     </message>
     <message>
-        <source>Warning: If you encrypt your wallet and lose your passphrase, you will &lt;b&gt;LOSE ALL OF YOUR BITCOINS&lt;/b&gt;!</source>
-        <translation>Abisua: Zuk enkriptatzen baduzu zure diruzorroa eta zure pasahitza galtzen baduzu, &lt;b&gt;BITCOIN GUZTIAK GALDUKO DITUZU&lt;/b&gt;!</translation>
+        <source>Warning: If you encrypt your wallet and lose your passphrase, you will &lt;b&gt;LOSE ALL OF YOUR ZETACOINS&lt;/b&gt;!</source>
+        <translation>Abisua: Zuk enkriptatzen baduzu zure diruzorroa eta zure pasahitza galtzen baduzu, &lt;b&gt;ZETACOIN GUZTIAK GALDUKO DITUZU&lt;/b&gt;!</translation>
     </message>
     <message>
         <source>Are you sure you wish to encrypt your wallet?</source>
         <translation>Seguru zaude nahi duzula zure diruzorroa enkriptatu?</translation>
     </message>
     <message>
-        <source>Bitcoin Core will close now to finish the encryption process. Remember that encrypting your wallet cannot fully protect your bitcoins from being stolen by malware infecting your computer.</source>
-        <translation>Bitcoin Core orain itxiko da enkriptazio prozezua amaitzeko. Gogoratu enkriptatzean zure diruzorroa ez duzula guztiz babesten zure Bitcoinak lapurretatik infektatzen zure ordenagailua Malwareekin.</translation>
+        <source>Zetacoin Core will close now to finish the encryption process. Remember that encrypting your wallet cannot fully protect your zetacoins from being stolen by malware infecting your computer.</source>
+        <translation>Zetacoin Core orain itxiko da enkriptazio prozezua amaitzeko. Gogoratu enkriptatzean zure diruzorroa ez duzula guztiz babesten zure Zetacoinak lapurretatik infektatzen zure ordenagailua Malwareekin.</translation>
     </message>
     <message>
         <source>IMPORTANT: Any previous backups you have made of your wallet file should be replaced with the newly generated, encrypted wallet file. For security reasons, previous backups of the unencrypted wallet file will become useless as soon as you start using the new, encrypted wallet.</source>
-<<<<<<< HEAD
-        <translation>GARRANTZITSUA: Aurreko seguritate-kopiak ordeztuko dire berriekin, enkriptatutak. Segurtasun arrazoigaitik, aurreko kopiak ezin dira erabili hasiko zarenean zure diruzorro enkriptatu berriarekin</translation>
-=======
         <translation>GARRANTZITSUA: Aurreko seguritate-kopiak ordeztuko dire berriekin, enkriptatutak. Segurtasun arrazoigaitik, aurreko kopiak ezin dira erabili hasiko zarenean zure diruzorro enkriptatu berriarekin.</translation>
->>>>>>> 188ca9c3
     </message>
     <message>
         <source>Wallet encrypted</source>
