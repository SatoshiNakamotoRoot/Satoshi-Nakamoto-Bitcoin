<<<<<<< HEAD
<?xml version="1.0" ?><!DOCTYPE TS><TS language="de" version="2.0">
<defaultcodec>UTF-8</defaultcodec>
<context>
    <name>AboutDialog</name>
    <message>
        <location filename="../forms/aboutdialog.ui" line="+14"/>
        <source>About Peercoin</source>
        <translation>Über Peercoin</translation>
    </message>
    <message>
        <location line="+39"/>
        <source>&lt;b&gt;Peercoin&lt;/b&gt; version</source>
        <translation>&lt;b&gt;Peercoin&lt;/b&gt;-Version</translation>
    </message>
    <message>
        <location line="+57"/>
        <source>
This is experimental software.

Distributed under the MIT/X11 software license, see the accompanying file COPYING or http://www.opensource.org/licenses/mit-license.php.

This product includes software developed by the OpenSSL Project for use in the OpenSSL Toolkit (http://www.openssl.org/) and cryptographic software written by Eric Young (eay@cryptsoft.com) and UPnP software written by Thomas Bernard.</source>
        <translation>
Dies ist experimentelle Software.

Veröffentlicht unter der MIT/X11-Softwarelizenz, siehe beiligende Datei COPYING oder http://www.opensource.org/licenses/mit-license.php.

Dieses Produkt enthält Software, die vom OpenSSL-Projekt zur Verwendung im OpenSSL-Toolkit (http://www.openssl.org/) entwickelt wurde, sowie kryptographische Software geschrieben von Eric Young (eay@cryptsoft.com) und UPnP-Software geschrieben von Thomas Bernard.</translation>
    </message>
    <message>
        <location filename="../aboutdialog.cpp" line="+14"/>
        <source>Copyright</source>
        <translation>Copyright</translation>
    </message>
    <message>
        <location line="+0"/>
        <source>The Peercoin developers</source>
        <translation>Die Peercoinentwickler</translation>
    </message>
</context>
=======
<TS language="de" version="2.1">
>>>>>>> dac5d68f
<context>
    <name>AddressBookPage</name>
    <message>
        <source>Right-click to edit address or label</source>
        <translation>Rechtsklick zum Bearbeiten der Adresse oder der Bezeichnung</translation>
    </message>
    <message>
        <source>Create a new address</source>
        <translation>Eine neue Adresse erstellen</translation>
    </message>
    <message>
        <source>&amp;New</source>
        <translation>&amp;Neu</translation>
    </message>
    <message>
        <source>Copy the currently selected address to the system clipboard</source>
        <translation>Ausgewählte Adresse in die Zwischenablage kopieren</translation>
    </message>
    <message>
        <source>&amp;Copy</source>
        <translation>&amp;Kopieren</translation>
    </message>
    <message>
<<<<<<< HEAD
        <location filename="../addressbookpage.cpp" line="+63"/>
        <source>These are your Peercoin addresses for receiving payments. You may want to give a different one to each sender so you can keep track of who is paying you.</source>
        <translation>Dies sind Ihre Peercoin-Adressen zum Empfangen von Zahlungen. Es steht Ihnen frei, jedem Absender eine Andere mitzuteilen, um einen besseren Überblick über eingehende Zahlungen zu erhalten.</translation>
=======
        <source>C&amp;lose</source>
        <translation>&amp;Schließen</translation>
>>>>>>> dac5d68f
    </message>
    <message>
        <source>Delete the currently selected address from the list</source>
        <translation>Ausgewählte Adresse aus der Liste entfernen</translation>
    </message>
    <message>
        <source>Export the data in the current tab to a file</source>
        <translation>Daten der aktuellen Ansicht in eine Datei exportieren</translation>
    </message>
    <message>
<<<<<<< HEAD
        <location line="+11"/>
        <source>Sign a message to prove you own a Peercoin address</source>
        <translation>Eine Nachricht signieren, um den Besitz einer Peercoin-Adresse zu beweisen</translation>
=======
        <source>&amp;Export</source>
        <translation>E&amp;xportieren</translation>
>>>>>>> dac5d68f
    </message>
    <message>
        <source>&amp;Delete</source>
        <translation>&amp;Löschen</translation>
    </message>
    <message>
        <source>Choose the address to send coins to</source>
        <translation>Wählen Sie die Adresse aus, an die Sie Bitcoins senden möchten</translation>
    </message>
    <message>
        <source>Choose the address to receive coins with</source>
        <translation>Wählen Sie die Adresse aus, mit der Sie Bitcoins empfangen wollen</translation>
    </message>
    <message>
        <source>C&amp;hoose</source>
        <translation>&amp;Auswählen</translation>
    </message>
    <message>
<<<<<<< HEAD
        <location line="-44"/>
        <source>Verify a message to ensure it was signed with a specified Peercoin address</source>
        <translation>Eine Nachricht verifizieren, um sicherzustellen, dass diese mit einer angegebenen Peercoin-Adresse signiert wurde</translation>
=======
        <source>Sending addresses</source>
        <translation>Sender_in Addresse</translation>
>>>>>>> dac5d68f
    </message>
    <message>
        <source>Receiving addresses</source>
        <translation>Empfangsadressen</translation>
    </message>
    <message>
        <source>These are your Bitcoin addresses for sending payments. Always check the amount and the receiving address before sending coins.</source>
        <translation>Dies sind ihre Bitcoin-Adressen zum Tätigen von Überweisungen. Bitte prüfen Sie den Betrag und die Adresse des Empfängers, bevor Sie Bitcoins überweisen.</translation>
    </message>
    <message>
<<<<<<< HEAD
        <location filename="../addressbookpage.cpp" line="-5"/>
        <source>These are your Peercoin addresses for sending payments. Always check the amount and the receiving address before sending coins.</source>
        <translation>Dies sind Ihre Peercoin-Adressen zum Tätigen von Überweisungen. Bitte prüfen Sie den Betrag und die Empfangsadresse, bevor Sie Peercoins überweisen.</translation>
=======
        <source>These are your Bitcoin addresses for receiving payments. It is recommended to use a new receiving address for each transaction.</source>
        <translation>Dies sind Ihre Bitcoin-Adressen zum Empfangen von Zahlungen. Es wird empfohlen, für jede Transaktion eine neue Empfangsadresse zu verwenden.</translation>
    </message>
    <message>
        <source>&amp;Copy Address</source>
        <translation>&amp;Adresse kopieren</translation>
>>>>>>> dac5d68f
    </message>
    <message>
        <source>Copy &amp;Label</source>
        <translation>&amp;Bezeichnung kopieren</translation>
    </message>
    <message>
        <source>&amp;Edit</source>
        <translation>&amp;Bearbeiten</translation>
    </message>
    <message>
<<<<<<< HEAD
        <location line="+1"/>
        <source>Send &amp;Coins</source>
        <translation>Peercoins &amp;überweisen</translation>
=======
        <source>Export Address List</source>
        <translation>Adressliste exportieren</translation>
>>>>>>> dac5d68f
    </message>
    <message>
        <source>Comma separated file (*.csv)</source>
        <translation>Kommagetrennte-Datei (*.csv)</translation>
    </message>
    <message>
        <source>Exporting Failed</source>
        <translation>Exportieren fehlgeschlagen</translation>
    </message>
    <message>
        <source>There was an error trying to save the address list to %1. Please try again.</source>
        <translation>Beim Speichern der Adressliste nach %1 ist ein Fehler aufgetreten. Bitte versuchen Sie es erneut.</translation>
    </message>
</context>
<context>
    <name>AddressTableModel</name>
    <message>
        <source>Label</source>
        <translation>Bezeichnung</translation>
    </message>
    <message>
        <source>Address</source>
        <translation>Adresse</translation>
    </message>
    <message>
        <source>(no label)</source>
        <translation>(keine Bezeichnung)</translation>
    </message>
</context>
<context>
    <name>AskPassphraseDialog</name>
    <message>
        <source>Passphrase Dialog</source>
        <translation>Passphrasendialog</translation>
    </message>
    <message>
        <source>Enter passphrase</source>
        <translation>Passphrase eingeben</translation>
    </message>
    <message>
        <source>New passphrase</source>
        <translation>Neue Passphrase</translation>
    </message>
    <message>
        <source>Repeat new passphrase</source>
        <translation>Neue Passphrase bestätigen</translation>
    </message>
    <message>
        <source>Show password</source>
        <translation>Zeige das Passwort</translation>
    </message>
    <message>
        <source>Enter the new passphrase to the wallet.&lt;br/&gt;Please use a passphrase of &lt;b&gt;ten or more random characters&lt;/b&gt;, or &lt;b&gt;eight or more words&lt;/b&gt;.</source>
        <translation>Geben Sie die neue Passphrase für die Brieftasche ein.&lt;br&gt;Bitte benutzen Sie eine Passphrase bestehend aus &lt;b&gt;zehn oder mehr zufälligen Zeichen&lt;/b&gt; oder &lt;b&gt;acht oder mehr Wörtern&lt;/b&gt;.</translation>
    </message>
    <message>
        <source>Encrypt wallet</source>
        <translation>Wallet verschlüsseln</translation>
    </message>
    <message>
        <source>This operation needs your wallet passphrase to unlock the wallet.</source>
        <translation>Dieser Vorgang benötigt ihre Passphrase, um die Brieftasche zu entsperren.</translation>
    </message>
    <message>
        <source>Unlock wallet</source>
        <translation>Wallet entsperren</translation>
    </message>
    <message>
        <source>This operation needs your wallet passphrase to decrypt the wallet.</source>
        <translation>Dieser Vorgang benötigt Ihre Passphrase, um die Brieftasche zu entschlüsseln.</translation>
    </message>
    <message>
        <source>Decrypt wallet</source>
        <translation>Brieftasche entschlüsseln</translation>
    </message>
    <message>
        <source>Change passphrase</source>
        <translation>Passphrase ändern</translation>
    </message>
    <message>
        <source>Enter the old passphrase and new passphrase to the wallet.</source>
        <translation>Geben Sie die alte und neue Brieftschen-Passphrase ein.</translation>
    </message>
    <message>
        <source>Confirm wallet encryption</source>
        <translation>Brieftaschen-Verschlüsselung bestätigen</translation>
    </message>
    <message>
<<<<<<< HEAD
        <location line="+1"/>
        <source>Warning: If you encrypt your wallet and lose your passphrase, you will &lt;b&gt;LOSE ALL OF YOUR PEERCOINS&lt;/b&gt;!</source>
        <translation>Warnung: Wenn Sie Ihre Brieftasche verschlüsseln und Ihre Passphrase verlieren, werden Sie &lt;b&gt;alle Ihre Peercoins verlieren&lt;/b&gt;!</translation>
=======
        <source>Warning: If you encrypt your wallet and lose your passphrase, you will &lt;b&gt;LOSE ALL OF YOUR BITCOINS&lt;/b&gt;!</source>
        <translation>Warnung: Wenn Sie Ihre Brieftasche verschlüsseln und Ihre Passphrase verlieren, werden Sie &lt;b&gt;alle Ihre Bitcoins verlieren&lt;/b&gt;!</translation>
>>>>>>> dac5d68f
    </message>
    <message>
        <source>Are you sure you wish to encrypt your wallet?</source>
        <translation>Sind Sie sich sicher, dass Sie Ihre Brieftasche verschlüsseln möchten?</translation>
    </message>
    <message>
        <source>Wallet encrypted</source>
        <translation>Brieftasche verschlüsselt</translation>
    </message>
    <message>
<<<<<<< HEAD
        <location line="-56"/>
        <source>Peercoin will close now to finish the encryption process. Remember that encrypting your wallet cannot fully protect your peercoins from being stolen by malware infecting your computer.</source>
        <translation>Peercoin wird jetzt beendet, um den Verschlüsselungsprozess abzuschließen. Bitte beachten Sie, dass die Verschlüsselung Ihrer Brieftasche nicht vollständig vor Diebstahl Ihrer Peercoins durch Schadsoftware schützt, die Ihren Computer befällt.</translation>
=======
        <source>%1 will close now to finish the encryption process. Remember that encrypting your wallet cannot fully protect your bitcoins from being stolen by malware infecting your computer.</source>
        <translation>%1 wird jetzt beendet, um den Verschlüsselungsprozess abzuschließen. Bitte beachten Sie, dass die Brieftaschen-Verschlüsselung nicht vollständig vor Diebstahl Ihrer Bitcoins durch Schadprogramme schützt, die Ihren Computer befällt.</translation>
    </message>
    <message>
        <source>IMPORTANT: Any previous backups you have made of your wallet file should be replaced with the newly generated, encrypted wallet file. For security reasons, previous backups of the unencrypted wallet file will become useless as soon as you start using the new, encrypted wallet.</source>
        <translation>WICHTIG: Alle vorherigen Brieftaschen-Sicherungen sollten durch die neu erzeugte, verschlüsselte Brieftasche ersetzt werden. Aus Sicherheitsgründen werden vorherige Sicherungen der unverschlüsselten Brieftasche nutzlos, sobald Sie die neue, verschlüsselte Brieftasche verwenden.</translation>
>>>>>>> dac5d68f
    </message>
    <message>
        <source>Wallet encryption failed</source>
        <translation>Brieftaschen-Verschlüsselung fehlgeschlagen</translation>
    </message>
    <message>
        <source>Wallet encryption failed due to an internal error. Your wallet was not encrypted.</source>
        <translation>Die Brieftaschen-Verschlüsselung ist aufgrund eines internen Fehlers fehlgeschlagen. Ihre Brieftasche wurde nicht verschlüsselt.</translation>
    </message>
    <message>
        <source>The supplied passphrases do not match.</source>
        <translation>Die eingegebenen Passphrasen stimmen nicht überein.</translation>
    </message>
    <message>
        <source>Wallet unlock failed</source>
        <translation>Brieftaschen-Entsperrung fehlgeschlagen</translation>
    </message>
    <message>
        <source>The passphrase entered for the wallet decryption was incorrect.</source>
        <translation>Die eingegebene Passphrase zur Brieftaschen-Entschlüsselung war nicht korrekt.</translation>
    </message>
    <message>
        <source>Wallet decryption failed</source>
        <translation>Brieftaschen-Entschlüsselung fehlgeschlagen</translation>
    </message>
    <message>
        <source>Wallet passphrase was successfully changed.</source>
        <translation>Die Brieftaschen-Passphrase wurde erfolgreich geändert.</translation>
    </message>
    <message>
        <source>Warning: The Caps Lock key is on!</source>
        <translation>Warnung: Die Feststelltaste ist aktiviert!</translation>
    </message>
</context>
<context>
    <name>BanTableModel</name>
    <message>
        <source>IP/Netmask</source>
        <translation>IP/Netzmaske</translation>
    </message>
    <message>
        <source>Banned Until</source>
        <translation>Gesperrt bis</translation>
    </message>
</context>
<context>
    <name>BitcoinGUI</name>
    <message>
        <source>Sign &amp;message...</source>
        <translation>Nachricht s&amp;ignieren...</translation>
    </message>
    <message>
        <source>Synchronizing with network...</source>
        <translation>Synchronisiere mit Netzwerk...</translation>
    </message>
    <message>
        <source>&amp;Overview</source>
        <translation>&amp;Übersicht</translation>
    </message>
    <message>
        <source>Node</source>
        <translation>Knoten</translation>
    </message>
    <message>
        <source>Show general overview of wallet</source>
        <translation>Allgemeine Wallet-Übersicht anzeigen</translation>
    </message>
    <message>
        <source>&amp;Transactions</source>
        <translation>&amp;Transaktionen</translation>
    </message>
    <message>
        <source>Browse transaction history</source>
        <translation>Transaktionsverlauf durchsehen</translation>
    </message>
    <message>
        <source>E&amp;xit</source>
        <translation>&amp;Beenden</translation>
    </message>
    <message>
        <source>Quit application</source>
        <translation>Anwendung beenden</translation>
    </message>
    <message>
<<<<<<< HEAD
        <location line="+4"/>
        <source>Show information about Peercoin</source>
        <translation>Informationen über Peercoin anzeigen</translation>
=======
        <source>&amp;About %1</source>
        <translation>Über %1</translation>
    </message>
    <message>
        <source>Show information about %1</source>
        <translation>Informationen über %1 anzeigen</translation>
>>>>>>> dac5d68f
    </message>
    <message>
        <source>About &amp;Qt</source>
        <translation>Über &amp;Qt</translation>
    </message>
    <message>
        <source>Show information about Qt</source>
        <translation>Informationen über Qt anzeigen</translation>
    </message>
    <message>
        <source>&amp;Options...</source>
        <translation>&amp;Konfiguration...</translation>
    </message>
    <message>
        <source>Modify configuration options for %1</source>
        <translation>Konfiguration von %1 bearbeiten</translation>
    </message>
    <message>
        <source>&amp;Encrypt Wallet...</source>
        <translation>Wallet &amp;verschlüsseln...</translation>
    </message>
    <message>
        <source>&amp;Backup Wallet...</source>
        <translation>Wallet &amp;sichern...</translation>
    </message>
    <message>
        <source>&amp;Change Passphrase...</source>
        <translation>Passphrase &amp;ändern...</translation>
    </message>
    <message>
        <source>&amp;Sending addresses...</source>
        <translation>&amp;Zahlungsadressen...</translation>
    </message>
    <message>
        <source>&amp;Receiving addresses...</source>
        <translation>&amp;Empfangsadressen...</translation>
    </message>
    <message>
        <source>Open &amp;URI...</source>
        <translation>&amp;URI öffnen...</translation>
    </message>
    <message>
        <source>Click to disable network activity.</source>
        <translation>Klicken zum Deaktivieren der Netzwerkaktivität.</translation>
    </message>
    <message>
        <source>Network activity disabled.</source>
        <translation>Netzwerkaktivität deaktiviert.</translation>
    </message>
    <message>
        <source>Click to enable network activity again.</source>
        <translation>Klicken zum Aktivieren der Netzwerkaktivität.</translation>
    </message>
    <message>
        <source>Syncing Headers (%1%)...</source>
        <translation>Kopfdaten werden synchronisiert (%1%)...</translation>
    </message>
    <message>
        <source>Reindexing blocks on disk...</source>
        <translation>Reindiziere Blöcke auf Datenträger...</translation>
    </message>
    <message>
<<<<<<< HEAD
        <location line="-347"/>
        <source>Send coins to a Peercoin address</source>
        <translation>Peercoins an eine Peercoin-Adresse überweisen</translation>
    </message>
    <message>
        <location line="+49"/>
        <source>Modify configuration options for Peercoin</source>
        <translation>Die Konfiguration des Clients bearbeiten</translation>
    </message>
    <message>
        <location line="+9"/>
=======
        <source>Send coins to a Bitcoin address</source>
        <translation>Bitcoins an eine Bitcoin-Adresse überweisen</translation>
    </message>
    <message>
>>>>>>> dac5d68f
        <source>Backup wallet to another location</source>
        <translation>Eine Wallet-Sicherungskopie erstellen und abspeichern</translation>
    </message>
    <message>
        <source>Change the passphrase used for wallet encryption</source>
        <translation>Ändert die Passphrase, die für die Wallet-Verschlüsselung benutzt wird</translation>
    </message>
    <message>
        <source>&amp;Debug window</source>
        <translation>&amp;Debugfenster</translation>
    </message>
    <message>
        <source>Open debugging and diagnostic console</source>
        <translation>Debugging- und Diagnosekonsole öffnen</translation>
    </message>
    <message>
        <source>&amp;Verify message...</source>
        <translation>Nachricht &amp;verifizieren...</translation>
    </message>
    <message>
<<<<<<< HEAD
        <location line="-165"/>
        <location line="+530"/>
        <source>Peercoin</source>
        <translation>Peercoin</translation>
=======
        <source>Bitcoin</source>
        <translation>Bitcoin</translation>
>>>>>>> dac5d68f
    </message>
    <message>
        <source>Wallet</source>
        <translation>Wallet</translation>
    </message>
    <message>
        <source>&amp;Send</source>
        <translation>&amp;Überweisen</translation>
    </message>
    <message>
        <source>&amp;Receive</source>
        <translation>&amp;Empfangen</translation>
    </message>
    <message>
<<<<<<< HEAD
        <location line="+14"/>
        <source>&amp;Addresses</source>
        <translation>&amp;Adressen</translation>
    </message>
    <message>
        <location line="+22"/>
        <source>&amp;About Peercoin</source>
        <translation>&amp;Über Peercoin</translation>
    </message>
    <message>
        <location line="+9"/>
=======
>>>>>>> dac5d68f
        <source>&amp;Show / Hide</source>
        <translation>&amp;Anzeigen / Verstecken</translation>
    </message>
    <message>
        <source>Show or hide the main Window</source>
        <translation>Das Hauptfenster anzeigen oder verstecken</translation>
    </message>
    <message>
        <source>Encrypt the private keys that belong to your wallet</source>
        <translation>Verschlüsselt die zu Ihrer Wallet gehörenden privaten Schlüssel</translation>
    </message>
    <message>
<<<<<<< HEAD
        <location line="+1"/>
        <source>Decrypt wallet only for minting. Sending coins will still require the password.</source>
        <translation type="unfinished"></translation>
    </message>
    <message>
        <location line="+7"/>
        <source>Sign messages with your Peercoin addresses to prove you own them</source>
        <translation>Nachrichten signieren, um den Besitz Ihrer Peercoin-Adressen zu beweisen</translation>
    </message>
    <message>
        <location line="+2"/>
        <source>Verify messages to ensure they were signed with specified Peercoin addresses</source>
        <translation>Nachrichten verifizieren, um sicherzustellen, dass diese mit den angegebenen Peercoin-Adressen signiert wurden</translation>
    </message>
    <message>
        <location line="+3"/>
        <source>UI to create multisig addresses</source>
        <translation type="unfinished"></translation>
=======
        <source>Sign messages with your Bitcoin addresses to prove you own them</source>
        <translation>Nachrichten signieren, um den Besitz Ihrer Bitcoin-Adressen zu beweisen</translation>
    </message>
    <message>
        <source>Verify messages to ensure they were signed with specified Bitcoin addresses</source>
        <translation>Nachrichten verifizieren, um sicherzustellen, dass diese mit den angegebenen Bitcoin-Adressen signiert wurden</translation>
>>>>>>> dac5d68f
    </message>
    <message>
        <source>&amp;File</source>
        <translation>&amp;Datei</translation>
    </message>
    <message>
        <source>&amp;Settings</source>
        <translation>&amp;Einstellungen</translation>
    </message>
    <message>
        <source>&amp;Help</source>
        <translation>&amp;Hilfe</translation>
    </message>
    <message>
        <source>Tabs toolbar</source>
        <translation>Registerkartenleiste</translation>
    </message>
    <message>
        <source>Request payments (generates QR codes and bitcoin: URIs)</source>
        <translation>Zahlungen anfordern (erzeugt QR-Codes und "bitcoin:"-URIs)</translation>
    </message>
    <message>
<<<<<<< HEAD
        <location line="+47"/>
        <source>Peercoin client</source>
        <translation>Peercoin-Client</translation>
    </message>
    <message numerus="yes">
        <location line="+141"/>
        <source>%n active connection(s) to Peercoin network</source>
        <translation><numerusform>%n aktive Verbindung zum Peercoin-Netzwerk</numerusform><numerusform>%n aktive Verbindungen zum Peercoin-Netzwerk</numerusform></translation>
=======
        <source>Show the list of used sending addresses and labels</source>
        <translation>Liste verwendeter Zahlungsadressen und Bezeichnungen anzeigen</translation>
>>>>>>> dac5d68f
    </message>
    <message>
        <source>Show the list of used receiving addresses and labels</source>
        <translation>Liste verwendeter Empfangsadressen und Bezeichnungen anzeigen</translation>
    </message>
    <message>
        <source>Open a bitcoin: URI or payment request</source>
        <translation>Eine "bitcoin:"-URI oder Zahlungsanforderung öffnen</translation>
    </message>
    <message>
        <source>&amp;Command-line options</source>
        <translation>&amp;Kommandozeilenoptionen</translation>
    </message>
    <message numerus="yes">
        <source>%n active connection(s) to Bitcoin network</source>
        <translation><numerusform>%n aktive Verbindung zum Bitcoin-Netzwerk</numerusform><numerusform>%n aktive Verbindungen zum Bitcoin-Netzwerk</numerusform></translation>
    </message>
    <message>
        <source>Indexing blocks on disk...</source>
        <translation>Indiziere Blöcke auf Datenträger...</translation>
    </message>
    <message>
        <source>Processing blocks on disk...</source>
        <translation>Verarbeite Blöcke auf Datenträger...</translation>
    </message>
    <message numerus="yes">
        <source>Processed %n block(s) of transaction history.</source>
        <translation><numerusform>%n Block des Transaktionsverlaufs verarbeitet.</numerusform><numerusform>%n Blöcke des Transaktionsverlaufs verarbeitet.</numerusform></translation>
    </message>
    <message>
        <source>%1 behind</source>
        <translation>%1 im Rückstand</translation>
    </message>
    <message>
        <source>Last received block was generated %1 ago.</source>
        <translation>Der letzte empfangene Block ist %1 alt.</translation>
    </message>
    <message>
        <source>Transactions after this will not yet be visible.</source>
        <translation>Transaktionen hiernach werden noch nicht angezeigt.</translation>
    </message>
    <message>
        <source>Error</source>
        <translation>Fehler</translation>
    </message>
    <message>
        <source>Warning</source>
        <translation>Warnung</translation>
    </message>
    <message>
        <source>Information</source>
        <translation>Hinweis</translation>
    </message>
    <message>
<<<<<<< HEAD
        <location line="+70"/>
        <source>You can send this transaction for a fee of %1, which is burned and prevents spamming of the network. Do you want to pay the fee?</source>
        <translation type="unfinished"/>
    </message>
    <message>
        <location line="-140"/>
=======
>>>>>>> dac5d68f
        <source>Up to date</source>
        <translation>Auf aktuellem Stand</translation>
    </message>
    <message>
        <source>Show the %1 help message to get a list with possible Bitcoin command-line options</source>
        <translation>Zeige den "%1"-Hilfetext, um eine Liste mit möglichen Kommandozeilenoptionen zu erhalten</translation>
    </message>
    <message>
        <source>%1 client</source>
        <translation>%1 Client</translation>
    </message>
    <message>
        <source>Connecting to peers...</source>
        <translation>Verbinde mit Netzwerk...</translation>
    </message>
    <message>
        <source>Catching up...</source>
        <translation>Hole auf...</translation>
    </message>
    <message>
        <source>Date: %1
</source>
        <translation>Datum: %1
</translation>
    </message>
    <message>
        <source>Amount: %1
</source>
        <translation>Betrag: %1
</translation>
    </message>
    <message>
        <source>Type: %1
</source>
        <translation>Typ: %1
</translation>
    </message>
    <message>
        <source>Label: %1
</source>
        <translation>Bezeichnung: %1
</translation>
    </message>
    <message>
        <source>Address: %1
</source>
        <translation>Adresse: %1
</translation>
    </message>
    <message>
        <source>Sent transaction</source>
        <translation>Gesendete Transaktion</translation>
    </message>
    <message>
        <source>Incoming transaction</source>
        <translation>Eingehende Transaktion</translation>
    </message>
    <message>
        <source>HD key generation is &lt;b&gt;enabled&lt;/b&gt;</source>
        <translation>HD Schlüssel Generierung ist &lt;b&gt;aktiviert&lt;/b&gt;</translation>
    </message>
    <message>
<<<<<<< HEAD
        <location line="-23"/>
        <location line="+23"/>
        <source>URI can not be parsed! This can be caused by an invalid Peercoin address or malformed URI parameters.</source>
        <translation>URI kann nicht analysiert werden! Dies kann durch eine ungültige Peercoin-Adresse oder fehlerhafte URI-Parameter verursacht werden.</translation>
=======
        <source>HD key generation is &lt;b&gt;disabled&lt;/b&gt;</source>
        <translation>HD Schlüssel Generierung ist &lt;b&gt;deaktiviert&lt;/b&gt;</translation>
>>>>>>> dac5d68f
    </message>
    <message>
        <source>Wallet is &lt;b&gt;encrypted&lt;/b&gt; and currently &lt;b&gt;unlocked&lt;/b&gt;</source>
        <translation>Wallet ist &lt;b&gt;verschlüsselt&lt;/b&gt; und aktuell &lt;b&gt;entsperrt&lt;/b&gt;</translation>
    </message>
    <message>
        <source>Wallet is &lt;b&gt;encrypted&lt;/b&gt; and currently &lt;b&gt;locked&lt;/b&gt;</source>
        <translation>Wallet ist &lt;b&gt;verschlüsselt&lt;/b&gt; und aktuell &lt;b&gt;gesperrt&lt;/b&gt;</translation>
    </message>
    <message>
<<<<<<< HEAD
        <location filename="../bitcoin.cpp" line="+111"/>
        <source>A fatal error occurred. Peercoin can no longer continue safely and will quit.</source>
        <translation>Ein schwerer Fehler ist aufgetreten. Peercoin kann nicht stabil weiter ausgeführt werden und wird beendet.</translation>
=======
        <source>A fatal error occurred. Bitcoin can no longer continue safely and will quit.</source>
        <translation>Ein schwerer Fehler ist aufgetreten. Bitcoin kann nicht stabil weiter ausgeführt werden und wird beendet.</translation>
>>>>>>> dac5d68f
    </message>
</context>
<context>
    <name>CoinControlDialog</name>
    <message>
        <source>Coin Selection</source>
        <translation>Münzauswahl ("Coin Control")</translation>
    </message>
    <message>
        <source>Quantity:</source>
        <translation>Anzahl:</translation>
    </message>
    <message>
        <source>Bytes:</source>
        <translation>Byte:</translation>
    </message>
    <message>
        <source>Amount:</source>
        <translation>Betrag:</translation>
    </message>
    <message>
        <source>Fee:</source>
        <translation>Gebühr:</translation>
    </message>
    <message>
        <source>Dust:</source>
        <translation>"Dust":</translation>
    </message>
    <message>
        <source>After Fee:</source>
        <translation>Abzüglich Gebühr:</translation>
    </message>
    <message>
        <source>Change:</source>
        <translation>Wechselgeld:</translation>
    </message>
    <message>
        <source>(un)select all</source>
        <translation>Alles (de)selektieren</translation>
    </message>
    <message>
        <source>Tree mode</source>
        <translation>Baumansicht</translation>
    </message>
    <message>
        <source>List mode</source>
        <translation>Listenansicht</translation>
    </message>
    <message>
<<<<<<< HEAD
        <location line="-5"/>
        <source>The entered address &quot;%1&quot; is not a valid Peercoin address.</source>
        <translation>Die eingegebene Adresse &quot;%1&quot; ist keine gültige Peercoin-Adresse.</translation>
=======
        <source>Amount</source>
        <translation>Betrag</translation>
>>>>>>> dac5d68f
    </message>
    <message>
        <source>Received with label</source>
        <translation>Empfangen über Bezeichnung</translation>
    </message>
    <message>
        <source>Received with address</source>
        <translation>Empfangen über Adresse</translation>
    </message>
    <message>
<<<<<<< HEAD
        <location filename="../guiutil.cpp" line="+424"/>
        <location line="+12"/>
        <source>Peercoin-Qt</source>
        <translation>Peercoin-Qt</translation>
=======
        <source>Date</source>
        <translation>Datum</translation>
>>>>>>> dac5d68f
    </message>
    <message>
        <source>Confirmations</source>
        <translation>Bestätigungen</translation>
    </message>
    <message>
        <source>Confirmed</source>
        <translation>Bestätigt</translation>
    </message>
    <message>
        <source>Copy address</source>
        <translation>Adresse kopieren</translation>
    </message>
    <message>
        <source>Copy label</source>
        <translation>Bezeichnung kopieren</translation>
    </message>
    <message>
        <source>Copy amount</source>
        <translation>Betrag kopieren</translation>
    </message>
    <message>
        <source>Copy transaction ID</source>
        <translation>Transaktionskennung kopieren</translation>
    </message>
    <message>
        <source>Lock unspent</source>
        <translation>Nicht ausgegebenen Betrag sperren</translation>
    </message>
    <message>
        <source>Unlock unspent</source>
        <translation>Nicht ausgegebenen Betrag entsperren</translation>
    </message>
    <message>
        <source>Copy quantity</source>
        <translation>Anzahl kopieren</translation>
    </message>
    <message>
<<<<<<< HEAD
        <location line="+6"/>
        <source>Mandatory network transaction fee per kB transferred. Most transactions are 1 kB and incur a 0.01 PPC fee. Note: transfer size may increase depending on the number of input transactions required to be added together to fund the payment.</source>
        <translation type="unfinished"/>
    </message>
    <message>
        <location line="+15"/>
        <source>Additional network &amp;fee</source>
        <translation type="unfinished"/>
    </message>
    <message>
        <location line="+31"/>
        <source>Automatically start Peercoin after logging in to the system.</source>
        <translation>Peercoin nach der Anmeldung am System automatisch ausführen.</translation>
    </message>
    <message>
        <location line="+46"/>
        <source>Check this box to follow the centrally issued checkpoints.</source>
        <translation type="unfinished"/>
    </message>
    <message>
        <location line="+3"/>
        <source>&amp;Start Peercoin on system login</source>
        <translation>&amp;Starte Peercoin nach Systemanmeldung</translation>
    </message>
    <message>
        <location line="+7"/>
        <source>Enforce checkpoints</source>
        <translation type="unfinished"></translation>
=======
        <source>Copy fee</source>
        <translation>Gebühr kopieren</translation>
    </message>
    <message>
        <source>Copy after fee</source>
        <translation>Abzüglich Gebühr kopieren</translation>
    </message>
    <message>
        <source>Copy bytes</source>
        <translation>Byte kopieren</translation>
    </message>
    <message>
        <source>Copy dust</source>
        <translation>"Staub" kopieren</translation>
>>>>>>> dac5d68f
    </message>
    <message>
        <source>Copy change</source>
        <translation>Wechselgeld kopieren</translation>
    </message>
    <message>
        <source>(%1 locked)</source>
        <translation>(%1 gesperrt)</translation>
    </message>
    <message>
        <source>yes</source>
        <translation>ja</translation>
    </message>
    <message>
<<<<<<< HEAD
        <location line="+6"/>
        <source>Automatically open the Peercoin client port on the router. This only works when your router supports UPnP and it is enabled.</source>
        <translation>Automatisch den Peercoin-Clientport auf dem Router öffnen. Dies funktioniert nur, wenn Ihr Router UPnP unterstützt und dies aktiviert ist.</translation>
=======
        <source>no</source>
        <translation>nein</translation>
>>>>>>> dac5d68f
    </message>
    <message>
        <source>This label turns red if any recipient receives an amount smaller than the current dust threshold.</source>
        <translation>Diese Bezeichnung wird rot, wenn irgendein Empfänger einen Betrag kleiner als die derzeitige "Staubgrenze" erhält.</translation>
    </message>
    <message>
<<<<<<< HEAD
        <location line="+7"/>
        <source>Connect to the Peercoin network through a SOCKS proxy (e.g. when connecting through Tor).</source>
        <translation>Über einen SOCKS-Proxy mit dem Peercoin-Netzwerk verbinden (z.B. beim Verbinden über Tor).</translation>
=======
        <source>Can vary +/- %1 satoshi(s) per input.</source>
        <translation>Kann pro Eingabe um +/- %1 Satoshi(s) abweichen.</translation>
>>>>>>> dac5d68f
    </message>
    <message>
        <source>(no label)</source>
        <translation>(keine Bezeichnung)</translation>
    </message>
    <message>
        <source>change from %1 (%2)</source>
        <translation>Wechselgeld von %1 (%2)</translation>
    </message>
    <message>
        <source>(change)</source>
        <translation>(Wechselgeld)</translation>
    </message>
</context>
<context>
    <name>EditAddressDialog</name>
    <message>
        <source>Edit Address</source>
        <translation>Adresse bearbeiten</translation>
    </message>
    <message>
        <source>&amp;Label</source>
        <translation>&amp;Bezeichnung</translation>
    </message>
    <message>
        <source>The label associated with this address list entry</source>
        <translation>Bezeichnung, die dem Adresslisteneintrag zugeordnet ist.</translation>
    </message>
    <message>
        <source>The address associated with this address list entry. This can only be modified for sending addresses.</source>
        <translation>Adresse, die dem Adresslisteneintrag zugeordnet ist. Diese kann nur bei Zahlungsadressen verändert werden.</translation>
    </message>
    <message>
        <source>&amp;Address</source>
        <translation>&amp;Adresse</translation>
    </message>
    <message>
        <source>New receiving address</source>
        <translation>Neue Empfangsadresse</translation>
    </message>
    <message>
        <source>New sending address</source>
        <translation>Neue Zahlungsadresse</translation>
    </message>
    <message>
        <source>Edit receiving address</source>
        <translation>Empfangsadresse bearbeiten</translation>
    </message>
    <message>
        <source>Edit sending address</source>
        <translation>Zahlungsadresse bearbeiten</translation>
    </message>
    <message>
        <source>The entered address "%1" is not a valid Bitcoin address.</source>
        <translation>Die eingegebene Adresse "%1" ist keine gültige Bitcoin-Adresse.</translation>
    </message>
    <message>
        <source>The entered address "%1" is already in the address book.</source>
        <translation>Die eingegebene Adresse "%1" befindet sich bereits im Adressbuch.</translation>
    </message>
    <message>
<<<<<<< HEAD
        <location line="+13"/>
        <source>The user interface language can be set here. This setting will take effect after restarting Peercoin.</source>
        <translation>Legt die Sprache der Benutzeroberfläche fest. Diese Einstellung wird erst nach einem Neustart von Peercoin aktiv.</translation>
=======
        <source>Could not unlock wallet.</source>
        <translation>Brieftasche konnte nicht entsperrt werden.</translation>
>>>>>>> dac5d68f
    </message>
    <message>
        <source>New key generation failed.</source>
        <translation>Erzeugung eines neuen Schlüssels fehlgeschlagen.</translation>
    </message>
</context>
<context>
    <name>FreespaceChecker</name>
    <message>
<<<<<<< HEAD
        <location line="+13"/>
        <source>Choose the default subdivision unit to show in the interface and when sending coins.</source>
        <translation>Wählen Sie die Standarduntereinheit, die in der Benutzeroberfläche und beim Überweisen von Peercoins angezeigt werden soll.</translation>
    </message>
    <message>
        <location line="+9"/>
        <source>Whether to show Peercoin addresses in the transaction list or not.</source>
        <translation>Legt fest, ob Peercoin-Adressen in der Transaktionsliste angezeigt werden.</translation>
=======
        <source>A new data directory will be created.</source>
        <translation>Es wird ein neues Datenverzeichnis angelegt.</translation>
    </message>
    <message>
        <source>name</source>
        <translation>Name</translation>
>>>>>>> dac5d68f
    </message>
    <message>
        <source>Directory already exists. Add %1 if you intend to create a new directory here.</source>
        <translation>Verzeichnis existiert bereits. Fügen Sie %1 an, wenn Sie beabsichtigen hier ein neues Verzeichnis anzulegen.</translation>
    </message>
    <message>
        <source>Path already exists, and is not a directory.</source>
        <translation>Pfad existiert bereits und ist kein Verzeichnis.</translation>
    </message>
    <message>
        <source>Cannot create data directory here.</source>
        <translation>Datenverzeichnis kann hier nicht angelegt werden.</translation>
    </message>
</context>
<context>
    <name>HelpMessageDialog</name>
    <message>
        <source>version</source>
        <translation>Version</translation>
    </message>
    <message>
        <source>(%1-bit)</source>
        <translation>(%1-Bit)</translation>
    </message>
    <message>
        <source>About %1</source>
        <translation>Über %1</translation>
    </message>
    <message>
        <source>Command-line options</source>
        <translation>Kommandozeilenoptionen</translation>
    </message>
    <message>
        <source>Usage:</source>
        <translation>Benutzung:</translation>
    </message>
    <message>
        <source>command-line options</source>
        <translation>Kommandozeilenoptionen</translation>
    </message>
    <message>
<<<<<<< HEAD
        <location line="-9"/>
        <location line="+9"/>
        <source>This setting will take effect after restarting Peercoin.</source>
        <translation>Diese Einstellung wird erst nach einem Neustart von Peercoin aktiv.</translation>
=======
        <source>UI Options:</source>
        <translation>UI Einstellungen:</translation>
>>>>>>> dac5d68f
    </message>
    <message>
        <source>Choose data directory on startup (default: %u)</source>
        <translation>Datenverzeichnis beim Starten auswählen (Standard: %u)</translation>
    </message>
    <message>
        <source>Set language, for example "de_DE" (default: system locale)</source>
        <translation>Sprache einstellen, zum Beispiel "de_DE" (Standard: Systemgebietsschema)</translation>
    </message>
    <message>
<<<<<<< HEAD
        <location line="+50"/>
        <location line="+166"/>
        <source>The displayed information may be out of date. Your wallet automatically synchronizes with the Peercoin network after a connection is established, but this process has not completed yet.</source>
        <translation>Die angezeigten Informationen sind möglicherweise nicht mehr aktuell. Ihre Brieftasche wird automatisch synchronisiert, nachdem eine Verbindung zum Peercoin-Netzwerk hergestellt wurde. Dieser Prozess ist jedoch derzeit noch nicht abgeschlossen.</translation>
=======
        <source>Start minimized</source>
        <translation>Minimiert starten</translation>
>>>>>>> dac5d68f
    </message>
    <message>
        <source>Set SSL root certificates for payment request (default: -system-)</source>
        <translation>SSL-Wurzelzertifikate für Zahlungsanforderungen festlegen (Standard: Systemstandard)</translation>
    </message>
    <message>
        <source>Show splash screen on startup (default: %u)</source>
        <translation>Startbildschirm beim Starten anzeigen (Standard: %u)</translation>
    </message>
    <message>
        <source>Reset all settings changed in the GUI</source>
        <translation>Setze alle Einstellungen zurück, die über die grafische Oberfläche geändert wurden.</translation>
    </message>
</context>
<context>
    <name>Intro</name>
    <message>
        <source>Welcome</source>
        <translation>Willkommen</translation>
    </message>
    <message>
        <source>Welcome to %1.</source>
        <translation>Willkommen zu %1.</translation>
    </message>
    <message>
        <source>As this is the first time the program is launched, you can choose where %1 will store its data.</source>
        <translation>Da Sie das Programm gerade zum ersten Mal starten, können Sie nun auswählen wo %1 seine Daten ablegen wird.</translation>
    </message>
    <message>
        <source>When you click OK, %1 will begin to download and process the full %4 block chain (%2GB) starting with the earliest transactions in %3 when %4 initially launched.</source>
        <translation>Wenn Sie OK klicken, wird der Download %1 angestoßen und die volle %4 Blockchain (%2GB) verarbeitet. Die Verarbeitung beginnt mit den frühesten Transaktionen in %3 , wenn %4 gestartet sind.</translation>
    </message>
    <message>
        <source>This initial synchronisation is very demanding, and may expose hardware problems with your computer that had previously gone unnoticed. Each time you run %1, it will continue downloading where it left off.</source>
        <translation>Diese initiale Synchronisation führt zur hohen Last und kann Harewareprobleme, die bisher nicht aufgetreten sind, mit ihrem Computer verursachen. Jedes Mal, wenn Sie %1 ausführen, wird der Download zum letzten Synchronisationspunkt fortgesetzt.</translation>
    </message>
    <message>
        <source>If you have chosen to limit block chain storage (pruning), the historical data must still be downloaded and processed, but will be deleted afterward to keep your disk usage low.</source>
        <translation>Wenn Sie bewusst den Blockchainspeicher begrenzen (pruning), müssen die historischen Daten dennoch heruntergeladen und verarbeitet werden. Diese Daten werden aber zum späteren Zeitpunkt gelöscht, um die Festplattennutzung niedrig zu halten.</translation>
    </message>
    <message>
<<<<<<< HEAD
        <location filename="../paymentserver.cpp" line="+107"/>
        <source>Cannot start peercoin: click-to-pay handler</source>
        <translation>&quot;peercoin: Klicken-zum-Bezahlen&quot;-Handler konnte nicht gestartet werden</translation>
=======
        <source>Use the default data directory</source>
        <translation>Standard-Datenverzeichnis verwenden</translation>
>>>>>>> dac5d68f
    </message>
    <message>
        <source>Use a custom data directory:</source>
        <translation>Ein benutzerdefiniertes Datenverzeichnis verwenden:</translation>
    </message>
    <message>
        <source>Bitcoin</source>
        <translation>Bitcoin</translation>
    </message>
    <message>
        <source>At least %1 GB of data will be stored in this directory, and it will grow over time.</source>
        <translation>Zuletzt werden %1 GB Daten in diesem Verzeichnis gespeichert und diese wird über die Zeit größer.</translation>
    </message>
    <message>
        <source>Approximately %1 GB of data will be stored in this directory.</source>
        <translation>Etwa %1 GB Daten werden in diesem Verzeichnis gespeichert.</translation>
    </message>
    <message>
        <source>%1 will download and store a copy of the Bitcoin block chain.</source>
        <translation>%1 wird heruntergeladen und als eine Kopie von dem Bitcoin Blockchain gespeichert.</translation>
    </message>
    <message>
        <source>The wallet will also be stored in this directory.</source>
        <translation>Die Wallet wird ebenso in diesem Verzeichnis gespeichert werden.</translation>
    </message>
    <message>
        <source>Error: Specified data directory "%1" cannot be created.</source>
        <translation>Fehler: Angegebenes Datenverzeichnis "%1" kann nicht angelegt werden.</translation>
    </message>
    <message>
        <source>Error</source>
        <translation>Fehler</translation>
    </message>
    <message numerus="yes">
        <source>%n GB of free space available</source>
        <translation><numerusform>%n GB freier Speicher verfügbar</numerusform><numerusform>%n GB freier Speicher verfügbar</numerusform></translation>
    </message>
    <message numerus="yes">
        <source>(of %n GB needed)</source>
        <translation><numerusform>(von %n GB benötigt)</numerusform><numerusform>(von %n GB benötigt)</numerusform></translation>
    </message>
</context>
<context>
    <name>ModalOverlay</name>
    <message>
        <source>Form</source>
        <translation>Formular</translation>
    </message>
    <message>
        <source>Recent transactions may not yet be visible, and therefore your wallet's balance might be incorrect. This information will be correct once your wallet has finished synchronizing with the bitcoin network, as detailed below.</source>
        <translation>Neueste Transaktionen werden eventuell noch nicht angezeigt, daher könnte Ihr Kontostand veraltet sein. Er wird korrigiert, sobald Ihr Wallet die Synchronisation mit dem Bitcoin-Netzwerk erfolgreich abgeschlossen hat. Details dazu finden sich weiter unten.</translation>
    </message>
    <message>
        <source>Attempting to spend bitcoins that are affected by not-yet-displayed transactions will not be accepted by the network.</source>
        <translation>Versuche, Bitcoins aus noch nicht angezeigten Transaktionen auszugeben, werden vom Netzwerk nicht akzeptiert.</translation>
    </message>
    <message>
        <source>Number of blocks left</source>
        <translation>Anzahl verbleibender Blöcke</translation>
    </message>
    <message>
        <source>Unknown...</source>
        <translation>Unbekannt...</translation>
    </message>
    <message>
        <source>Last block time</source>
        <translation>Letzte Blockzeit</translation>
    </message>
    <message>
        <source>Progress</source>
        <translation>Fortschritt</translation>
    </message>
    <message>
        <source>Progress increase per hour</source>
        <translation>Fortschritt pro Stunde</translation>
    </message>
    <message>
        <source>calculating...</source>
        <translation>berechne...</translation>
    </message>
    <message>
        <source>Estimated time left until synced</source>
        <translation>Abschätzung der verbleibenden Zeit bis synchronisiert</translation>
    </message>
    <message>
        <source>Hide</source>
        <translation>Ausblenden</translation>
    </message>
    <message>
        <source>Unknown. Syncing Headers (%1)...</source>
        <translation>Unbekannt. Synchronisiere Headers (%1)...</translation>
    </message>
</context>
<context>
    <name>OpenURIDialog</name>
    <message>
        <source>Open URI</source>
        <translation>URI öffnen</translation>
    </message>
    <message>
        <source>Open payment request from URI or file</source>
        <translation>Zahlungsanforderung über URI oder aus Datei öffnen</translation>
    </message>
    <message>
        <source>URI:</source>
        <translation>URI:</translation>
    </message>
    <message>
        <source>Select payment request file</source>
        <translation>Zahlungsanforderungsdatei auswählen</translation>
    </message>
    <message>
<<<<<<< HEAD
        <location line="+7"/>
        <source>Show the Peercoin-Qt help message to get a list with possible Peercoin command-line options.</source>
        <translation>Zeige die Peercoin-Qt-Hilfsnachricht, um eine Liste mit möglichen Kommandozeilenoptionen zu erhalten.</translation>
=======
        <source>Select payment request file to open</source>
        <translation>Zu öffnende Zahlungsanforderungsdatei auswählen</translation>
>>>>>>> dac5d68f
    </message>
</context>
<context>
    <name>OptionsDialog</name>
    <message>
        <source>Options</source>
        <translation>Konfiguration</translation>
    </message>
    <message>
        <source>&amp;Main</source>
        <translation>&amp;Allgemein</translation>
    </message>
    <message>
        <source>Automatically start %1 after logging in to the system.</source>
        <translation>%1 nach der Anmeldung am System automatisch ausführen.</translation>
    </message>
    <message>
<<<<<<< HEAD
        <location line="-104"/>
        <source>Peercoin - Debug window</source>
        <translation>Peercoin - Debugfenster</translation>
    </message>
    <message>
        <location line="+25"/>
        <source>Peercoin Core</source>
        <translation>Peercoin-Kern</translation>
=======
        <source>&amp;Start %1 on system login</source>
        <translation>&amp;Starte %1 nach Systemanmeldung</translation>
    </message>
    <message>
        <source>Size of &amp;database cache</source>
        <translation>Größe des &amp;Datenbankcaches</translation>
>>>>>>> dac5d68f
    </message>
    <message>
        <source>MB</source>
        <translation>MB</translation>
    </message>
    <message>
<<<<<<< HEAD
        <location line="+7"/>
        <source>Open the Peercoin debug log file from the current data directory. This can take a few seconds for large log files.</source>
        <translation>Öffnet die Peercoin-Debugprotokolldatei aus dem aktuellen Datenverzeichnis. Dies kann bei großen Protokolldateien einige Sekunden dauern.</translation>
=======
        <source>Number of script &amp;verification threads</source>
        <translation>Anzahl an Skript-&amp;Verifizierungs-Threads</translation>
>>>>>>> dac5d68f
    </message>
    <message>
        <source>IP address of the proxy (e.g. IPv4: 127.0.0.1 / IPv6: ::1)</source>
        <translation>IP-Adresse des Proxies (z.B. IPv4: 127.0.0.1 / IPv6: ::1)</translation>
    </message>
    <message>
<<<<<<< HEAD
        <location filename="../rpcconsole.cpp" line="-30"/>
        <source>Welcome to the Peercoin RPC console.</source>
        <translation>Willkommen in der Peercoin-RPC-Konsole.</translation>
=======
        <source>Shows if the supplied default SOCKS5 proxy is used to reach peers via this network type.</source>
        <translation>Zeigt an, ob der gelieferte Standard SOCKS5 Proxy verwendet wurde, um die Peers mit diesem Netzwerktyp zu erreichen.</translation>
>>>>>>> dac5d68f
    </message>
    <message>
        <source>Use separate SOCKS&amp;5 proxy to reach peers via Tor hidden services:</source>
        <translation>Separaten SOCKS5-Proxy verwenden, um Gegenstellen über versteckte Tor-Dienste zu erreichen:</translation>
    </message>
    <message>
        <source>Hide the icon from the system tray.</source>
        <translation>Verstecke das Icon von der Statusleiste.</translation>
    </message>
    <message>
<<<<<<< HEAD
        <location filename="../forms/sendcoinsdialog.ui" line="+14"/>
        <location filename="../sendcoinsdialog.cpp" line="+124"/>
        <location line="+5"/>
        <location line="+5"/>
        <location line="+5"/>
        <location line="+6"/>
        <location line="+5"/>
        <location line="+5"/>
        <source>Send Coins</source>
        <translation>Peercoins überweisen</translation>
=======
        <source>&amp;Hide tray icon</source>
        <translation>&amp;Verstecke Statusleistensymbol</translation>
>>>>>>> dac5d68f
    </message>
    <message>
        <source>Minimize instead of exit the application when the window is closed. When this option is enabled, the application will be closed only after selecting Exit in the menu.</source>
        <translation>Minimiert die Anwendung anstatt sie zu beenden wenn das Fenster geschlossen wird. Wenn dies aktiviert ist, müssen Sie die Anwendung über "Beenden" im Menü schließen.</translation>
    </message>
    <message>
        <source>Third party URLs (e.g. a block explorer) that appear in the transactions tab as context menu items. %s in the URL is replaced by transaction hash. Multiple URLs are separated by vertical bar |.</source>
        <translation>Externe URLs (z.B. ein Block-Explorer), die im Kontextmenü des Transaktionsverlaufs eingefügt werden. In der URL wird %s durch den Transaktionshash ersetzt. Bei Angabe mehrerer URLs müssen diese durch "|" voneinander getrennt werden.</translation>
    </message>
    <message>
        <source>Active command-line options that override above options:</source>
        <translation>Aktive Kommandozeilenoptionen, die obige Konfiguration überschreiben:</translation>
    </message>
    <message>
        <source>Open Configuration File</source>
        <translation>Konfigurationsdatei öffnen</translation>
    </message>
    <message>
        <source>Reset all client options to default.</source>
        <translation>Setzt die Clientkonfiguration auf Standardwerte zurück.</translation>
    </message>
    <message>
        <source>&amp;Reset Options</source>
        <translation>Konfiguration &amp;zurücksetzen</translation>
    </message>
    <message>
        <source>&amp;Network</source>
        <translation>&amp;Netzwerk</translation>
    </message>
    <message>
        <source>(0 = auto, &lt;0 = leave that many cores free)</source>
        <translation>(0 = automatisch, &lt;0 = so viele Kerne frei lassen)</translation>
    </message>
    <message>
        <source>W&amp;allet</source>
        <translation>W&amp;allet</translation>
    </message>
    <message>
        <source>Expert</source>
        <translation>Erweiterte Wallet-Optionen</translation>
    </message>
    <message>
        <source>Enable coin &amp;control features</source>
        <translation>"&amp;Coin Control"-Funktionen aktivieren</translation>
    </message>
    <message>
        <source>If you disable the spending of unconfirmed change, the change from a transaction cannot be used until that transaction has at least one confirmation. This also affects how your balance is computed.</source>
        <translation>Wenn Sie das Ausgeben von unbestätigtem Wechselgeld deaktivieren, kann das Wechselgeld einer Transaktion nicht verwendet werden, bis es mindestens eine Bestätigung erhalten hat. Dies wirkt sich auf die Berechnung des Kontostands aus.</translation>
    </message>
    <message>
        <source>&amp;Spend unconfirmed change</source>
        <translation>&amp;Unbestätigtes Wechselgeld darf ausgegeben werden</translation>
    </message>
    <message>
        <source>Automatically open the Bitcoin client port on the router. This only works when your router supports UPnP and it is enabled.</source>
        <translation>Automatisch den Bitcoin-Clientport auf dem Router öffnen. Dies funktioniert nur, wenn Ihr Router UPnP unterstützt und dies aktiviert ist.</translation>
    </message>
    <message>
        <source>Map port using &amp;UPnP</source>
        <translation>Portweiterleitung via &amp;UPnP</translation>
    </message>
    <message>
        <source>Accept connections from outside.</source>
        <translation>Akzeptiere Verbindungen von außerhalb.</translation>
    </message>
    <message>
        <source>Allow incomin&amp;g connections</source>
        <translation>Erlaube eingehende Verbindungen</translation>
    </message>
    <message>
        <source>Connect to the Bitcoin network through a SOCKS5 proxy.</source>
        <translation>Über einen SOCKS5-Proxy mit dem Bitcoin-Netzwerk verbinden.</translation>
    </message>
    <message>
<<<<<<< HEAD
        <location line="+5"/>
        <source>Error: The transaction was rejected. This might happen if some of the coins in your wallet were already spent, such as if you used a copy of wallet.dat and coins were spent in the copy but not marked as spent here.</source>
        <translation>Fehler: Die Transaktion wurde abgelehnt. Dies kann passieren, wenn einige Peercoins aus Ihrer Brieftasche bereits ausgegeben wurden. Beispielsweise weil Sie eine Kopie Ihrer wallet.dat genutzt, die Peercoins dort ausgegeben haben und dies daher in der derzeit aktiven Brieftasche nicht vermerkt ist.</translation>
=======
        <source>&amp;Connect through SOCKS5 proxy (default proxy):</source>
        <translation>Über einen SOCKS5-Proxy &amp;verbinden (Standardproxy):</translation>
>>>>>>> dac5d68f
    </message>
    <message>
        <source>Proxy &amp;IP:</source>
        <translation>Proxy-&amp;IP:</translation>
    </message>
    <message>
        <source>&amp;Port:</source>
        <translation>&amp;Port:</translation>
    </message>
    <message>
        <source>Port of the proxy (e.g. 9050)</source>
        <translation>Port des Proxies (z.B. 9050)</translation>
    </message>
    <message>
        <source>Used for reaching peers via:</source>
        <translation>Benutzt um Gegenstellen zu erreichen über:</translation>
    </message>
    <message>
        <source>IPv4</source>
        <translation>IPv4</translation>
    </message>
    <message>
        <source>IPv6</source>
        <translation>IPv6</translation>
    </message>
    <message>
        <source>Tor</source>
        <translation>Tor</translation>
    </message>
    <message>
        <source>Connect to the Bitcoin network through a separate SOCKS5 proxy for Tor hidden services.</source>
        <translation>Über einen separaten SOCKS5 Proxy für Tor Services mit dem Bitcoin Netzwerk verbinden.</translation>
    </message>
    <message>
        <source>&amp;Window</source>
        <translation>&amp;Programmfenster</translation>
    </message>
    <message>
        <source>Show only a tray icon after minimizing the window.</source>
        <translation>Nur ein Symbol im Infobereich anzeigen, nachdem das Programmfenster minimiert wurde.</translation>
    </message>
    <message>
        <source>&amp;Minimize to the tray instead of the taskbar</source>
        <translation>In den Infobereich anstatt in die Taskleiste &amp;minimieren</translation>
    </message>
    <message>
<<<<<<< HEAD
        <location filename="../sendcoinsentry.cpp" line="+1"/>
        <source>Enter a Peercoin address</source>
        <translation>Peercoin-Adresse eingeben</translation>
=======
        <source>M&amp;inimize on close</source>
        <translation>Beim Schließen m&amp;inimieren</translation>
>>>>>>> dac5d68f
    </message>
    <message>
        <source>&amp;Display</source>
        <translation>Anzei&amp;ge</translation>
    </message>
    <message>
        <source>User Interface &amp;language:</source>
        <translation>&amp;Sprache der Benutzeroberfläche:</translation>
    </message>
    <message>
        <source>The user interface language can be set here. This setting will take effect after restarting %1.</source>
        <translation>Die Benutzeroberflächensprache kann hier festgelegt werden. Diese Einstellung wird nach einem Neustart von %1 wirksam werden.</translation>
    </message>
    <message>
        <source>&amp;Unit to show amounts in:</source>
        <translation>&amp;Einheit der Beträge:</translation>
    </message>
    <message>
        <source>Choose the default subdivision unit to show in the interface and when sending coins.</source>
        <translation>Wählen Sie die standardmäßige Untereinheit, die in der Benutzeroberfläche und beim Überweisen von Bitcoins angezeigt werden soll.</translation>
    </message>
    <message>
        <source>Whether to show coin control features or not.</source>
        <translation>Legt fest, ob die "Coin Control"-Funktionen angezeigt werden.</translation>
    </message>
    <message>
        <source>&amp;Third party transaction URLs</source>
        <translation>&amp;Externe Transaktions-URLs</translation>
    </message>
    <message>
        <source>&amp;OK</source>
        <translation>&amp;OK</translation>
    </message>
    <message>
        <source>&amp;Cancel</source>
        <translation>A&amp;bbrechen</translation>
    </message>
    <message>
        <source>default</source>
        <translation>Standard</translation>
    </message>
    <message>
        <source>none</source>
        <translation>keine</translation>
    </message>
    <message>
<<<<<<< HEAD
        <location line="+21"/>
        <source>Sign the message to prove you own this Peercoin address</source>
        <translation>Die Nachricht signieren, um den Besitz dieser Peercoin-Adresse zu beweisen</translation>
=======
        <source>Confirm options reset</source>
        <translation>Zurücksetzen der Konfiguration bestätigen</translation>
>>>>>>> dac5d68f
    </message>
    <message>
        <source>Client restart required to activate changes.</source>
        <translation>Clientneustart nötig, um die Änderungen zu aktivieren.</translation>
    </message>
    <message>
        <source>Client will be shut down. Do you want to proceed?</source>
        <translation>Client wird beendet. Möchten Sie den Vorgang fortsetzen?</translation>
    </message>
    <message>
        <source>Configuration options</source>
        <translation>Konfigurationsoptionen</translation>
    </message>
    <message>
        <source>The configuration file is used to specify advanced user options which override GUI settings. Additionally, any command-line options will override this configuration file.</source>
        <translation>Die Konfigurationsdatei wird verwendet, um erweiterte Benutzeroptionen festzulegen, die die GUI-Einstellungen überschreiben. Darüber hinaus werden alle Befehlszeilenoptionen diese Konfigurationsdatei überschreiben.</translation>
    </message>
    <message>
        <source>Error</source>
        <translation>Fehler</translation>
    </message>
    <message>
        <source>The configuration file could not be opened.</source>
        <translation>Die Konfigurationsdatei konnte nicht geöffnet werden.</translation>
    </message>
    <message>
<<<<<<< HEAD
        <location line="+40"/>
        <source>Verify the message to ensure it was signed with the specified Peercoin address</source>
        <translation>Die Nachricht verifizieren, um sicherzustellen, dass diese mit der angegebenen Peercoin-Adresse signiert wurde</translation>
=======
        <source>This change would require a client restart.</source>
        <translation>Diese Änderung würde einen Clientneustart benötigen.</translation>
>>>>>>> dac5d68f
    </message>
    <message>
        <source>The supplied proxy address is invalid.</source>
        <translation>Die eingegebene Proxyadresse ist ungültig.</translation>
    </message>
</context>
<context>
    <name>OverviewPage</name>
    <message>
        <source>Form</source>
        <translation>Formular</translation>
    </message>
    <message>
<<<<<<< HEAD
        <location filename="../signverifymessagedialog.cpp" line="+27"/>
        <location line="+3"/>
        <source>Enter a Peercoin address</source>
        <translation>Peercoin-Adresse eingeben (z.B. 1NS17iag9jJgTHD1VXjvLCEnZuQ3rJDE9L)</translation>
=======
        <source>The displayed information may be out of date. Your wallet automatically synchronizes with the Bitcoin network after a connection is established, but this process has not completed yet.</source>
        <translation>Die angezeigten Informationen sind möglicherweise nicht mehr aktuell. Ihre Wallet wird automatisch synchronisiert, nachdem eine Verbindung zum Bitcoin-Netzwerk hergestellt wurde. Dieser Prozess ist jedoch derzeit noch nicht abgeschlossen.</translation>
>>>>>>> dac5d68f
    </message>
    <message>
        <source>Watch-only:</source>
        <translation>Beobachtet:</translation>
    </message>
    <message>
<<<<<<< HEAD
        <location line="+3"/>
        <source>Enter Peercoin signature</source>
        <translation>Peercoin-Signatur eingeben</translation>
=======
        <source>Available:</source>
        <translation>Verfügbar:</translation>
>>>>>>> dac5d68f
    </message>
    <message>
        <source>Your current spendable balance</source>
        <translation>Ihr aktuell verfügbarer Kontostand</translation>
    </message>
    <message>
        <source>Pending:</source>
        <translation>Ausstehend:</translation>
    </message>
    <message>
        <source>Total of transactions that have yet to be confirmed, and do not yet count toward the spendable balance</source>
        <translation>Betrag aus unbestätigten Transaktionen, der noch nicht im aktuell verfügbaren Kontostand enthalten ist</translation>
    </message>
    <message>
        <source>Immature:</source>
        <translation>Unreif:</translation>
    </message>
    <message>
        <source>Mined balance that has not yet matured</source>
        <translation>Erarbeiteter Betrag der noch nicht gereift ist</translation>
    </message>
    <message>
        <source>Balances</source>
        <translation>Kontostände</translation>
    </message>
    <message>
        <source>Total:</source>
        <translation>Gesamtbetrag:</translation>
    </message>
    <message>
        <source>Your current total balance</source>
        <translation>Aktueller Gesamtbetrag aus obigen Kategorien</translation>
    </message>
    <message>
        <source>Your current balance in watch-only addresses</source>
        <translation>Ihr aktueller Kontostand beobachteter Adressen</translation>
    </message>
    <message>
        <source>Spendable:</source>
        <translation>Verfügbar:</translation>
    </message>
    <message>
        <source>Recent transactions</source>
        <translation>Letzte Transaktionen</translation>
    </message>
    <message>
        <source>Unconfirmed transactions to watch-only addresses</source>
        <translation>Unbestätigte Transaktionen von beobachteten Adressen</translation>
    </message>
    <message>
<<<<<<< HEAD
        <location filename="../splashscreen.cpp" line="+22"/>
        <source>The Peercoin developers</source>
        <translation>Die Peercoinentwickler</translation>
=======
        <source>Mined balance in watch-only addresses that has not yet matured</source>
        <translation>Erarbeiteter Betrag in beobachteten Adressen der noch nicht gereift ist</translation>
>>>>>>> dac5d68f
    </message>
    <message>
        <source>Current total balance in watch-only addresses</source>
        <translation>Aktueller Gesamtbetrag in beobachteten Adressen aus obigen Kategorien</translation>
    </message>
</context>
<context>
    <name>PaymentServer</name>
    <message>
        <source>Payment request error</source>
        <translation>fehlerhafte Zahlungsanforderung</translation>
    </message>
    <message>
        <source>Cannot start bitcoin: click-to-pay handler</source>
        <translation>Kann Bitcoin nicht starten: Klicken-zum-Bezahlen-Handler</translation>
    </message>
    <message>
        <source>URI handling</source>
        <translation>URI-Verarbeitung</translation>
    </message>
    <message>
        <source>Payment request fetch URL is invalid: %1</source>
        <translation>Abruf-URL der Zahlungsanforderung ist ungültig: %1</translation>
    </message>
    <message>
        <source>Invalid payment address %1</source>
        <translation>Ungültige Zahlungsadresse %1</translation>
    </message>
    <message>
        <source>URI cannot be parsed! This can be caused by an invalid Bitcoin address or malformed URI parameters.</source>
        <translation>URI kann nicht analysiert werden! Dies kann durch eine ungültige Bitcoin-Adresse oder fehlerhafte URI-Parameter verursacht werden.</translation>
    </message>
    <message>
        <source>Payment request file handling</source>
        <translation>Zahlungsanforderungsdatei-Verarbeitung</translation>
    </message>
    <message>
        <source>Payment request file cannot be read! This can be caused by an invalid payment request file.</source>
        <translation>Zahlungsanforderungsdatei kann nicht gelesen werden! Dies kann durch eine ungültige Zahlungsanforderungsdatei verursacht werden.</translation>
    </message>
    <message>
        <source>Payment request rejected</source>
        <translation>Zahlungsanforderung abgelehnt</translation>
    </message>
    <message>
        <source>Payment request network doesn't match client network.</source>
        <translation>Netzwerk der Zahlungsanforderung stimmt nicht mit dem Client-Netzwerk überein.</translation>
    </message>
    <message>
        <source>Payment request expired.</source>
        <translation>Zahlungsanforderung abgelaufen.</translation>
    </message>
    <message>
        <source>Payment request is not initialized.</source>
        <translation>Zahlungsanforderung ist nicht initialisiert.</translation>
    </message>
    <message>
        <source>Unverified payment requests to custom payment scripts are unsupported.</source>
        <translation>Unverifizierte Zahlungsanforderungen an benutzerdefinierte Zahlungsskripte werden nicht unterstützt.</translation>
    </message>
    <message>
        <source>Invalid payment request.</source>
        <translation>Ungültige Zahlungsanforderung.</translation>
    </message>
    <message>
        <source>Requested payment amount of %1 is too small (considered dust).</source>
        <translation>Angeforderter Zahlungsbetrag in Höhe von %1 ist zu niedrig und wurde als "Staub" eingestuft.</translation>
    </message>
    <message>
        <source>Refund from %1</source>
        <translation>Rücküberweisung von %1</translation>
    </message>
    <message>
        <source>Payment request %1 is too large (%2 bytes, allowed %3 bytes).</source>
        <translation>Zahlungsanforderung %1 ist zu groß (%2 Byte, erlaubt sind %3 Byte).</translation>
    </message>
    <message>
        <source>Error communicating with %1: %2</source>
        <translation>Kommunikationsfehler mit %1: %2</translation>
    </message>
    <message>
        <source>Payment request cannot be parsed!</source>
        <translation>Zahlungsanforderung kann nicht verarbeitet werden!</translation>
    </message>
    <message>
        <source>Bad response from server %1</source>
        <translation>Fehlerhafte Antwort vom Server: %1</translation>
    </message>
    <message>
        <source>Network request error</source>
        <translation>fehlerhafte Netzwerkanfrage</translation>
    </message>
    <message>
        <source>Payment acknowledged</source>
        <translation>Zahlung bestätigt</translation>
    </message>
</context>
<context>
    <name>PeerTableModel</name>
    <message>
        <source>User Agent</source>
        <translation>User-Agent</translation>
    </message>
    <message>
        <source>Node/Service</source>
        <translation>Knoten/Dienst</translation>
    </message>
    <message>
        <source>NodeId</source>
        <translation>Knoten Identität</translation>
    </message>
    <message>
        <source>Ping</source>
        <translation>Ping</translation>
    </message>
    <message>
        <source>Sent</source>
        <translation>Übertragen</translation>
    </message>
    <message>
        <source>Received</source>
        <translation>Empfangen</translation>
    </message>
</context>
<context>
    <name>QObject</name>
    <message>
        <source>Amount</source>
        <translation>Betrag</translation>
    </message>
    <message>
        <source>Enter a Bitcoin address (e.g. %1)</source>
        <translation>Bitcoin-Adresse eingeben (z.B. %1)</translation>
    </message>
    <message>
        <source>%1 d</source>
        <translation>%1 d</translation>
    </message>
    <message>
        <source>%1 h</source>
        <translation>%1 h</translation>
    </message>
    <message>
        <source>%1 m</source>
        <translation>%1 m</translation>
    </message>
    <message>
        <source>%1 s</source>
        <translation>%1 s</translation>
    </message>
    <message>
        <source>None</source>
        <translation>Keine</translation>
    </message>
    <message>
        <source>N/A</source>
        <translation>k.A.</translation>
    </message>
    <message>
        <source>%1 ms</source>
        <translation>%1 ms</translation>
    </message>
    <message numerus="yes">
        <source>%n second(s)</source>
        <translation><numerusform>%n Sekunde</numerusform><numerusform>%n Sekunden</numerusform></translation>
    </message>
    <message numerus="yes">
        <source>%n minute(s)</source>
        <translation><numerusform>%n Minute</numerusform><numerusform>%n Minuten</numerusform></translation>
    </message>
    <message numerus="yes">
        <source>%n hour(s)</source>
        <translation><numerusform>%n Stunde</numerusform><numerusform>%n Stunden</numerusform></translation>
    </message>
    <message numerus="yes">
        <source>%n day(s)</source>
        <translation><numerusform>%n Tag</numerusform><numerusform>%n Tage</numerusform></translation>
    </message>
    <message numerus="yes">
        <source>%n week(s)</source>
        <translation><numerusform>%n Woche</numerusform><numerusform>%n Wochen</numerusform></translation>
    </message>
    <message>
        <source>%1 and %2</source>
        <translation>%1 und %2</translation>
    </message>
    <message numerus="yes">
        <source>%n year(s)</source>
        <translation><numerusform>%n Jahr</numerusform><numerusform>%n Jahre</numerusform></translation>
    </message>
    <message>
        <source>%1 B</source>
        <translation>%1 B</translation>
    </message>
    <message>
        <source>%1 KB</source>
        <translation>%1 KB</translation>
    </message>
    <message>
        <source>%1 MB</source>
        <translation>%1 MB</translation>
    </message>
    <message>
        <source>%1 GB</source>
        <translation>%1 GB</translation>
    </message>
    <message>
        <source>%1 didn't yet exit safely...</source>
        <translation>%1 wurde noch nicht sicher beendet...</translation>
    </message>
    <message>
        <source>unknown</source>
        <translation>unbekannt</translation>
    </message>
</context>
<context>
    <name>QObject::QObject</name>
    <message>
        <source>Error: Specified data directory "%1" does not exist.</source>
        <translation>Fehler: Angegebenes Datenverzeichnis "%1" existiert nicht.</translation>
    </message>
    <message>
        <source>Error: Cannot parse configuration file: %1. Only use key=value syntax.</source>
        <translation>Fehler: Konfigurationsdatei kann nicht analysiert werden: %1. Bitte nur "Schlüssel=Wert"-Syntax verwenden.</translation>
    </message>
    <message>
        <source>Error: %1</source>
        <translation>Fehler: %1</translation>
    </message>
</context>
<context>
    <name>QRImageWidget</name>
    <message>
        <source>&amp;Save Image...</source>
        <translation>Grafik &amp;speichern...</translation>
    </message>
    <message>
        <source>&amp;Copy Image</source>
        <translation>Grafik &amp;kopieren</translation>
    </message>
    <message>
        <source>Save QR Code</source>
        <translation>QR-Code speichern</translation>
    </message>
    <message>
        <source>PNG Image (*.png)</source>
        <translation>PNG-Grafik (*.png)</translation>
    </message>
</context>
<context>
    <name>RPCConsole</name>
    <message>
        <source>N/A</source>
        <translation>k.A.</translation>
    </message>
    <message>
        <source>Client version</source>
        <translation>Clientversion</translation>
    </message>
    <message>
        <source>&amp;Information</source>
        <translation>Hinweis</translation>
    </message>
    <message>
        <source>Debug window</source>
        <translation>Debugfenster</translation>
    </message>
    <message>
        <source>General</source>
        <translation>Allgemein</translation>
    </message>
    <message>
        <source>Using BerkeleyDB version</source>
        <translation>Verwendete BerkeleyDB-Version</translation>
    </message>
    <message>
        <source>Datadir</source>
        <translation>Datenverzeichnis</translation>
    </message>
    <message>
        <source>Startup time</source>
        <translation>Startzeit</translation>
    </message>
    <message>
        <source>Network</source>
        <translation>Netzwerk</translation>
    </message>
    <message>
        <source>Name</source>
        <translation>Name</translation>
    </message>
    <message>
        <source>Number of connections</source>
        <translation>Anzahl Verbindungen</translation>
    </message>
    <message>
        <source>Block chain</source>
        <translation>Blockkette</translation>
    </message>
    <message>
        <source>Current number of blocks</source>
        <translation>Aktuelle Anzahl Blöcke</translation>
    </message>
    <message>
        <source>Memory Pool</source>
        <translation>Speicherpool</translation>
    </message>
    <message>
        <source>Current number of transactions</source>
        <translation>Aktuelle Anzahl der Transaktionen</translation>
    </message>
    <message>
        <source>Memory usage</source>
        <translation>Speichernutzung</translation>
    </message>
    <message>
        <source>&amp;Reset</source>
        <translation>&amp;Zurücksetzen</translation>
    </message>
    <message>
        <source>Received</source>
        <translation>Empfangen</translation>
    </message>
    <message>
        <source>Sent</source>
        <translation>Übertragen</translation>
    </message>
    <message>
        <source>&amp;Peers</source>
        <translation>&amp;Gegenstellen</translation>
    </message>
    <message>
        <source>Banned peers</source>
        <translation>Gesperrte Peers</translation>
    </message>
    <message>
        <source>Select a peer to view detailed information.</source>
        <translation>Gegenstelle auswählen, um detaillierte Informationen zu erhalten.</translation>
    </message>
    <message>
        <source>Whitelisted</source>
        <translation>Zugelassene</translation>
    </message>
    <message>
        <source>Direction</source>
        <translation>Richtung</translation>
    </message>
    <message>
        <source>Version</source>
        <translation>Version</translation>
    </message>
    <message>
        <source>Starting Block</source>
        <translation>Start Block</translation>
    </message>
    <message>
        <source>Synced Headers</source>
        <translation>Synchronisierte Kopfdaten</translation>
    </message>
    <message>
        <source>Synced Blocks</source>
        <translation>Synchronisierte Blöcke</translation>
    </message>
    <message>
        <source>User Agent</source>
        <translation>User-Agent</translation>
    </message>
    <message>
        <source>Open the %1 debug log file from the current data directory. This can take a few seconds for large log files.</source>
        <translation>Öffnet die %1-Debugprotokolldatei aus dem aktuellen Datenverzeichnis. Dies kann bei großen Protokolldateien einige Sekunden dauern.</translation>
    </message>
    <message>
        <source>Decrease font size</source>
        <translation>Schrift verkleinern</translation>
    </message>
    <message>
        <source>Increase font size</source>
        <translation>Schrift vergrößern</translation>
    </message>
    <message>
        <source>Services</source>
        <translation>Dienste</translation>
    </message>
    <message>
        <source>Ban Score</source>
        <translation>Sperrpunktzahl</translation>
    </message>
    <message>
        <source>Connection Time</source>
        <translation>Verbindungsdauer</translation>
    </message>
    <message>
        <source>Last Send</source>
        <translation>Letzte Übertragung</translation>
    </message>
    <message>
        <source>Last Receive</source>
        <translation>Letzter Empfang</translation>
    </message>
    <message>
        <source>Ping Time</source>
        <translation>Pingzeit</translation>
    </message>
    <message>
        <source>The duration of a currently outstanding ping.</source>
        <translation>Die Laufzeit eines aktuell ausstehenden Ping.</translation>
    </message>
    <message>
        <source>Ping Wait</source>
        <translation>Ping Wartezeit</translation>
    </message>
    <message>
        <source>Min Ping</source>
        <translation>Minimaler Ping</translation>
    </message>
    <message>
        <source>Time Offset</source>
        <translation>Zeitversatz</translation>
    </message>
    <message>
        <source>Last block time</source>
        <translation>Letzte Blockzeit</translation>
    </message>
    <message>
        <source>&amp;Open</source>
        <translation>&amp;Öffnen</translation>
    </message>
    <message>
        <source>&amp;Console</source>
        <translation>&amp;Konsole</translation>
    </message>
    <message>
        <source>&amp;Network Traffic</source>
        <translation>&amp;Netzwerkauslastung</translation>
    </message>
    <message>
        <source>Totals</source>
        <translation>Gesamtbetrag:</translation>
    </message>
    <message>
        <source>In:</source>
        <translation>eingehend:</translation>
    </message>
    <message>
        <source>Out:</source>
        <translation>ausgehend:</translation>
    </message>
    <message>
        <source>Debug log file</source>
        <translation>Debugprotokolldatei</translation>
    </message>
    <message>
        <source>Clear console</source>
        <translation>Konsole zurücksetzen</translation>
    </message>
    <message>
        <source>1 &amp;hour</source>
        <translation>1 &amp;Stunde</translation>
    </message>
    <message>
        <source>1 &amp;day</source>
        <translation>1 &amp;Tag</translation>
    </message>
    <message>
        <source>1 &amp;week</source>
        <translation>1 &amp;Woche</translation>
    </message>
    <message>
        <source>1 &amp;year</source>
        <translation>1 &amp;Jahr</translation>
    </message>
    <message>
        <source>&amp;Disconnect</source>
        <translation>&amp;Trennen</translation>
    </message>
    <message>
        <source>Ban for</source>
        <translation>Banne für</translation>
    </message>
    <message>
        <source>&amp;Unban</source>
        <translation>&amp;Node entsperren</translation>
    </message>
    <message>
        <source>Welcome to the %1 RPC console.</source>
        <translation>Willkommen in der %1 RPC Konsole.</translation>
    </message>
    <message>
        <source>Use up and down arrows to navigate history, and %1 to clear screen.</source>
        <translation>Verwenden Sie die aufwärt- und abwärtszeigenden Pfeiltasten, um in der Historie zu navigieren. Verwenden Sie %1, um den Verlauf zu leeren.</translation>
    </message>
    <message>
        <source>Type %1 for an overview of available commands.</source>
        <translation>Bitte %1 eingeben, um eine Übersicht verfügbarer Befehle zu erhalten.</translation>
    </message>
    <message>
        <source>For more information on using this console type %1.</source>
        <translation>Für mehr Information über die Benützung dieser Konsole %1 eingeben.</translation>
    </message>
    <message>
        <source>WARNING: Scammers have been active, telling users to type commands here, stealing their wallet contents. Do not use this console without fully understanding the ramifications of a command.</source>
        <translation>WARNUNG: Betrüger sind aktiv gewesen, die Benutzer auffordern, hier Befehle einzugeben, um Brieftascheninhalte zu stehlen. Verwenden Sie diese Konsole nicht, ohne die Auswirkungen eines Befehls vollständig zu verstehen.</translation>
    </message>
    <message>
        <source>Network activity disabled</source>
        <translation>Netzwerkaktivität deaktiviert</translation>
    </message>
    <message>
        <source>(node id: %1)</source>
        <translation>(Knotenkennung: %1)</translation>
    </message>
    <message>
        <source>via %1</source>
        <translation>über %1</translation>
    </message>
    <message>
        <source>never</source>
        <translation>nie</translation>
    </message>
    <message>
        <source>Inbound</source>
        <translation>eingehend</translation>
    </message>
    <message>
        <source>Outbound</source>
        <translation>ausgehend</translation>
    </message>
    <message>
        <source>Yes</source>
        <translation>Ja</translation>
    </message>
    <message>
        <source>No</source>
        <translation>Nein</translation>
    </message>
    <message>
        <source>Unknown</source>
        <translation>Unbekannt</translation>
    </message>
</context>
<context>
    <name>ReceiveCoinsDialog</name>
    <message>
        <source>&amp;Amount:</source>
        <translation>&amp;Betrag:</translation>
    </message>
    <message>
        <source>&amp;Label:</source>
        <translation>&amp;Bezeichnung:</translation>
    </message>
    <message>
        <source>&amp;Message:</source>
        <translation>&amp;Nachricht:</translation>
    </message>
    <message>
        <source>An optional message to attach to the payment request, which will be displayed when the request is opened. Note: The message will not be sent with the payment over the Bitcoin network.</source>
        <translation>Eine optionale Nachricht, die an die Zahlungsanforderung angehängt wird. Sie wird angezeigt, wenn die Anforderung geöffnet wird. Hinweis: Diese Nachricht wird nicht mit der Zahlung über das Bitcoin-Netzwerk gesendet.</translation>
    </message>
    <message>
        <source>An optional label to associate with the new receiving address.</source>
        <translation>Eine optionale Bezeichnung, die der neuen Empfangsadresse zugeordnet wird.</translation>
    </message>
    <message>
        <source>Use this form to request payments. All fields are &lt;b&gt;optional&lt;/b&gt;.</source>
        <translation>Verwenden Sie dieses Formular, um Zahlungen anzufordern. Alle Felder sind &lt;b&gt;optional&lt;/b&gt;.</translation>
    </message>
    <message>
        <source>An optional amount to request. Leave this empty or zero to not request a specific amount.</source>
        <translation>Ein optional angeforderte Betrag. Lassen Sie dieses Feld leer oder setzen Sie es auf 0, um keinen spezifischen Betrag anzufordern.</translation>
    </message>
    <message>
        <source>Clear all fields of the form.</source>
        <translation>Alle Formularfelder zurücksetzen.</translation>
    </message>
    <message>
        <source>Clear</source>
        <translation>Zurücksetzen</translation>
    </message>
    <message>
        <source>Requested payments history</source>
        <translation>Verlauf der angeforderten Zahlungen</translation>
    </message>
    <message>
        <source>&amp;Request payment</source>
        <translation>&amp;Zahlung anfordern</translation>
    </message>
    <message>
        <source>Show the selected request (does the same as double clicking an entry)</source>
        <translation>Ausgewählte Zahlungsanforderungen anzeigen (entspricht einem Doppelklick auf einen Eintrag)</translation>
    </message>
    <message>
        <source>Show</source>
        <translation>Anzeigen</translation>
    </message>
    <message>
        <source>Remove the selected entries from the list</source>
        <translation>Ausgewählte Einträge aus der Liste entfernen</translation>
    </message>
    <message>
        <source>Remove</source>
        <translation>Entfernen</translation>
    </message>
    <message>
        <source>Copy URI</source>
        <translation>&amp;URI kopieren</translation>
    </message>
    <message>
        <source>Copy label</source>
        <translation>Bezeichnung kopieren</translation>
    </message>
    <message>
        <source>Copy message</source>
        <translation>Nachricht kopieren</translation>
    </message>
    <message>
        <source>Copy amount</source>
        <translation>Betrag kopieren</translation>
    </message>
</context>
<context>
    <name>ReceiveRequestDialog</name>
    <message>
        <source>QR Code</source>
        <translation>QR-Code</translation>
    </message>
    <message>
        <source>Copy &amp;URI</source>
        <translation>&amp;URI kopieren</translation>
    </message>
    <message>
        <source>Copy &amp;Address</source>
        <translation>&amp;Addresse kopieren</translation>
    </message>
    <message>
        <source>&amp;Save Image...</source>
        <translation>Grafik &amp;speichern...</translation>
    </message>
    <message>
        <source>Request payment to %1</source>
        <translation>Zahlung anfordern an %1</translation>
    </message>
    <message>
        <source>Payment information</source>
        <translation>Zahlungsinformationen</translation>
    </message>
    <message>
        <source>URI</source>
        <translation>URI</translation>
    </message>
    <message>
        <source>Address</source>
        <translation>Adresse</translation>
    </message>
    <message>
        <source>Amount</source>
        <translation>Betrag</translation>
    </message>
    <message>
        <source>Label</source>
        <translation>Bezeichnung</translation>
    </message>
    <message>
        <source>Message</source>
        <translation>Nachricht</translation>
    </message>
    <message>
        <source>Resulting URI too long, try to reduce the text for label / message.</source>
        <translation>Resultierende URI ist zu lang, bitte den Text für Bezeichnung/Nachricht kürzen.</translation>
    </message>
    <message>
        <source>Error encoding URI into QR Code.</source>
        <translation>Beim Enkodieren der URI in den QR-Code ist ein Fehler aufgetreten.</translation>
    </message>
</context>
<context>
    <name>RecentRequestsTableModel</name>
    <message>
        <source>Date</source>
        <translation>Datum</translation>
    </message>
    <message>
        <source>Label</source>
        <translation>Bezeichnung</translation>
    </message>
    <message>
        <source>Message</source>
        <translation>Nachricht</translation>
    </message>
    <message>
        <source>(no label)</source>
        <translation>(keine Bezeichnung)</translation>
    </message>
    <message>
        <source>(no message)</source>
        <translation>(keine Nachricht)</translation>
    </message>
    <message>
        <source>(no amount requested)</source>
        <translation>(kein Betrag angefordert)</translation>
    </message>
    <message>
        <source>Requested</source>
        <translation>Angefordert</translation>
    </message>
</context>
<context>
    <name>SendCoinsDialog</name>
    <message>
        <source>Send Coins</source>
        <translation>Bitcoins überweisen</translation>
    </message>
    <message>
        <source>Coin Control Features</source>
        <translation>"Coin Control"-Funktionen</translation>
    </message>
    <message>
        <source>Inputs...</source>
        <translation>Eingaben...</translation>
    </message>
    <message>
        <source>automatically selected</source>
        <translation>automatisch ausgewählt</translation>
    </message>
    <message>
        <source>Insufficient funds!</source>
        <translation>Unzureichender Kontostand!</translation>
    </message>
    <message>
        <source>Quantity:</source>
        <translation>Anzahl:</translation>
    </message>
    <message>
        <source>Bytes:</source>
        <translation>Byte:</translation>
    </message>
    <message>
        <source>Amount:</source>
        <translation>Betrag:</translation>
    </message>
    <message>
        <source>Fee:</source>
        <translation>Gebühr:</translation>
    </message>
    <message>
        <source>After Fee:</source>
        <translation>Abzüglich Gebühr:</translation>
    </message>
    <message>
        <source>Change:</source>
        <translation>Wechselgeld:</translation>
    </message>
    <message>
        <source>If this is activated, but the change address is empty or invalid, change will be sent to a newly generated address.</source>
        <translation>Wenn dies aktivert, und die Wechselgeld-Adresse leer oder ungültig ist, wird das Wechselgeld einer neu erzeugten Adresse gutgeschrieben.</translation>
    </message>
    <message>
        <source>Custom change address</source>
        <translation>Benutzerdefinierte Wechselgeld-Adresse</translation>
    </message>
    <message>
        <source>Transaction Fee:</source>
        <translation>Transaktionsgebühr:</translation>
    </message>
    <message>
        <source>Choose...</source>
        <translation>Auswählen...</translation>
    </message>
    <message>
        <source>Using the fallbackfee can result in sending a transaction that will take several hours or days (or never) to confirm. Consider choosing your fee manually or wait until you have validated the complete chain.</source>
        <translation>Bei Benutzung der Fallbackfee kann es dazu kommen, dass es bei einer Transaktion mehrere Stunden oder Tage dauern kann, um bestätigt zu werden (oder niemals bestätigt wird). Erwägen Sie, Ihre Gebühr manuell zu wählen oder zu warten, bis Sie die komplette Kette validiert haben.</translation>
    </message>
    <message>
        <source>Warning: Fee estimation is currently not possible.</source>
        <translation>Achtung: Berechnung der Gebühr ist momentan nicht möglich.</translation>
    </message>
    <message>
        <source>collapse fee-settings</source>
        <translation>Transaktionsgebühreneinstellungen ausblenden</translation>
    </message>
    <message>
        <source>per kilobyte</source>
        <translation>pro Kilobyte</translation>
    </message>
    <message>
        <source>If the custom fee is set to 1000 satoshis and the transaction is only 250 bytes, then "per kilobyte" only pays 250 satoshis in fee, while "total at least" pays 1000 satoshis. For transactions bigger than a kilobyte both pay by kilobyte.</source>
        <translation>Wenn die benutzerdefinierte Gebühr 1000 Satoshis beträgt und die Transaktion nur 250 Byte groß ist, wird bei Auswahl von "pro Kilobyte" eine Gebühr in Höhe von 250 Satoshis, bei Auswahl von "Mindestbetrag" eine Gebühr in Höhe von 1000 Satoshis bezahlt. Bei Transaktionen die Größer als ein Kilobyte sind, werden bei beiden Optionen die Gebühren pro Kilobyte bezahlt.</translation>
    </message>
    <message>
        <source>Hide</source>
        <translation>Ausblenden</translation>
    </message>
    <message>
        <source>Paying only the minimum fee is just fine as long as there is less transaction volume than space in the blocks. But be aware that this can end up in a never confirming transaction once there is more demand for bitcoin transactions than the network can process.</source>
        <translation>Nur die minimale Gebühr zu bezahlen ist so lange in Ordnung, wie weniger Transaktionsvolumen als Platz in den Blöcken vorhanden ist. Aber Vorsicht, diese Option kann dazu führen, dass Transaktionen nicht bestätigt werden, wenn mehr Bedarf an Bitcoin-Transaktionen besteht als das Netzwerk verarbeiten kann.</translation>
    </message>
    <message>
        <source>(read the tooltip)</source>
        <translation>(den Hinweistext lesen)</translation>
    </message>
    <message>
        <source>Recommended:</source>
        <translation>Empfehlungen:</translation>
    </message>
    <message>
        <source>Custom:</source>
        <translation>Benutzerdefiniert:</translation>
    </message>
    <message>
        <source>(Smart fee not initialized yet. This usually takes a few blocks...)</source>
        <translation>(Intelligente Gebührenlogik ist noch nicht verfügbar. Normalerweise dauert dies einige Blöcke lang...)</translation>
    </message>
    <message>
        <source>Send to multiple recipients at once</source>
        <translation>An mehrere Empfänger auf einmal überweisen</translation>
    </message>
    <message>
        <source>Add &amp;Recipient</source>
        <translation>Empfänger &amp;hinzufügen</translation>
    </message>
    <message>
        <source>Clear all fields of the form.</source>
        <translation>Alle Formularfelder zurücksetzen.</translation>
    </message>
    <message>
        <source>Dust:</source>
        <translation>"Dust":</translation>
    </message>
    <message>
        <source>Confirmation time target:</source>
        <translation>Bestätigungsziel:</translation>
    </message>
    <message>
        <source>Enable Replace-By-Fee</source>
        <translation>Aktiviere Replace-By-Fee</translation>
    </message>
    <message>
        <source>With Replace-By-Fee (BIP-125) you can increase a transaction's fee after it is sent. Without this, a higher fee may be recommended to compensate for increased transaction delay risk.</source>
        <translation>Mit Replace-By-Fee (BIP-125) kann die Transaktionsgebühr nach dem Senden erhöht werden. Ohne dies wird eine höhere Gebühr empfohlen, um das Risiko einer hohen Transaktionszeit zu reduzieren.</translation>
    </message>
    <message>
        <source>Clear &amp;All</source>
        <translation>&amp;Zurücksetzen</translation>
    </message>
    <message>
        <source>Balance:</source>
        <translation>Kontostand:</translation>
    </message>
    <message>
        <source>Confirm the send action</source>
        <translation>Überweisung bestätigen</translation>
    </message>
    <message>
        <source>S&amp;end</source>
        <translation>&amp;Überweisen</translation>
    </message>
    <message>
        <source>Copy quantity</source>
        <translation>Anzahl kopieren</translation>
    </message>
    <message>
        <source>Copy amount</source>
        <translation>Betrag kopieren</translation>
    </message>
    <message>
        <source>Copy fee</source>
        <translation>Gebühr kopieren</translation>
    </message>
    <message>
        <source>Copy after fee</source>
        <translation>Abzüglich Gebühr kopieren</translation>
    </message>
    <message>
        <source>Copy bytes</source>
        <translation>Byte kopieren</translation>
    </message>
    <message>
        <source>Copy dust</source>
        <translation>"Staub" kopieren</translation>
    </message>
    <message>
        <source>Copy change</source>
        <translation>Wechselgeld kopieren</translation>
    </message>
    <message>
        <source>%1 (%2 blocks)</source>
        <translation>%1 (%2 Blöcke)</translation>
    </message>
    <message>
        <source>%1 to %2</source>
        <translation>%1 an %2</translation>
    </message>
    <message>
        <source>Are you sure you want to send?</source>
        <translation>Wollen Sie die Überweisung ausführen?</translation>
    </message>
    <message>
        <source>added as transaction fee</source>
        <translation>als Transaktionsgebühr hinzugefügt</translation>
    </message>
    <message>
        <source>Total Amount %1</source>
        <translation>Gesamtbetrag %1</translation>
    </message>
    <message>
        <source>or</source>
        <translation>oder</translation>
    </message>
    <message>
        <source>You can increase the fee later (signals Replace-By-Fee, BIP-125).</source>
        <translation>Du kannst die Gebühr später erhöhen (Zeigt Replace-By-Fee, BIP-125).</translation>
    </message>
    <message>
        <source>Not signalling Replace-By-Fee, BIP-125.</source>
        <translation>Replace-By-Fee, BIP-125 wird nicht angezeigt.</translation>
    </message>
    <message>
        <source>Confirm send coins</source>
        <translation>Überweisung bestätigen</translation>
    </message>
    <message>
        <source>The recipient address is not valid. Please recheck.</source>
        <translation>Die Zahlungsadresse ist ungültig, bitte nochmals überprüfen.</translation>
    </message>
    <message>
        <source>The amount to pay must be larger than 0.</source>
        <translation>Der zu zahlende Betrag muss größer als 0 sein.</translation>
    </message>
    <message>
        <source>The amount exceeds your balance.</source>
        <translation>Der angegebene Betrag übersteigt Ihren Kontostand.</translation>
    </message>
    <message>
        <source>The total exceeds your balance when the %1 transaction fee is included.</source>
        <translation>Der angegebene Betrag übersteigt aufgrund der Transaktionsgebühr in Höhe von %1 Ihren Kontostand.</translation>
    </message>
    <message>
        <source>Duplicate address found: addresses should only be used once each.</source>
        <translation>Doppelte Adresse entdeckt: Adressen dürfen jeweils nur einmal vorkommen.</translation>
    </message>
    <message>
        <source>Transaction creation failed!</source>
        <translation>Transaktionserstellung fehlgeschlagen!</translation>
    </message>
    <message>
        <source>The transaction was rejected with the following reason: %1</source>
        <translation>Die Transaktion wurde aus folgendem Grund abgelehnt: %1</translation>
    </message>
    <message>
        <source>A fee higher than %1 is considered an absurdly high fee.</source>
        <translation>Eine höhere Gebühr als %1 wird als unsinnig hohe Gebühr angesehen.</translation>
    </message>
    <message>
        <source>Payment request expired.</source>
        <translation>Zahlungsanforderung abgelaufen.</translation>
    </message>
    <message>
        <source>Pay only the required fee of %1</source>
        <translation>Nur die notwendige Gebühr in Höhe von %1 zahlen</translation>
    </message>
    <message numerus="yes">
        <source>Estimated to begin confirmation within %n block(s).</source>
        <translation><numerusform>Voraussichtlicher Beginn der Bestätigung innerhalb von %n Block</numerusform><numerusform>Voraussichtlicher Beginn der Bestätigung innerhalb von %n Blöcken.</numerusform></translation>
    </message>
    <message>
        <source>Warning: Invalid Bitcoin address</source>
        <translation>Warnung: Ungültige Bitcoin-Adresse</translation>
    </message>
    <message>
        <source>Warning: Unknown change address</source>
        <translation>Warnung: Unbekannte Wechselgeld-Adresse</translation>
    </message>
    <message>
        <source>Confirm custom change address</source>
        <translation>Bestätige benutzerdefinierte Wechselgeld-Adresse</translation>
    </message>
    <message>
        <source>The address you selected for change is not part of this wallet. Any or all funds in your wallet may be sent to this address. Are you sure?</source>
        <translation>Die ausgewählte Wechselgeld-Adresse ist nicht Bestandteil dieses Wallets. Einige oder alle Mittel aus Ihrem Wallet könnten an diese Adresse gesendet werden. Wollen Sie das wirklich?</translation>
    </message>
    <message>
        <source>(no label)</source>
        <translation>(keine Bezeichnung)</translation>
    </message>
</context>
<context>
    <name>SendCoinsEntry</name>
    <message>
        <source>A&amp;mount:</source>
        <translation>Betra&amp;g:</translation>
    </message>
    <message>
        <source>Pay &amp;To:</source>
        <translation>E&amp;mpfänger:</translation>
    </message>
    <message>
        <source>&amp;Label:</source>
        <translation>&amp;Bezeichnung:</translation>
    </message>
    <message>
        <source>Choose previously used address</source>
        <translation>Bereits verwendete Adresse auswählen</translation>
    </message>
    <message>
        <source>This is a normal payment.</source>
        <translation>Dies ist eine normale Überweisung.</translation>
    </message>
    <message>
        <source>The Bitcoin address to send the payment to</source>
        <translation>Die Zahlungsadresse der Überweisung</translation>
    </message>
    <message>
        <source>Alt+A</source>
        <translation>Alt+A</translation>
    </message>
    <message>
        <source>Paste address from clipboard</source>
        <translation>Adresse aus der Zwischenablage einfügen</translation>
    </message>
    <message>
        <source>Alt+P</source>
        <translation>Alt+P</translation>
    </message>
    <message>
        <source>Remove this entry</source>
        <translation>Diesen Eintrag entfernen</translation>
    </message>
    <message>
        <source>The fee will be deducted from the amount being sent. The recipient will receive less bitcoins than you enter in the amount field. If multiple recipients are selected, the fee is split equally.</source>
        <translation>Die Gebühr wird vom zu überweisenden Betrag abgezogen. Der Empfänger wird also weniger Bitcoins erhalten, als Sie im Betrags-Feld eingegeben haben. Falls mehrere Empfänger ausgewählt wurden, wird die Gebühr gleichmäßig verteilt.</translation>
    </message>
    <message>
        <source>S&amp;ubtract fee from amount</source>
        <translation>Gebühr vom Betrag ab&amp;ziehen</translation>
    </message>
    <message>
        <source>Use available balance</source>
        <translation>Benutze verfügbaren Kontostand</translation>
    </message>
    <message>
        <source>Message:</source>
        <translation>Nachricht:</translation>
    </message>
    <message>
        <source>This is an unauthenticated payment request.</source>
        <translation>Dies ist keine beglaubigte Zahlungsanforderung.</translation>
    </message>
    <message>
        <source>This is an authenticated payment request.</source>
        <translation>Dies ist eine beglaubigte Zahlungsanforderung.</translation>
    </message>
    <message>
        <source>Enter a label for this address to add it to the list of used addresses</source>
        <translation>Adressbezeichnung eingeben, die dann zusammen mit der Adresse der Liste bereits verwendeter Adressen hinzugefügt wird.</translation>
    </message>
    <message>
        <source>A message that was attached to the bitcoin: URI which will be stored with the transaction for your reference. Note: This message will not be sent over the Bitcoin network.</source>
        <translation>Eine an die "bitcoin:"-URI angefügte Nachricht, die zusammen mit der Transaktion gespeichert wird. Hinweis: Diese Nachricht wird nicht über das Bitcoin-Netzwerk gesendet.</translation>
    </message>
    <message>
        <source>Pay To:</source>
        <translation>Empfänger:</translation>
    </message>
    <message>
        <source>Memo:</source>
        <translation>Memo:</translation>
    </message>
    <message>
        <source>Enter a label for this address to add it to your address book</source>
        <translation>Geben Sie eine Bezeichnung für diese Adresse ein, um sie zu Ihrem Adressbuch hinzuzufügen</translation>
    </message>
</context>
<context>
    <name>SendConfirmationDialog</name>
    <message>
        <source>Yes</source>
        <translation>Ja</translation>
    </message>
</context>
<context>
    <name>ShutdownWindow</name>
    <message>
        <source>%1 is shutting down...</source>
        <translation>%1 wird beendet...</translation>
    </message>
    <message>
        <source>Do not shut down the computer until this window disappears.</source>
        <translation>Fahren Sie den Computer nicht herunter, bevor dieses Fenster verschwindet.</translation>
    </message>
</context>
<context>
    <name>SignVerifyMessageDialog</name>
    <message>
        <source>Signatures - Sign / Verify a Message</source>
        <translation>Signaturen - eine Nachricht signieren / verifizieren</translation>
    </message>
    <message>
        <source>&amp;Sign Message</source>
        <translation>Nachricht &amp;signieren</translation>
    </message>
    <message>
        <source>You can sign messages/agreements with your addresses to prove you can receive bitcoins sent to them. Be careful not to sign anything vague or random, as phishing attacks may try to trick you into signing your identity over to them. Only sign fully-detailed statements you agree to.</source>
        <translation>Sie können Nachrichten/Vereinbarungen mit Hilfe Ihrer Adressen signieren, um zu beweisen, dass Sie Bitcoins empfangen können, die an diese Adressen überwiesen werden. Seien Sie vorsichtig und signieren Sie nichts Vages oder Willkürliches, um Ihre Indentität vor Phishingangriffen zu schützen. Signieren Sie nur vollständig-detaillierte Aussagen, mit denen Sie auch einverstanden sind.</translation>
    </message>
    <message>
        <source>The Bitcoin address to sign the message with</source>
        <translation>Die Bitcoin-Adresse mit der die Nachricht signiert wird</translation>
    </message>
    <message>
        <source>Choose previously used address</source>
        <translation>Bereits verwendete Adresse auswählen</translation>
    </message>
    <message>
        <source>Alt+A</source>
        <translation>Alt+A</translation>
    </message>
    <message>
        <source>Paste address from clipboard</source>
        <translation>Adresse aus der Zwischenablage einfügen</translation>
    </message>
    <message>
        <source>Alt+P</source>
        <translation>Alt+P</translation>
    </message>
    <message>
        <source>Enter the message you want to sign here</source>
        <translation>Zu signierende Nachricht hier eingeben</translation>
    </message>
    <message>
        <source>Signature</source>
        <translation>Signatur</translation>
    </message>
    <message>
        <source>Copy the current signature to the system clipboard</source>
        <translation>Aktuelle Signatur in die Zwischenablage kopieren</translation>
    </message>
    <message>
        <source>Sign the message to prove you own this Bitcoin address</source>
        <translation>Die Nachricht signieren, um den Besitz dieser Bitcoin-Adresse zu beweisen</translation>
    </message>
    <message>
        <source>Sign &amp;Message</source>
        <translation>&amp;Nachricht signieren</translation>
    </message>
    <message>
        <source>Reset all sign message fields</source>
        <translation>Alle "Nachricht signieren"-Felder zurücksetzen</translation>
    </message>
    <message>
        <source>Clear &amp;All</source>
        <translation>&amp;Zurücksetzen</translation>
    </message>
    <message>
        <source>&amp;Verify Message</source>
        <translation>Nachricht &amp;verifizieren</translation>
    </message>
    <message>
        <source>Enter the receiver's address, message (ensure you copy line breaks, spaces, tabs, etc. exactly) and signature below to verify the message. Be careful not to read more into the signature than what is in the signed message itself, to avoid being tricked by a man-in-the-middle attack. Note that this only proves the signing party receives with the address, it cannot prove sendership of any transaction!</source>
        <translation>Geben Sie die Zahlungsadresse des Empfängers, Nachricht (achten Sie darauf Zeilenumbrüche, Leerzeichen, Tabulatoren usw. exakt zu kopieren) und Signatur unten ein, um die Nachricht zu verifizieren. Vorsicht, interpretieren Sie nicht mehr in die Signatur hinein, als in der signierten Nachricht selber enthalten ist, um nicht von einem Man-in-the-middle-Angriff hinters Licht geführt zu werden. Beachten Sie dass dies nur beweißt, dass die signierende Partei über diese Adresse Überweisungen empfangen kann.</translation>
    </message>
    <message>
        <source>The Bitcoin address the message was signed with</source>
        <translation>Die Bitcoin-Adresse mit der die Nachricht signiert wurde</translation>
    </message>
    <message>
        <source>Verify the message to ensure it was signed with the specified Bitcoin address</source>
        <translation>Die Nachricht verifizieren, um sicherzustellen, dass diese mit der angegebenen Bitcoin-Adresse signiert wurde</translation>
    </message>
    <message>
        <source>Verify &amp;Message</source>
        <translation>&amp;Nachricht verifizieren</translation>
    </message>
    <message>
        <source>Reset all verify message fields</source>
        <translation>Alle "Nachricht verifizieren"-Felder zurücksetzen</translation>
    </message>
    <message>
        <source>Click "Sign Message" to generate signature</source>
        <translation>Auf "Nachricht signieren" klicken, um die Signatur zu erzeugen</translation>
    </message>
    <message>
        <source>The entered address is invalid.</source>
        <translation>Die eingegebene Adresse ist ungültig.</translation>
    </message>
    <message>
        <source>Please check the address and try again.</source>
        <translation>Bitte überprüfen Sie die Adresse und versuchen Sie es erneut.</translation>
    </message>
    <message>
        <source>The entered address does not refer to a key.</source>
        <translation>Die eingegebene Adresse verweist nicht auf einen Schlüssel.</translation>
    </message>
    <message>
        <source>Wallet unlock was cancelled.</source>
        <translation>Wallet-Entsperrung wurde abgebrochen.</translation>
    </message>
    <message>
        <source>Private key for the entered address is not available.</source>
        <translation>Privater Schlüssel zur eingegebenen Adresse ist nicht verfügbar.</translation>
    </message>
    <message>
        <source>Message signing failed.</source>
        <translation>Signierung der Nachricht fehlgeschlagen.</translation>
    </message>
    <message>
        <source>Message signed.</source>
        <translation>Nachricht signiert.</translation>
    </message>
    <message>
        <source>The signature could not be decoded.</source>
        <translation>Die Signatur konnte nicht dekodiert werden.</translation>
    </message>
    <message>
        <source>Please check the signature and try again.</source>
        <translation>Bitte überprüfen Sie die Signatur und versuchen Sie es erneut.</translation>
    </message>
    <message>
        <source>The signature did not match the message digest.</source>
        <translation>Die Signatur entspricht nicht dem "Message Digest".</translation>
    </message>
    <message>
        <source>Message verification failed.</source>
        <translation>Verifikation der Nachricht fehlgeschlagen.</translation>
    </message>
    <message>
        <source>Message verified.</source>
        <translation>Nachricht verifiziert.</translation>
    </message>
</context>
<context>
    <name>SplashScreen</name>
    <message>
        <source>[testnet]</source>
        <translation>[Testnetz]</translation>
    </message>
</context>
<context>
    <name>TrafficGraphWidget</name>
    <message>
        <source>KB/s</source>
        <translation>KB/s</translation>
    </message>
</context>
<context>
    <name>TransactionDesc</name>
    <message numerus="yes">
        <source>Open for %n more block(s)</source>
        <translation><numerusform>Offen für %n weiteren Block</numerusform><numerusform>Offen für %n weitere Blöcke</numerusform></translation>
    </message>
    <message>
        <source>Open until %1</source>
        <translation>Offen bis %1</translation>
    </message>
    <message>
        <source>conflicted with a transaction with %1 confirmations</source>
        <translation>steht im Konflikt mit einer Transaktion mit %1 Bestätigungen</translation>
    </message>
    <message>
        <source>%1/offline</source>
        <translation>%1/offline</translation>
    </message>
    <message>
        <source>0/unconfirmed, %1</source>
        <translation>%1/unbestätigt</translation>
    </message>
    <message>
        <source>in memory pool</source>
        <translation>im Speicherpool</translation>
    </message>
    <message>
        <source>not in memory pool</source>
        <translation>nicht im Speicherpool</translation>
    </message>
    <message>
        <source>abandoned</source>
        <translation>eingestellt</translation>
    </message>
    <message>
        <source>%1/unconfirmed</source>
        <translation>%1/unbestätigt</translation>
    </message>
    <message>
        <source>%1 confirmations</source>
        <translation>%1 Bestätigungen</translation>
    </message>
    <message>
        <source>Status</source>
        <translation>Status</translation>
    </message>
    <message>
        <source>, has not been successfully broadcast yet</source>
        <translation>, wurde noch nicht erfolgreich übertragen</translation>
    </message>
    <message numerus="yes">
        <source>, broadcast through %n node(s)</source>
        <translation><numerusform>, verteilt durch %n Knoten</numerusform><numerusform>, verteilt durch %n Knoten</numerusform></translation>
    </message>
    <message>
        <source>Date</source>
        <translation>Datum</translation>
    </message>
    <message>
        <source>Source</source>
        <translation>Quelle</translation>
    </message>
    <message>
        <source>Generated</source>
        <translation>Erzeugt</translation>
    </message>
    <message>
        <source>From</source>
        <translation>Von</translation>
    </message>
    <message>
        <source>unknown</source>
        <translation>unbekannt</translation>
    </message>
    <message>
        <source>To</source>
        <translation>An</translation>
    </message>
    <message>
        <source>own address</source>
        <translation>eigene Adresse</translation>
    </message>
    <message>
        <source>watch-only</source>
        <translation>beobachtet</translation>
    </message>
    <message>
        <source>label</source>
        <translation>Bezeichnung</translation>
    </message>
    <message>
        <source>Credit</source>
        <translation>Gutschrift</translation>
    </message>
    <message numerus="yes">
        <source>matures in %n more block(s)</source>
        <translation><numerusform>reift noch %n weiteren Block</numerusform><numerusform>reift noch %n weitere Blöcke</numerusform></translation>
    </message>
    <message>
        <source>not accepted</source>
        <translation>nicht angenommen</translation>
    </message>
    <message>
        <source>Debit</source>
        <translation>Belastung</translation>
    </message>
    <message>
        <source>Total debit</source>
        <translation>Gesamtbelastung</translation>
    </message>
    <message>
        <source>Total credit</source>
        <translation>Gesamtgutschrift</translation>
    </message>
    <message>
        <source>Transaction fee</source>
        <translation>Transaktionsgebühr</translation>
    </message>
    <message>
        <source>Net amount</source>
        <translation>Nettobetrag</translation>
    </message>
    <message>
        <source>Message</source>
        <translation>Nachricht</translation>
    </message>
    <message>
        <source>Comment</source>
        <translation>Kommentar</translation>
    </message>
    <message>
        <source>Transaction ID</source>
        <translation>Transaktionskennung</translation>
    </message>
    <message>
        <source>Transaction total size</source>
        <translation>Gesamte Transaktionsgröße</translation>
    </message>
    <message>
        <source>Output index</source>
        <translation>Ausgabeindex</translation>
    </message>
    <message>
        <source>Merchant</source>
        <translation>Händler</translation>
    </message>
    <message>
        <source>Generated coins must mature %1 blocks before they can be spent. When you generated this block, it was broadcast to the network to be added to the block chain. If it fails to get into the chain, its state will change to "not accepted" and it won't be spendable. This may occasionally happen if another node generates a block within a few seconds of yours.</source>
        <translation>Erzeugte Bitcoins müssen %1 Blöcke lang reifen, bevor sie ausgegeben werden können. Als Sie diesen Block erzeugten, wurde er an das Netzwerk übertragen, um ihn der Blockkette hinzuzufügen. Falls dies fehlschlägt wird der Status in "nicht angenommen" geändert und Sie werden keine Bitcoins gutgeschrieben bekommen. Das kann gelegentlich passieren, wenn ein anderer Knoten einen Block fast zeitgleich erzeugt.</translation>
    </message>
    <message>
        <source>Debug information</source>
        <translation>Debuginformationen</translation>
    </message>
    <message>
        <source>Transaction</source>
        <translation>Transaktion</translation>
    </message>
    <message>
        <source>Inputs</source>
        <translation>Eingaben</translation>
    </message>
    <message>
        <source>Amount</source>
        <translation>Betrag</translation>
    </message>
    <message>
        <source>true</source>
        <translation>wahr</translation>
    </message>
    <message>
        <source>false</source>
        <translation>falsch</translation>
    </message>
</context>
<context>
    <name>TransactionDescDialog</name>
    <message>
        <source>This pane shows a detailed description of the transaction</source>
        <translation>Dieser Bereich zeigt eine detaillierte Beschreibung der Transaktion an</translation>
    </message>
    <message>
        <source>Details for %1</source>
        <translation>Details für %1</translation>
    </message>
</context>
<context>
    <name>TransactionTableModel</name>
    <message>
        <source>Date</source>
        <translation>Datum</translation>
    </message>
    <message>
        <source>Type</source>
        <translation>Typ</translation>
    </message>
    <message>
        <source>Label</source>
        <translation>Bezeichnung</translation>
    </message>
    <message numerus="yes">
        <source>Open for %n more block(s)</source>
        <translation><numerusform>Offen für %n weiteren Block</numerusform><numerusform>Offen für %n weitere Blöcke</numerusform></translation>
    </message>
    <message>
        <source>Open until %1</source>
        <translation>Offen bis %1</translation>
    </message>
    <message>
        <source>Offline</source>
        <translation>Offline</translation>
    </message>
    <message>
        <source>Unconfirmed</source>
        <translation>Unbestätigt</translation>
    </message>
    <message>
        <source>Abandoned</source>
        <translation>Eingestellt</translation>
    </message>
    <message>
        <source>Confirming (%1 of %2 recommended confirmations)</source>
        <translation>Wird bestätigt (%1 von %2 empfohlenen Bestätigungen)</translation>
    </message>
    <message>
        <source>Confirmed (%1 confirmations)</source>
        <translation>Bestätigt (%1 Bestätigungen)</translation>
    </message>
    <message>
        <source>Conflicted</source>
        <translation>in Konflikt stehend</translation>
    </message>
    <message>
        <source>Immature (%1 confirmations, will be available after %2)</source>
        <translation>Unreif (%1 Bestätigungen, wird verfügbar sein nach %2)</translation>
    </message>
    <message>
        <source>This block was not received by any other nodes and will probably not be accepted!</source>
        <translation>Dieser Block wurde vom Netzwerk nicht angenommen und wird wahrscheinlich nicht bestätigt werden!</translation>
    </message>
    <message>
        <source>Generated but not accepted</source>
        <translation>Generiert, aber nicht akzeptiert</translation>
    </message>
    <message>
        <source>Received with</source>
        <translation>Empfangen über</translation>
    </message>
    <message>
        <source>Received from</source>
        <translation>Empfangen von</translation>
    </message>
    <message>
        <source>Sent to</source>
        <translation>Überwiesen an</translation>
    </message>
    <message>
        <source>Payment to yourself</source>
        <translation>Eigenüberweisung</translation>
    </message>
    <message>
        <source>Mined</source>
        <translation>Erarbeitet</translation>
    </message>
    <message>
        <source>watch-only</source>
        <translation>beobachtet</translation>
    </message>
    <message>
        <source>(n/a)</source>
        <translation>(k.A.)</translation>
    </message>
    <message>
        <source>(no label)</source>
        <translation>(keine Bezeichnung)</translation>
    </message>
    <message>
        <source>Transaction status. Hover over this field to show number of confirmations.</source>
        <translation>Transaktionsstatus. Fahren Sie mit der Maus über dieses Feld, um die Anzahl der Bestätigungen zu sehen.</translation>
    </message>
    <message>
        <source>Date and time that the transaction was received.</source>
        <translation>Datum und Zeit als die Transaktion empfangen wurde.</translation>
    </message>
    <message>
        <source>Type of transaction.</source>
        <translation>Art der Transaktion</translation>
    </message>
    <message>
        <source>Whether or not a watch-only address is involved in this transaction.</source>
        <translation>Zeigt an, ob eine beobachtete Adresse in diese Transaktion involviert ist.</translation>
    </message>
    <message>
        <source>User-defined intent/purpose of the transaction.</source>
        <translation>Benutzerdefinierte Absicht bzw. Verwendungszweck der Transaktion</translation>
    </message>
    <message>
        <source>Amount removed from or added to balance.</source>
        <translation>Der Betrag, der dem Kontostand abgezogen oder hinzugefügt wurde.</translation>
    </message>
</context>
<context>
    <name>TransactionView</name>
    <message>
        <source>All</source>
        <translation>Alle</translation>
    </message>
    <message>
        <source>Today</source>
        <translation>Heute</translation>
    </message>
    <message>
        <source>This week</source>
        <translation>Diese Woche</translation>
    </message>
    <message>
        <source>This month</source>
        <translation>Diesen Monat</translation>
    </message>
    <message>
        <source>Last month</source>
        <translation>Letzten Monat</translation>
    </message>
    <message>
        <source>This year</source>
        <translation>Dieses Jahr</translation>
    </message>
    <message>
        <source>Range...</source>
        <translation>Zeitraum...</translation>
    </message>
    <message>
        <source>Received with</source>
        <translation>Empfangen über</translation>
    </message>
    <message>
        <source>Sent to</source>
        <translation>Überwiesen an</translation>
    </message>
    <message>
        <source>To yourself</source>
        <translation>Eigenüberweisung</translation>
    </message>
    <message>
        <source>Mined</source>
        <translation>Erarbeitet</translation>
    </message>
    <message>
        <source>Other</source>
        <translation>Andere</translation>
    </message>
    <message>
        <source>Enter address, transaction id, or label to search</source>
        <translation>Zu suchende Adresse, Transaktion oder Bezeichnung eingeben</translation>
    </message>
    <message>
        <source>Min amount</source>
        <translation>Mindestbetrag</translation>
    </message>
    <message>
        <source>Abandon transaction</source>
        <translation>Transaktion einstellen</translation>
    </message>
    <message>
        <source>Increase transaction fee</source>
        <translation>Transaktionsgebühr erhöhen</translation>
    </message>
    <message>
        <source>Copy address</source>
        <translation>Adresse kopieren</translation>
    </message>
    <message>
        <source>Copy label</source>
        <translation>Bezeichnung kopieren</translation>
    </message>
    <message>
        <source>Copy amount</source>
        <translation>Betrag kopieren</translation>
    </message>
    <message>
        <source>Copy transaction ID</source>
        <translation>Transaktionskennung kopieren</translation>
    </message>
    <message>
        <source>Copy raw transaction</source>
        <translation>Rohe Transaktion kopieren</translation>
    </message>
    <message>
        <source>Copy full transaction details</source>
        <translation>Vollständige Transaktionsdetails kopieren</translation>
    </message>
    <message>
        <source>Edit label</source>
        <translation>Bezeichnung bearbeiten</translation>
    </message>
    <message>
        <source>Show transaction details</source>
        <translation>Transaktionsdetails anzeigen</translation>
    </message>
    <message>
        <source>Export Transaction History</source>
        <translation>Transaktionsverlauf exportieren</translation>
    </message>
    <message>
        <source>Comma separated file (*.csv)</source>
        <translation>Kommagetrennte-Datei (*.csv)</translation>
    </message>
    <message>
        <source>Confirmed</source>
        <translation>Bestätigt</translation>
    </message>
    <message>
        <source>Watch-only</source>
        <translation>Nur beobachten</translation>
    </message>
    <message>
        <source>Date</source>
        <translation>Datum</translation>
    </message>
    <message>
        <source>Type</source>
        <translation>Typ</translation>
    </message>
    <message>
        <source>Label</source>
        <translation>Bezeichnung</translation>
    </message>
    <message>
        <source>Address</source>
        <translation>Adresse</translation>
    </message>
    <message>
        <source>ID</source>
        <translation>ID</translation>
    </message>
    <message>
        <source>Exporting Failed</source>
        <translation>Exportieren fehlgeschlagen</translation>
    </message>
    <message>
        <source>There was an error trying to save the transaction history to %1.</source>
        <translation>Beim Speichern des Transaktionsverlaufs nach %1 ist ein Fehler aufgetreten.</translation>
    </message>
    <message>
        <source>Exporting Successful</source>
        <translation>Exportieren erfolgreich</translation>
    </message>
    <message>
        <source>The transaction history was successfully saved to %1.</source>
        <translation>Speichern des Transaktionsverlaufs nach %1 war erfolgreich.</translation>
    </message>
    <message>
        <source>Range:</source>
        <translation>Zeitraum:</translation>
    </message>
    <message>
        <source>to</source>
        <translation>bis</translation>
    </message>
</context>
<context>
    <name>UnitDisplayStatusBarControl</name>
    <message>
        <source>Unit to show amounts in. Click to select another unit.</source>
        <translation>Die Einheit in der Beträge angezeigt werden. Klicken, um eine andere Einheit auszuwählen.</translation>
    </message>
</context>
<context>
    <name>WalletFrame</name>
    <message>
        <source>No wallet has been loaded.</source>
        <translation>Es wurde keine Wallet geladen.</translation>
    </message>
</context>
<context>
    <name>WalletModel</name>
    <message>
        <source>Send Coins</source>
        <translation>Bitcoins überweisen</translation>
    </message>
    <message>
        <source>Fee bump error</source>
        <translation>Fee bump Fehler</translation>
    </message>
    <message>
        <source>Increasing transaction fee failed</source>
        <translation>Transaktionsgebühr-Erhöhung fehlgeschlagen</translation>
    </message>
    <message>
        <source>Do you want to increase the fee?</source>
        <translation>Möchten Sie die Gebühr erhöhen?</translation>
    </message>
    <message>
        <source>Current fee:</source>
        <translation>Aktuelle Gebühr:</translation>
    </message>
    <message>
        <source>Increase:</source>
        <translation>Erhöhung:</translation>
    </message>
    <message>
        <source>New fee:</source>
        <translation>Neue Gebühr:</translation>
    </message>
    <message>
        <source>Confirm fee bump</source>
        <translation>Bestätigen Sie die fee bump</translation>
    </message>
    <message>
        <source>Can't sign transaction.</source>
        <translation>Signierung der Transaktion fehlgeschlagen.</translation>
    </message>
    <message>
        <source>Could not commit transaction</source>
        <translation>Konnte Transaktion nicht übergeben</translation>
    </message>
</context>
<context>
    <name>WalletView</name>
    <message>
        <source>&amp;Export</source>
        <translation>E&amp;xportieren</translation>
    </message>
    <message>
        <source>Export the data in the current tab to a file</source>
        <translation>Daten der aktuellen Ansicht in eine Datei exportieren</translation>
    </message>
    <message>
        <source>Backup Wallet</source>
        <translation>Wallet sichern</translation>
    </message>
    <message>
        <source>Wallet Data (*.dat)</source>
        <translation>Wallet-Daten (*.dat)</translation>
    </message>
    <message>
        <source>Backup Failed</source>
        <translation>Sicherung fehlgeschlagen</translation>
    </message>
    <message>
        <source>There was an error trying to save the wallet data to %1.</source>
        <translation>Beim Speichern der Wallet-Daten nach %1 ist ein Fehler aufgetreten.</translation>
    </message>
    <message>
        <source>Backup Successful</source>
        <translation>Sicherung erfolgreich</translation>
    </message>
    <message>
        <source>The wallet data was successfully saved to %1.</source>
        <translation>Speichern der Wallet-Daten nach %1 war erfolgreich.</translation>
    </message>
</context>
<context>
    <name>bitcoin-core</name>
    <message>
        <source>Options:</source>
        <translation>Optionen:</translation>
    </message>
    <message>
        <source>Specify data directory</source>
        <translation>Datenverzeichnis festlegen</translation>
    </message>
    <message>
        <source>Connect to a node to retrieve peer addresses, and disconnect</source>
        <translation>Mit dem angegebenen Knoten verbinden, um Adressen von Gegenstellen abzufragen, danach trennen</translation>
    </message>
    <message>
        <source>Specify your own public address</source>
        <translation>Die eigene öffentliche Adresse angeben</translation>
    </message>
    <message>
        <source>Accept command line and JSON-RPC commands</source>
        <translation>Kommandozeilen- und JSON-RPC-Befehle annehmen</translation>
    </message>
    <message>
        <source>Distributed under the MIT software license, see the accompanying file %s or %s</source>
        <translation>Veröffentlicht unter der MIT-Softwarelizenz, siehe beiligende Datei %s oder %s.</translation>
    </message>
    <message>
        <source>If &lt;category&gt; is not supplied or if &lt;category&gt; = 1, output all debugging information.</source>
        <translation>Wenn &lt;category&gt; nicht angegeben wird oder &lt;category&gt;=1, jegliche Debugginginformationen ausgeben.</translation>
    </message>
    <message>
        <source>Prune configured below the minimum of %d MiB.  Please use a higher number.</source>
        <translation>Kürzungsmodus wurde kleiner als das Minimum in Höhe von %d MiB konfiguriert. Bitte verwenden Sie einen größeren Wert.</translation>
    </message>
    <message>
        <source>Prune: last wallet synchronisation goes beyond pruned data. You need to -reindex (download the whole blockchain again in case of pruned node)</source>
        <translation>Prune (Kürzung): Die letzte Syncronisation der Wallet liegt vor gekürzten (gelöschten) Blöcken. Es ist ein -reindex (download der gesamten Blockkette) notwendig.</translation>
    </message>
    <message>
        <source>Rescans are not possible in pruned mode. You will need to use -reindex which will download the whole blockchain again.</source>
        <translation>Rescans sind im pruned mode nicht möglich. Ein -reindex ist notwendig, welcher die gesmate Blockkette erneut herunterlädt.</translation>
    </message>
    <message>
        <source>Error: A fatal internal error occurred, see debug.log for details</source>
        <translation>Fehler: Ein schwerer interner Fehler ist aufgetreten, siehe debug.log für Details.</translation>
    </message>
    <message>
        <source>Fee (in %s/kB) to add to transactions you send (default: %s)</source>
        <translation>Gebühr (in %s/kB), die von Ihnen gesendeten Transaktionen hinzugefügt wird (Standard: %s)</translation>
    </message>
    <message>
        <source>Pruning blockstore...</source>
        <translation>Kürze Blockspeicher...</translation>
    </message>
    <message>
        <source>Run in the background as a daemon and accept commands</source>
        <translation>Als Hintergrunddienst ausführen und Befehle annehmen</translation>
    </message>
    <message>
        <source>Unable to start HTTP server. See debug log for details.</source>
        <translation>Kann HTTP Server nicht starten. Siehe debug log für Details.</translation>
    </message>
    <message>
        <source>Bitcoin Core</source>
        <translation>Bitcoin Core</translation>
    </message>
    <message>
        <source>The %s developers</source>
        <translation>Die %s-Entwickler</translation>
    </message>
    <message>
        <source>A fee rate (in %s/kB) that will be used when fee estimation has insufficient data (default: %s)</source>
        <translation>Eine Transaktionsgebühr (in %s/kB) wird genutzt, wenn für die Gebührenschützung zu wenig Daten vorliegen (Standardwert: %s)</translation>
    </message>
    <message>
        <source>Accept relayed transactions received from whitelisted peers even when not relaying transactions (default: %d)</source>
        <translation>Immer übermittelte Transaktionen von freigegebenen Peers akzeptieren, auch wenn keine Transaktionen übermittelt werden (Standard: %d)</translation>
    </message>
    <message>
        <source>Add a node to connect to and attempt to keep the connection open (see the `addnode` RPC command help for more info)</source>
        <translation>Mit dem angegebenen Knoten verbinden und versuchen die Verbindung aufrecht zu erhalten (Siehe die "addnode" RPC Kommando Hilfe für mehr Information)</translation>
    </message>
    <message>
        <source>Bind to given address and always listen on it. Use [host]:port notation for IPv6</source>
        <translation>An die angegebene Adresse binden und immer abhören. Für IPv6 "[Host]:Port"-Notation verwenden</translation>
    </message>
    <message>
        <source>Cannot obtain a lock on data directory %s. %s is probably already running.</source>
        <translation>Datenverzeichnis %s kann nicht gesperrt werden. Evtl. wurde %s bereits gestartet.</translation>
    </message>
    <message>
        <source>Cannot provide specific connections and have addrman find outgoing connections at the same.</source>
        <translation>Kann keine Verbindungen herstellen und addrman gleichzeitig ausgehende Verbindungen suchen lassen.</translation>
    </message>
    <message>
        <source>Connect only to the specified node(s); -connect=0 disables automatic connections (the rules for this peer are the same as for -addnode)</source>
        <translation>Stellt lediglich die Verbindungen zum/zu den spezifischen Knoten her; -connect=0 deaktiviert die automatische Verbindungsherstellung (Die Regel für diesen Knoten ist die selbe wie für -addnode)</translation>
    </message>
    <message>
        <source>Delete all wallet transactions and only recover those parts of the blockchain through -rescan on startup</source>
        <translation>Alle Wallet-Transaktionen löschen und nur diese Teilbereiche der Blockkette durch -rescan beim Starten wiederherstellen</translation>
    </message>
    <message>
        <source>Error reading %s! All keys read correctly, but transaction data or address book entries might be missing or incorrect.</source>
        <translation>Lesen von %s fehlgeschlagen! Alle Schlüssel wurden korrekt gelesen, Transaktionsdaten bzw. Adressbucheinträge fehlen aber möglicherweise oder sind inkorrekt.</translation>
    </message>
    <message>
        <source>Exclude debugging information for a category. Can be used in conjunction with -debug=1 to output debug logs for all categories except one or more specified categories.</source>
        <translation>Debugging-Informationen für eine Kategorie ausschließen. Kann in Verbindung mit -debug = 1 verwendet werden, um Debug-Logs für alle Kategorien auszugeben, mit Ausnahme einer oder mehrerer spezifizierter Kategorien.</translation>
    </message>
    <message>
        <source>Execute command when a wallet transaction changes (%s in cmd is replaced by TxID)</source>
        <translation>Befehl ausführen wenn sich eine Wallet-Transaktion verändert (%s im Befehl wird durch die Transaktions-ID ersetzt)</translation>
    </message>
    <message>
        <source>Extra transactions to keep in memory for compact block reconstructions (default: %u)</source>
        <translation>Zusätzliche Transaktionen für kompakten Block-Nachbau im Speicher vorhalten (default: %u)</translation>
    </message>
    <message>
        <source>If this block is in the chain assume that it and its ancestors are valid and potentially skip their script verification (0 to verify all, default: %s, testnet: %s)</source>
        <translation>Sofern dieser Block Bestandteil der Blockchain ist, nehme an, dass er und seine Vorgänger gültig sind und überspringe ggf. dessen Skriptverifikation (0 um alle zu verifizieren, default: %s, testnet: %s)</translation>
    </message>
    <message>
<<<<<<< HEAD
        <location line="+3"/>
        <source>Generated coins must mature 120 blocks before they can be spent. When you generated this block, it was broadcast to the network to be added to the block chain. If it fails to get into the chain, its state will change to &quot;not accepted&quot; and it won&apos;t be spendable. This may occasionally happen if another node generates a block within a few seconds of yours.</source>
        <translation>Generierte Peercoins müssen 120 Blöcke lang reifen, bevor sie ausgegeben werden können. Als Sie diesen Block generierten, wurde er an das Netzwerk übertragen, um ihn der Blockkette hinzuzufügen. Falls dies fehlschlägt wird der Status in &quot;nicht angenommen&quot; geändert und der Betrag wird nicht verfügbar werden. Das kann gelegentlich passieren, wenn ein anderer Knoten einen Block fast zeitgleich generiert.</translation>
=======
        <source>Maximum allowed median peer time offset adjustment. Local perspective of time may be influenced by peers forward or backward by this amount. (default: %u seconds)</source>
        <translation>Maximal zulässige mediane Peer-Zeit-Offset-Einstellung. Lokale Perspektive der Zeit kann von Peers vorwärts oder rückwärts um diesen Betrag beeinflusst werden. (Voreinstellung: %u Sekunden)</translation>
>>>>>>> dac5d68f
    </message>
    <message>
        <source>Maximum total fees (in %s) to use in a single wallet transaction or raw transaction; setting this too low may abort large transactions (default: %s)</source>
        <translation>Maximale Gesamtgebühr (in %s) in einer Börsentransaktion; wird dies zu niedrig gesetzten können große Transaktionen abgebrochen werden (Standard: %s)</translation>
    </message>
    <message>
        <source>Please check that your computer's date and time are correct! If your clock is wrong, %s will not work properly.</source>
        <translation>Bitte korrigieren Sie die Datums- und Uhrzeiteinstellungen Ihres Computers, da %s ansonsten nicht ordnungsgemäß funktionieren wird.</translation>
    </message>
    <message>
        <source>Please contribute if you find %s useful. Visit %s for further information about the software.</source>
        <translation>Wenn sie %s nützlich finden, sind Helfer sehr gern gesehen. Besuchen Sie %s um mehr über das Softwareprojekt zu erfahren.</translation>
    </message>
    <message>
        <source>Query for peer addresses via DNS lookup, if low on addresses (default: 1 unless -connect used)</source>
        <translation>Adressen von Gegenstellen via DNS-Namensauflösung finden, falls zu wenige Adressen verfügbar sind (Standard: 1, außer bei -connect)</translation>
    </message>
    <message>
        <source>Reduce storage requirements by enabling pruning (deleting) of old blocks. This allows the pruneblockchain RPC to be called to delete specific blocks, and enables automatic pruning of old blocks if a target size in MiB is provided. This mode is incompatible with -txindex and -rescan. Warning: Reverting this setting requires re-downloading the entire blockchain. (default: 0 = disable pruning blocks, 1 = allow manual pruning via RPC, &gt;%u = automatically prune block files to stay under the specified target size in MiB)</source>
        <translation>Speicherplatzanforderung durch Kürzen (Pruning) alter Blöcke reduzieren. Dies erlaubt das Aufrufen des sogenannten Pruneblockchain RPC zum Löschen spezifischer Blöcke und und aktiviert das automatische Pruning alter Blöcke, sofern eine Zielgröße in MIB angegeben wird. Dieser Modus ist nicht mit -txindex und -resacan kompatibel. Warnung: Das Rücksetzen dieser Einstellung erfordert das erneute Herunterladen der gesamten Blockchain. (Standard: 0 = deaktiviert das Pruning, 1 = erlaubt manuelles Pruning via RPC, &gt;%u = automatisches Pruning der Blockdateien, um angegebene Maximalgröße nicht zu überschreiten)</translation>
    </message>
    <message>
        <source>Set lowest fee rate (in %s/kB) for transactions to be included in block creation. (default: %s)</source>
        <translation>Niedrigste Gebühr (in %s/kB) für Transaktionen einstellen, die bei der Blockerzeugung berücksichtigt werden sollen. (default: %s)</translation>
    </message>
    <message>
        <source>Set the number of script verification threads (%u to %d, 0 = auto, &lt;0 = leave that many cores free, default: %d)</source>
        <translation>Maximale Anzahl an Skript-Verifizierungs-Threads festlegen (%u bis %d, 0 = automatisch, &lt;0 = so viele Kerne frei lassen, Standard: %d)</translation>
    </message>
    <message>
        <source>The block database contains a block which appears to be from the future. This may be due to your computer's date and time being set incorrectly. Only rebuild the block database if you are sure that your computer's date and time are correct</source>
        <translation>Die Block-Datenbank enthält einen Block, der in der Zukunft auftaucht. Dies kann daran liegen, dass die Systemzeit Ihres Computers falsch eingestellt ist. Stellen Sie die Block-Datenbank nur wieder her, wenn Sie sich sicher sind, dass Ihre Systemzeit korrekt eingestellt ist.</translation>
    </message>
    <message>
        <source>This is a pre-release test build - use at your own risk - do not use for mining or merchant applications</source>
        <translation>Dies ist eine Vorab-Testversion - Verwendung auf eigene Gefahr - nicht für Mining- oder Handelsanwendungen nutzen!</translation>
    </message>
    <message>
        <source>This is the transaction fee you may discard if change is smaller than dust at this level</source>
        <translation>Dies ist die Transaktionsgebühr, die ggf. abgeschrieben wird, wenn das Wechselgeld "Staub" ist in dieser Stufe.</translation>
    </message>
    <message>
        <source>Unable to replay blocks. You will need to rebuild the database using -reindex-chainstate.</source>
        <translation>Fehler beim verarbeiten von Blöcken. Sie müssen die Datenbank mit Hilfe des Arguments '-reindex-chainstate' neuladen. </translation>
    </message>
    <message>
        <source>Unable to rewind the database to a pre-fork state. You will need to redownload the blockchain</source>
        <translation>Sie müssen die Datenbank mit Hilfe von -reindex neu aufbauen, um zum ungekürzten Modus zurückzukehren. Dies erfordert, dass die gesamte Blockkette erneut heruntergeladen wird.</translation>
    </message>
    <message>
        <source>Use UPnP to map the listening port (default: 1 when listening and no -proxy)</source>
        <translation>UPnP verwenden, um eine Portweiterleitung einzurichten (Standard: 1, wenn abgehört wird und -proxy nicht gesetzt ist)</translation>
    </message>
    <message>
        <source>Username and hashed password for JSON-RPC connections. The field &lt;userpw&gt; comes in the format: &lt;USERNAME&gt;:&lt;SALT&gt;$&lt;HASH&gt;. A canonical python script is included in share/rpcuser. The client then connects normally using the rpcuser=&lt;USERNAME&gt;/rpcpassword=&lt;PASSWORD&gt; pair of arguments. This option can be specified multiple times</source>
        <translation>Benutzername und gehashtes Passwort für JSON-RPC Verbindungen. Das Feld &lt;userpw&gt; kommt im Format: &lt;USERNAME&gt;:&lt;SALT&gt;$&lt;HASH&gt;. Ein kanonisches Pythonskript ist in share/rpcuser inbegriffen. Der client benutzt wie gehabt, die rpcuser/rpcpassword Parameter. Diese Option kann mehrere Male spezifiziert werden</translation>
    </message>
    <message>
        <source>Wallet will not create transactions that violate mempool chain limits (default: %u)</source>
        <translation>Das Wallet erzeugt keine Transaktionen, die das Mempool Chain Limit überschreiten (Standardeinstellung: %u)</translation>
    </message>
    <message>
        <source>Warning: The network does not appear to fully agree! Some miners appear to be experiencing issues.</source>
        <translation>Warnung: Das Netzwerk scheint nicht vollständig übereinzustimmen! Einige Miner scheinen Probleme zu haben.</translation>
    </message>
    <message>
        <source>Warning: We do not appear to fully agree with our peers! You may need to upgrade, or other nodes may need to upgrade.</source>
        <translation>Warnung: Wir scheinen nicht vollständig mit unseren Gegenstellen übereinzustimmen! Sie oder die anderen Knoten müssen unter Umständen Ihre Client-Software aktualisieren.</translation>
    </message>
    <message>
        <source>Whether to save the mempool on shutdown and load on restart (default: %u)</source>
        <translation>Gibt an, ob der mempool beim Beenden gespeichert und beim Starten wieder geladen werden soll (Standard: %u)</translation>
    </message>
    <message>
        <source>%d of last 100 blocks have unexpected version</source>
        <translation>%d der letzten 100 Blöcke haben eine unerwartete Version</translation>
    </message>
    <message>
        <source>%s corrupt, salvage failed</source>
        <translation>%s beschädigt, Datenrettung fehlgeschlagen</translation>
    </message>
    <message>
        <source>-maxmempool must be at least %d MB</source>
        <translation>-maxmempool muss mindestens %d MB betragen</translation>
    </message>
    <message>
        <source>&lt;category&gt; can be:</source>
        <translation>&lt;category&gt; kann sein:</translation>
    </message>
    <message>
        <source>Accept connections from outside (default: 1 if no -proxy or -connect)</source>
        <translation>Eingehende Verbindungen annehmen (Standard: 1, wenn nicht -proxy oder -connect)</translation>
    </message>
    <message>
        <source>Append comment to the user agent string</source>
        <translation>Hänge ein Kommentar zur User Agent-Zeichenkette an</translation>
    </message>
    <message>
        <source>Attempt to recover private keys from a corrupt wallet on startup</source>
        <translation>Es wird versucht, private Schlüssel beim Starten aus einem beschädigtem Wallet wiederherzustellen</translation>
    </message>
    <message>
        <source>Block creation options:</source>
        <translation>Blockerzeugungsoptionen:</translation>
    </message>
    <message>
        <source>Cannot resolve -%s address: '%s'</source>
        <translation>Kann Adresse in -%s nicht auflösen: '%s'</translation>
    </message>
    <message>
        <source>Chain selection options:</source>
        <translation>Chain Auswahloptionen:</translation>
    </message>
    <message>
        <source>Change index out of range</source>
        <translation>Position des Wechselgelds außerhalb des Bereichs</translation>
    </message>
    <message>
        <source>Connection options:</source>
        <translation>Verbindungsoptionen:</translation>
    </message>
    <message>
        <source>Copyright (C) %i-%i</source>
        <translation>Copyright (C) %i-%i</translation>
    </message>
    <message>
        <source>Corrupted block database detected</source>
        <translation>Beschädigte Blockdatenbank erkannt</translation>
    </message>
    <message>
        <source>Debugging/Testing options:</source>
        <translation>Debugging-/Testoptionen:</translation>
    </message>
    <message>
        <source>Do not load the wallet and disable wallet RPC calls</source>
        <translation>Die Wallet nicht laden und Wallet-RPC-Aufrufe deaktivieren</translation>
    </message>
    <message>
        <source>Do you want to rebuild the block database now?</source>
        <translation>Möchten Sie die Blockdatenbank jetzt neu aufbauen?</translation>
    </message>
    <message>
        <source>Enable publish hash block in &lt;address&gt;</source>
        <translation>Aktiviere das Veröffentlichen des Hash-Blocks in &lt;address&gt;</translation>
    </message>
    <message>
        <source>Enable publish hash transaction in &lt;address&gt;</source>
        <translation>Aktiviere das Veröffentlichen der Hash-Transaktion in &lt;address&gt;</translation>
    </message>
    <message>
        <source>Enable publish raw block in &lt;address&gt;</source>
        <translation>Aktiviere das Veröffentlichen des Raw-Blocks in &lt;address&gt;</translation>
    </message>
    <message>
        <source>Enable publish raw transaction in &lt;address&gt;</source>
        <translation>Aktiviere das Veröffentlichen der Roh-Transaktion in &lt;address&gt;</translation>
    </message>
    <message>
        <source>Enable transaction replacement in the memory pool (default: %u)</source>
        <translation>Maximal &lt;n&gt; nicht-verbindbare Transaktionen im Speicher halten (Standard: %u)</translation>
    </message>
    <message>
        <source>Error creating %s: You can't create non-HD wallets with this version.</source>
        <translation>Fehler beim Laden von %s: Sie können HD nicht aktivieren da sie derzeit eine nicht HD Brieftasche besitzen.</translation>
    </message>
    <message>
        <source>Error initializing block database</source>
        <translation>Fehler beim Initialisieren der Blockdatenbank</translation>
    </message>
    <message>
        <source>Error initializing wallet database environment %s!</source>
        <translation>Fehler beim Initialisieren der Wallet-Datenbankumgebung %s!</translation>
    </message>
    <message>
        <source>Error loading %s</source>
        <translation>Fehler beim Laden von %s</translation>
    </message>
    <message>
        <source>Error loading %s: Wallet corrupted</source>
        <translation>Fehler beim Laden von %s: Das Wallet ist beschädigt</translation>
    </message>
    <message>
        <source>Error loading %s: Wallet requires newer version of %s</source>
        <translation>Fehler beim Laden von %s: Das Wallet benötigt eine neuere Version von %s</translation>
    </message>
    <message>
        <source>Error loading block database</source>
        <translation>Fehler beim Laden der Blockdatenbank</translation>
    </message>
    <message>
        <source>Error opening block database</source>
        <translation>Fehler beim Öffnen der Blockdatenbank</translation>
    </message>
    <message>
        <source>Error: Disk space is low!</source>
        <translation>Fehler: Zu wenig freier Speicherplatz auf dem Datenträger!</translation>
    </message>
    <message>
        <source>Failed to listen on any port. Use -listen=0 if you want this.</source>
        <translation>Fehler, es konnte kein Port abgehört werden. Wenn dies so gewünscht wird -listen=0 verwenden.</translation>
    </message>
    <message>
        <source>Failed to rescan the wallet during initialization</source>
        <translation>Durchsuchen des Wallets während der Initialisation fehlgeschlagen. </translation>
    </message>
    <message>
        <source>Importing...</source>
        <translation>Importiere...</translation>
    </message>
    <message>
        <source>Incorrect or no genesis block found. Wrong datadir for network?</source>
        <translation>Fehlerhafter oder kein Genesis-Block gefunden. Falsches Datenverzeichnis für das Netzwerk?</translation>
    </message>
    <message>
        <source>Initialization sanity check failed. %s is shutting down.</source>
        <translation>Initialisierungsplausibilitätsprüfung fehlgeschlagen. %s wird beendet.</translation>
    </message>
    <message>
        <source>Invalid amount for -%s=&lt;amount&gt;: '%s'</source>
        <translation>Ungültiger Betrag für -%s=&lt;amount&gt;: '%s'</translation>
    </message>
    <message>
        <source>Invalid amount for -discardfee=&lt;amount&gt;: '%s'</source>
        <translation>Ungültiger Betrag für -discardfee=&lt;amount&gt;: '%s'</translation>
    </message>
    <message>
        <source>Invalid amount for -fallbackfee=&lt;amount&gt;: '%s'</source>
        <translation>Ungültiger Betrag für -fallbackfee=&lt;amount&gt;: '%s'</translation>
    </message>
    <message>
        <source>Keep the transaction memory pool below &lt;n&gt; megabytes (default: %u)</source>
        <translation>Halten Sie den Transaktionsspeicherpool unter &lt;n&gt; Megabytes (Voreinstellung: %u)</translation>
    </message>
    <message>
        <source>Loading P2P addresses...</source>
        <translation>Lade P2P-Adressen...</translation>
    </message>
    <message>
        <source>Loading banlist...</source>
        <translation>Lade Sperrliste...</translation>
    </message>
    <message>
        <source>Location of the auth cookie (default: data dir)</source>
        <translation>Dateiort für das Auth-Cookie (Standard: Datenverzeichnis)</translation>
    </message>
    <message>
        <source>Not enough file descriptors available.</source>
        <translation>Nicht genügend Datei-Deskriptoren verfügbar.</translation>
    </message>
    <message>
        <source>Only connect to nodes in network &lt;net&gt; (ipv4, ipv6 or onion)</source>
        <translation>Nur zu Knoten des Netzwerktyps &lt;net&gt; verbinden (ipv4, ipv6 oder onion)</translation>
    </message>
    <message>
        <source>Print this help message and exit</source>
        <translation>Drucke diese Hilfemeldung und beende</translation>
    </message>
    <message>
        <source>Print version and exit</source>
        <translation>Gibt die Versionsnummer aus und beendet das Programm</translation>
    </message>
    <message>
        <source>Prune cannot be configured with a negative value.</source>
        <translation>Kürzungsmodus kann nicht mit einem negativen Wert konfiguriert werden.</translation>
    </message>
    <message>
        <source>Prune mode is incompatible with -txindex.</source>
        <translation>Kürzungsmodus ist nicht mit -txindex kompatibel.</translation>
    </message>
    <message>
<<<<<<< HEAD
        <location filename="../walletmodel.cpp" line="+193"/>
        <source>Send Coins</source>
        <translation>Peercoins überweisen</translation>
=======
        <source>Rebuild chain state and block index from the blk*.dat files on disk</source>
        <translation>Blockkettenindex aus aktuellen Dateien blk000??.dat beim Starten wiederaufbauen</translation>
>>>>>>> dac5d68f
    </message>
    <message>
        <source>Rebuild chain state from the currently indexed blocks</source>
        <translation>Blockkettenzustand aus aktuelle indizierten Blöcken wiederaufbauen</translation>
    </message>
    <message>
        <source>Replaying blocks...</source>
        <translation>Blöcke werden nochmal neu verarbeitet ...</translation>
    </message>
    <message>
        <source>Rewinding blocks...</source>
        <translation>Verifiziere Blöcke...</translation>
    </message>
    <message>
        <source>Send transactions with full-RBF opt-in enabled (RPC only, default: %u)</source>
        <translation>Wähle alle zu sendenden Transaktionen als full-RBF opt-in aktiviert (Ausschließlich RPC, Standard: %u)</translation>
    </message>
    <message>
        <source>Set database cache size in megabytes (%d to %d, default: %d)</source>
        <translation>Größe des Datenbankcaches in Megabyte festlegen (%d bis %d, Standard: %d)</translation>
    </message>
    <message>
        <source>Specify wallet file (within data directory)</source>
        <translation>Wallet-Datei angeben (innerhalb des Datenverzeichnisses)</translation>
    </message>
    <message>
        <source>The source code is available from %s.</source>
        <translation>Der Quellcode ist von %s verfügbar.</translation>
    </message>
    <message>
        <source>Transaction fee and change calculation failed</source>
        <translation>Transaktionsgebühr- und Wechselgeldberechnung fehlgeschlagen</translation>
    </message>
<<<<<<< HEAD
</context>
<context>
    <name>Peercoin-core</name>
    <message>
        <location filename="../bitcoinstrings.cpp" line="+94"/>
        <source>Peercoin version</source>
        <translation>Peercoin-Version</translation>
=======
    <message>
        <source>Unable to bind to %s on this computer. %s is probably already running.</source>
        <translation>Kann auf diesem Computer nicht an %s binden. Evtl. wurde %s bereits gestartet.</translation>
>>>>>>> dac5d68f
    </message>
    <message>
        <source>Unsupported argument -benchmark ignored, use -debug=bench.</source>
        <translation>Nicht unterstütztes Argument -benchmark wurde ignoriert, bitte -debug=bench verwenden.</translation>
    </message>
    <message>
<<<<<<< HEAD
        <location line="-29"/>
        <source>Send command to -server or peercoind</source>
        <translation>Befehl an -server oder peercoind senden</translation>
=======
        <source>Unsupported argument -debugnet ignored, use -debug=net.</source>
        <translation>Nicht unterstütztes Argument -debugnet wurde ignoriert, bitte -debug=net verwenden.</translation>
>>>>>>> dac5d68f
    </message>
    <message>
        <source>Unsupported argument -tor found, use -onion.</source>
        <translation>Nicht unterstütztes Argument -tor gefunden, bitte -onion verwenden.</translation>
    </message>
    <message>
        <source>Upgrading UTXO database</source>
        <translation>Aktualisierung der UTXO Datenbank</translation>
    </message>
    <message>
        <source>Use UPnP to map the listening port (default: %u)</source>
        <translation>UPnP verwenden, um eine Portweiterleitung einzurichten (Standard: %u)</translation>
    </message>
    <message>
<<<<<<< HEAD
        <location line="+24"/>
        <source>Specify configuration file (default: peercoin.conf)</source>
        <translation>Konfigurationsdatei festlegen (Standard: peercoin.conf)</translation>
    </message>
    <message>
        <location line="+3"/>
        <source>Specify pid file (default: peercoind.pid)</source>
        <translation>PID-Datei festlegen (Standard: peercoind.pid)</translation>
=======
        <source>Use the test chain</source>
        <translation>Die Testchain verwenden</translation>
    </message>
    <message>
        <source>User Agent comment (%s) contains unsafe characters.</source>
        <translation>Der User Agent Kommentar  (%s) enthält unsichere Zeichen.</translation>
>>>>>>> dac5d68f
    </message>
    <message>
        <source>Verifying blocks...</source>
        <translation>Verifiziere Blöcke...</translation>
    </message>
    <message>
        <source>Wallet debugging/testing options:</source>
        <translation>Wallet Debugging-/Testoptionen:</translation>
    </message>
    <message>
        <source>Wallet needed to be rewritten: restart %s to complete</source>
        <translation>Wallet musste neu geschrieben werden: starten Sie %s zur Fertigstellung neu</translation>
    </message>
    <message>
        <source>Wallet options:</source>
        <translation>Wallet-Optionen:</translation>
    </message>
    <message>
        <source>Allow JSON-RPC connections from specified source. Valid for &lt;ip&gt; are a single IP (e.g. 1.2.3.4), a network/netmask (e.g. 1.2.3.4/255.255.255.0) or a network/CIDR (e.g. 1.2.3.4/24). This option can be specified multiple times</source>
        <translation>JSON-RPC-Verbindungen von der angegeben Quelle erlauben. Gültig für &lt;ip&gt; ist eine einzelne IP-Adresse (z.B. 1.2.3.4), ein Netzwerk bzw. eine Netzmaske (z.B. 1.2.3.4/255.255.255.0), oder die CIDR-Notation (z.B. 1.2.3.4/24). Kann mehrmals angegeben werden.</translation>
    </message>
    <message>
        <source>Bind to given address and whitelist peers connecting to it. Use [host]:port notation for IPv6</source>
        <translation>An die angegebene Adresse binden und Gegenstellen, die sich dorthin verbinden, immer zulassen. Für IPv6 "[Host]:Port"-Notation verwenden</translation>
    </message>
    <message>
        <source>Create new files with system default permissions, instead of umask 077 (only effective with disabled wallet functionality)</source>
        <translation>Neue Dateien mit Standard-Systemrechten erzeugen, anstatt mit umask 077 (nur mit deaktivierter Walletfunktion nutzbar)</translation>
    </message>
    <message>
        <source>Discover own IP addresses (default: 1 when listening and no -externalip or -proxy)</source>
        <translation>Eigene IP-Adressen ermitteln (Standard: 1, wenn abgehört wird und nicht -externalip oder -proxy)</translation>
    </message>
    <message>
        <source>Error: Listening for incoming connections failed (listen returned error %s)</source>
        <translation>Fehler: Abhören nach eingehenden Verbindungen fehlgeschlagen (listen meldete Fehler %s)</translation>
    </message>
    <message>
        <source>Execute command when a relevant alert is received or we see a really long fork (%s in cmd is replaced by message)</source>
        <translation>Befehl ausführen wenn ein relevanter Alarm empfangen wird oder wir einen wirklich langen Fork entdecken (%s im Befehl wird durch die Nachricht ersetzt)</translation>
    </message>
    <message>
        <source>Fees (in %s/kB) smaller than this are considered zero fee for relaying, mining and transaction creation (default: %s)</source>
        <translation>Niedrigere Gebühren (in %s/Kb) als diese werden bei der Transaktionserstellung als gebührenfrei angesehen (Standard: %s)</translation>
    </message>
    <message>
        <source>If paytxfee is not set, include enough fee so transactions begin confirmation on average within n blocks (default: %u)</source>
        <translation>Wenn -paytxfee nicht festgelegt wurde Gebühren einschließen, so dass mit der Bestätigung von Transaktionen im Schnitt innerhalb von n Blöcken begonnen wird (Standard: %u)</translation>
    </message>
    <message>
        <source>Invalid amount for -maxtxfee=&lt;amount&gt;: '%s' (must be at least the minrelay fee of %s to prevent stuck transactions)</source>
        <translation>Ungültiger Betrag für -maxtxfee=&lt;amount&gt;: '%s' (muss mindestens die minimale Weiterleitungsgebühr in Höhe von %s sein, um zu verhindern dass Transaktionen nicht bearbeitet werden)</translation>
    </message>
    <message>
        <source>Maximum size of data in data carrier transactions we relay and mine (default: %u)</source>
        <translation>Maximale Datengröße in "Data Carrier"-Transaktionen die weitergeleitet und erarbeitet werden (Standard: %u)</translation>
    </message>
    <message>
<<<<<<< HEAD
        <location line="-80"/>
        <source>%s, you must set a rpcpassword in the configuration file:
%s
It is recommended you use the following random password:
rpcuser=peercoinrpc
rpcpassword=%s
(you do not need to remember this password)
The username and password MUST NOT be the same.
If the file does not exist, create it with owner-readable-only file permissions.
It is also recommended to set alertnotify so you are notified of problems;
for example: alertnotify=echo %%s | mail -s &quot;Peercoin Alert&quot; admin@foo.com
</source>
        <translation>%s, Sie müssen den Wert rpcpasswort in dieser Konfigurationsdatei angeben:
%s
Es wird empfohlen das folgende Zufallspasswort zu verwenden:
rpcuser=peercoinrpc
rpcpassword=%s
(Sie müssen sich dieses Passwort nicht merken!)
Der Benutzername und das Passwort dürfen NICHT identisch sein.
Falls die Konfigurationsdatei nicht existiert, erzeugen Sie diese bitte mit Leserechten nur für den Dateibesitzer.
Es wird ebenfalls empfohlen alertnotify anzugeben, um im Problemfall benachrichtig zu werden;
zum Beispiel: alertnotify=echo %%s | mail -s \&quot;Peercoin Alert\&quot; admin@foo.com
</translation>
=======
        <source>Randomize credentials for every proxy connection. This enables Tor stream isolation (default: %u)</source>
        <translation>Zufällige Anmeldedaten für jede Proxyverbindung verwenden. Dies aktiviert Tor-Datenflussisolation (Standard: %u)</translation>
>>>>>>> dac5d68f
    </message>
    <message>
        <source>The transaction amount is too small to send after the fee has been deducted</source>
        <translation>Der Transaktionsbetrag ist zum senden zu niedrig, nachdem die Gebühr abgezogen wurde.</translation>
    </message>
    <message>
        <source>Whitelisted peers cannot be DoS banned and their transactions are always relayed, even if they are already in the mempool, useful e.g. for a gateway</source>
        <translation>Erlaubte Gegenstellen werden nicht für DoS-Attacken gesperrt und ihre Transkationen werden immer weitergeleitet, auch wenn sie sich bereits im Speicherpool befinden, was z.B. für Gateways sinnvoll ist.</translation>
    </message>
    <message>
<<<<<<< HEAD
        <location line="+3"/>
        <source>Cannot obtain a lock on data directory %s. Peercoin is probably already running.</source>
        <translation>Datenverzeichnis %s kann nicht gesperrt werden. Evtl. wurde Peercoin bereits gestartet.</translation>
    </message>
    <message>
        <location line="+3"/>
        <source>Error: The transaction was rejected! This might happen if some of the coins in your wallet were already spent, such as if you used a copy of wallet.dat and coins were spent in the copy but not marked as spent here.</source>
        <translation>Fehler: Die Transaktion wurde abgelehnt! Dies kann passieren, wenn einige Peercoins aus Ihrer Brieftasche bereits ausgegeben wurden. Beispielsweise weil Sie eine Kopie Ihrer wallet.dat genutzt, die Peercoins dort ausgegeben haben und dies daher in der derzeit aktiven Brieftasche nicht vermerkt ist.</translation>
=======
        <source>You need to rebuild the database using -reindex to go back to unpruned mode.  This will redownload the entire blockchain</source>
        <translation>Sie müssen die Datenbank mit Hilfe von -reindex neu aufbauen, um zum ungekürzten Modus zurückzukehren. Dies erfordert, dass die gesamte Blockkette erneut heruntergeladen wird.</translation>
    </message>
    <message>
        <source>(default: %u)</source>
        <translation>(Standard: %u)</translation>
>>>>>>> dac5d68f
    </message>
    <message>
        <source>Accept public REST requests (default: %u)</source>
        <translation>Öffentliche REST-Anfragen annehmen (Standard: %u)</translation>
    </message>
    <message>
        <source>Automatically create Tor hidden service (default: %d)</source>
        <translation>Automatisch versteckten Tor-Dienst erstellen (Standard: %d)</translation>
    </message>
    <message>
        <source>Connect through SOCKS5 proxy</source>
        <translation>Über einen SOCKS5-Proxy &amp;verbinden</translation>
    </message>
    <message>
        <source>Error loading %s: You can't disable HD on an already existing HD wallet</source>
        <translation>Fehler beim Laden von %s: Sie können die hierarchisch deterministische Schlüsselgeneration (HD) für eine bereits existierende HD-Brieftasche nicht deaktivieren</translation>
    </message>
    <message>
        <source>Error reading from database, shutting down.</source>
        <translation>Fehler beim lesen der Datenbank, Ausführung wird beendet.</translation>
    </message>
    <message>
        <source>Error upgrading chainstate database</source>
        <translation>Fehler bei der Aktualisierung einer Kettenstatus-Datenbank</translation>
    </message>
    <message>
        <source>Imports blocks from external blk000??.dat file on startup</source>
        <translation>Blöcke beim Starten aus externer Datei blk000??.dat importieren</translation>
    </message>
    <message>
<<<<<<< HEAD
        <location line="+3"/>
        <source>Warning: Please check that your computer&apos;s date and time are correct! If your clock is wrong Peercoin will not work properly.</source>
        <translation>Warnung: Bitte korrigieren Sie die Datums- und Uhrzeiteinstellungen Ihres Computers, da Peercoin ansonsten nicht ordnungsgemäß funktionieren wird!</translation>
=======
        <source>Information</source>
        <translation>Hinweis</translation>
>>>>>>> dac5d68f
    </message>
    <message>
        <source>Invalid -onion address or hostname: '%s'</source>
        <translation>Ungültige Onion-Adresse oder ungültiger Hostname: '%s'</translation>
    </message>
    <message>
        <source>Invalid -proxy address or hostname: '%s'</source>
        <translation>Ungültige Proxy-Adresse oder ungültiger Hostname: '%s'</translation>
    </message>
    <message>
        <source>Invalid amount for -paytxfee=&lt;amount&gt;: '%s' (must be at least %s)</source>
        <translation>Ungültiger Betrag für -paytxfee=&lt;amount&gt;: '%s' (muss mindestens %s sein)</translation>
    </message>
    <message>
        <source>Invalid netmask specified in -whitelist: '%s'</source>
        <translation>Ungültige Netzmaske angegeben in -whitelist: '%s'</translation>
    </message>
    <message>
        <source>Keep at most &lt;n&gt; unconnectable transactions in memory (default: %u)</source>
        <translation>Maximal &lt;n&gt; nicht-verbindbare Transaktionen im Speicher halten (Standard: %u)</translation>
    </message>
    <message>
        <source>Need to specify a port with -whitebind: '%s'</source>
        <translation>Angabe eines Ports benötigt für -whitebind: '%s'</translation>
    </message>
    <message>
        <source>Node relay options:</source>
        <translation>Knoten-Weiterleitungsoptionen:</translation>
    </message>
    <message>
        <source>RPC server options:</source>
        <translation>RPC-Serveroptionen:</translation>
    </message>
    <message>
        <source>Reducing -maxconnections from %d to %d, because of system limitations.</source>
        <translation>Reduziere -maxconnections von %d zu %d, aufgrund von Systemlimitierungen.</translation>
    </message>
    <message>
        <source>Rescan the block chain for missing wallet transactions on startup</source>
        <translation>Blockkette beim Starten erneut nach fehlenden Wallet-Transaktionen durchsuchen</translation>
    </message>
    <message>
        <source>Send trace/debug info to console instead of debug.log file</source>
        <translation>Rückverfolgungs- und Debuginformationen an die Konsole senden, anstatt sie in debug.log zu schreiben</translation>
    </message>
    <message>
        <source>Show all debugging options (usage: --help -help-debug)</source>
        <translation>Zeige alle Debuggingoptionen (Benutzung: --help -help-debug)</translation>
    </message>
    <message>
        <source>Shrink debug.log file on client startup (default: 1 when no -debug)</source>
        <translation>Protokolldatei debug.log beim Starten des Clients kürzen (Standard: 1, wenn kein -debug)</translation>
    </message>
    <message>
        <source>Signing transaction failed</source>
        <translation>Signierung der Transaktion fehlgeschlagen</translation>
    </message>
    <message>
        <source>Specified -walletdir "%s" does not exist</source>
        <translation>Angegebenes Verzeichniss "%s" existiert nicht</translation>
    </message>
    <message>
        <source>Specified -walletdir "%s" is a relative path</source>
        <translation>Angegebenes Verzeichniss "%s" ist ein relativer Pfad</translation>
    </message>
    <message>
        <source>Specified -walletdir "%s" is not a directory</source>
        <translation>Angegebenes Verzeichniss "%s" ist kein Verzeichniss</translation>
    </message>
    <message>
        <source>The transaction amount is too small to pay the fee</source>
        <translation>Der Transaktionsbetrag ist zu niedrig, um die Gebühr zu bezahlen.</translation>
    </message>
    <message>
        <source>This is experimental software.</source>
        <translation>Dies ist experimentelle Software.</translation>
    </message>
    <message>
        <source>Tor control port password (default: empty)</source>
        <translation>TOR Kontrollport Passwort (Standard: leer)</translation>
    </message>
    <message>
        <source>Tor control port to use if onion listening enabled (default: %s)</source>
        <translation>Zu benutzender TOR Kontrollport wenn Onion Auflistung aktiv ist (Standard: %s)</translation>
    </message>
    <message>
        <source>Transaction amount too small</source>
        <translation>Transaktionsbetrag zu niedrig</translation>
    </message>
    <message>
        <source>Transaction too large for fee policy</source>
        <translation>Transaktion ist für die Gebührenrichtlinie zu groß</translation>
    </message>
    <message>
        <source>Transaction too large</source>
        <translation>Transaktion zu groß</translation>
    </message>
    <message>
        <source>Unable to bind to %s on this computer (bind returned error %s)</source>
        <translation>Kann auf diesem Computer nicht an %s binden (bind meldete Fehler %s)</translation>
    </message>
    <message>
        <source>Unable to generate initial keys</source>
        <translation>Anfänglicher Schlüssel kann nicht generiert werden.</translation>
    </message>
    <message>
        <source>Upgrade wallet to latest format on startup</source>
        <translation>Wallet beim Starten auf das neueste Format aktualisieren</translation>
    </message>
    <message>
<<<<<<< HEAD
        <location line="+1"/>
        <source>Generate coins (default: 0)</source>
        <translation>Peercoins generieren (Standard: 0)</translation>
=======
        <source>Username for JSON-RPC connections</source>
        <translation>Benutzername für JSON-RPC-Verbindungen</translation>
>>>>>>> dac5d68f
    </message>
    <message>
        <source>Verifying wallet(s)...</source>
        <translation>Verifiziere Wallet(s)...</translation>
    </message>
    <message>
        <source>Wallet %s resides outside wallet directory %s</source>
        <translation>Brieftasche %s liegt außerhalb des Datenverzechnisses %s</translation>
    </message>
    <message>
        <source>Warning</source>
        <translation>Warnung</translation>
    </message>
    <message>
        <source>Warning: unknown new rules activated (versionbit %i)</source>
        <translation>Warnung: Unbekannte neue Regeln aktiviert (Versionsbit %i)</translation>
    </message>
    <message>
        <source>Whether to operate in a blocks only mode (default: %u)</source>
        <translation>Legt fest ob nur Blöcke Modus aktiv sein soll (Standard: %u)</translation>
    </message>
    <message>
        <source>You need to rebuild the database using -reindex to change -txindex</source>
        <translation>Sie müssen die Datenbank mit Hilfe von -reindex neu aufbauen, um -txindex zu ändern</translation>
    </message>
    <message>
        <source>Zapping all transactions from wallet...</source>
        <translation>Lösche alle Transaktionen aus Wallet...</translation>
    </message>
    <message>
        <source>ZeroMQ notification options:</source>
        <translation>ZeroMQ-Benachrichtigungsoptionen:</translation>
    </message>
    <message>
        <source>Password for JSON-RPC connections</source>
        <translation>Passwort für JSON-RPC-Verbindungen</translation>
    </message>
    <message>
        <source>Execute command when the best block changes (%s in cmd is replaced by block hash)</source>
        <translation>Befehl ausführen wenn der beste Block wechselt (%s im Befehl wird durch den Hash des Blocks ersetzt)</translation>
    </message>
    <message>
        <source>Allow DNS lookups for -addnode, -seednode and -connect</source>
        <translation>Erlaube DNS-Abfragen für -addnode, -seednode und -connect</translation>
    </message>
    <message>
        <source>(1 = keep tx meta data e.g. account owner and payment request information, 2 = drop tx meta data)</source>
        <translation>(1 = TX-Metadaten wie z.B. Accountbesitzer und Zahlungsanforderungsinformationen behalten, 2 = TX-Metadaten verwerfen)</translation>
    </message>
    <message>
        <source>-maxtxfee is set very high! Fees this large could be paid on a single transaction.</source>
        <translation>-maxtxfee ist auf einen sehr hohen Wert festgelegt! Gebühren dieser Höhe könnten für eine einzelne Transaktion bezahlt werden.</translation>
    </message>
    <message>
        <source>Bind to given address to listen for JSON-RPC connections. This option is ignored unless -rpcallowip is also passed. Port is optional and overrides -rpcport. Use [host]:port notation for IPv6. This option can be specified multiple times (default: 127.0.0.1 and ::1 i.e., localhost, or if -rpcallowip has been specified, 0.0.0.0 and :: i.e., all addresses)</source>
        <translation>An die angegebene Adresse binden und auf JSON-RPC-Verbindungen abhören. Diese Option wird ignoriert wenn '-rpcallowip' nicht auch angegeben ist. Die Angabe des Ports ist optional und überschreibt den Parameter '-rpcport'. Benutzen Sie die [host]:port Annotation für IPv6. Diese Option kann mehrmals angegeben werden. (Standard: 127.0.0.1 und ::1, z.B. localhost; Wenn '-rpcallowip' angegeben wurde werden alle Adressen verwendet, also 0.0.0.0 und ::)</translation>
    </message>
    <message>
        <source>Do not keep transactions in the mempool longer than &lt;n&gt; hours (default: %u)</source>
        <translation>Die Transaktion nicht länger im Speicherpool behalten als &lt;n&gt; Stunden (Standard: %u)</translation>
    </message>
    <message>
        <source>Equivalent bytes per sigop in transactions for relay and mining (default: %u)</source>
        <translation>Maximale Datengröße in "Data Carrier"-Transaktionen die weitergeleitet und erarbeitet werden (Standard: %u)</translation>
    </message>
    <message>
        <source>Error loading %s: You can't enable HD on an already existing non-HD wallet</source>
        <translation>Fehler beim Herunterladen von %s: Sie können keine hierarchisch deterministische Schlüsselgeneration (HD) auf eine bereits existierende nicht-HD Brieftasche (Wallet) aktivieren.</translation>
    </message>
    <message>
        <source>Error loading wallet %s. -wallet parameter must only specify a filename (not a path).</source>
        <translation>Fehler beim Laden der Brieftasche %s. Der Parameter -wallet darf nur ein Dateiname sein (kein Dateipfad).</translation>
    </message>
    <message>
        <source>Fees (in %s/kB) smaller than this are considered zero fee for transaction creation (default: %s)</source>
        <translation>Niedrigere Gebühren (in %s/Kb) als diese werden bei der Transaktionserstellung als gebührenfrei angesehen (Standard: %s)</translation>
    </message>
    <message>
        <source>Force relay of transactions from whitelisted peers even if they violate local relay policy (default: %d)</source>
        <translation>Leite Transaktionen von Peers auf der Positivliste auf jeden Fall weiter, auch wenn sie die lokale Weiterleitungsregeln verletzen (Standardeinstellung: %d)</translation>
    </message>
    <message>
        <source>How thorough the block verification of -checkblocks is (0-4, default: %u)</source>
        <translation>Legt fest, wie gründlich die Blockverifikation von -checkblocks ist (0-4, Standard: %u)</translation>
    </message>
    <message>
<<<<<<< HEAD
        <location line="+5"/>
        <source>SSL options: (see the Bitcoin Wiki for SSL setup instructions)</source>
        <translation>SSL-Optionen: (siehe Peercoin-Wiki für SSL-Installationsanweisungen)</translation>
=======
        <source>Maintain a full transaction index, used by the getrawtransaction rpc call (default: %u)</source>
        <translation>Einen vollständigen Transaktionsindex führen, der vom RPC-Befehl "getrawtransaction" genutzt wird (Standard: %u)</translation>
>>>>>>> dac5d68f
    </message>
    <message>
        <source>Number of seconds to keep misbehaving peers from reconnecting (default: %u)</source>
        <translation>Anzahl Sekunden, während denen sich nicht konform verhaltenden Gegenstellen die Wiederverbindung verweigert wird (Standard: %u)</translation>
    </message>
    <message>
        <source>Output debugging information (default: %u, supplying &lt;category&gt; is optional)</source>
        <translation>Debugginginformationen ausgeben (Standard: %u, &lt;category&gt; anzugeben ist optional)</translation>
    </message>
    <message>
        <source>Sets the serialization of raw transaction or block hex returned in non-verbose mode, non-segwit(0) or segwit(1) (default: %d)</source>
        <translation>Setzt die Serialisierung von Rohtransaktionen oder Block Hex-Daten auf non-verbose mode, nicht-Segwit(0) oder Segwit(1) (default: %d)</translation>
    </message>
    <message>
        <source>Specify directory to hold wallets (default: &lt;datadir&gt;/wallets if it exists, otherwise &lt;datadir&gt;)</source>
        <translation>Spezifiziere das Verzeichnis für das Wallet (Standard:&lt;datadir&gt;/wallets wenn es vorhanden ist, sonst &lt;datadir&gt;)</translation>
    </message>
    <message>
        <source>Specify location of debug log file: this can be an absolute path or a path relative to the data directory (default: %s)</source>
        <translation>Verzeichniss für das Debug Logfile: Es kann sich um einen absoluten oder relativen Pfad zum Datenverzeichniss handeln (Standard: %s)</translation>
    </message>
    <message>
        <source>Support filtering of blocks and transaction with bloom filters (default: %u)</source>
        <translation>Unterstütze Blöcke und Transaktionen mit  Bloomfiltern zu filtern (default: %u)</translation>
    </message>
    <message>
        <source>The fee rate (in %s/kB) that indicates your tolerance for discarding change by adding it to the fee (default: %s). Note: An output is discarded if it is dust at this rate, but we will always discard up to the dust relay fee and a discard fee above that is limited by the fee estimate for the longest target</source>
        <translation>Die Transaktionsgebührrate (in %s/kB), die die Toleranz anzeigt für das Abschreiben von Wechselgeld, durch deren Zufügung zur Transaktionsgebühr (Standard: %s). Hinweis: Eine Ausgabe wird abgeschrieben, wenn sie bei Höhe dieser Rate "Staub" ist, aber es wird immer abgeschrieben bis zur Staub-Weiterleitungsgebühr, und eine Abschreibungsgebühr darüber ist begrenzt durch die Gebührenschätzung für das längste Ziel</translation>
    </message>
    <message>
        <source>This is the transaction fee you may pay when fee estimates are not available.</source>
        <translation>Das ist die Transaktionsgebühr, welche du zahlen müsstest, wenn die Gebührenschätzungen nicht verfügbar sind.</translation>
    </message>
    <message>
        <source>This product includes software developed by the OpenSSL Project for use in the OpenSSL Toolkit %s and cryptographic software written by Eric Young and UPnP software written by Thomas Bernard.</source>
        <translation>Dieses Produkt enthält Software, die vom OpenSSL-Projekt zur Verwendung im OpenSSL-Toolkit %s entwickelt wird, von Eric Young geschriebene kryptographische Software und von Thomas Bernard geschriebene UPnP-Software.</translation>
    </message>
    <message>
        <source>Total length of network version string (%i) exceeds maximum length (%i). Reduce the number or size of uacomments.</source>
        <translation>Gesamtlänge des Netzwerkversionstrings (%i) erreicht die maximale Länge (%i). Reduzieren Sie die Nummer oder die Größe von uacomments.</translation>
    </message>
    <message>
        <source>Tries to keep outbound traffic under the given target (in MiB per 24h), 0 = no limit (default: %d)</source>
        <translation>Versucht ausgehenden Datenverkehr unter dem gegebenen Wert zu halten (in MiB pro 24h), 0 = kein Limit (default: %d)</translation>
    </message>
    <message>
        <source>Unsupported argument -socks found. Setting SOCKS version isn't possible anymore, only SOCKS5 proxies are supported.</source>
        <translation>Nicht unterstützter Parameter -socks gefunden. Das Festlegen der SOCKS-Version ist nicht mehr möglich, nur noch SOCKS5-Proxies werden unterstützt.</translation>
    </message>
    <message>
        <source>Unsupported argument -whitelistalwaysrelay ignored, use -whitelistrelay and/or -whitelistforcerelay.</source>
        <translation>Das Argument -whitelistalwaysrelay wird nicht unterstützt und deswegen ignoriert. Benutze -whitelistrelay und/oder -whitelistforcerelay.</translation>
    </message>
    <message>
        <source>Use separate SOCKS5 proxy to reach peers via Tor hidden services (default: %s)</source>
        <translation>Separaten SOCKS5-Proxy verwenden, um Gegenstellen über versteckte Tor-Dienste zu erreichen (Standard: %s)</translation>
    </message>
    <message>
        <source>Warning: Unknown block versions being mined! It's possible unknown rules are in effect</source>
        <translation>Warnung: Unbekannte Blockversion wird durch Mining erzeugt! Es ist möglich, dass unbekannte Regeln in Kraft sind.</translation>
    </message>
    <message>
        <source>Whitelist peers connecting from the given IP address (e.g. 1.2.3.4) or CIDR notated network (e.g. 1.2.3.0/24). Can be specified multiple times.</source>
        <translation>Gegenstellen die sich von der angegebenen IP-Adresse (e.g. 1.2.3.4) oder CIDR Notation (eg. 1.2.3.0/24) aus verbinden immer zulassen. Kann mehrmals angegeben werden.</translation>
    </message>
    <message>
        <source>%s is set very high!</source>
        <translation>%s wurde sehr hoch eingestellt!</translation>
    </message>
    <message>
        <source>(default: %s)</source>
        <translation>(Standard: %s)</translation>
    </message>
    <message>
        <source>Always query for peer addresses via DNS lookup (default: %u)</source>
        <translation>Adressen von Gegenstellen immer über DNS-Namensauflösung abfragen (Standard: %u)</translation>
    </message>
    <message>
        <source>Error loading wallet %s. -wallet filename must be a regular file.</source>
        <translation>Fehler beim Laden der Brieftasche %s. -wallet Dateiname muss eine normale Datei sein.</translation>
    </message>
    <message>
        <source>Error loading wallet %s. Duplicate -wallet filename specified.</source>
        <translation>Fehler beim Laden der Brieftasche %s. -wallet Dateiname doppelt angegeben.</translation>
    </message>
    <message>
        <source>Error loading wallet %s. Invalid characters in -wallet filename.</source>
        <translation>Fehler beim Laden der Brieftasche %s. -wallet Dateiname enthält ungültige Buchstaben.</translation>
    </message>
    <message>
        <source>How many blocks to check at startup (default: %u, 0 = all)</source>
        <translation>Wieviele Blöcke beim Starten geprüft werden sollen (Standard: %u, 0 = alle)</translation>
    </message>
    <message>
        <source>Include IP addresses in debug output (default: %u)</source>
        <translation>IP-Adressen in Debugausgabe einschließen (Standard: %u)</translation>
    </message>
    <message>
        <source>Keypool ran out, please call keypoolrefill first</source>
        <translation>Der Keypool ist erschöpft. Bitte rufen Sie zunächst keypoolrefill auf.</translation>
    </message>
    <message>
        <source>Listen for JSON-RPC connections on &lt;port&gt; (default: %u or testnet: %u)</source>
        <translation>&lt;port&gt; nach JSON-RPC-Verbindungen abhören (Standard: %u oder Testnetz: %u)</translation>
    </message>
    <message>
        <source>Listen for connections on &lt;port&gt; (default: %u or testnet: %u)</source>
        <translation>&lt;port&gt; nach Verbindungen abhören (Standard: %u oder Testnetz: %u)</translation>
    </message>
    <message>
        <source>Maintain at most &lt;n&gt; connections to peers (default: %u)</source>
        <translation>Maximal &lt;n&gt; Verbindungen zu Gegenstellen aufrechterhalten (Standard: %u)</translation>
    </message>
    <message>
        <source>Make the wallet broadcast transactions</source>
        <translation>Die Wallet soll Transaktionen übertragen/broadcasten</translation>
    </message>
    <message>
        <source>Maximum per-connection receive buffer, &lt;n&gt;*1000 bytes (default: %u)</source>
        <translation>Maximale Größe des Empfangspuffers pro Verbindung, &lt;n&gt; * 1000 Byte (Standard: %u)</translation>
    </message>
    <message>
        <source>Maximum per-connection send buffer, &lt;n&gt;*1000 bytes (default: %u)</source>
        <translation>Maximale Größe des Sendepuffers pro Verbindung, &lt;n&gt; * 1000 Byte (Standard: %u)</translation>
    </message>
    <message>
        <source>Prepend debug output with timestamp (default: %u)</source>
        <translation>Debugausgaben einen Zeitstempel voranstellen (Standard: %u)</translation>
    </message>
    <message>
        <source>Relay and mine data carrier transactions (default: %u)</source>
        <translation>"Data Carrier"-Transaktionen weiterleiten und erarbeiten (Standard: %u)</translation>
    </message>
    <message>
        <source>Relay non-P2SH multisig (default: %u)</source>
        <translation>Nicht-"P2SH-Multisig" weiterleiten (Standard: %u)</translation>
    </message>
    <message>
        <source>Set key pool size to &lt;n&gt; (default: %u)</source>
        <translation>Größe des Schlüsselpools festlegen auf &lt;n&gt; (Standard: %u)</translation>
    </message>
    <message>
        <source>Set maximum BIP141 block weight (default: %d)</source>
        <translation>Maximales BIP141 Blockgewicht festlegen (Standard: %d)</translation>
    </message>
    <message>
        <source>Set the number of threads to service RPC calls (default: %d)</source>
        <translation>Maximale Anzahl an Threads zur Verarbeitung von RPC-Anfragen festlegen (Standard: %d)</translation>
    </message>
    <message>
<<<<<<< HEAD
        <location line="+1"/>
        <source>Error loading wallet.dat: Wallet requires newer version of Peercoin</source>
        <translation>Fehler beim Laden von wallet.dat: Brieftasche benötigt neuere Version von Peercoin</translation>
    </message>
    <message>
        <location line="+93"/>
        <source>Wallet needed to be rewritten: restart Peercoin to complete</source>
        <translation>Brieftasche musste neu geschrieben werden: Starten Sie Peercoin zur Fertigstellung neu</translation>
=======
        <source>Specify configuration file (default: %s)</source>
        <translation>Konfigurationsdatei festlegen (Standard: %s)</translation>
    </message>
    <message>
        <source>Specify connection timeout in milliseconds (minimum: 1, default: %d)</source>
        <translation>Verbindungzeitüberschreitung in Millisekunden festlegen (Minimum: 1, Standard: %d)</translation>
>>>>>>> dac5d68f
    </message>
    <message>
        <source>Specify pid file (default: %s)</source>
        <translation>PID-Datei festlegen (Standard: %s)</translation>
    </message>
    <message>
        <source>Spend unconfirmed change when sending transactions (default: %u)</source>
        <translation>Unbestätigtes Wechselgeld darf beim Senden von Transaktionen ausgegeben werden (Standard: %u)</translation>
    </message>
    <message>
        <source>Starting network threads...</source>
        <translation>Netzwerk-Threads werden gestartet...</translation>
    </message>
    <message>
        <source>The wallet will avoid paying less than the minimum relay fee.</source>
        <translation>Das Wallet verhindert Zahlungen, die die Mindesttransaktionsgebühr nicht berücksichtigen.</translation>
    </message>
    <message>
        <source>This is the minimum transaction fee you pay on every transaction.</source>
        <translation>Dies ist die kleinstmögliche Gebühr, die beim Senden einer Transaktion fällig wird.</translation>
    </message>
    <message>
        <source>This is the transaction fee you will pay if you send a transaction.</source>
        <translation>Dies ist die Gebühr, die beim Senden einer Transaktion fällig wird.</translation>
    </message>
    <message>
        <source>Threshold for disconnecting misbehaving peers (default: %u)</source>
        <translation>Schwellenwert, um Verbindungen zu sich nicht konform verhaltenden Gegenstellen zu beenden (Standard: %u)</translation>
    </message>
    <message>
        <source>Transaction amounts must not be negative</source>
        <translation>Transaktionsbeträge dürfen nicht negativ sein.</translation>
    </message>
    <message>
        <source>Transaction has too long of a mempool chain</source>
        <translation>Die Speicherpoolkette der Transaktion ist zu lang.</translation>
    </message>
    <message>
        <source>Transaction must have at least one recipient</source>
        <translation>Die Transaktion muss mindestens einen Empfänger enthalten.</translation>
    </message>
    <message>
        <source>Unknown network specified in -onlynet: '%s'</source>
        <translation>Unbekannter Netztyp in -onlynet angegeben: '%s'</translation>
    </message>
    <message>
<<<<<<< HEAD
        <location line="-25"/>
        <source>Unable to bind to %s on this computer. Peercoin is probably already running.</source>
        <translation>Kann auf diesem Computer nicht an %s binden. Evtl. wurde Peercoin bereits gestartet.</translation>
=======
        <source>Insufficient funds</source>
        <translation>Unzureichender Kontostand</translation>
>>>>>>> dac5d68f
    </message>
    <message>
        <source>Loading block index...</source>
        <translation>Lade Blockindex...</translation>
    </message>
    <message>
        <source>Loading wallet...</source>
        <translation>Lade Wallet...</translation>
    </message>
    <message>
        <source>Cannot downgrade wallet</source>
        <translation>Wallet kann nicht auf eine ältere Version herabgestuft werden</translation>
    </message>
    <message>
        <source>Rescanning...</source>
        <translation>Durchsuche erneut...</translation>
    </message>
    <message>
        <source>Done loading</source>
        <translation>Laden abgeschlossen</translation>
    </message>
    <message>
        <source>Error</source>
        <translation>Fehler</translation>
    </message>
</context>
</TS><|MERGE_RESOLUTION|>--- conflicted
+++ resolved
@@ -1,47 +1,4 @@
-<<<<<<< HEAD
-<?xml version="1.0" ?><!DOCTYPE TS><TS language="de" version="2.0">
-<defaultcodec>UTF-8</defaultcodec>
-<context>
-    <name>AboutDialog</name>
-    <message>
-        <location filename="../forms/aboutdialog.ui" line="+14"/>
-        <source>About Peercoin</source>
-        <translation>Über Peercoin</translation>
-    </message>
-    <message>
-        <location line="+39"/>
-        <source>&lt;b&gt;Peercoin&lt;/b&gt; version</source>
-        <translation>&lt;b&gt;Peercoin&lt;/b&gt;-Version</translation>
-    </message>
-    <message>
-        <location line="+57"/>
-        <source>
-This is experimental software.
-
-Distributed under the MIT/X11 software license, see the accompanying file COPYING or http://www.opensource.org/licenses/mit-license.php.
-
-This product includes software developed by the OpenSSL Project for use in the OpenSSL Toolkit (http://www.openssl.org/) and cryptographic software written by Eric Young (eay@cryptsoft.com) and UPnP software written by Thomas Bernard.</source>
-        <translation>
-Dies ist experimentelle Software.
-
-Veröffentlicht unter der MIT/X11-Softwarelizenz, siehe beiligende Datei COPYING oder http://www.opensource.org/licenses/mit-license.php.
-
-Dieses Produkt enthält Software, die vom OpenSSL-Projekt zur Verwendung im OpenSSL-Toolkit (http://www.openssl.org/) entwickelt wurde, sowie kryptographische Software geschrieben von Eric Young (eay@cryptsoft.com) und UPnP-Software geschrieben von Thomas Bernard.</translation>
-    </message>
-    <message>
-        <location filename="../aboutdialog.cpp" line="+14"/>
-        <source>Copyright</source>
-        <translation>Copyright</translation>
-    </message>
-    <message>
-        <location line="+0"/>
-        <source>The Peercoin developers</source>
-        <translation>Die Peercoinentwickler</translation>
-    </message>
-</context>
-=======
 <TS language="de" version="2.1">
->>>>>>> dac5d68f
 <context>
     <name>AddressBookPage</name>
     <message>
@@ -65,14 +22,8 @@
         <translation>&amp;Kopieren</translation>
     </message>
     <message>
-<<<<<<< HEAD
-        <location filename="../addressbookpage.cpp" line="+63"/>
-        <source>These are your Peercoin addresses for receiving payments. You may want to give a different one to each sender so you can keep track of who is paying you.</source>
-        <translation>Dies sind Ihre Peercoin-Adressen zum Empfangen von Zahlungen. Es steht Ihnen frei, jedem Absender eine Andere mitzuteilen, um einen besseren Überblick über eingehende Zahlungen zu erhalten.</translation>
-=======
         <source>C&amp;lose</source>
         <translation>&amp;Schließen</translation>
->>>>>>> dac5d68f
     </message>
     <message>
         <source>Delete the currently selected address from the list</source>
@@ -83,14 +34,8 @@
         <translation>Daten der aktuellen Ansicht in eine Datei exportieren</translation>
     </message>
     <message>
-<<<<<<< HEAD
-        <location line="+11"/>
-        <source>Sign a message to prove you own a Peercoin address</source>
-        <translation>Eine Nachricht signieren, um den Besitz einer Peercoin-Adresse zu beweisen</translation>
-=======
         <source>&amp;Export</source>
         <translation>E&amp;xportieren</translation>
->>>>>>> dac5d68f
     </message>
     <message>
         <source>&amp;Delete</source>
@@ -109,14 +54,8 @@
         <translation>&amp;Auswählen</translation>
     </message>
     <message>
-<<<<<<< HEAD
-        <location line="-44"/>
-        <source>Verify a message to ensure it was signed with a specified Peercoin address</source>
-        <translation>Eine Nachricht verifizieren, um sicherzustellen, dass diese mit einer angegebenen Peercoin-Adresse signiert wurde</translation>
-=======
         <source>Sending addresses</source>
         <translation>Sender_in Addresse</translation>
->>>>>>> dac5d68f
     </message>
     <message>
         <source>Receiving addresses</source>
@@ -127,18 +66,12 @@
         <translation>Dies sind ihre Bitcoin-Adressen zum Tätigen von Überweisungen. Bitte prüfen Sie den Betrag und die Adresse des Empfängers, bevor Sie Bitcoins überweisen.</translation>
     </message>
     <message>
-<<<<<<< HEAD
-        <location filename="../addressbookpage.cpp" line="-5"/>
-        <source>These are your Peercoin addresses for sending payments. Always check the amount and the receiving address before sending coins.</source>
-        <translation>Dies sind Ihre Peercoin-Adressen zum Tätigen von Überweisungen. Bitte prüfen Sie den Betrag und die Empfangsadresse, bevor Sie Peercoins überweisen.</translation>
-=======
         <source>These are your Bitcoin addresses for receiving payments. It is recommended to use a new receiving address for each transaction.</source>
         <translation>Dies sind Ihre Bitcoin-Adressen zum Empfangen von Zahlungen. Es wird empfohlen, für jede Transaktion eine neue Empfangsadresse zu verwenden.</translation>
     </message>
     <message>
         <source>&amp;Copy Address</source>
         <translation>&amp;Adresse kopieren</translation>
->>>>>>> dac5d68f
     </message>
     <message>
         <source>Copy &amp;Label</source>
@@ -149,14 +82,8 @@
         <translation>&amp;Bearbeiten</translation>
     </message>
     <message>
-<<<<<<< HEAD
-        <location line="+1"/>
-        <source>Send &amp;Coins</source>
-        <translation>Peercoins &amp;überweisen</translation>
-=======
         <source>Export Address List</source>
         <translation>Adressliste exportieren</translation>
->>>>>>> dac5d68f
     </message>
     <message>
         <source>Comma separated file (*.csv)</source>
@@ -245,14 +172,8 @@
         <translation>Brieftaschen-Verschlüsselung bestätigen</translation>
     </message>
     <message>
-<<<<<<< HEAD
-        <location line="+1"/>
-        <source>Warning: If you encrypt your wallet and lose your passphrase, you will &lt;b&gt;LOSE ALL OF YOUR PEERCOINS&lt;/b&gt;!</source>
-        <translation>Warnung: Wenn Sie Ihre Brieftasche verschlüsseln und Ihre Passphrase verlieren, werden Sie &lt;b&gt;alle Ihre Peercoins verlieren&lt;/b&gt;!</translation>
-=======
         <source>Warning: If you encrypt your wallet and lose your passphrase, you will &lt;b&gt;LOSE ALL OF YOUR BITCOINS&lt;/b&gt;!</source>
         <translation>Warnung: Wenn Sie Ihre Brieftasche verschlüsseln und Ihre Passphrase verlieren, werden Sie &lt;b&gt;alle Ihre Bitcoins verlieren&lt;/b&gt;!</translation>
->>>>>>> dac5d68f
     </message>
     <message>
         <source>Are you sure you wish to encrypt your wallet?</source>
@@ -263,18 +184,12 @@
         <translation>Brieftasche verschlüsselt</translation>
     </message>
     <message>
-<<<<<<< HEAD
-        <location line="-56"/>
-        <source>Peercoin will close now to finish the encryption process. Remember that encrypting your wallet cannot fully protect your peercoins from being stolen by malware infecting your computer.</source>
-        <translation>Peercoin wird jetzt beendet, um den Verschlüsselungsprozess abzuschließen. Bitte beachten Sie, dass die Verschlüsselung Ihrer Brieftasche nicht vollständig vor Diebstahl Ihrer Peercoins durch Schadsoftware schützt, die Ihren Computer befällt.</translation>
-=======
         <source>%1 will close now to finish the encryption process. Remember that encrypting your wallet cannot fully protect your bitcoins from being stolen by malware infecting your computer.</source>
         <translation>%1 wird jetzt beendet, um den Verschlüsselungsprozess abzuschließen. Bitte beachten Sie, dass die Brieftaschen-Verschlüsselung nicht vollständig vor Diebstahl Ihrer Bitcoins durch Schadprogramme schützt, die Ihren Computer befällt.</translation>
     </message>
     <message>
         <source>IMPORTANT: Any previous backups you have made of your wallet file should be replaced with the newly generated, encrypted wallet file. For security reasons, previous backups of the unencrypted wallet file will become useless as soon as you start using the new, encrypted wallet.</source>
         <translation>WICHTIG: Alle vorherigen Brieftaschen-Sicherungen sollten durch die neu erzeugte, verschlüsselte Brieftasche ersetzt werden. Aus Sicherheitsgründen werden vorherige Sicherungen der unverschlüsselten Brieftasche nutzlos, sobald Sie die neue, verschlüsselte Brieftasche verwenden.</translation>
->>>>>>> dac5d68f
     </message>
     <message>
         <source>Wallet encryption failed</source>
@@ -359,18 +274,12 @@
         <translation>Anwendung beenden</translation>
     </message>
     <message>
-<<<<<<< HEAD
-        <location line="+4"/>
-        <source>Show information about Peercoin</source>
-        <translation>Informationen über Peercoin anzeigen</translation>
-=======
         <source>&amp;About %1</source>
         <translation>Über %1</translation>
     </message>
     <message>
         <source>Show information about %1</source>
         <translation>Informationen über %1 anzeigen</translation>
->>>>>>> dac5d68f
     </message>
     <message>
         <source>About &amp;Qt</source>
@@ -433,24 +342,10 @@
         <translation>Reindiziere Blöcke auf Datenträger...</translation>
     </message>
     <message>
-<<<<<<< HEAD
-        <location line="-347"/>
-        <source>Send coins to a Peercoin address</source>
-        <translation>Peercoins an eine Peercoin-Adresse überweisen</translation>
-    </message>
-    <message>
-        <location line="+49"/>
-        <source>Modify configuration options for Peercoin</source>
-        <translation>Die Konfiguration des Clients bearbeiten</translation>
-    </message>
-    <message>
-        <location line="+9"/>
-=======
         <source>Send coins to a Bitcoin address</source>
         <translation>Bitcoins an eine Bitcoin-Adresse überweisen</translation>
     </message>
     <message>
->>>>>>> dac5d68f
         <source>Backup wallet to another location</source>
         <translation>Eine Wallet-Sicherungskopie erstellen und abspeichern</translation>
     </message>
@@ -471,15 +366,8 @@
         <translation>Nachricht &amp;verifizieren...</translation>
     </message>
     <message>
-<<<<<<< HEAD
-        <location line="-165"/>
-        <location line="+530"/>
-        <source>Peercoin</source>
-        <translation>Peercoin</translation>
-=======
         <source>Bitcoin</source>
         <translation>Bitcoin</translation>
->>>>>>> dac5d68f
     </message>
     <message>
         <source>Wallet</source>
@@ -494,20 +382,6 @@
         <translation>&amp;Empfangen</translation>
     </message>
     <message>
-<<<<<<< HEAD
-        <location line="+14"/>
-        <source>&amp;Addresses</source>
-        <translation>&amp;Adressen</translation>
-    </message>
-    <message>
-        <location line="+22"/>
-        <source>&amp;About Peercoin</source>
-        <translation>&amp;Über Peercoin</translation>
-    </message>
-    <message>
-        <location line="+9"/>
-=======
->>>>>>> dac5d68f
         <source>&amp;Show / Hide</source>
         <translation>&amp;Anzeigen / Verstecken</translation>
     </message>
@@ -520,33 +394,12 @@
         <translation>Verschlüsselt die zu Ihrer Wallet gehörenden privaten Schlüssel</translation>
     </message>
     <message>
-<<<<<<< HEAD
-        <location line="+1"/>
-        <source>Decrypt wallet only for minting. Sending coins will still require the password.</source>
-        <translation type="unfinished"></translation>
-    </message>
-    <message>
-        <location line="+7"/>
-        <source>Sign messages with your Peercoin addresses to prove you own them</source>
-        <translation>Nachrichten signieren, um den Besitz Ihrer Peercoin-Adressen zu beweisen</translation>
-    </message>
-    <message>
-        <location line="+2"/>
-        <source>Verify messages to ensure they were signed with specified Peercoin addresses</source>
-        <translation>Nachrichten verifizieren, um sicherzustellen, dass diese mit den angegebenen Peercoin-Adressen signiert wurden</translation>
-    </message>
-    <message>
-        <location line="+3"/>
-        <source>UI to create multisig addresses</source>
-        <translation type="unfinished"></translation>
-=======
         <source>Sign messages with your Bitcoin addresses to prove you own them</source>
         <translation>Nachrichten signieren, um den Besitz Ihrer Bitcoin-Adressen zu beweisen</translation>
     </message>
     <message>
         <source>Verify messages to ensure they were signed with specified Bitcoin addresses</source>
         <translation>Nachrichten verifizieren, um sicherzustellen, dass diese mit den angegebenen Bitcoin-Adressen signiert wurden</translation>
->>>>>>> dac5d68f
     </message>
     <message>
         <source>&amp;File</source>
@@ -569,19 +422,8 @@
         <translation>Zahlungen anfordern (erzeugt QR-Codes und "bitcoin:"-URIs)</translation>
     </message>
     <message>
-<<<<<<< HEAD
-        <location line="+47"/>
-        <source>Peercoin client</source>
-        <translation>Peercoin-Client</translation>
-    </message>
-    <message numerus="yes">
-        <location line="+141"/>
-        <source>%n active connection(s) to Peercoin network</source>
-        <translation><numerusform>%n aktive Verbindung zum Peercoin-Netzwerk</numerusform><numerusform>%n aktive Verbindungen zum Peercoin-Netzwerk</numerusform></translation>
-=======
         <source>Show the list of used sending addresses and labels</source>
         <translation>Liste verwendeter Zahlungsadressen und Bezeichnungen anzeigen</translation>
->>>>>>> dac5d68f
     </message>
     <message>
         <source>Show the list of used receiving addresses and labels</source>
@@ -636,15 +478,6 @@
         <translation>Hinweis</translation>
     </message>
     <message>
-<<<<<<< HEAD
-        <location line="+70"/>
-        <source>You can send this transaction for a fee of %1, which is burned and prevents spamming of the network. Do you want to pay the fee?</source>
-        <translation type="unfinished"/>
-    </message>
-    <message>
-        <location line="-140"/>
-=======
->>>>>>> dac5d68f
         <source>Up to date</source>
         <translation>Auf aktuellem Stand</translation>
     </message>
@@ -707,15 +540,8 @@
         <translation>HD Schlüssel Generierung ist &lt;b&gt;aktiviert&lt;/b&gt;</translation>
     </message>
     <message>
-<<<<<<< HEAD
-        <location line="-23"/>
-        <location line="+23"/>
-        <source>URI can not be parsed! This can be caused by an invalid Peercoin address or malformed URI parameters.</source>
-        <translation>URI kann nicht analysiert werden! Dies kann durch eine ungültige Peercoin-Adresse oder fehlerhafte URI-Parameter verursacht werden.</translation>
-=======
         <source>HD key generation is &lt;b&gt;disabled&lt;/b&gt;</source>
         <translation>HD Schlüssel Generierung ist &lt;b&gt;deaktiviert&lt;/b&gt;</translation>
->>>>>>> dac5d68f
     </message>
     <message>
         <source>Wallet is &lt;b&gt;encrypted&lt;/b&gt; and currently &lt;b&gt;unlocked&lt;/b&gt;</source>
@@ -726,14 +552,8 @@
         <translation>Wallet ist &lt;b&gt;verschlüsselt&lt;/b&gt; und aktuell &lt;b&gt;gesperrt&lt;/b&gt;</translation>
     </message>
     <message>
-<<<<<<< HEAD
-        <location filename="../bitcoin.cpp" line="+111"/>
-        <source>A fatal error occurred. Peercoin can no longer continue safely and will quit.</source>
-        <translation>Ein schwerer Fehler ist aufgetreten. Peercoin kann nicht stabil weiter ausgeführt werden und wird beendet.</translation>
-=======
         <source>A fatal error occurred. Bitcoin can no longer continue safely and will quit.</source>
         <translation>Ein schwerer Fehler ist aufgetreten. Bitcoin kann nicht stabil weiter ausgeführt werden und wird beendet.</translation>
->>>>>>> dac5d68f
     </message>
 </context>
 <context>
@@ -783,14 +603,8 @@
         <translation>Listenansicht</translation>
     </message>
     <message>
-<<<<<<< HEAD
-        <location line="-5"/>
-        <source>The entered address &quot;%1&quot; is not a valid Peercoin address.</source>
-        <translation>Die eingegebene Adresse &quot;%1&quot; ist keine gültige Peercoin-Adresse.</translation>
-=======
         <source>Amount</source>
         <translation>Betrag</translation>
->>>>>>> dac5d68f
     </message>
     <message>
         <source>Received with label</source>
@@ -801,15 +615,8 @@
         <translation>Empfangen über Adresse</translation>
     </message>
     <message>
-<<<<<<< HEAD
-        <location filename="../guiutil.cpp" line="+424"/>
-        <location line="+12"/>
-        <source>Peercoin-Qt</source>
-        <translation>Peercoin-Qt</translation>
-=======
         <source>Date</source>
         <translation>Datum</translation>
->>>>>>> dac5d68f
     </message>
     <message>
         <source>Confirmations</source>
@@ -848,36 +655,6 @@
         <translation>Anzahl kopieren</translation>
     </message>
     <message>
-<<<<<<< HEAD
-        <location line="+6"/>
-        <source>Mandatory network transaction fee per kB transferred. Most transactions are 1 kB and incur a 0.01 PPC fee. Note: transfer size may increase depending on the number of input transactions required to be added together to fund the payment.</source>
-        <translation type="unfinished"/>
-    </message>
-    <message>
-        <location line="+15"/>
-        <source>Additional network &amp;fee</source>
-        <translation type="unfinished"/>
-    </message>
-    <message>
-        <location line="+31"/>
-        <source>Automatically start Peercoin after logging in to the system.</source>
-        <translation>Peercoin nach der Anmeldung am System automatisch ausführen.</translation>
-    </message>
-    <message>
-        <location line="+46"/>
-        <source>Check this box to follow the centrally issued checkpoints.</source>
-        <translation type="unfinished"/>
-    </message>
-    <message>
-        <location line="+3"/>
-        <source>&amp;Start Peercoin on system login</source>
-        <translation>&amp;Starte Peercoin nach Systemanmeldung</translation>
-    </message>
-    <message>
-        <location line="+7"/>
-        <source>Enforce checkpoints</source>
-        <translation type="unfinished"></translation>
-=======
         <source>Copy fee</source>
         <translation>Gebühr kopieren</translation>
     </message>
@@ -892,7 +669,6 @@
     <message>
         <source>Copy dust</source>
         <translation>"Staub" kopieren</translation>
->>>>>>> dac5d68f
     </message>
     <message>
         <source>Copy change</source>
@@ -907,28 +683,16 @@
         <translation>ja</translation>
     </message>
     <message>
-<<<<<<< HEAD
-        <location line="+6"/>
-        <source>Automatically open the Peercoin client port on the router. This only works when your router supports UPnP and it is enabled.</source>
-        <translation>Automatisch den Peercoin-Clientport auf dem Router öffnen. Dies funktioniert nur, wenn Ihr Router UPnP unterstützt und dies aktiviert ist.</translation>
-=======
         <source>no</source>
         <translation>nein</translation>
->>>>>>> dac5d68f
     </message>
     <message>
         <source>This label turns red if any recipient receives an amount smaller than the current dust threshold.</source>
         <translation>Diese Bezeichnung wird rot, wenn irgendein Empfänger einen Betrag kleiner als die derzeitige "Staubgrenze" erhält.</translation>
     </message>
     <message>
-<<<<<<< HEAD
-        <location line="+7"/>
-        <source>Connect to the Peercoin network through a SOCKS proxy (e.g. when connecting through Tor).</source>
-        <translation>Über einen SOCKS-Proxy mit dem Peercoin-Netzwerk verbinden (z.B. beim Verbinden über Tor).</translation>
-=======
         <source>Can vary +/- %1 satoshi(s) per input.</source>
         <translation>Kann pro Eingabe um +/- %1 Satoshi(s) abweichen.</translation>
->>>>>>> dac5d68f
     </message>
     <message>
         <source>(no label)</source>
@@ -990,14 +754,8 @@
         <translation>Die eingegebene Adresse "%1" befindet sich bereits im Adressbuch.</translation>
     </message>
     <message>
-<<<<<<< HEAD
-        <location line="+13"/>
-        <source>The user interface language can be set here. This setting will take effect after restarting Peercoin.</source>
-        <translation>Legt die Sprache der Benutzeroberfläche fest. Diese Einstellung wird erst nach einem Neustart von Peercoin aktiv.</translation>
-=======
         <source>Could not unlock wallet.</source>
         <translation>Brieftasche konnte nicht entsperrt werden.</translation>
->>>>>>> dac5d68f
     </message>
     <message>
         <source>New key generation failed.</source>
@@ -1007,23 +765,12 @@
 <context>
     <name>FreespaceChecker</name>
     <message>
-<<<<<<< HEAD
-        <location line="+13"/>
-        <source>Choose the default subdivision unit to show in the interface and when sending coins.</source>
-        <translation>Wählen Sie die Standarduntereinheit, die in der Benutzeroberfläche und beim Überweisen von Peercoins angezeigt werden soll.</translation>
-    </message>
-    <message>
-        <location line="+9"/>
-        <source>Whether to show Peercoin addresses in the transaction list or not.</source>
-        <translation>Legt fest, ob Peercoin-Adressen in der Transaktionsliste angezeigt werden.</translation>
-=======
         <source>A new data directory will be created.</source>
         <translation>Es wird ein neues Datenverzeichnis angelegt.</translation>
     </message>
     <message>
         <source>name</source>
         <translation>Name</translation>
->>>>>>> dac5d68f
     </message>
     <message>
         <source>Directory already exists. Add %1 if you intend to create a new directory here.</source>
@@ -1065,15 +812,8 @@
         <translation>Kommandozeilenoptionen</translation>
     </message>
     <message>
-<<<<<<< HEAD
-        <location line="-9"/>
-        <location line="+9"/>
-        <source>This setting will take effect after restarting Peercoin.</source>
-        <translation>Diese Einstellung wird erst nach einem Neustart von Peercoin aktiv.</translation>
-=======
         <source>UI Options:</source>
         <translation>UI Einstellungen:</translation>
->>>>>>> dac5d68f
     </message>
     <message>
         <source>Choose data directory on startup (default: %u)</source>
@@ -1084,15 +824,8 @@
         <translation>Sprache einstellen, zum Beispiel "de_DE" (Standard: Systemgebietsschema)</translation>
     </message>
     <message>
-<<<<<<< HEAD
-        <location line="+50"/>
-        <location line="+166"/>
-        <source>The displayed information may be out of date. Your wallet automatically synchronizes with the Peercoin network after a connection is established, but this process has not completed yet.</source>
-        <translation>Die angezeigten Informationen sind möglicherweise nicht mehr aktuell. Ihre Brieftasche wird automatisch synchronisiert, nachdem eine Verbindung zum Peercoin-Netzwerk hergestellt wurde. Dieser Prozess ist jedoch derzeit noch nicht abgeschlossen.</translation>
-=======
         <source>Start minimized</source>
         <translation>Minimiert starten</translation>
->>>>>>> dac5d68f
     </message>
     <message>
         <source>Set SSL root certificates for payment request (default: -system-)</source>
@@ -1134,14 +867,8 @@
         <translation>Wenn Sie bewusst den Blockchainspeicher begrenzen (pruning), müssen die historischen Daten dennoch heruntergeladen und verarbeitet werden. Diese Daten werden aber zum späteren Zeitpunkt gelöscht, um die Festplattennutzung niedrig zu halten.</translation>
     </message>
     <message>
-<<<<<<< HEAD
-        <location filename="../paymentserver.cpp" line="+107"/>
-        <source>Cannot start peercoin: click-to-pay handler</source>
-        <translation>&quot;peercoin: Klicken-zum-Bezahlen&quot;-Handler konnte nicht gestartet werden</translation>
-=======
         <source>Use the default data directory</source>
         <translation>Standard-Datenverzeichnis verwenden</translation>
->>>>>>> dac5d68f
     </message>
     <message>
         <source>Use a custom data directory:</source>
@@ -1254,14 +981,8 @@
         <translation>Zahlungsanforderungsdatei auswählen</translation>
     </message>
     <message>
-<<<<<<< HEAD
-        <location line="+7"/>
-        <source>Show the Peercoin-Qt help message to get a list with possible Peercoin command-line options.</source>
-        <translation>Zeige die Peercoin-Qt-Hilfsnachricht, um eine Liste mit möglichen Kommandozeilenoptionen zu erhalten.</translation>
-=======
         <source>Select payment request file to open</source>
         <translation>Zu öffnende Zahlungsanforderungsdatei auswählen</translation>
->>>>>>> dac5d68f
     </message>
 </context>
 <context>
@@ -1279,51 +1000,28 @@
         <translation>%1 nach der Anmeldung am System automatisch ausführen.</translation>
     </message>
     <message>
-<<<<<<< HEAD
-        <location line="-104"/>
-        <source>Peercoin - Debug window</source>
-        <translation>Peercoin - Debugfenster</translation>
-    </message>
-    <message>
-        <location line="+25"/>
-        <source>Peercoin Core</source>
-        <translation>Peercoin-Kern</translation>
-=======
         <source>&amp;Start %1 on system login</source>
         <translation>&amp;Starte %1 nach Systemanmeldung</translation>
     </message>
     <message>
         <source>Size of &amp;database cache</source>
         <translation>Größe des &amp;Datenbankcaches</translation>
->>>>>>> dac5d68f
     </message>
     <message>
         <source>MB</source>
         <translation>MB</translation>
     </message>
     <message>
-<<<<<<< HEAD
-        <location line="+7"/>
-        <source>Open the Peercoin debug log file from the current data directory. This can take a few seconds for large log files.</source>
-        <translation>Öffnet die Peercoin-Debugprotokolldatei aus dem aktuellen Datenverzeichnis. Dies kann bei großen Protokolldateien einige Sekunden dauern.</translation>
-=======
         <source>Number of script &amp;verification threads</source>
         <translation>Anzahl an Skript-&amp;Verifizierungs-Threads</translation>
->>>>>>> dac5d68f
     </message>
     <message>
         <source>IP address of the proxy (e.g. IPv4: 127.0.0.1 / IPv6: ::1)</source>
         <translation>IP-Adresse des Proxies (z.B. IPv4: 127.0.0.1 / IPv6: ::1)</translation>
     </message>
     <message>
-<<<<<<< HEAD
-        <location filename="../rpcconsole.cpp" line="-30"/>
-        <source>Welcome to the Peercoin RPC console.</source>
-        <translation>Willkommen in der Peercoin-RPC-Konsole.</translation>
-=======
         <source>Shows if the supplied default SOCKS5 proxy is used to reach peers via this network type.</source>
         <translation>Zeigt an, ob der gelieferte Standard SOCKS5 Proxy verwendet wurde, um die Peers mit diesem Netzwerktyp zu erreichen.</translation>
->>>>>>> dac5d68f
     </message>
     <message>
         <source>Use separate SOCKS&amp;5 proxy to reach peers via Tor hidden services:</source>
@@ -1334,21 +1032,8 @@
         <translation>Verstecke das Icon von der Statusleiste.</translation>
     </message>
     <message>
-<<<<<<< HEAD
-        <location filename="../forms/sendcoinsdialog.ui" line="+14"/>
-        <location filename="../sendcoinsdialog.cpp" line="+124"/>
-        <location line="+5"/>
-        <location line="+5"/>
-        <location line="+5"/>
-        <location line="+6"/>
-        <location line="+5"/>
-        <location line="+5"/>
-        <source>Send Coins</source>
-        <translation>Peercoins überweisen</translation>
-=======
         <source>&amp;Hide tray icon</source>
         <translation>&amp;Verstecke Statusleistensymbol</translation>
->>>>>>> dac5d68f
     </message>
     <message>
         <source>Minimize instead of exit the application when the window is closed. When this option is enabled, the application will be closed only after selecting Exit in the menu.</source>
@@ -1423,14 +1108,8 @@
         <translation>Über einen SOCKS5-Proxy mit dem Bitcoin-Netzwerk verbinden.</translation>
     </message>
     <message>
-<<<<<<< HEAD
-        <location line="+5"/>
-        <source>Error: The transaction was rejected. This might happen if some of the coins in your wallet were already spent, such as if you used a copy of wallet.dat and coins were spent in the copy but not marked as spent here.</source>
-        <translation>Fehler: Die Transaktion wurde abgelehnt. Dies kann passieren, wenn einige Peercoins aus Ihrer Brieftasche bereits ausgegeben wurden. Beispielsweise weil Sie eine Kopie Ihrer wallet.dat genutzt, die Peercoins dort ausgegeben haben und dies daher in der derzeit aktiven Brieftasche nicht vermerkt ist.</translation>
-=======
         <source>&amp;Connect through SOCKS5 proxy (default proxy):</source>
         <translation>Über einen SOCKS5-Proxy &amp;verbinden (Standardproxy):</translation>
->>>>>>> dac5d68f
     </message>
     <message>
         <source>Proxy &amp;IP:</source>
@@ -1477,14 +1156,8 @@
         <translation>In den Infobereich anstatt in die Taskleiste &amp;minimieren</translation>
     </message>
     <message>
-<<<<<<< HEAD
-        <location filename="../sendcoinsentry.cpp" line="+1"/>
-        <source>Enter a Peercoin address</source>
-        <translation>Peercoin-Adresse eingeben</translation>
-=======
         <source>M&amp;inimize on close</source>
         <translation>Beim Schließen m&amp;inimieren</translation>
->>>>>>> dac5d68f
     </message>
     <message>
         <source>&amp;Display</source>
@@ -1531,14 +1204,8 @@
         <translation>keine</translation>
     </message>
     <message>
-<<<<<<< HEAD
-        <location line="+21"/>
-        <source>Sign the message to prove you own this Peercoin address</source>
-        <translation>Die Nachricht signieren, um den Besitz dieser Peercoin-Adresse zu beweisen</translation>
-=======
         <source>Confirm options reset</source>
         <translation>Zurücksetzen der Konfiguration bestätigen</translation>
->>>>>>> dac5d68f
     </message>
     <message>
         <source>Client restart required to activate changes.</source>
@@ -1565,14 +1232,8 @@
         <translation>Die Konfigurationsdatei konnte nicht geöffnet werden.</translation>
     </message>
     <message>
-<<<<<<< HEAD
-        <location line="+40"/>
-        <source>Verify the message to ensure it was signed with the specified Peercoin address</source>
-        <translation>Die Nachricht verifizieren, um sicherzustellen, dass diese mit der angegebenen Peercoin-Adresse signiert wurde</translation>
-=======
         <source>This change would require a client restart.</source>
         <translation>Diese Änderung würde einen Clientneustart benötigen.</translation>
->>>>>>> dac5d68f
     </message>
     <message>
         <source>The supplied proxy address is invalid.</source>
@@ -1586,29 +1247,16 @@
         <translation>Formular</translation>
     </message>
     <message>
-<<<<<<< HEAD
-        <location filename="../signverifymessagedialog.cpp" line="+27"/>
-        <location line="+3"/>
-        <source>Enter a Peercoin address</source>
-        <translation>Peercoin-Adresse eingeben (z.B. 1NS17iag9jJgTHD1VXjvLCEnZuQ3rJDE9L)</translation>
-=======
         <source>The displayed information may be out of date. Your wallet automatically synchronizes with the Bitcoin network after a connection is established, but this process has not completed yet.</source>
         <translation>Die angezeigten Informationen sind möglicherweise nicht mehr aktuell. Ihre Wallet wird automatisch synchronisiert, nachdem eine Verbindung zum Bitcoin-Netzwerk hergestellt wurde. Dieser Prozess ist jedoch derzeit noch nicht abgeschlossen.</translation>
->>>>>>> dac5d68f
     </message>
     <message>
         <source>Watch-only:</source>
         <translation>Beobachtet:</translation>
     </message>
     <message>
-<<<<<<< HEAD
-        <location line="+3"/>
-        <source>Enter Peercoin signature</source>
-        <translation>Peercoin-Signatur eingeben</translation>
-=======
         <source>Available:</source>
         <translation>Verfügbar:</translation>
->>>>>>> dac5d68f
     </message>
     <message>
         <source>Your current spendable balance</source>
@@ -1659,14 +1307,8 @@
         <translation>Unbestätigte Transaktionen von beobachteten Adressen</translation>
     </message>
     <message>
-<<<<<<< HEAD
-        <location filename="../splashscreen.cpp" line="+22"/>
-        <source>The Peercoin developers</source>
-        <translation>Die Peercoinentwickler</translation>
-=======
         <source>Mined balance in watch-only addresses that has not yet matured</source>
         <translation>Erarbeiteter Betrag in beobachteten Adressen der noch nicht gereift ist</translation>
->>>>>>> dac5d68f
     </message>
     <message>
         <source>Current total balance in watch-only addresses</source>
@@ -3584,14 +3226,8 @@
         <translation>Sofern dieser Block Bestandteil der Blockchain ist, nehme an, dass er und seine Vorgänger gültig sind und überspringe ggf. dessen Skriptverifikation (0 um alle zu verifizieren, default: %s, testnet: %s)</translation>
     </message>
     <message>
-<<<<<<< HEAD
-        <location line="+3"/>
-        <source>Generated coins must mature 120 blocks before they can be spent. When you generated this block, it was broadcast to the network to be added to the block chain. If it fails to get into the chain, its state will change to &quot;not accepted&quot; and it won&apos;t be spendable. This may occasionally happen if another node generates a block within a few seconds of yours.</source>
-        <translation>Generierte Peercoins müssen 120 Blöcke lang reifen, bevor sie ausgegeben werden können. Als Sie diesen Block generierten, wurde er an das Netzwerk übertragen, um ihn der Blockkette hinzuzufügen. Falls dies fehlschlägt wird der Status in &quot;nicht angenommen&quot; geändert und der Betrag wird nicht verfügbar werden. Das kann gelegentlich passieren, wenn ein anderer Knoten einen Block fast zeitgleich generiert.</translation>
-=======
         <source>Maximum allowed median peer time offset adjustment. Local perspective of time may be influenced by peers forward or backward by this amount. (default: %u seconds)</source>
         <translation>Maximal zulässige mediane Peer-Zeit-Offset-Einstellung. Lokale Perspektive der Zeit kann von Peers vorwärts oder rückwärts um diesen Betrag beeinflusst werden. (Voreinstellung: %u Sekunden)</translation>
->>>>>>> dac5d68f
     </message>
     <message>
         <source>Maximum total fees (in %s) to use in a single wallet transaction or raw transaction; setting this too low may abort large transactions (default: %s)</source>
@@ -3862,14 +3498,8 @@
         <translation>Kürzungsmodus ist nicht mit -txindex kompatibel.</translation>
     </message>
     <message>
-<<<<<<< HEAD
-        <location filename="../walletmodel.cpp" line="+193"/>
-        <source>Send Coins</source>
-        <translation>Peercoins überweisen</translation>
-=======
         <source>Rebuild chain state and block index from the blk*.dat files on disk</source>
         <translation>Blockkettenindex aus aktuellen Dateien blk000??.dat beim Starten wiederaufbauen</translation>
->>>>>>> dac5d68f
     </message>
     <message>
         <source>Rebuild chain state from the currently indexed blocks</source>
@@ -3903,33 +3533,17 @@
         <source>Transaction fee and change calculation failed</source>
         <translation>Transaktionsgebühr- und Wechselgeldberechnung fehlgeschlagen</translation>
     </message>
-<<<<<<< HEAD
-</context>
-<context>
-    <name>Peercoin-core</name>
-    <message>
-        <location filename="../bitcoinstrings.cpp" line="+94"/>
-        <source>Peercoin version</source>
-        <translation>Peercoin-Version</translation>
-=======
     <message>
         <source>Unable to bind to %s on this computer. %s is probably already running.</source>
         <translation>Kann auf diesem Computer nicht an %s binden. Evtl. wurde %s bereits gestartet.</translation>
->>>>>>> dac5d68f
     </message>
     <message>
         <source>Unsupported argument -benchmark ignored, use -debug=bench.</source>
         <translation>Nicht unterstütztes Argument -benchmark wurde ignoriert, bitte -debug=bench verwenden.</translation>
     </message>
     <message>
-<<<<<<< HEAD
-        <location line="-29"/>
-        <source>Send command to -server or peercoind</source>
-        <translation>Befehl an -server oder peercoind senden</translation>
-=======
         <source>Unsupported argument -debugnet ignored, use -debug=net.</source>
         <translation>Nicht unterstütztes Argument -debugnet wurde ignoriert, bitte -debug=net verwenden.</translation>
->>>>>>> dac5d68f
     </message>
     <message>
         <source>Unsupported argument -tor found, use -onion.</source>
@@ -3944,23 +3558,12 @@
         <translation>UPnP verwenden, um eine Portweiterleitung einzurichten (Standard: %u)</translation>
     </message>
     <message>
-<<<<<<< HEAD
-        <location line="+24"/>
-        <source>Specify configuration file (default: peercoin.conf)</source>
-        <translation>Konfigurationsdatei festlegen (Standard: peercoin.conf)</translation>
-    </message>
-    <message>
-        <location line="+3"/>
-        <source>Specify pid file (default: peercoind.pid)</source>
-        <translation>PID-Datei festlegen (Standard: peercoind.pid)</translation>
-=======
         <source>Use the test chain</source>
         <translation>Die Testchain verwenden</translation>
     </message>
     <message>
         <source>User Agent comment (%s) contains unsafe characters.</source>
         <translation>Der User Agent Kommentar  (%s) enthält unsichere Zeichen.</translation>
->>>>>>> dac5d68f
     </message>
     <message>
         <source>Verifying blocks...</source>
@@ -4019,34 +3622,8 @@
         <translation>Maximale Datengröße in "Data Carrier"-Transaktionen die weitergeleitet und erarbeitet werden (Standard: %u)</translation>
     </message>
     <message>
-<<<<<<< HEAD
-        <location line="-80"/>
-        <source>%s, you must set a rpcpassword in the configuration file:
-%s
-It is recommended you use the following random password:
-rpcuser=peercoinrpc
-rpcpassword=%s
-(you do not need to remember this password)
-The username and password MUST NOT be the same.
-If the file does not exist, create it with owner-readable-only file permissions.
-It is also recommended to set alertnotify so you are notified of problems;
-for example: alertnotify=echo %%s | mail -s &quot;Peercoin Alert&quot; admin@foo.com
-</source>
-        <translation>%s, Sie müssen den Wert rpcpasswort in dieser Konfigurationsdatei angeben:
-%s
-Es wird empfohlen das folgende Zufallspasswort zu verwenden:
-rpcuser=peercoinrpc
-rpcpassword=%s
-(Sie müssen sich dieses Passwort nicht merken!)
-Der Benutzername und das Passwort dürfen NICHT identisch sein.
-Falls die Konfigurationsdatei nicht existiert, erzeugen Sie diese bitte mit Leserechten nur für den Dateibesitzer.
-Es wird ebenfalls empfohlen alertnotify anzugeben, um im Problemfall benachrichtig zu werden;
-zum Beispiel: alertnotify=echo %%s | mail -s \&quot;Peercoin Alert\&quot; admin@foo.com
-</translation>
-=======
         <source>Randomize credentials for every proxy connection. This enables Tor stream isolation (default: %u)</source>
         <translation>Zufällige Anmeldedaten für jede Proxyverbindung verwenden. Dies aktiviert Tor-Datenflussisolation (Standard: %u)</translation>
->>>>>>> dac5d68f
     </message>
     <message>
         <source>The transaction amount is too small to send after the fee has been deducted</source>
@@ -4057,23 +3634,12 @@
         <translation>Erlaubte Gegenstellen werden nicht für DoS-Attacken gesperrt und ihre Transkationen werden immer weitergeleitet, auch wenn sie sich bereits im Speicherpool befinden, was z.B. für Gateways sinnvoll ist.</translation>
     </message>
     <message>
-<<<<<<< HEAD
-        <location line="+3"/>
-        <source>Cannot obtain a lock on data directory %s. Peercoin is probably already running.</source>
-        <translation>Datenverzeichnis %s kann nicht gesperrt werden. Evtl. wurde Peercoin bereits gestartet.</translation>
-    </message>
-    <message>
-        <location line="+3"/>
-        <source>Error: The transaction was rejected! This might happen if some of the coins in your wallet were already spent, such as if you used a copy of wallet.dat and coins were spent in the copy but not marked as spent here.</source>
-        <translation>Fehler: Die Transaktion wurde abgelehnt! Dies kann passieren, wenn einige Peercoins aus Ihrer Brieftasche bereits ausgegeben wurden. Beispielsweise weil Sie eine Kopie Ihrer wallet.dat genutzt, die Peercoins dort ausgegeben haben und dies daher in der derzeit aktiven Brieftasche nicht vermerkt ist.</translation>
-=======
         <source>You need to rebuild the database using -reindex to go back to unpruned mode.  This will redownload the entire blockchain</source>
         <translation>Sie müssen die Datenbank mit Hilfe von -reindex neu aufbauen, um zum ungekürzten Modus zurückzukehren. Dies erfordert, dass die gesamte Blockkette erneut heruntergeladen wird.</translation>
     </message>
     <message>
         <source>(default: %u)</source>
         <translation>(Standard: %u)</translation>
->>>>>>> dac5d68f
     </message>
     <message>
         <source>Accept public REST requests (default: %u)</source>
@@ -4104,14 +3670,8 @@
         <translation>Blöcke beim Starten aus externer Datei blk000??.dat importieren</translation>
     </message>
     <message>
-<<<<<<< HEAD
-        <location line="+3"/>
-        <source>Warning: Please check that your computer&apos;s date and time are correct! If your clock is wrong Peercoin will not work properly.</source>
-        <translation>Warnung: Bitte korrigieren Sie die Datums- und Uhrzeiteinstellungen Ihres Computers, da Peercoin ansonsten nicht ordnungsgemäß funktionieren wird!</translation>
-=======
         <source>Information</source>
         <translation>Hinweis</translation>
->>>>>>> dac5d68f
     </message>
     <message>
         <source>Invalid -onion address or hostname: '%s'</source>
@@ -4222,14 +3782,8 @@
         <translation>Wallet beim Starten auf das neueste Format aktualisieren</translation>
     </message>
     <message>
-<<<<<<< HEAD
-        <location line="+1"/>
-        <source>Generate coins (default: 0)</source>
-        <translation>Peercoins generieren (Standard: 0)</translation>
-=======
         <source>Username for JSON-RPC connections</source>
         <translation>Benutzername für JSON-RPC-Verbindungen</translation>
->>>>>>> dac5d68f
     </message>
     <message>
         <source>Verifying wallet(s)...</source>
@@ -4316,14 +3870,8 @@
         <translation>Legt fest, wie gründlich die Blockverifikation von -checkblocks ist (0-4, Standard: %u)</translation>
     </message>
     <message>
-<<<<<<< HEAD
-        <location line="+5"/>
-        <source>SSL options: (see the Bitcoin Wiki for SSL setup instructions)</source>
-        <translation>SSL-Optionen: (siehe Peercoin-Wiki für SSL-Installationsanweisungen)</translation>
-=======
         <source>Maintain a full transaction index, used by the getrawtransaction rpc call (default: %u)</source>
         <translation>Einen vollständigen Transaktionsindex führen, der vom RPC-Befehl "getrawtransaction" genutzt wird (Standard: %u)</translation>
->>>>>>> dac5d68f
     </message>
     <message>
         <source>Number of seconds to keep misbehaving peers from reconnecting (default: %u)</source>
@@ -4474,23 +4022,12 @@
         <translation>Maximale Anzahl an Threads zur Verarbeitung von RPC-Anfragen festlegen (Standard: %d)</translation>
     </message>
     <message>
-<<<<<<< HEAD
-        <location line="+1"/>
-        <source>Error loading wallet.dat: Wallet requires newer version of Peercoin</source>
-        <translation>Fehler beim Laden von wallet.dat: Brieftasche benötigt neuere Version von Peercoin</translation>
-    </message>
-    <message>
-        <location line="+93"/>
-        <source>Wallet needed to be rewritten: restart Peercoin to complete</source>
-        <translation>Brieftasche musste neu geschrieben werden: Starten Sie Peercoin zur Fertigstellung neu</translation>
-=======
         <source>Specify configuration file (default: %s)</source>
         <translation>Konfigurationsdatei festlegen (Standard: %s)</translation>
     </message>
     <message>
         <source>Specify connection timeout in milliseconds (minimum: 1, default: %d)</source>
         <translation>Verbindungzeitüberschreitung in Millisekunden festlegen (Minimum: 1, Standard: %d)</translation>
->>>>>>> dac5d68f
     </message>
     <message>
         <source>Specify pid file (default: %s)</source>
@@ -4537,14 +4074,8 @@
         <translation>Unbekannter Netztyp in -onlynet angegeben: '%s'</translation>
     </message>
     <message>
-<<<<<<< HEAD
-        <location line="-25"/>
-        <source>Unable to bind to %s on this computer. Peercoin is probably already running.</source>
-        <translation>Kann auf diesem Computer nicht an %s binden. Evtl. wurde Peercoin bereits gestartet.</translation>
-=======
         <source>Insufficient funds</source>
         <translation>Unzureichender Kontostand</translation>
->>>>>>> dac5d68f
     </message>
     <message>
         <source>Loading block index...</source>
