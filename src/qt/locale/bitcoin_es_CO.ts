<TS language="es_CO" version="2.1">
<context>
    <name>AddressBookPage</name>
    <message>
        <source>Right-click to edit address or label</source>
        <translation>Click derecho para editar la dirección o etiqueta</translation>
    </message>
    <message>
        <source>Create a new address</source>
        <translation>Crear una nueva dirección</translation>
    </message>
    <message>
        <source>&amp;New</source>
        <translation>&amp;Nuevo</translation>
    </message>
    <message>
        <source>Copy the currently selected address to the system clipboard</source>
        <translation>Copiar la dirección actualmente seleccionada al sistema de portapapeles</translation>
    </message>
    <message>
        <source>&amp;Copy</source>
        <translation>&amp;Copiar</translation>
    </message>
    <message>
        <source>C&amp;lose</source>
        <translation>C&amp;errar</translation>
    </message>
    <message>
        <source>Delete the currently selected address from the list</source>
        <translation>Borrar la dirección actualmente seleccionada de la lista</translation>
    </message>
    <message>
        <source>Export the data in the current tab to a file</source>
        <translation>
Exportar los datos en la pestaña actual a un archivo</translation>
    </message>
    <message>
        <source>&amp;Export</source>
        <translation>&amp;Exportar</translation>
    </message>
    <message>
        <source>&amp;Delete</source>
        <translation>&amp;Borrar</translation>
    </message>
<<<<<<< HEAD
    </context>
<context>
    <name>AddressTableModel</name>
    </context>
=======
    <message>
        <source>Choose the address to send coins to</source>
        <translation>Elija la dirección para enviar las monedas </translation>
    </message>
    <message>
        <source>Choose the address to receive coins with</source>
        <translation>Elige la dirección para recibir las monedas </translation>
    </message>
    <message>
        <source>C&amp;hoose</source>
        <translation>Escoger</translation>
    </message>
    <message>
        <source>Sending addresses</source>
        <translation>Enviando dirección</translation>
    </message>
    <message>
        <source>Receiving addresses</source>
        <translation>Recibiendo dirección</translation>
    </message>
    <message>
        <source>These are your Bitcoin addresses for sending payments. Always check the amount and the receiving address before sending coins.</source>
        <translation>Estas son sus direcciones de Bitcoin para enviar pagos. Siempre verifique el monto y la dirección de recepción antes de enviar monedas.</translation>
    </message>
    <message>
        <source>These are your Bitcoin addresses for receiving payments. It is recommended to use a new receiving address for each transaction.</source>
        <translation>Estas son sus direcciones de Bitcoin para recibir pagos. Se recomienda utilizar una nueva dirección de recepción para cada transacción.</translation>
    </message>
    <message>
        <source>&amp;Copy Address</source>
        <translation>Copiar dirección</translation>
    </message>
    <message>
        <source>Copy &amp;Label</source>
        <translation>Copiar y etiquetar</translation>
    </message>
    <message>
        <source>&amp;Edit</source>
        <translation>Editar</translation>
    </message>
    <message>
        <source>Export Address List</source>
        <translation>Exportar la lista de direcciones</translation>
    </message>
    <message>
        <source>Comma separated file (*.csv)</source>
        <translation>Archivo separado por comas (* .csv)</translation>
    </message>
    <message>
        <source>Exporting Failed</source>
        <translation>Exportación fallida</translation>
    </message>
    </context>
<context>
    <name>AddressTableModel</name>
    <message>
        <source>Label</source>
        <translation>Etiqueta</translation>
    </message>
    <message>
        <source>Address</source>
        <translation>Dirección</translation>
    </message>
    <message>
        <source>(no label)</source>
        <translation>(no etiqueta)</translation>
    </message>
</context>
>>>>>>> be92be56
<context>
    <name>AskPassphraseDialog</name>
    <message>
        <source>Passphrase Dialog</source>
        <translation>Diálogo de contraseña</translation>
    </message>
    <message>
        <source>Enter passphrase</source>
        <translation>Poner contraseña</translation>
    </message>
    <message>
        <source>New passphrase</source>
        <translation>Nueva contraseña</translation>
    </message>
    <message>
        <source>Repeat new passphrase</source>
        <translation>Repetir nueva contraseña</translation>
    </message>
<<<<<<< HEAD
    </context>
=======
    <message>
        <source>Show password</source>
        <translation>Mostrar contraseña</translation>
    </message>
    <message>
        <source>Enter the new passphrase to the wallet.&lt;br/&gt;Please use a passphrase of &lt;b&gt;ten or more random characters&lt;/b&gt;, or &lt;b&gt;eight or more words&lt;/b&gt;.</source>
        <translation>Ingrese la nueva frase de contraseña a la billetera.&lt;br/&gt; Por favor utilice una frase de contraseña&lt;b&gt;diez o más caracteres aleatorios &lt;/b&gt; o &lt;b&gt;ocho o más palabras&lt;/b&gt;</translation>
    </message>
    <message>
        <source>Encrypt wallet</source>
        <translation>Encriptar la billetera</translation>
    </message>
    <message>
        <source>This operation needs your wallet passphrase to unlock the wallet.</source>
        <translation>Esta operación necesita su contraseña de billetera para desbloquearla.</translation>
    </message>
    <message>
        <source>Unlock wallet</source>
        <translation>Desbloquear la billetera</translation>
    </message>
    <message>
        <source>This operation needs your wallet passphrase to decrypt the wallet.</source>
        <translation>Esta operación necesita su contraseña de billetera para descifrarla.</translation>
    </message>
    <message>
        <source>Decrypt wallet</source>
        <translation>Descifrar la billetera</translation>
    </message>
    <message>
        <source>Change passphrase</source>
        <translation>Cambiar frase de contraseña</translation>
    </message>
    <message>
        <source>Enter the old passphrase and new passphrase to the wallet.</source>
        <translation>Ingrese la anterior y la nueva frase de contraseña en la billetera.</translation>
    </message>
    <message>
        <source>Confirm wallet encryption</source>
        <translation>Confirmar el cifrado de la billetera</translation>
    </message>
    <message>
        <source>Warning: If you encrypt your wallet and lose your passphrase, you will &lt;b&gt;LOSE ALL OF YOUR BITCOINS&lt;/b&gt;!</source>
        <translation>Advertencia: si encriptas tu billetera y pierdes tu contraseña &lt;b&gt; PIERDES TODOS TUS BITCOINS &lt;/b&gt; !</translation>
    </message>
    <message>
        <source>Are you sure you wish to encrypt your wallet?</source>
        <translation>¿Estás seguro de que deseas encriptar tu billetera?</translation>
    </message>
    <message>
        <source>Wallet encrypted</source>
        <translation>Billetera encriptada</translation>
    </message>
    <message>
        <source>IMPORTANT: Any previous backups you have made of your wallet file should be replaced with the newly generated, encrypted wallet file. For security reasons, previous backups of the unencrypted wallet file will become useless as soon as you start using the new, encrypted wallet.</source>
        <translation>IMPORTANTE: todas las copias de seguridad anteriores que haya realizado de su archivo de billetera se deben reemplazar con el archivo de monedero cifrado recién generado. Por razones de seguridad, las copias de seguridad anteriores del archivo monedero sin encriptar serán inútiles tan pronto como comience a usar el nuevo monedero cifrado.</translation>
    </message>
    <message>
        <source>Wallet encryption failed</source>
        <translation>El cifrado de Wallet falló</translation>
    </message>
    <message>
        <source>Wallet encryption failed due to an internal error. Your wallet was not encrypted.</source>
        <translation>El cifrado de Wallet falló debido a un error interno. Su billetera no estaba encriptada.</translation>
    </message>
    <message>
        <source>The supplied passphrases do not match.</source>
        <translation>Las frases de contraseña suministradas no coinciden.</translation>
    </message>
    <message>
        <source>Wallet unlock failed</source>
        <translation>El desbloqueo de la billetera falló</translation>
    </message>
    <message>
        <source>The passphrase entered for the wallet decryption was incorrect.</source>
        <translation>La frase de contraseña ingresada para el descifrado de la billetera fue incorrecta.</translation>
    </message>
    <message>
        <source>Wallet decryption failed</source>
        <translation>El descifrado de la billetera falló</translation>
    </message>
    <message>
        <source>Wallet passphrase was successfully changed.</source>
        <translation>La frase de contraseña de la billetera se cambió con éxito.</translation>
    </message>
    <message>
        <source>Warning: The Caps Lock key is on!</source>
        <translation>Advertencia: ¡la tecla Bloq Mayús está activada!</translation>
    </message>
</context>
>>>>>>> be92be56
<context>
    <name>BanTableModel</name>
    <message>
        <source>IP/Netmask</source>
        <translation>IP / Máscara de red</translation>
    </message>
    <message>
        <source>Banned Until</source>
        <translation>Prohibido hasta</translation>
    </message>
</context>
<context>
    <name>BitcoinGUI</name>
    <message>
        <source>Sign &amp;message...</source>
        <translation>Firma y mensaje ...</translation>
    </message>
    <message>
        <source>Synchronizing with network...</source>
        <translation>Sincronizando con la red...</translation>
    </message>
    <message>
        <source>&amp;Overview</source>
        <translation>&amp;Visión de conjunto</translation>
    </message>
    <message>
        <source>Show general overview of wallet</source>
        <translation>Mostrar vista general de la billetera</translation>
    </message>
    <message>
        <source>&amp;Transactions</source>
        <translation>&amp;Transacciones</translation>
    </message>
    <message>
        <source>Browse transaction history</source>
        <translation>Examinar el historial de transacciones</translation>
    </message>
    <message>
        <source>E&amp;xit</source>
        <translation>S&amp;alir</translation>
    </message>
    <message>
        <source>Quit application</source>
        <translation>Salir de la aplicación</translation>
    </message>
    <message>
        <source>About &amp;Qt</source>
        <translation>Acerca de &amp;Qt</translation>
    </message>
    <message>
        <source>Show information about Qt</source>
        <translation>Mostrar información sobre Qt</translation>
    </message>
    <message>
        <source>&amp;Options...</source>
        <translation>&amp;Opciones</translation>
    </message>
    <message>
        <source>&amp;Encrypt Wallet...</source>
        <translation>&amp;Billetera Encriptada</translation>
    </message>
    <message>
        <source>&amp;Backup Wallet...</source>
        <translation>&amp;Billetera Copia de seguridad...</translation>
    </message>
    <message>
        <source>&amp;Change Passphrase...</source>
        <translation>&amp;Cambiar contraseña...</translation>
    </message>
    <message>
        <source>Open &amp;URI...</source>
        <translation>Abrir &amp;URL...</translation>
    </message>
    <message>
        <source>Click to disable network activity.</source>
        <translation>Haga clic para deshabilitar la actividad de la red.</translation>
    </message>
    <message>
        <source>Network activity disabled.</source>
        <translation>Actividad de red deshabilitada.</translation>
    </message>
    <message>
        <source>Click to enable network activity again.</source>
        <translation>Haga clic para habilitar nuevamente la actividad de la red.</translation>
    </message>
    <message>
        <source>Reindexing blocks on disk...</source>
        <translation>Reindexando bloques en el disco ...</translation>
    </message>
    <message>
        <source>Send coins to a Bitcoin address</source>
        <translation>Enviando monedas a una dirección de Bitcoin</translation>
    </message>
    <message>
        <source>Backup wallet to another location</source>
        <translation>Monedero de respaldo a otra ubicación</translation>
    </message>
    <message>
        <source>Change the passphrase used for wallet encryption</source>
        <translation>Cambiar la contraseña usando la encriptación de la billetera</translation>
    </message>
    <message>
        <source>&amp;Debug window</source>
        <translation>&amp;Ventana desarrollador</translation>
    </message>
    <message>
        <source>Open debugging and diagnostic console</source>
        <translation>Abrir consola de diagnóstico y desarrollo</translation>
    </message>
    <message>
        <source>&amp;Verify message...</source>
        <translation>&amp;Verificar Mensaje...</translation>
    </message>
    <message>
        <source>Bitcoin</source>
        <translation>Bitcoin</translation>
    </message>
    <message>
        <source>&amp;Send</source>
        <translation>&amp;Enviar</translation>
    </message>
    <message>
        <source>&amp;Receive</source>
        <translation>&amp;Recibir</translation>
    </message>
    <message>
        <source>&amp;Show / Hide</source>
        <translation>&amp;Mostrar / Ocultar</translation>
    </message>
    <message>
        <source>Show or hide the main Window</source>
        <translation>Mostrar u ocultar la Ventana Principal</translation>
    </message>
    <message>
        <source>Encrypt the private keys that belong to your wallet</source>
        <translation>Encripta las claves privadas que pertenecen a tu billetera</translation>
    </message>
    <message>
        <source>Sign messages with your Bitcoin addresses to prove you own them</source>
        <translation>Firme mensajes con sus direcciones de Bitcoin para demostrar que los posee</translation>
    </message>
    <message>
        <source>Verify messages to ensure they were signed with specified Bitcoin addresses</source>
        <translation>Verifique los mensajes para asegurarse de que fueron firmados con las direcciones de Bitcoin especificadas</translation>
    </message>
    <message>
        <source>&amp;File</source>
        <translation>&amp;Archivo</translation>
    </message>
    <message>
        <source>&amp;Settings</source>
        <translation>&amp;Configuraciones</translation>
    </message>
    <message>
        <source>&amp;Help</source>
        <translation>&amp;Ayuda</translation>
    </message>
    <message>
        <source>Tabs toolbar</source>
        <translation>Barra de herramientas de pestañas</translation>
    </message>
    <message>
        <source>Request payments (generates QR codes and bitcoin: URIs)</source>
        <translation>Solicitar pagos (genera códigos QR y bitcoin: URIs)</translation>
    </message>
    <message>
        <source>Show the list of used sending addresses and labels</source>
        <translation>Mostrar la lista de direcciones y etiquetas de envío usadas</translation>
    </message>
    <message>
        <source>Show the list of used receiving addresses and labels</source>
        <translation>Mostrar la lista de direcciones y etiquetas de recepción usadas</translation>
    </message>
    <message>
        <source>Open a bitcoin: URI or payment request</source>
        <translation>Abra un bitcoin: URI o solicitud de pago</translation>
    </message>
    <message>
        <source>&amp;Command-line options</source>
        <translation>Y opciones de línea de comando</translation>
    </message>
    <message>
        <source>Indexing blocks on disk...</source>
        <translation>Bloques de indexación en el disco ...</translation>
    </message>
    <message>
        <source>Processing blocks on disk...</source>
        <translation>Procesamiento de bloques en el disco ...</translation>
    </message>
    <message>
        <source>Transactions after this will not yet be visible.</source>
        <translation>Las transacciones posteriores a esto aún no estarán visibles.</translation>
    </message>
    <message>
        <source>Error</source>
        <translation>Error</translation>
    </message>
    <message>
        <source>Warning</source>
        <translation>Advertencia</translation>
    </message>
    <message>
        <source>Information</source>
        <translation>Información</translation>
    </message>
    <message>
        <source>Up to date</source>
        <translation>A hoy</translation>
    </message>
    <message>
        <source>&amp;Window</source>
        <translation>Ventana</translation>
    </message>
    <message>
        <source>Connecting to peers...</source>
        <translation>Conectando con sus pares ...</translation>
    </message>
    <message>
        <source>Catching up...</source>
        <translation>Alcanzando...</translation>
    </message>
    <message>
        <source>Sent transaction</source>
        <translation>Transacción enviada</translation>
    </message>
    <message>
        <source>Incoming transaction</source>
        <translation>Transacción entrante</translation>
    </message>
    <message>
        <source>HD key generation is &lt;b&gt;enabled&lt;/b&gt;</source>
        <translation>La generación de la clave HD está &lt;b&gt; activada &lt;/ b&gt;</translation>
    </message>
    <message>
        <source>HD key generation is &lt;b&gt;disabled&lt;/b&gt;</source>
        <translation>La generación de la clave HD está &lt;b&gt; desactivada &lt;/ b&gt;</translation>
    </message>
    <message>
        <source>Wallet is &lt;b&gt;encrypted&lt;/b&gt; and currently &lt;b&gt;unlocked&lt;/b&gt;</source>
        <translation>La billetera está &lt;b&gt; encriptada &lt;/ b&gt; y actualmente &lt;b&gt; desbloqueada &lt;/ b&gt;</translation>
    </message>
    <message>
        <source>Wallet is &lt;b&gt;encrypted&lt;/b&gt; and currently &lt;b&gt;locked&lt;/b&gt;</source>
        <translation>La billetera está &lt;b&gt; encriptada &lt;/ b&gt; y actualmente está &lt;b&gt; bloqueada &lt;/ b&gt;</translation>
    </message>
    <message>
        <source>A fatal error occurred. Bitcoin can no longer continue safely and will quit.</source>
        <translation>Se produjo un error fatal. Bitcoin ya no puede continuar de manera segura y no continuará</translation>
    </message>
</context>
<context>
    <name>CoinControlDialog</name>
    <message>
<<<<<<< HEAD
        <source>Welcome</source>
        <translation>bienvenido</translation>
    </message>
    <message>
        <source>Error</source>
        <translation>Error</translation>
    </message>
    </context>
<context>
    <name>OpenURIDialog</name>
    </context>
<context>
    <name>OptionsDialog</name>
    </context>
<context>
    <name>OverviewPage</name>
    </context>
<context>
    <name>PaymentServer</name>
    </context>
<context>
    <name>PeerTableModel</name>
    </context>
<context>
    <name>QObject</name>
    </context>
<context>
    <name>QRImageWidget</name>
    </context>
<context>
    <name>RPCConsole</name>
    </context>
<context>
    <name>ReceiveCoinsDialog</name>
    </context>
<context>
    <name>ReceiveRequestDialog</name>
    </context>
<context>
    <name>RecentRequestsTableModel</name>
    </context>
<context>
    <name>SendCoinsDialog</name>
    </context>
<context>
    <name>SendCoinsEntry</name>
    </context>
<context>
    <name>SendConfirmationDialog</name>
    </context>
<context>
    <name>ShutdownWindow</name>
    </context>
<context>
    <name>SignVerifyMessageDialog</name>
    </context>
<context>
    <name>SplashScreen</name>
    </context>
<context>
    <name>TrafficGraphWidget</name>
    </context>
<context>
    <name>TransactionDesc</name>
    </context>
<context>
    <name>TransactionDescDialog</name>
    </context>
<context>
    <name>TransactionTableModel</name>
    </context>
<context>
    <name>TransactionView</name>
    </context>
<context>
    <name>UnitDisplayStatusBarControl</name>
    </context>
<context>
    <name>WalletFrame</name>
    </context>
<context>
    <name>WalletModel</name>
    </context>
<context>
    <name>WalletView</name>
    </context>
<context>
    <name>bitcoin-core</name>
=======
        <source>Coin Selection</source>
        <translation>Selección de monedas</translation>
    </message>
>>>>>>> be92be56
    <message>
        <source>Quantity:</source>
        <translation>Cantidad:</translation>
    </message>
    <message>
        <source>Bytes:</source>
        <translation>Bytes:</translation>
    </message>
    <message>
        <source>Amount:</source>
        <translation>Cantidad:</translation>
    </message>
    <message>
        <source>Fee:</source>
        <translation>Comisión:</translation>
    </message>
    <message>
        <source>Dust:</source>
        <translation>Polvo:</translation>
    </message>
    <message>
        <source>After Fee:</source>
        <translation>Después de comisión:</translation>
    </message>
    <message>
        <source>Change:</source>
        <translation>Cambio:</translation>
    </message>
    <message>
        <source>(un)select all</source>
        <translation>(de)seleccionar todo</translation>
    </message>
    <message>
        <source>Tree mode</source>
        <translation>Modo árbol</translation>
    </message>
    <message>
        <source>List mode</source>
        <translation>Modo lista</translation>
    </message>
    <message>
        <source>Amount</source>
        <translation>Cantidad</translation>
    </message>
    <message>
        <source>Received with label</source>
        <translation>Recibido con etiqueta</translation>
    </message>
    <message>
        <source>Received with address</source>
        <translation>Recibido con dirección</translation>
    </message>
    <message>
        <source>Date</source>
        <translation>Fecha</translation>
    </message>
    <message>
        <source>Confirmations</source>
        <translation>Confirmaciones</translation>
    </message>
    <message>
        <source>Confirmed</source>
        <translation>Confirmado</translation>
    </message>
    <message>
        <source>Copy address</source>
        <translation>Copiar dirección</translation>
    </message>
    <message>
        <source>Copy label</source>
        <translation>Copiar etiqueta</translation>
    </message>
    <message>
        <source>Copy amount</source>
        <translation>Copiar cantidad</translation>
    </message>
    <message>
        <source>Copy transaction ID</source>
        <translation>Copiar ID de la transacción</translation>
    </message>
    <message>
        <source>Lock unspent</source>
        <translation>Bloquear no utilizado</translation>
    </message>
    <message>
        <source>Unlock unspent</source>
        <translation>Desbloquear no utilizado</translation>
    </message>
    <message>
        <source>Copy quantity</source>
        <translation>Cantidad de copia</translation>
    </message>
    <message>
        <source>Copy fee</source>
        <translation>Tarifa de copia</translation>
    </message>
    <message>
        <source>Copy after fee</source>
        <translation>Copiar después de la tarifa</translation>
    </message>
    <message>
        <source>Copy bytes</source>
        <translation>Copiar bytes</translation>
    </message>
    <message>
        <source>Copy dust</source>
        <translation>Copiar polvo</translation>
    </message>
    <message>
        <source>Copy change</source>
        <translation>Copiar cambio</translation>
    </message>
    <message>
        <source>yes</source>
        <translation>si</translation>
    </message>
    <message>
        <source>no</source>
        <translation>no</translation>
    </message>
    <message>
        <source>This label turns red if any recipient receives an amount smaller than the current dust threshold.</source>
        <translation>Está etiqueta se vuelve roja si algún receptor recibe una cantidad inferior al límite actual establecido para el polvo.</translation>
    </message>
    <message>
        <source>(no label)</source>
        <translation>(no etiqueta)</translation>
    </message>
    <message>
        <source>(change)</source>
        <translation>(cambio)</translation>
    </message>
</context>
<context>
    <name>EditAddressDialog</name>
    <message>
        <source>Edit Address</source>
        <translation>Editar dirección</translation>
    </message>
    <message>
        <source>&amp;Label</source>
        <translation>Y etiqueta</translation>
    </message>
    <message>
        <source>The label associated with this address list entry</source>
        <translation>La etiqueta asociada a esta entrada está en la lista de direcciones</translation>
    </message>
    <message>
        <source>The address associated with this address list entry. This can only be modified for sending addresses.</source>
        <translation>La dirección asociada con esta entrada está en la lista de direcciones. Esto solo se puede modificar para enviar direcciones.</translation>
    </message>
    <message>
        <source>&amp;Address</source>
        <translation>Y dirección</translation>
    </message>
    <message>
        <source>New sending address</source>
        <translation>Nueva dirección de envío</translation>
    </message>
    <message>
        <source>Edit receiving address</source>
        <translation>Editar dirección de recepción</translation>
    </message>
    <message>
        <source>Edit sending address</source>
        <translation>Editar dirección de envío</translation>
    </message>
    <message>
        <source>Could not unlock wallet.</source>
        <translation>No se pudo desbloquear la billetera.</translation>
    </message>
    <message>
        <source>New key generation failed.</source>
        <translation>Nueva generación de claves fallida.</translation>
    </message>
</context>
<context>
    <name>FreespaceChecker</name>
    <message>
        <source>A new data directory will be created.</source>
        <translation>Se creará un nuevo directorio de datos.</translation>
    </message>
    <message>
        <source>name</source>
        <translation>nombre</translation>
    </message>
    <message>
        <source>Path already exists, and is not a directory.</source>
        <translation>La ruta ya existe, y no es un directorio ...</translation>
    </message>
    <message>
        <source>Cannot create data directory here.</source>
        <translation>No se puede crear el directorio de datos aquí.</translation>
    </message>
</context>
<context>
    <name>HelpMessageDialog</name>
    <message>
        <source>version</source>
        <translation>versión</translation>
    </message>
    <message>
        <source>(%1-bit)</source>
        <translation>(%1-bit)</translation>
    </message>
    <message>
        <source>About %1</source>
        <translation>Alrededor de %1</translation>
    </message>
    <message>
        <source>Command-line options</source>
        <translation>Opciones de línea de comando</translation>
    </message>
</context>
<context>
    <name>Intro</name>
    <message>
        <source>Welcome</source>
        <translation>bienvenido</translation>
    </message>
    <message>
        <source>Welcome to %1.</source>
        <translation>Bienvenido al %1</translation>
    </message>
    <message>
        <source>If you have chosen to limit block chain storage (pruning), the historical data must still be downloaded and processed, but will be deleted afterward to keep your disk usage low.</source>
        <translation>Si ha elegido limitar el almacenamiento de la cadena de bloques (pruning), los datos históricos todavía se deben descargar y procesar, pero se eliminarán posteriormente para mantener el uso del disco bajo.</translation>
    </message>
    <message>
        <source>Use the default data directory</source>
        <translation>Use el directorio de datos predeterminado</translation>
    </message>
    <message>
        <source>Use a custom data directory:</source>
        <translation>Use un directorio de datos personalizado:</translation>
    </message>
    <message>
        <source>Bitcoin</source>
        <translation>Bitcoin</translation>
    </message>
    <message>
        <source>The wallet will also be stored in this directory.</source>
        <translation>La billetera también se almacenará en este directorio.</translation>
    </message>
    <message>
        <source>Error</source>
        <translation>Error</translation>
    </message>
    </context>
<context>
    <name>ModalOverlay</name>
    <message>
        <source>Form</source>
        <translation>Formar</translation>
    </message>
    <message>
        <source>Recent transactions may not yet be visible, and therefore your wallet's balance might be incorrect. This information will be correct once your wallet has finished synchronizing with the bitcoin network, as detailed below.</source>
        <translation>Es posible que las transacciones recientes aún no estén visibles y, por lo tanto, el saldo de su billetera podría ser incorrecto. Esta información será correcta una vez que su billetera haya terminado de sincronizarse con la red bitcoin, como se detalla a continuación.</translation>
    </message>
    <message>
        <source>Attempting to spend bitcoins that are affected by not-yet-displayed transactions will not be accepted by the network.</source>
        <translation>La red no aceptará intentar gastar bitcoins que se vean afectados por transacciones aún no mostradas</translation>
    </message>
    <message>
        <source>Number of blocks left</source>
        <translation>Cantidad de bloques restantes</translation>
    </message>
    <message>
        <source>Unknown...</source>
        <translation>Desconocido...</translation>
    </message>
    <message>
        <source>Last block time</source>
        <translation>Hora del último bloque</translation>
    </message>
    <message>
        <source>Progress</source>
        <translation>Progreso</translation>
    </message>
    <message>
        <source>Progress increase per hour</source>
        <translation>Aumento de progreso por hora</translation>
    </message>
    <message>
        <source>calculating...</source>
        <translation>calculando...</translation>
    </message>
    <message>
        <source>Estimated time left until synced</source>
        <translation>Tiempo estimado restante hasta sincronización</translation>
    </message>
    <message>
        <source>Hide</source>
        <translation>Esconder</translation>
    </message>
    </context>
<context>
    <name>OpenURIDialog</name>
    <message>
        <source>Open URI</source>
        <translation>URI abierto</translation>
    </message>
    <message>
        <source>Open payment request from URI or file</source>
        <translation>Abrir solicitud de pago de URI o archivo</translation>
    </message>
    <message>
        <source>URI:</source>
        <translation>URI:</translation>
    </message>
    <message>
        <source>Select payment request file</source>
        <translation>Seleccionar archivo de solicitud de pago</translation>
    </message>
    <message>
        <source>Select payment request file to open</source>
        <translation>Seleccione el archivo de solicitud de pago para abrir</translation>
    </message>
</context>
<context>
    <name>OptionsDialog</name>
    <message>
        <source>Options</source>
        <translation>Opciones</translation>
    </message>
    <message>
        <source>&amp;Main</source>
        <translation>&amp;Principal</translation>
    </message>
    <message>
        <source>Size of &amp;database cache</source>
        <translation>Tamaño de la memoria caché de la base de datos</translation>
    </message>
    <message>
        <source>Number of script &amp;verification threads</source>
        <translation>Cantidad de secuencias de comandos y verificación</translation>
    </message>
    <message>
        <source>IP address of the proxy (e.g. IPv4: 127.0.0.1 / IPv6: ::1)</source>
        <translation>Dirección IP del proxy (por ejemplo, IPv4: 127.0.0.1 / IPv6: :: 1)</translation>
    </message>
    <message>
        <source>Shows if the supplied default SOCKS5 proxy is used to reach peers via this network type.</source>
        <translation>Muestra si el proxy SOCKS5 suministrado se utiliza para llegar a los pares a través de este tipo de red.</translation>
    </message>
    <message>
        <source>Use separate SOCKS&amp;5 proxy to reach peers via Tor hidden services:</source>
        <translation>Use SOCKS&amp;5 y proxy por separado para llegar a sus compañeros a través de los servicios ocultos de Tor:</translation>
    </message>
    <message>
        <source>Hide the icon from the system tray.</source>
        <translation>Ocultar el icono de la bandeja del sistema.</translation>
    </message>
    <message>
        <source>&amp;Hide tray icon</source>
        <translation>Ocultar icono de bandeja</translation>
    </message>
    <message>
        <source>Minimize instead of exit the application when the window is closed. When this option is enabled, the application will be closed only after selecting Exit in the menu.</source>
        <translation>Minimice en lugar de salir de la aplicación cuando la ventana esté cerrada. Cuando esta opción está habilitada, la aplicación se cerrará solo después de seleccionar Salir en el menú.</translation>
    </message>
    <message>
        <source>Open Configuration File</source>
        <translation>Abrir archivo de configuración</translation>
    </message>
    <message>
        <source>Reset all client options to default.</source>
        <translation>Restablecer todas las opciones del cliente a los valores predeterminados.</translation>
    </message>
    <message>
        <source>&amp;Reset Options</source>
        <translation>Y Restablecer opciones</translation>
    </message>
    <message>
        <source>&amp;Network</source>
        <translation>&amp;Red</translation>
    </message>
    <message>
        <source>(0 = auto, &lt;0 = leave that many cores free)</source>
        <translation>(0 = auto, &lt;0 = deja muchos núcleos gratis)</translation>
    </message>
    <message>
        <source>W&amp;allet</source>
        <translation>Billetera</translation>
    </message>
    <message>
        <source>Expert</source>
        <translation>Experto</translation>
    </message>
    <message>
        <source>Enable coin &amp;control features</source>
        <translation>Habilite las funciones de moneda y control</translation>
    </message>
    <message>
        <source>If you disable the spending of unconfirmed change, the change from a transaction cannot be used until that transaction has at least one confirmation. This also affects how your balance is computed.</source>
        <translation>Si deshabilita el gasto de un cambio no confirmado, el cambio de una transacción no se puede usar hasta que esa transacción tenga al menos una confirmación. Esto también afecta cómo se calcula su saldo.</translation>
    </message>
    <message>
        <source>&amp;Spend unconfirmed change</source>
        <translation>&amp; Gastar cambio no confirmado</translation>
    </message>
    <message>
        <source>Automatically open the Bitcoin client port on the router. This only works when your router supports UPnP and it is enabled.</source>
        <translation>Abra automáticamente el puerto cliente de Bitcoin en el enrutador. Esto solo funciona cuando su enrutador admite UPnP y está habilitado.</translation>
    </message>
    <message>
        <source>Map port using &amp;UPnP</source>
        <translation>Puerto de mapa usando &amp; UPnP</translation>
    </message>
    <message>
        <source>Accept connections from outside.</source>
        <translation>Acepta conexiones desde afuera.</translation>
    </message>
    <message>
        <source>Allow incomin&amp;g connections</source>
        <translation>Permitir conexiones entrantes</translation>
    </message>
    <message>
        <source>Connect to the Bitcoin network through a SOCKS5 proxy.</source>
        <translation>Conéctese a la red de Bitcoin a través de un proxy SOCKS5.</translation>
    </message>
    <message>
        <source>&amp;Connect through SOCKS5 proxy (default proxy):</source>
        <translation>Conectar a través del proxy SOCKS5 (proxy predeterminado):</translation>
    </message>
    <message>
        <source>Proxy &amp;IP:</source>
        <translation>Proxy &amp;IP:</translation>
    </message>
    <message>
        <source>&amp;Port:</source>
        <translation>Puerto:</translation>
    </message>
    <message>
        <source>Port of the proxy (e.g. 9050)</source>
        <translation>Puerto del proxy (por ejemplo, 9050)</translation>
    </message>
    <message>
        <source>Used for reaching peers via:</source>
        <translation>Utilizado para llegar a los compañeros a través de:</translation>
    </message>
    <message>
        <source>IPv4</source>
        <translation>IPv4</translation>
    </message>
    <message>
        <source>IPv6</source>
        <translation>IPv6</translation>
    </message>
    <message>
        <source>Tor</source>
        <translation>Tor</translation>
    </message>
    <message>
        <source>Connect to the Bitcoin network through a separate SOCKS5 proxy for Tor hidden services.</source>
        <translation>Conéctese a la red de Bitcoin a través de un proxy SOCKS5 separado para los servicios Tor ocultos.</translation>
    </message>
    <message>
        <source>&amp;Window</source>
        <translation>Ventana</translation>
    </message>
    <message>
        <source>Show only a tray icon after minimizing the window.</source>
        <translation>Mostrar solo un icono de bandeja después de minimizar la ventana.</translation>
    </message>
    <message>
        <source>&amp;Minimize to the tray instead of the taskbar</source>
        <translation>Minimice la bandeja en lugar de la barra de tareas</translation>
    </message>
    <message>
        <source>M&amp;inimize on close</source>
        <translation>Minimice al cerrar</translation>
    </message>
    <message>
        <source>&amp;Display</source>
        <translation>Monitor</translation>
    </message>
    <message>
        <source>User Interface &amp;language:</source>
        <translation>Interfaz de usuario e idioma:</translation>
    </message>
    <message>
        <source>&amp;Unit to show amounts in:</source>
        <translation> Unidad para mostrar montos en:</translation>
    </message>
    <message>
        <source>Choose the default subdivision unit to show in the interface and when sending coins.</source>
        <translation>Elija la unidad de subdivisión predeterminada para mostrar en la interfaz y al enviar monedas.</translation>
    </message>
    <message>
        <source>Whether to show coin control features or not.</source>
        <translation>Ya sea para mostrar las funciones de control de monedas o no.</translation>
    </message>
    <message>
        <source>&amp;Third party transaction URLs</source>
        <translation>URLs de transacciones de terceros</translation>
    </message>
    <message>
        <source>&amp;OK</source>
        <translation>&amp;OK</translation>
    </message>
    <message>
        <source>&amp;Cancel</source>
        <translation>Cancelar</translation>
    </message>
    <message>
        <source>default</source>
        <translation>defecto</translation>
    </message>
    <message>
        <source>none</source>
        <translation>ninguno </translation>
    </message>
    <message>
        <source>Confirm options reset</source>
        <translation>Confirmar restablecimiento de opciones</translation>
    </message>
    <message>
        <source>Client restart required to activate changes.</source>
        <translation>Se requiere el reinicio del cliente para activar los cambios.</translation>
    </message>
    <message>
        <source>Client will be shut down. Do you want to proceed?</source>
        <translation>El cliente será cluasurado. Quieres proceder?</translation>
    </message>
    <message>
        <source>Configuration options</source>
        <translation>Opciones de configuración</translation>
    </message>
    <message>
        <source>The configuration file is used to specify advanced user options which override GUI settings. Additionally, any command-line options will override this configuration file.</source>
        <translation>El archivo de configuración se utiliza para especificar opciones de usuario avanzadas que anulan la configuración de la GUI. Además, cualquier opción de línea de comandos anulará este archivo de configuración.</translation>
    </message>
    <message>
        <source>Error</source>
        <translation>Error</translation>
    </message>
    <message>
        <source>The configuration file could not be opened.</source>
        <translation>El archivo de configuración no se pudo abrir.</translation>
    </message>
    <message>
        <source>This change would require a client restart.</source>
        <translation>Este cambio requeriría un reinicio del cliente.</translation>
    </message>
    <message>
        <source>The supplied proxy address is invalid.</source>
        <translation>La dirección proxy suministrada no es válida.</translation>
    </message>
</context>
<context>
    <name>OverviewPage</name>
    <message>
        <source>Form</source>
        <translation>Configurar</translation>
    </message>
    <message>
        <source>The displayed information may be out of date. Your wallet automatically synchronizes with the Bitcoin network after a connection is established, but this process has not completed yet.</source>
        <translation>La información mostrada puede estar desactualizada. Su billetera se sincroniza automáticamente con la red de Bitcoin después de establecer una conexión, pero este proceso aún no se ha completado.</translation>
    </message>
    <message>
        <source>Watch-only:</source>
        <translation>Ver-solo:</translation>
    </message>
    <message>
        <source>Available:</source>
        <translation>Disponible</translation>
    </message>
    <message>
        <source>Your current spendable balance</source>
        <translation>Su saldo disponible actual</translation>
    </message>
    <message>
        <source>Pending:</source>
        <translation>Pendiente:</translation>
    </message>
    <message>
        <source>Total of transactions that have yet to be confirmed, and do not yet count toward the spendable balance</source>
        <translation>Total de transacciones que aún no se han confirmado y aún no cuentan para el saldo disponible</translation>
    </message>
    <message>
        <source>Immature:</source>
        <translation>Inmaduro:</translation>
    </message>
    <message>
        <source>Mined balance that has not yet matured</source>
        <translation>Balance minero que aún no ha madurado</translation>
    </message>
    <message>
        <source>Balances</source>
        <translation>Balances</translation>
    </message>
    <message>
        <source>Total:</source>
        <translation>Total:</translation>
    </message>
    <message>
        <source>Your current total balance</source>
        <translation>Su saldo total actual</translation>
    </message>
    <message>
        <source>Your current balance in watch-only addresses</source>
        <translation>Tu saldo actual en solo ver direcciones</translation>
    </message>
    <message>
        <source>Recent transactions</source>
        <translation>Transacciones recientes</translation>
    </message>
    <message>
        <source>Unconfirmed transactions to watch-only addresses</source>
        <translation>Transacciones no confirmadas para ver solo direcciones</translation>
    </message>
    <message>
        <source>Mined balance in watch-only addresses that has not yet matured</source>
        <translation>Balance minero ver solo direcciones que aún no ha madurado</translation>
    </message>
    <message>
        <source>Current total balance in watch-only addresses</source>
        <translation>Saldo total actual en direcciones de solo reloj</translation>
    </message>
</context>
<context>
    <name>PaymentServer</name>
    <message>
        <source>Payment request error</source>
        <translation>Error de solicitud de pago</translation>
    </message>
    <message>
        <source>Cannot start bitcoin: click-to-pay handler</source>
        <translation>No se puede iniciar Bitcoin: controlador de clic para pagar</translation>
    </message>
    <message>
        <source>URI handling</source>
        <translation>Manejo de URI</translation>
    </message>
    <message>
        <source>URI cannot be parsed! This can be caused by an invalid Bitcoin address or malformed URI parameters.</source>
        <translation>¡URI no puede ser analizado! Esto puede deberse a una dirección de Bitcoin no válida o a parámetros de URI mal formados.</translation>
    </message>
    <message>
        <source>Payment request file handling</source>
        <translation>Manejo de archivos de solicitud de pago</translation>
    </message>
    <message>
        <source>Payment request file cannot be read! This can be caused by an invalid payment request file.</source>
        <translation>¡El archivo de solicitud de pago no se puede leer! Esto puede deberse a un archivo de solicitud de pago no válido.</translation>
    </message>
    <message>
        <source>Payment request rejected</source>
        <translation>Solicitud de pago rechazada</translation>
    </message>
    <message>
        <source>Payment request network doesn't match client network.</source>
        <translation>La red de solicitud de pago no coincide con la red del cliente.</translation>
    </message>
    <message>
        <source>Payment request expired.</source>
        <translation>Solicitud de pago caducada.</translation>
    </message>
    <message>
        <source>Payment request is not initialized.</source>
        <translation>La solicitud de pago no está inicializada.</translation>
    </message>
    <message>
        <source>Unverified payment requests to custom payment scripts are unsupported.</source>
        <translation>Las solicitudes de pago no verificadas para los scripts de pago personalizados no son compatibles.</translation>
    </message>
    <message>
        <source>Invalid payment request.</source>
        <translation>Solicitud de pago inválida</translation>
    </message>
    <message>
        <source>Payment request cannot be parsed!</source>
        <translation>¡La solicitud de pago no se puede analizar!</translation>
    </message>
    <message>
        <source>Network request error</source>
        <translation>Error de solicitud de red</translation>
    </message>
    <message>
        <source>Payment acknowledged</source>
        <translation>Pago reconocido</translation>
    </message>
</context>
<context>
    <name>PeerTableModel</name>
    <message>
        <source>User Agent</source>
        <translation>Agente de usuario</translation>
    </message>
    <message>
        <source>Node/Service</source>
        <translation>Nodo / Servicio</translation>
    </message>
    <message>
        <source>NodeId</source>
        <translation>NodeId</translation>
    </message>
    <message>
        <source>Sent</source>
        <translation>Expedido</translation>
    </message>
    <message>
        <source>Received</source>
        <translation>Recibido</translation>
    </message>
</context>
<context>
    <name>QObject</name>
    <message>
        <source>Amount</source>
        <translation>Cantidad</translation>
    </message>
    <message>
        <source>%1 d</source>
        <translation>%1 d</translation>
    </message>
    <message>
        <source>%1 h</source>
        <translation>%1 d</translation>
    </message>
    <message>
        <source>%1 m</source>
        <translation>%1 m</translation>
    </message>
    <message>
        <source>%1 s</source>
        <translation>%1 s</translation>
    </message>
    <message>
        <source>None</source>
        <translation>Ninguno</translation>
    </message>
    <message>
        <source>N/A</source>
        <translation>N/D</translation>
    </message>
    <message>
        <source>%1 ms</source>
        <translation>%1 ms</translation>
    </message>
    <message numerus="yes">
        <source>%n second(s)</source>
        <translation><numerusform>%n segundos</numerusform><numerusform>%n segundos</numerusform></translation>
    </message>
    <message numerus="yes">
        <source>%n minute(s)</source>
        <translation><numerusform>%n minutos</numerusform><numerusform>%n minutos</numerusform></translation>
    </message>
    <message numerus="yes">
        <source>%n hour(s)</source>
        <translation><numerusform>%n horas</numerusform><numerusform>%n horas</numerusform></translation>
    </message>
    <message numerus="yes">
        <source>%n day(s)</source>
        <translation><numerusform>%n días </numerusform><numerusform>%n días </numerusform></translation>
    </message>
    <message numerus="yes">
        <source>%n week(s)</source>
        <translation><numerusform>%n semanas</numerusform><numerusform>%n semanas</numerusform></translation>
    </message>
    <message>
        <source>%1 and %2</source>
        <translation>%1 y %2</translation>
    </message>
    <message numerus="yes">
        <source>%n year(s)</source>
        <translation><numerusform>%n años</numerusform><numerusform>%n años</numerusform></translation>
    </message>
    <message>
        <source>%1 B</source>
        <translation>%1 B</translation>
    </message>
    <message>
        <source>%1 KB</source>
        <translation>%1 KB</translation>
    </message>
    <message>
        <source>%1 MB</source>
        <translation>%1 MB</translation>
    </message>
    <message>
        <source>%1 GB</source>
        <translation>%1 GB</translation>
    </message>
    <message>
        <source>unknown</source>
        <translation>desconocido</translation>
    </message>
</context>
<context>
    <name>QObject::QObject</name>
    <message>
        <source>Error: %1</source>
        <translation>Error: %1</translation>
    </message>
</context>
<context>
    <name>QRImageWidget</name>
    <message>
        <source>&amp;Save Image...</source>
        <translation>Guardar imagen...</translation>
    </message>
    <message>
        <source>&amp;Copy Image</source>
        <translation>Copiar imagen</translation>
    </message>
    <message>
        <source>Save QR Code</source>
        <translation>Guardar código QR</translation>
    </message>
    <message>
        <source>PNG Image (*.png)</source>
        <translation>Imagen PNG (*.png)</translation>
    </message>
</context>
<context>
    <name>RPCConsole</name>
    <message>
        <source>N/A</source>
        <translation>N/D</translation>
    </message>
    <message>
        <source>Client version</source>
        <translation>Versión cliente</translation>
    </message>
    <message>
        <source>&amp;Information</source>
        <translation>Información</translation>
    </message>
    <message>
        <source>Debug window</source>
        <translation>Ventana de depuración</translation>
    </message>
    <message>
        <source>General</source>
        <translation>General</translation>
    </message>
    <message>
        <source>Using BerkeleyDB version</source>
        <translation>Usando la versión BerkeleyDB</translation>
    </message>
    <message>
        <source>Datadir</source>
        <translation>Datadir</translation>
    </message>
    <message>
        <source>Startup time</source>
        <translation>Tiempo de inicio</translation>
    </message>
    <message>
        <source>Network</source>
        <translation>Red</translation>
    </message>
    <message>
        <source>Name</source>
        <translation>Nombre</translation>
    </message>
    <message>
        <source>Number of connections</source>
        <translation>Número de conexiones </translation>
    </message>
    <message>
        <source>Block chain</source>
        <translation>Cadena de bloques</translation>
    </message>
    <message>
        <source>Current number of blocks</source>
        <translation>Número actual de bloques</translation>
    </message>
    <message>
        <source>Memory Pool</source>
        <translation>Grupo de memoria</translation>
    </message>
    <message>
        <source>Current number of transactions</source>
        <translation>Número actual de transacciones</translation>
    </message>
    <message>
        <source>Memory usage</source>
        <translation>Uso de memoria</translation>
    </message>
    <message>
        <source>&amp;Reset</source>
        <translation>Reiniciar</translation>
    </message>
    <message>
        <source>Received</source>
        <translation>Recibido</translation>
    </message>
    <message>
        <source>Sent</source>
        <translation>Expedido</translation>
    </message>
    <message>
        <source>&amp;Peers</source>
        <translation>Pares</translation>
    </message>
    <message>
        <source>Banned peers</source>
        <translation>Pares prohibidos</translation>
    </message>
    <message>
        <source>Select a peer to view detailed information.</source>
        <translation>Seleccione un par para ver información detallada.</translation>
    </message>
    <message>
        <source>Whitelisted</source>
        <translation>Incluido en la lista blanca</translation>
    </message>
    <message>
        <source>Direction</source>
        <translation>Dirección</translation>
    </message>
    <message>
        <source>Version</source>
        <translation>Versión</translation>
    </message>
    <message>
        <source>Starting Block</source>
        <translation>Bloque de inicio</translation>
    </message>
    <message>
        <source>Synced Headers</source>
        <translation>Encabezados sincronizados</translation>
    </message>
    <message>
        <source>Synced Blocks</source>
        <translation>Bloques sincronizados</translation>
    </message>
    <message>
        <source>User Agent</source>
        <translation>Agente de usuario</translation>
    </message>
    <message>
        <source>Decrease font size</source>
        <translation>Disminuir tamaño de letra</translation>
    </message>
    <message>
        <source>Increase font size</source>
        <translation>Aumenta el tamaño de la fuente</translation>
    </message>
    <message>
        <source>Services</source>
        <translation>Servicios</translation>
    </message>
    <message>
        <source>Ban Score</source>
        <translation>Puntuación Ban</translation>
    </message>
    <message>
        <source>Connection Time</source>
        <translation>Tiempo de conexión</translation>
    </message>
    <message>
        <source>Last Send</source>
        <translation>Último envío</translation>
    </message>
    <message>
        <source>Last Receive</source>
        <translation>Última recepción</translation>
    </message>
    <message>
        <source>Ping Time</source>
        <translation>Tiempo Ping</translation>
    </message>
    <message>
        <source>The duration of a currently outstanding ping.</source>
        <translation>La duración de un ping actualmente pendiente.</translation>
    </message>
    <message>
        <source>Ping Wait</source>
        <translation>Ping espera</translation>
    </message>
    <message>
        <source>Min Ping</source>
        <translation>Min Ping</translation>
    </message>
    <message>
        <source>Time Offset</source>
        <translation>Desplazamiento de tiempo</translation>
    </message>
    <message>
        <source>Last block time</source>
        <translation>Hora del último bloque</translation>
    </message>
    <message>
        <source>&amp;Open</source>
        <translation>Abierto</translation>
    </message>
    <message>
        <source>&amp;Console</source>
        <translation>Consola</translation>
    </message>
    <message>
        <source>&amp;Network Traffic</source>
        <translation>Tráfico de red</translation>
    </message>
    <message>
        <source>Totals</source>
        <translation>Totales </translation>
    </message>
    <message>
        <source>In:</source>
        <translation>En:</translation>
    </message>
    <message>
        <source>Out:</source>
        <translation>Fuera:</translation>
    </message>
    <message>
        <source>Debug log file</source>
        <translation>Archivo de registro de depuración</translation>
    </message>
    <message>
        <source>Clear console</source>
        <translation>Consola limpia</translation>
    </message>
    <message>
        <source>1 &amp;hour</source>
        <translation>1 hora</translation>
    </message>
    <message>
        <source>1 &amp;day</source>
        <translation>1 día</translation>
    </message>
    <message>
        <source>1 &amp;week</source>
        <translation>1 semana</translation>
    </message>
    <message>
        <source>1 &amp;year</source>
        <translation>1 año</translation>
    </message>
    <message>
        <source>&amp;Disconnect</source>
        <translation>Desconectar</translation>
    </message>
    <message>
        <source>Ban for</source>
        <translation>Prohibición de</translation>
    </message>
    <message>
        <source>WARNING: Scammers have been active, telling users to type commands here, stealing their wallet contents. Do not use this console without fully understanding the ramifications of a command.</source>
        <translation>ADVERTENCIA: los estafadores han estado activos, pidiendo a los usuarios que escriban comandos aquí, robando el contenido de su billetera. No use esta consola sin entender completamente las ramificaciones de un comando</translation>
    </message>
    <message>
        <source>Network activity disabled</source>
        <translation>Actividad de red deshabilitada</translation>
    </message>
    <message>
        <source>never</source>
        <translation>nunca </translation>
    </message>
    <message>
        <source>Inbound</source>
        <translation>Entrante</translation>
    </message>
    <message>
        <source>Outbound</source>
        <translation>Salida</translation>
    </message>
    <message>
        <source>Yes</source>
        <translation>Si </translation>
    </message>
    <message>
        <source>No</source>
        <translation>No</translation>
    </message>
    <message>
        <source>Unknown</source>
        <translation>Desconocido</translation>
    </message>
</context>
<context>
    <name>ReceiveCoinsDialog</name>
    <message>
        <source>&amp;Amount:</source>
        <translation>Cantidad</translation>
    </message>
    <message>
        <source>&amp;Label:</source>
        <translation>Etiqueta:</translation>
    </message>
    <message>
        <source>&amp;Message:</source>
        <translation>Mensaje:</translation>
    </message>
    <message>
        <source>An optional message to attach to the payment request, which will be displayed when the request is opened. Note: The message will not be sent with the payment over the Bitcoin network.</source>
        <translation>Un mensaje opcional para adjuntar a la solicitud de pago, que se mostrará cuando se abra la solicitud. Nota: El mensaje no se enviará con el pago a través de la red de Bitcoin.</translation>
    </message>
    <message>
        <source>An optional label to associate with the new receiving address.</source>
        <translation>Una etiqueta opcional para asociar con la nueva dirección de recepción</translation>
    </message>
    <message>
        <source>Use this form to request payments. All fields are &lt;b&gt;optional&lt;/b&gt;.</source>
        <translation>Use este formulario para solicitar pagos. Todos los campos son &lt;b&gt; opcionales &lt;/ b&gt;.</translation>
    </message>
    <message>
        <source>An optional amount to request. Leave this empty or zero to not request a specific amount.</source>
        <translation>Un monto opcional para solicitar. Deje esto vacío o en cero para no solicitar una cantidad específica.</translation>
    </message>
    <message>
        <source>Clear all fields of the form.</source>
        <translation>Borre todos los campos del formulario.</translation>
    </message>
    <message>
        <source>Clear</source>
        <translation>Aclarar</translation>
    </message>
    <message>
        <source>Requested payments history</source>
        <translation>Historial de pagos solicitado</translation>
    </message>
    <message>
        <source>&amp;Request payment</source>
        <translation>Solicitar pago</translation>
    </message>
    <message>
        <source>Show the selected request (does the same as double clicking an entry)</source>
        <translation>Mostrar la solicitud seleccionada (hace lo mismo que hacer doble clic en una entrada)</translation>
    </message>
    <message>
        <source>Show</source>
        <translation>Mostrar</translation>
    </message>
    <message>
        <source>Remove the selected entries from the list</source>
        <translation>Eliminar las entradas seleccionadas de la lista</translation>
    </message>
    <message>
        <source>Remove</source>
        <translation>Eliminar</translation>
    </message>
    <message>
        <source>Copy URI</source>
        <translation>Copiar URI</translation>
    </message>
    <message>
        <source>Copy label</source>
        <translation>Copiar etiqueta</translation>
    </message>
    <message>
        <source>Copy message</source>
        <translation>Copiar mensaje</translation>
    </message>
    <message>
        <source>Copy amount</source>
        <translation>Copiar cantidad</translation>
    </message>
</context>
<context>
    <name>ReceiveRequestDialog</name>
    <message>
        <source>QR Code</source>
        <translation>Código QR</translation>
    </message>
    <message>
        <source>Copy &amp;URI</source>
        <translation>Copiar URI</translation>
    </message>
    <message>
        <source>Copy &amp;Address</source>
        <translation>Copiar dirección</translation>
    </message>
    <message>
        <source>&amp;Save Image...</source>
        <translation>Guardar imagen...</translation>
    </message>
    <message>
        <source>Address</source>
        <translation>Dirección</translation>
    </message>
    <message>
        <source>Amount</source>
        <translation>Cantidad</translation>
    </message>
    <message>
        <source>Label</source>
        <translation>Etiqueta</translation>
    </message>
    <message>
        <source>Wallet</source>
        <translation>Billetera</translation>
    </message>
    </context>
<context>
    <name>RecentRequestsTableModel</name>
    <message>
        <source>Date</source>
        <translation>Fecha</translation>
    </message>
    <message>
        <source>Label</source>
        <translation>Etiqueta</translation>
    </message>
    <message>
        <source>(no label)</source>
        <translation>(no etiqueta)</translation>
    </message>
    </context>
<context>
    <name>SendCoinsDialog</name>
    <message>
        <source>Quantity:</source>
        <translation>Cantidad:</translation>
    </message>
    <message>
        <source>Bytes:</source>
        <translation>Bytes:</translation>
    </message>
    <message>
        <source>Amount:</source>
        <translation>Cantidad:</translation>
    </message>
    <message>
        <source>Fee:</source>
        <translation>Comisión:</translation>
    </message>
    <message>
        <source>After Fee:</source>
        <translation>Después de comisión:</translation>
    </message>
    <message>
        <source>Change:</source>
        <translation>Cambio:</translation>
    </message>
    <message>
        <source>Hide</source>
        <translation>Esconder</translation>
    </message>
    <message>
        <source>Clear all fields of the form.</source>
        <translation>Borre todos los campos del formulario.</translation>
    </message>
    <message>
        <source>Dust:</source>
        <translation>Polvo:</translation>
    </message>
    <message>
        <source>Copy quantity</source>
        <translation>Cantidad de copia</translation>
    </message>
    <message>
        <source>Copy amount</source>
        <translation>Copiar cantidad</translation>
    </message>
    <message>
        <source>Copy fee</source>
        <translation>
Tarifa de copia</translation>
    </message>
    <message>
        <source>Copy after fee</source>
        <translation>Copiar después de la tarifa</translation>
    </message>
    <message>
        <source>Copy bytes</source>
        <translation>Copiar bytes</translation>
    </message>
    <message>
        <source>Copy dust</source>
        <translation>Copiar polvo</translation>
    </message>
    <message>
        <source>Copy change</source>
        <translation>Copiar cambio</translation>
    </message>
    <message>
        <source>Payment request expired.</source>
        <translation>Solicitud de pago caducada.</translation>
    </message>
    <message>
        <source>(no label)</source>
        <translation>(no etiqueta)</translation>
    </message>
</context>
<context>
    <name>SendCoinsEntry</name>
    <message>
        <source>&amp;Label:</source>
        <translation>Etiqueta:</translation>
    </message>
    </context>
<context>
    <name>SendConfirmationDialog</name>
    <message>
        <source>Yes</source>
        <translation>Si </translation>
    </message>
</context>
<context>
    <name>ShutdownWindow</name>
    </context>
<context>
    <name>SignVerifyMessageDialog</name>
    </context>
<context>
    <name>SplashScreen</name>
    </context>
<context>
    <name>TrafficGraphWidget</name>
    </context>
<context>
    <name>TransactionDesc</name>
    <message>
        <source>Date</source>
        <translation>Fecha</translation>
    </message>
    <message>
        <source>unknown</source>
        <translation>desconocido</translation>
    </message>
    <message>
        <source>Amount</source>
        <translation>Cantidad</translation>
    </message>
    </context>
<context>
    <name>TransactionDescDialog</name>
    </context>
<context>
    <name>TransactionTableModel</name>
    <message>
        <source>Date</source>
        <translation>Fecha</translation>
    </message>
    <message>
        <source>Label</source>
        <translation>Etiqueta</translation>
    </message>
    <message>
        <source>(no label)</source>
        <translation>(no etiqueta)</translation>
    </message>
    </context>
<context>
    <name>TransactionView</name>
    <message>
        <source>Copy address</source>
        <translation>Copiar dirección</translation>
    </message>
    <message>
        <source>Copy label</source>
        <translation>Copiar etiqueta</translation>
    </message>
    <message>
        <source>Copy amount</source>
        <translation>Copiar cantidad</translation>
    </message>
    <message>
        <source>Copy transaction ID</source>
        <translation>Copiar ID de la transacción</translation>
    </message>
    <message>
        <source>Comma separated file (*.csv)</source>
        <translation>Archivo separado por comas (* .csv)</translation>
    </message>
    <message>
        <source>Confirmed</source>
        <translation>Confirmado</translation>
    </message>
    <message>
        <source>Date</source>
        <translation>Fecha</translation>
    </message>
    <message>
        <source>Label</source>
        <translation>Etiqueta</translation>
    </message>
    <message>
        <source>Address</source>
        <translation>Dirección</translation>
    </message>
    <message>
        <source>Exporting Failed</source>
        <translation>Exportación fallida</translation>
    </message>
    </context>
<context>
    <name>UnitDisplayStatusBarControl</name>
    </context>
<context>
    <name>WalletController</name>
    </context>
<context>
    <name>WalletFrame</name>
    </context>
<context>
    <name>WalletModel</name>
    </context>
<context>
    <name>WalletView</name>
    <message>
        <source>Export the data in the current tab to a file</source>
        <translation>
Exportar los datos en la pestaña actual a un archivo</translation>
    </message>
    </context>
<context>
    <name>bitcoin-core</name>
    <message>
        <source>Bitcoin Core</source>
        <translation>Bitcoin Core</translation>
    </message>
    <message>
        <source>This is the transaction fee you may discard if change is smaller than dust at this level</source>
        <translation>Esta es la cuota de transacción que puede descartar si el cambio es más pequeño que el polvo a este nivel.</translation>
    </message>
    <message>
        <source>Information</source>
        <translation>Información</translation>
    </message>
    <message>
        <source>Warning</source>
        <translation>Peligro.</translation>
    </message>
    <message>
        <source>Insufficient funds</source>
        <translation>Fondos Insuficientes</translation>
    </message>
    <message>
        <source>Loading wallet...</source>
        <translation>Cargando billetera...</translation>
    </message>
    <message>
        <source>Rescanning...</source>
        <translation>Reescaneando</translation>
    </message>
    <message>
        <source>Done loading</source>
        <translation>Listo Cargando</translation>
    </message>
    <message>
        <source>Error</source>
        <translation>Error</translation>
    </message>
</context>
</TS><|MERGE_RESOLUTION|>--- conflicted
+++ resolved
@@ -42,12 +42,6 @@
         <source>&amp;Delete</source>
         <translation>&amp;Borrar</translation>
     </message>
-<<<<<<< HEAD
-    </context>
-<context>
-    <name>AddressTableModel</name>
-    </context>
-=======
     <message>
         <source>Choose the address to send coins to</source>
         <translation>Elija la dirección para enviar las monedas </translation>
@@ -116,7 +110,6 @@
         <translation>(no etiqueta)</translation>
     </message>
 </context>
->>>>>>> be92be56
 <context>
     <name>AskPassphraseDialog</name>
     <message>
@@ -135,9 +128,6 @@
         <source>Repeat new passphrase</source>
         <translation>Repetir nueva contraseña</translation>
     </message>
-<<<<<<< HEAD
-    </context>
-=======
     <message>
         <source>Show password</source>
         <translation>Mostrar contraseña</translation>
@@ -227,7 +217,6 @@
         <translation>Advertencia: ¡la tecla Bloq Mayús está activada!</translation>
     </message>
 </context>
->>>>>>> be92be56
 <context>
     <name>BanTableModel</name>
     <message>
@@ -481,100 +470,9 @@
 <context>
     <name>CoinControlDialog</name>
     <message>
-<<<<<<< HEAD
-        <source>Welcome</source>
-        <translation>bienvenido</translation>
-    </message>
-    <message>
-        <source>Error</source>
-        <translation>Error</translation>
-    </message>
-    </context>
-<context>
-    <name>OpenURIDialog</name>
-    </context>
-<context>
-    <name>OptionsDialog</name>
-    </context>
-<context>
-    <name>OverviewPage</name>
-    </context>
-<context>
-    <name>PaymentServer</name>
-    </context>
-<context>
-    <name>PeerTableModel</name>
-    </context>
-<context>
-    <name>QObject</name>
-    </context>
-<context>
-    <name>QRImageWidget</name>
-    </context>
-<context>
-    <name>RPCConsole</name>
-    </context>
-<context>
-    <name>ReceiveCoinsDialog</name>
-    </context>
-<context>
-    <name>ReceiveRequestDialog</name>
-    </context>
-<context>
-    <name>RecentRequestsTableModel</name>
-    </context>
-<context>
-    <name>SendCoinsDialog</name>
-    </context>
-<context>
-    <name>SendCoinsEntry</name>
-    </context>
-<context>
-    <name>SendConfirmationDialog</name>
-    </context>
-<context>
-    <name>ShutdownWindow</name>
-    </context>
-<context>
-    <name>SignVerifyMessageDialog</name>
-    </context>
-<context>
-    <name>SplashScreen</name>
-    </context>
-<context>
-    <name>TrafficGraphWidget</name>
-    </context>
-<context>
-    <name>TransactionDesc</name>
-    </context>
-<context>
-    <name>TransactionDescDialog</name>
-    </context>
-<context>
-    <name>TransactionTableModel</name>
-    </context>
-<context>
-    <name>TransactionView</name>
-    </context>
-<context>
-    <name>UnitDisplayStatusBarControl</name>
-    </context>
-<context>
-    <name>WalletFrame</name>
-    </context>
-<context>
-    <name>WalletModel</name>
-    </context>
-<context>
-    <name>WalletView</name>
-    </context>
-<context>
-    <name>bitcoin-core</name>
-=======
         <source>Coin Selection</source>
         <translation>Selección de monedas</translation>
     </message>
->>>>>>> be92be56
     <message>
         <source>Quantity:</source>
         <translation>Cantidad:</translation>
