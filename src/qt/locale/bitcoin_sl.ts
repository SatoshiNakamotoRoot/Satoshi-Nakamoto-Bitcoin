--- conflicted
+++ resolved
@@ -856,17 +856,8 @@
         <translation type="unfinished">Noben naslov ni na voljo</translation>
     </message>
     <message>
-<<<<<<< HEAD
-        <source>Wallet</source>
-        <translation>Denarnica</translation>
-    </message>
-    <message>
-        <source>Wallet Name</source>
-        <translation>Ime denarnice</translation>
-=======
         <source>No proxy server specified. Use -proxy=&lt;ip&gt; or -proxy=&lt;ip:port&gt;.</source>
         <translation type="unfinished">Posredniški strežnik (proxy) ni nastavljen. Uporabite -proxy=&lt;ip&gt; ali -proxy=&lt;ip:port&gt;.</translation>
->>>>>>> f6a356d2
     </message>
     <message>
         <source>Not enough file descriptors available.</source>
@@ -877,17 +868,8 @@
         <translation type="unfinished">Negativne vrednosti parametra funkcije obrezovanja niso sprejemljive.</translation>
     </message>
     <message>
-<<<<<<< HEAD
-        <source>Advanced Options</source>
-        <translation>Napredne možnosti</translation>
-    </message>
-    <message>
-        <source>Disable private keys for this wallet. Wallets with private keys disabled will have no private keys and cannot have an HD seed or imported private keys. This is ideal for watch-only wallets.</source>
-        <translation>Onemogoči zasebne ključe za to denarnico. Denarnice z onemogočenimi zasebnimi ključi ne bodo imele zasebnih ključev in ne morejo imeti HD-semena ali uvoženih zasebnih ključev. To je primerno za opazovane denarnice.</translation>
-=======
         <source>Prune mode is incompatible with -coinstatsindex.</source>
         <translation type="unfinished">Funkcija obrezovanja ni združljiva z opcijo -coinstatsindex.</translation>
->>>>>>> f6a356d2
     </message>
     <message>
         <source>Prune mode is incompatible with -txindex.</source>
@@ -913,16 +895,6 @@
         <source>SQLiteDatabase: Failed to execute statement to verify database: %s</source>
         <translation type="unfinished">Baza SQLite: Izvršitev stavka za preverbo baze je spodletela: %s</translation>
     </message>
-<<<<<<< HEAD
-    <message>
-        <source>Compiled without sqlite support (required for descriptor wallets)</source>
-        <translation>Prevedeno brez podpore za SQLite (potrebna za deskriptorske denarnice)</translation>
-    </message>
-</context>
-<context>
-    <name>EditAddressDialog</name>
-=======
->>>>>>> f6a356d2
     <message>
         <source>SQLiteDatabase: Failed to prepare statement to verify database: %s</source>
         <translation type="unfinished">Baza SQLite: priprava stavka za preverbo baze je spodletela: %s</translation>
@@ -3918,17 +3890,8 @@
         <translation type="unfinished">Pošiljatelj</translation>
     </message>
     <message>
-<<<<<<< HEAD
-        <source>More than one onion bind address is provided. Using %s for the automatically created Tor onion service.</source>
-        <translation>Nastavljen je več kot en onion-naslov. Za samodejno ustvarjeno storitev na Toru uporabljam %s.</translation>
-    </message>
-    <message>
-        <source>Please check that your computer's date and time are correct! If your clock is wrong, %s will not work properly.</source>
-        <translation>Opozorilo: Preverite, če sta datum in ura na vašem računalniku točna! %s ne bo deloval pravilno, če je nastavljeni čas nepravilen.</translation>
-=======
         <source>unknown</source>
         <translation type="unfinished">neznano</translation>
->>>>>>> f6a356d2
     </message>
     <message>
         <source>To</source>
@@ -4066,17 +4029,8 @@
         <translation type="unfinished">Vrsta</translation>
     </message>
     <message>
-<<<<<<< HEAD
-        <source>Ignoring duplicate -wallet %s.</source>
-        <translation>Podvojen -wallet %s -- ne upoštevam.</translation>
-    </message>
-    <message>
-        <source>Importing...</source>
-        <translation>Uvažam ...</translation>
-=======
         <source>Label</source>
         <translation type="unfinished">Oznaka</translation>
->>>>>>> f6a356d2
     </message>
     <message>
         <source>Unconfirmed</source>
@@ -4230,17 +4184,8 @@
         <translation type="unfinished">Kopiraj &amp;oznako</translation>
     </message>
     <message>
-<<<<<<< HEAD
-        <source>This is the maximum transaction fee you pay (in addition to the normal fee) to prioritize partial spend avoidance over regular coin selection.</source>
-        <translation>To je najvišja transakcijska provizija, ki jo plačate (poleg običajne provizije) za prednostno izogibanje delni porabi pred rednim izbiranjem kovancev.</translation>
-    </message>
-    <message>
-        <source>Transaction needs a change address, but we can't generate it. Please call keypoolrefill first.</source>
-        <translation>Transakcija potrebuje naslov za vračilo, ki pa ga ni moč ustvariti. Prosimo, najprej pokličite keypoolrefill.</translation>
-=======
         <source>Copy &amp;amount</source>
         <translation type="unfinished">Kopiraj &amp;znesek</translation>
->>>>>>> f6a356d2
     </message>
     <message>
         <source>Copy transaction &amp;ID</source>
@@ -4400,17 +4345,12 @@
         <translation type="unfinished">Povečanje:</translation>
     </message>
     <message>
-<<<<<<< HEAD
-        <source>Starting network threads...</source>
-        <translation>Začenjam omrežne niti ...</translation>
-=======
         <source>New fee:</source>
         <translation type="unfinished">Nova provizija:</translation>
     </message>
     <message>
         <source>Warning: This may pay the additional fee by reducing change outputs or adding inputs, when necessary. It may add a new change output if one does not already exist. These changes may potentially leak privacy.</source>
         <translation type="unfinished">Opozorilo: za dodatno provizijo je včasih potrebno odstraniti izhode za vračilo ali dodati vhode. Lahko se tudi doda izhod za vračilo, če ga še ni. Te spremembe lahko okrnijo zasebnost.</translation>
->>>>>>> f6a356d2
     </message>
     <message>
         <source>Confirm fee bump</source>
