--- conflicted
+++ resolved
@@ -62,21 +62,12 @@
         <translation>כתובות לקבלה</translation>
     </message>
     <message>
-<<<<<<< HEAD
         <source>These are your Particl addresses for sending payments. Always check the amount and the receiving address before sending coins.</source>
-        <translation>אלה הם כתובות הביטקוין שלך לשליחת תשלומים. חשוב לבדוק את הכמות של הכתובות המקבלות לפני שליחת מטבעות</translation>
+        <translation>אלו הן כתובות הביטקוין שלך לשליחת תשלומים. חשוב לבדוק את כמות הכתובות המקבלות לפני שליחת מטבעות.</translation>
     </message>
     <message>
         <source>These are your Particl addresses for receiving payments. It is recommended to use a new receiving address for each transaction.</source>
-        <translation>אלה הן כתובות הביטקוין שלך לקבלת תשלומים. מומלץ להשתמש בכתובת חדשה לכל העברה.</translation>
-=======
-        <source>These are your Bitcoin addresses for sending payments. Always check the amount and the receiving address before sending coins.</source>
-        <translation>אלו הן כתובות הביטקוין שלך לשליחת תשלומים. חשוב לבדוק את כמות הכתובות המקבלות לפני שליחת מטבעות.</translation>
-    </message>
-    <message>
-        <source>These are your Bitcoin addresses for receiving payments. It is recommended to use a new receiving address for each transaction.</source>
         <translation>אלו הן כתובות הביטקוין שלך לקבלת תשלומים. מומלץ להשתמש בכתובת חדשה לכל העברה.</translation>
->>>>>>> 0d3e8183
     </message>
     <message>
         <source>&amp;Copy Address</source>
