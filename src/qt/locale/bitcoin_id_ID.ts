<TS language="id_ID" version="2.1">
<context>
    <name>AddressBookPage</name>
    <message>
        <source>Right-click to edit address or label</source>
        <translation>Klik-kanan untuk mengubah alamat atau label</translation>
    </message>
    <message>
        <source>Create a new address</source>
        <translation>Buat alamat baru</translation>
    </message>
    <message>
        <source>&amp;New</source>
        <translation>&amp;Baru</translation>
    </message>
    <message>
        <source>Copy the currently selected address to the system clipboard</source>
        <translation>Salin alamat yang dipilih ke clipboard</translation>
    </message>
    <message>
        <source>&amp;Copy</source>
        <translation>&amp;Menyalin</translation>
    </message>
    <message>
        <source>C&amp;lose</source>
        <translation>T&amp;utup</translation>
    </message>
    <message>
        <source>Delete the currently selected address from the list</source>
        <translation>Hapus alamat yang sementara dipilih dari daftar</translation>
    </message>
    <message>
        <source>Export the data in the current tab to a file</source>
        <translation>Ekspor data dalam tab sekarang ke sebuah berkas</translation>
    </message>
    <message>
        <source>&amp;Export</source>
        <translation>&amp;Ekspor</translation>
    </message>
    <message>
        <source>&amp;Delete</source>
        <translation>&amp;Hapus</translation>
    </message>
    <message>
        <source>Choose the address to send coins to</source>
        <translation>Pilih alamat untuk mengirim koin</translation>
    </message>
    <message>
        <source>Choose the address to receive coins with</source>
        <translation>Piih alamat untuk menerima koin</translation>
    </message>
    <message>
        <source>C&amp;hoose</source>
        <translation>&amp;Pilih</translation>
    </message>
    <message>
        <source>Sending addresses</source>
        <translation>Alamat-alamat pengirim</translation>
    </message>
    <message>
        <source>Receiving addresses</source>
        <translation>Alamat-alamat penerima</translation>
    </message>
    <message>
        <source>These are your Bitcoin addresses for sending payments. Always check the amount and the receiving address before sending coins.</source>
        <translation>Ini adalah alamat- alamat Bitcoin Anda untuk mengirimkan pembayaran. Selalu periksa jumlah dan alamat penerima sebelum mengirimkan koin.</translation>
    </message>
    <message>
        <source>These are your Bitcoin addresses for receiving payments. It is recommended to use a new receiving address for each transaction.</source>
        <translation>Ini adalah alamat- alamat Bitcoin Anda untuk menerima pembayaran. Dianjurkan untuk menggunakan alamat penerima yang baru setiap melakukan transaksi.</translation>
    </message>
    <message>
        <source>&amp;Copy Address</source>
        <translation>&amp;Salin Alamat</translation>
    </message>
    <message>
        <source>Copy &amp;Label</source>
        <translation>Salin&amp; Label</translation>
    </message>
    <message>
        <source>&amp;Edit</source>
        <translation>&amp;Ubah</translation>
    </message>
    <message>
        <source>Export Address List</source>
        <translation>Ekspor Daftar Alamat</translation>
    </message>
    <message>
        <source>Comma separated file (*.csv)</source>
        <translation>File yang berformat(*.csv)</translation>
    </message>
    <message>
        <source>Exporting Failed</source>
        <translation>Mengekspor Gagal</translation>
    </message>
    </context>
<context>
    <name>AddressTableModel</name>
    <message>
        <source>Label</source>
        <translation>Label</translation>
    </message>
    <message>
        <source>Address</source>
        <translation>Alamat</translation>
    </message>
    <message>
        <source>(no label)</source>
        <translation>(tidak ada label)</translation>
    </message>
</context>
<context>
    <name>AskPassphraseDialog</name>
    <message>
        <source>Passphrase Dialog</source>
        <translation>Dialog Kata kunci</translation>
    </message>
    <message>
        <source>Enter passphrase</source>
        <translation>Masukkan kata kunci</translation>
    </message>
    <message>
        <source>New passphrase</source>
        <translation>Kata kunci baru</translation>
    </message>
    <message>
        <source>Repeat new passphrase</source>
        <translation>Ulangi kata kunci baru</translation>
    </message>
    <message>
        <source>Enter the new passphrase to the wallet.&lt;br/&gt;Please use a passphrase of &lt;b&gt;ten or more random characters&lt;/b&gt;, or &lt;b&gt;eight or more words&lt;/b&gt;.</source>
        <translation>Masukan kata sandi baru ke dompet.&lt;br/&gt;Mohon gunakan kata sandi &lt;b&gt;sepuluh karakter acak atau lebih&lt;/b&gt;, atau &lt;b&gt; delapan atau lebih beberapa kata &lt;/​​b&gt;.</translation>
    </message>
    <message>
        <source>Encrypt wallet</source>
        <translation>Enkripsi dompet</translation>
    </message>
    <message>
        <source>This operation needs your wallet passphrase to unlock the wallet.</source>
        <translation>Operasi ini memerlukan kata sandi dompet Anda untuk membuka dompet.</translation>
    </message>
    <message>
        <source>Unlock wallet</source>
        <translation>Buka dompet</translation>
    </message>
    <message>
        <source>This operation needs your wallet passphrase to decrypt the wallet.</source>
        <translation>Operasi ini memerlukan kata sandi dompet Anda untuk mendekripsikan dompet.</translation>
    </message>
    <message>
        <source>Decrypt wallet</source>
        <translation>Dekripsi dompet</translation>
    </message>
    <message>
        <source>Change passphrase</source>
        <translation>Ganti kata sandi</translation>
    </message>
    <message>
        <source>Enter the old passphrase and new passphrase to the wallet.</source>
        <translation>Masukkan kata sandi lama dan kata sandi baru ke dompet.</translation>
    </message>
    <message>
        <source>Confirm wallet encryption</source>
        <translation>Konfirmasi pengenkripsian dompet</translation>
    </message>
    <message>
        <source>Warning: If you encrypt your wallet and lose your passphrase, you will &lt;b&gt;LOSE ALL OF YOUR BITCOINS&lt;/b&gt;!</source>
        <translation>Peringatan: Jika Anda enkripsi dompet Anda dan lupa kata sandi anda, Anda akan &lt;b&gt;KEHILANGAN SEMUA BITCOIN ANDA&lt;/b&gt;!</translation>
    </message>
    <message>
        <source>Are you sure you wish to encrypt your wallet?</source>
        <translation>Apakah Anda yakin ingin enkripsi dompet Anda?</translation>
    </message>
    <message>
        <source>Wallet encrypted</source>
        <translation>Dompet terenkripsi</translation>
    </message>
    <message>
        <source>%1 will close now to finish the encryption process. Remember that encrypting your wallet cannot fully protect your bitcoins from being stolen by malware infecting your computer.</source>
        <translation>%1 sekarang akan ditutup untuk menyelesaikan proses enkripsi. Ingatlah bahwa mengenkripsi dompet Anda tidak dapat sepenuhnya melindungi komputer Anda dari pencurian malware yang menginfeksi komputer Anda.</translation>
    </message>
    <message>
        <source>IMPORTANT: Any previous backups you have made of your wallet file should be replaced with the newly generated, encrypted wallet file. For security reasons, previous backups of the unencrypted wallet file will become useless as soon as you start using the new, encrypted wallet.</source>
        <translation>PENTING: Backup sebelumnya yang Anda buat dari file dompet Anda harus diganti dengan file dompet terenkripsi yang baru dibuat. Demi keamanan, backup file dompet sebelumnya yang tidak dienkripsi sebelumnya akan menjadi tidak berguna begitu Anda mulai menggunakan dompet terenkripsi yang baru.</translation>
    </message>
    <message>
        <source>Wallet encryption failed</source>
        <translation>Pengenkripsian dompet gagal</translation>
    </message>
    <message>
        <source>Wallet encryption failed due to an internal error. Your wallet was not encrypted.</source>
        <translation>Pengenkripsian dompet gagal karena kesalahan internal. Dompet Anda tidak dienkripsi.</translation>
    </message>
    <message>
        <source>The supplied passphrases do not match.</source>
        <translation>Kata sandi yang dimasukkan tidak cocok.</translation>
    </message>
    <message>
        <source>Wallet unlock failed</source>
        <translation>Membuka dompet gagal</translation>
    </message>
    <message>
        <source>The passphrase entered for the wallet decryption was incorrect.</source>
        <translation>Kata sandi yang dimasukkan untuk dekripsi dompet salah.</translation>
    </message>
    <message>
        <source>Wallet decryption failed</source>
        <translation>Dekripsi dompet gagal</translation>
    </message>
    <message>
        <source>Wallet passphrase was successfully changed.</source>
        <translation>Kata sandi berhasil diganti.</translation>
    </message>
    <message>
        <source>Warning: The Caps Lock key is on!</source>
        <translation>Peringatan: Tombol Caps Lock aktif!</translation>
    </message>
</context>
<context>
    <name>BanTableModel</name>
    <message>
        <source>IP/Netmask</source>
        <translation>IP/Netmask</translation>
    </message>
    <message>
        <source>Banned Until</source>
        <translation>Di banned sampai</translation>
    </message>
</context>
<context>
    <name>BitcoinGUI</name>
    <message>
        <source>Sign &amp;message...</source>
        <translation>Pesan &amp;penanda...</translation>
    </message>
    <message>
        <source>Synchronizing with network...</source>
        <translation>Sinkronisasi dengan jaringan...</translation>
    </message>
    <message>
        <source>&amp;Overview</source>
        <translation>&amp;Kilasan</translation>
    </message>
    <message>
        <source>Node</source>
        <translation>Node</translation>
    </message>
    <message>
        <source>Show general overview of wallet</source>
        <translation>Tampilkan gambaran umum dompet Anda</translation>
    </message>
    <message>
        <source>&amp;Transactions</source>
        <translation>&amp;Transaksi</translation>
    </message>
    <message>
        <source>Browse transaction history</source>
        <translation>Lihat riwayat transaksi</translation>
    </message>
    <message>
        <source>E&amp;xit</source>
        <translation>K&amp;eluar</translation>
    </message>
    <message>
        <source>Quit application</source>
        <translation>Keluar dari aplikasi</translation>
    </message>
    <message>
        <source>&amp;About %1</source>
        <translation>&amp;Tentang%1</translation>
    </message>
    <message>
        <source>Show information about %1</source>
        <translation>Tampilkan informasi perihal %1</translation>
    </message>
    <message>
        <source>About &amp;Qt</source>
        <translation>Mengenai &amp;Qt</translation>
    </message>
    <message>
        <source>Show information about Qt</source>
        <translation>Tampilkan informasi mengenai Qt</translation>
    </message>
    <message>
        <source>&amp;Options...</source>
        <translation>&amp;Pilihan...</translation>
    </message>
    <message>
        <source>Modify configuration options for %1</source>
        <translation>Pengubahan opsi konfigurasi untuk %1</translation>
    </message>
    <message>
        <source>&amp;Encrypt Wallet...</source>
        <translation>&amp;Enkripsi Dompet...</translation>
    </message>
    <message>
        <source>&amp;Backup Wallet...</source>
        <translation>&amp;Cadangkan Dompet...</translation>
    </message>
    <message>
        <source>&amp;Change Passphrase...</source>
        <translation>&amp;Ubah Kata Kunci...</translation>
    </message>
    <message>
        <source>&amp;Sending addresses...</source>
        <translation>&amp;Alamat-alamat untuk mengirim...</translation>
    </message>
    <message>
        <source>&amp;Receiving addresses...</source>
        <translation>&amp;Alamat-alamat untuk menerima...</translation>
    </message>
    <message>
        <source>Open &amp;URI...</source>
        <translation>Buka &amp;URI</translation>
    </message>
    <message>
        <source>Click to disable network activity.</source>
        <translation>Klik untuk menonaktifkan aktivitas jaringan.</translation>
    </message>
    <message>
        <source>Network activity disabled.</source>
        <translation>Aktivitas jaringan dinonaktifkan.</translation>
    </message>
    <message>
        <source>Click to enable network activity again.</source>
        <translation>Klik untuk mengaktifkan aktivitas jaringan lagi.</translation>
    </message>
    <message>
        <source>Syncing Headers (%1%)...</source>
        <translation>Menyinkronkan Header (%1%) ...</translation>
    </message>
    <message>
        <source>Reindexing blocks on disk...</source>
        <translation>Mengindex ulang blok di dalam disk...</translation>
    </message>
    <message>
        <source>Send coins to a Particl address</source>
        <translation>Kirim koin ke alamat Particl</translation>
    </message>
    <message>
        <source>Backup wallet to another location</source>
        <translation>Cadangkan dompet ke lokasi lain</translation>
    </message>
    <message>
        <source>Change the passphrase used for wallet encryption</source>
        <translation>Ubah kata kunci yang digunakan untuk enkripsi dompet</translation>
    </message>
    <message>
        <source>&amp;Debug window</source>
        <translation>&amp;Jendela Debug</translation>
    </message>
    <message>
        <source>Open debugging and diagnostic console</source>
        <translation>Buka konsol debug dan diagnosa</translation>
    </message>
    <message>
        <source>&amp;Verify message...</source>
        <translation>&amp;Verifikasi pesan...</translation>
    </message>
    <message>
        <source>Particl</source>
        <translation>Particl</translation>
    </message>
    <message>
        <source>Wallet</source>
        <translation>Dompet</translation>
    </message>
    <message>
        <source>&amp;Send</source>
        <translation>&amp;Kirim</translation>
    </message>
    <message>
        <source>&amp;Receive</source>
        <translation>&amp;Menerima</translation>
    </message>
    <message>
        <source>&amp;Show / Hide</source>
        <translation>&amp;Tampilkan / Sembunyikan</translation>
    </message>
    <message>
        <source>Show or hide the main Window</source>
        <translation>Tampilkan atau sembunyikan jendela utama</translation>
    </message>
    <message>
        <source>Encrypt the private keys that belong to your wallet</source>
        <translation>Enkripsi private key yang dimiliki dompet Anda</translation>
    </message>
    <message>
        <source>Sign messages with your Particl addresses to prove you own them</source>
        <translation>Tanda tangani sebuah pesan menggunakan alamat Particl Anda untuk membuktikan bahwa Anda adalah pemilik alamat tersebut</translation>
    </message>
    <message>
        <source>Verify messages to ensure they were signed with specified Particl addresses</source>
        <translation>Verifikasi pesan untuk memastikan bahwa pesan tersebut ditanda tangani oleh suatu alamat Particl tertentu</translation>
    </message>
    <message>
        <source>&amp;File</source>
        <translation>&amp;Berkas</translation>
    </message>
    <message>
        <source>&amp;Settings</source>
        <translation>&amp;Pengaturan</translation>
    </message>
    <message>
        <source>&amp;Help</source>
        <translation>&amp;Bantuan</translation>
    </message>
    <message>
        <source>Tabs toolbar</source>
        <translation>Baris tab</translation>
    </message>
    <message>
        <source>Request payments (generates QR codes and bitcoin: URIs)</source>
        <translation>Permintaan pembayaran (membuat kode QR dan bitcoin: URIs)</translation>
    </message>
    <message>
        <source>Show the list of used sending addresses and labels</source>
        <translation>Tampilkan daftar alamat dan label yang terkirim</translation>
    </message>
    <message>
        <source>Show the list of used receiving addresses and labels</source>
        <translation>Tampilkan daftar alamat dan label yang diterima</translation>
    </message>
    <message>
        <source>Open a bitcoin: URI or payment request</source>
        <translation>Buka URI bitcoin: atau permintaan pembayaran</translation>
    </message>
    <message>
        <source>&amp;Command-line options</source>
        <translation>&amp;pilihan Command-line</translation>
    </message>
    <message numerus="yes">
        <source>%n active connection(s) to Particl network</source>
        <translation><numerusform>%n koneksi aktif ke jaringan Particl</numerusform></translation>
    </message>
    <message>
        <source>Indexing blocks on disk...</source>
        <translation>Pengindeksan blok pada disk ...</translation>
    </message>
    <message>
        <source>Processing blocks on disk...</source>
        <translation>Memproses blok pada disk ...</translation>
    </message>
    <message>
        <source>Indexing blocks on disk...</source>
        <translation>Pengindeksan blok pada disk ...</translation>
    </message>
    <message>
        <source>Processing blocks on disk...</source>
        <translation>Memproses blok pada disk ...</translation>
    </message>
    <message numerus="yes">
        <source>Processed %n block(s) of transaction history.</source>
        <translation><numerusform>%n blok dari riwayat transaksi diproses.</numerusform></translation>
    </message>
    <message>
        <source>%1 behind</source>
        <translation>kurang %1</translation>
    </message>
    <message>
        <source>Last received block was generated %1 ago.</source>
        <translation>Blok terakhir yang diterima %1 lalu.</translation>
    </message>
    <message>
        <source>Transactions after this will not yet be visible.</source>
        <translation>Transaksi setelah ini belum akan terlihat.</translation>
    </message>
    <message>
        <source>Error</source>
        <translation>Terjadi sebuah kesalahan</translation>
    </message>
    <message>
        <source>Warning</source>
        <translation>Peringatan</translation>
    </message>
    <message>
        <source>Information</source>
        <translation>Informasi</translation>
    </message>
    <message>
        <source>Up to date</source>
        <translation>Terbaru</translation>
    </message>
    <message>
        <source>Show the %1 help message to get a list with possible Bitcoin command-line options</source>
        <translation>Tampilkan %1 pesan bantuan untuk mendapatkan daftar opsi baris perintah Bitcoin yang memungkinkan</translation>
    </message>
    <message>
        <source>%1 client</source>
        <translation>%1 klien</translation>
    </message>
    <message>
        <source>Connecting to peers...</source>
        <translation>Menghubungkan ke peer...</translation>
    </message>
    <message>
        <source>Catching up...</source>
        <translation>Menyusul...</translation>
    </message>
    <message>
        <source>Date: %1
</source>
        <translation>Tanggal: %1
</translation>
    </message>
    <message>
        <source>Amount: %1
</source>
        <translation>Jumlah: %1
</translation>
    </message>
    <message>
        <source>Type: %1
</source>
        <translation>Tipe: %1
</translation>
    </message>
    <message>
        <source>Label: %1
</source>
        <translation>Label: %1
</translation>
    </message>
    <message>
        <source>Address: %1
</source>
        <translation>Alamat: %1
</translation>
    </message>
    <message>
        <source>Sent transaction</source>
        <translation>Transaksi terkirim</translation>
    </message>
    <message>
        <source>Incoming transaction</source>
        <translation>Transaksi diterima</translation>
    </message>
    <message>
        <source>HD key generation is &lt;b&gt;enabled&lt;/b&gt;</source>
        <translation>Pembuatan kunci HD &lt;b&gt;diaktifkan&lt;/b&gt;</translation>
    </message>
    <message>
        <source>HD key generation is &lt;b&gt;disabled&lt;/b&gt;</source>
        <translation>Pembuatan kunci HD &lt;b&gt;dinonaktifkan&lt;/b&gt;</translation>
    </message>
    <message>
        <source>Wallet is &lt;b&gt;encrypted&lt;/b&gt; and currently &lt;b&gt;unlocked&lt;/b&gt;</source>
        <translation>Dompet saat ini &lt;b&gt;terenkripsi&lt;/b&gt; dan &lt;b&gt;terbuka&lt;/b&gt;</translation>
    </message>
    <message>
        <source>Wallet is &lt;b&gt;encrypted&lt;/b&gt; and currently &lt;b&gt;locked&lt;/b&gt;</source>
        <translation>Dompet saat ini &lt;b&gt;terenkripsi&lt;/b&gt; dan &lt;b&gt;terkunci&lt;/b&gt;</translation>
    </message>
    <message>
        <source>A fatal error occurred. Bitcoin can no longer continue safely and will quit.</source>
        <translation>Terjadi Kesalahan Fatal. Bitcoin Tidak Dapat Melanjutkan Dengan Aman Dan Akan Keluar</translation>
    </message>
</context>
<context>
    <name>CoinControlDialog</name>
    <message>
        <source>Coin Selection</source>
        <translation>Pemilihan Koin</translation>
    </message>
    <message>
        <source>Quantity:</source>
        <translation>Kuantitas:</translation>
    </message>
    <message>
        <source>Bytes:</source>
        <translation>Bytes:</translation>
    </message>
    <message>
        <source>Amount:</source>
        <translation>Jumlah:</translation>
    </message>
    <message>
        <source>Fee:</source>
        <translation>Biaya:</translation>
    </message>
    <message>
        <source>Dust:</source>
        <translation>Dust:</translation>
    </message>
    <message>
        <source>After Fee:</source>
        <translation>Dengan Biaya:</translation>
    </message>
    <message>
        <source>Change:</source>
        <translation>Kembalian:</translation>
    </message>
    <message>
        <source>(un)select all</source>
        <translation>(Tidak)memilih semua</translation>
    </message>
    <message>
        <source>Tree mode</source>
        <translation>Tree mode</translation>
    </message>
    <message>
        <source>List mode</source>
        <translation>Mode daftar</translation>
    </message>
    <message>
        <source>Amount</source>
        <translation>Jumlah</translation>
    </message>
    <message>
        <source>Received with label</source>
        <translation>Diterima dengan label</translation>
    </message>
    <message>
        <source>Received with address</source>
        <translation>Diterima dengan alamat</translation>
    </message>
    <message>
        <source>Date</source>
        <translation>Tanggal</translation>
    </message>
    <message>
        <source>Confirmations</source>
        <translation>Konfirmasi</translation>
    </message>
    <message>
        <source>Confirmed</source>
        <translation>Terkonfirmasi</translation>
    </message>
    <message>
        <source>Copy address</source>
        <translation>Salin alamat</translation>
    </message>
    <message>
        <source>Copy label</source>
        <translation>Salin label</translation>
    </message>
    <message>
<<<<<<< HEAD
=======
        <source>Copy amount</source>
        <translation>Salin Jumlah</translation>
    </message>
    <message>
        <source>Copy transaction ID</source>
        <translation>Salain ID Transaksi</translation>
    </message>
    <message>
        <source>Lock unspent</source>
        <translation>Kunci Yang Tidak Digunakan</translation>
    </message>
    <message>
        <source>Unlock unspent</source>
        <translation>Buka Kunci Yang Tidak Digunakan</translation>
    </message>
    <message>
        <source>Copy quantity</source>
        <translation>Salin Kuantitas</translation>
    </message>
    <message>
>>>>>>> 0d3e8183
        <source>Copy fee</source>
        <translation>Salin biaya</translation>
    </message>
    <message>
<<<<<<< HEAD
=======
        <source>Copy after fee</source>
        <translation>Salin Setelah Upah</translation>
    </message>
    <message>
        <source>Copy bytes</source>
        <translation>Salin bytes</translation>
    </message>
    <message>
        <source>Copy dust</source>
        <translation>Salin jumlah yang lebih kecil</translation>
    </message>
    <message>
        <source>Copy change</source>
        <translation>Salin Perubahan</translation>
    </message>
    <message>
        <source>(%1 locked)</source>
        <translation>(%1 terkunci)</translation>
    </message>
    <message>
        <source>yes</source>
        <translation>Ya</translation>
    </message>
    <message>
        <source>no</source>
        <translation>Tidak</translation>
    </message>
    <message>
>>>>>>> 0d3e8183
        <source>(no label)</source>
        <translation>(tidak ada label)</translation>
    </message>
    </context>
<context>
    <name>EditAddressDialog</name>
    <message>
        <source>Edit Address</source>
        <translation>Ubah Alamat</translation>
    </message>
    <message>
        <source>&amp;Label</source>
        <translation>&amp;Label</translation>
    </message>
    <message>
        <source>The label associated with this address list entry</source>
        <translation>Label yang terkait dengan daftar alamat</translation>
    </message>
    <message>
        <source>The address associated with this address list entry. This can only be modified for sending addresses.</source>
        <translation>Alamat yang terkait dengan daftar alamat. Hanya dapat diubah untuk alamat pengirim.</translation>
    </message>
    <message>
        <source>&amp;Address</source>
        <translation>&amp;Alamat</translation>
    </message>
    <message>
        <source>New receiving address</source>
        <translation>Alamat penerima baru</translation>
    </message>
    <message>
        <source>New sending address</source>
        <translation>Alamat pengirim baru</translation>
    </message>
    <message>
        <source>Edit receiving address</source>
        <translation>Ubah alamat penerima</translation>
    </message>
    <message>
        <source>Edit sending address</source>
        <translation>Ubah alamat pengirim</translation>
    </message>
    <message>
        <source>The entered address "%1" is not a valid Bitcoin address.</source>
        <translation>Alamat yang dimasukkan "%1" bukanlah alamat Bitcoin yang valid.</translation>
    </message>
    <message>
        <source>The entered address "%1" is already in the address book.</source>
        <translation>Alamat yang dimasukkan "%1" sudah ada di dalam buku alamat.</translation>
    </message>
    <message>
        <source>Could not unlock wallet.</source>
        <translation>Tidak dapat membuka dompet.</translation>
    </message>
    <message>
        <source>New key generation failed.</source>
        <translation>Pembuatan kunci baru gagal.</translation>
    </message>
</context>
<context>
    <name>FreespaceChecker</name>
    <message>
        <source>A new data directory will be created.</source>
        <translation>Sebuah data direktori baru telah dibuat.</translation>
    </message>
    <message>
        <source>name</source>
        <translation>nama</translation>
    </message>
    <message>
        <source>Directory already exists. Add %1 if you intend to create a new directory here.</source>
        <translation>Direktori masih ada. Tambahlah %1 apabila Anda ingin membuat direktori baru disini.</translation>
    </message>
    <message>
        <source>Path already exists, and is not a directory.</source>
        <translation>Sudah ada path, dan itu bukan direktori.</translation>
    </message>
    <message>
        <source>Cannot create data directory here.</source>
        <translation>Tidak bisa membuat direktori data disini.</translation>
    </message>
</context>
<context>
    <name>HelpMessageDialog</name>
    <message>
        <source>version</source>
        <translation>versi</translation>
    </message>
    <message>
        <source>(%1-bit)</source>
        <translation>(%1-bit)</translation>
    </message>
    <message>
        <source>About %1</source>
        <translation>Tentang %1</translation>
    </message>
    <message>
        <source>Command-line options</source>
        <translation>Pilihan Command-line</translation>
    </message>
    <message>
        <source>Usage:</source>
        <translation>Penggunaan:</translation>
    </message>
    <message>
        <source>command-line options</source>
        <translation>pilihan command-line</translation>
    </message>
    <message>
        <source>UI Options:</source>
        <translation>Pilihan UI:</translation>
    </message>
    <message>
        <source>Choose data directory on startup (default: %u)</source>
        <translation>Pilih direktori data saat memulai (default: %u)</translation>
    </message>
    <message>
        <source>Set language, for example "de_DE" (default: system locale)</source>
        <translation>Pilih bahasa, contoh "id_ID" (default: system locale)</translation>
    </message>
    <message>
        <source>Start minimized</source>
        <translation>Start minimized</translation>
    </message>
    <message>
        <source>Set SSL root certificates for payment request (default: -system-)</source>
        <translation>Pilih sertifikat root SSL untuk permintaan pembayaran {default: -system-)</translation>
    </message>
    <message>
        <source>Show splash screen on startup (default: %u)</source>
        <translation>Tampilkan layar kilat saat memulai (default: %u)</translation>
    </message>
    <message>
        <source>Reset all settings changed in the GUI</source>
        <translation>Hapus semua pengaturan pada GUI.</translation>
    </message>
</context>
<context>
    <name>Intro</name>
    <message>
        <source>Welcome</source>
        <translation>Selamat Datang</translation>
    </message>
    <message>
        <source>Welcome to %1.</source>
        <translation>Selamat Datang ke %1.</translation>
    </message>
    <message>
        <source>As this is the first time the program is launched, you can choose where %1 will store its data.</source>
        <translation>Karena ini adalah pertama kalinya program dijalankan, Anda dapat memilih lokasi %1 akan menyimpan data.</translation>
    </message>
    <message>
        <source>Use the default data directory</source>
        <translation>Gunakan direktori data default.</translation>
    </message>
    <message>
        <source>Use a custom data directory:</source>
        <translation>Gunakan direktori pilihan Anda:</translation>
    </message>
    <message>
        <source>Error: Specified data directory "%1" cannot be created.</source>
        <translation>Kesalahan: Direktori data "%1" tidak dapat dibuat.</translation>
    </message>
    <message>
        <source>Error</source>
        <translation>Kesalahan</translation>
    </message>
    <message numerus="yes">
        <source>%n GB of free space available</source>
        <translation><numerusform>%n GB ruang kosong tersedia.</numerusform></translation>
    </message>
    <message numerus="yes">
        <source>(of %n GB needed)</source>
        <translation><numerusform>(dari %n GB yang dibutuhkan)</numerusform></translation>
    </message>
</context>
<context>
    <name>ModalOverlay</name>
    <message>
        <source>Form</source>
        <translation>Formulir</translation>
    </message>
    <message>
        <source>Last block time</source>
        <translation>Waktu blok terakhir</translation>
    </message>
    </context>
<context>
    <name>OpenURIDialog</name>
    <message>
        <source>Open URI</source>
        <translation>Buka URI</translation>
    </message>
    <message>
        <source>Open payment request from URI or file</source>
        <translation>Buka permintaan pembayaran dari URI atau data</translation>
    </message>
    <message>
        <source>URI:</source>
        <translation>URI:</translation>
    </message>
    <message>
        <source>Select payment request file</source>
        <translation>Pilih data permintaan pembayaran</translation>
    </message>
    </context>
<context>
    <name>OptionsDialog</name>
    <message>
        <source>Options</source>
        <translation>Pilihan</translation>
    </message>
    <message>
        <source>&amp;Main</source>
        <translation>&amp;Utama</translation>
    </message>
    <message>
        <source>Size of &amp;database cache</source>
        <translation>Ukuran cache &amp;database</translation>
    </message>
    <message>
        <source>MB</source>
        <translation>MB</translation>
    </message>
    <message>
        <source>Number of script &amp;verification threads</source>
        <translation>Jumlah script &amp;verification threads</translation>
    </message>
    <message>
        <source>Accept connections from outside</source>
        <translation>Terima koneksi dari luar</translation>
    </message>
    <message>
        <source>Allow incoming connections</source>
        <translation>Perbolehkan koneksi masuk</translation>
    </message>
    <message>
        <source>IP address of the proxy (e.g. IPv4: 127.0.0.1 / IPv6: ::1)</source>
        <translation>Alamat IP proxy (cth. IPv4: 127.0.0.1 / IPv6: ::1)</translation>
    </message>
    <message>
        <source>Minimize instead of exit the application when the window is closed. When this option is enabled, the application will be closed only after selecting Exit in the menu.</source>
        <translation>Minimalisasi aplikasi ketika jendela ditutup. Ketika pilihan ini dipilih, aplikasi akan menutup seluruhnya jika anda memilih Keluar di menu yang tersedia.</translation>
    </message>
    <message>
        <source>Third party URLs (e.g. a block explorer) that appear in the transactions tab as context menu items. %s in the URL is replaced by transaction hash. Multiple URLs are separated by vertical bar |.</source>
        <translation>URL pihak ketika (misalnya sebuah block explorer) yang mumcul dalam tab transaksi sebagai konteks menu. %s dalam URL diganti dengan kode transaksi. URL dipisahkan dengan tanda vertikal |.</translation>
    </message>
    <message>
        <source>Third party transaction URLs</source>
        <translation>URL transaksi pihak ketiga</translation>
    </message>
    <message>
        <source>Active command-line options that override above options:</source>
        <translation>Pilihan command-line yang aktif menimpa diatas opsi: </translation>
    </message>
    <message>
        <source>Reset all client options to default.</source>
        <translation>Kembalikan semua pengaturan ke awal.</translation>
    </message>
    <message>
        <source>&amp;Reset Options</source>
        <translation>&amp;Reset Pilihan</translation>
    </message>
    <message>
        <source>&amp;Network</source>
        <translation>&amp;Jaringan</translation>
    </message>
    <message>
        <source>(0 = auto, &lt;0 = leave that many cores free)</source>
        <translation>(0 = auto, &lt;0 = leave that many cores free)</translation>
    </message>
    <message>
        <source>W&amp;allet</source>
        <translation>D&amp;ompet</translation>
    </message>
    <message>
        <source>Expert</source>
        <translation>Ahli</translation>
    </message>
    <message>
        <source>Enable coin &amp;control features</source>
        <translation>Perbolehkan fitur &amp;pengaturan koin</translation>
    </message>
    <message>
        <source>If you disable the spending of unconfirmed change, the change from a transaction cannot be used until that transaction has at least one confirmation. This also affects how your balance is computed.</source>
        <translation>Jika Anda menonaktifkan perubahan saldo untuk transaksi yang belum dikonfirmasi, perubahan dari transaksi tidak dapat dilakukan sampai transaksi memiliki setidaknya satu konfirmasi. Hal ini juga mempengaruhi bagaimana saldo Anda dihitung.</translation>
    </message>
    <message>
        <source>&amp;Spend unconfirmed change</source>
        <translation>&amp;Perubahan saldo untuk transaksi yang belum dikonfirmasi</translation>
    </message>
    <message>
        <source>Automatically open the Particl client port on the router. This only works when your router supports UPnP and it is enabled.</source>
        <translation>Otomatis membuka port client Particl di router. Hanya berjalan apabila router anda mendukung UPnP dan di-enable.</translation>
    </message>
    <message>
        <source>Map port using &amp;UPnP</source>
        <translation>Petakan port dengan &amp;UPnP</translation>
    </message>
    <message>
        <source>Connect to the Particl network through a SOCKS5 proxy.</source>
        <translation>Hubungkan ke jaringan Particl melalui SOCKS5 proxy.</translation>
    </message>
    <message>
        <source>Proxy &amp;IP:</source>
        <translation>IP Proxy:</translation>
    </message>
    <message>
        <source>&amp;Port:</source>
        <translation>&amp;Port:</translation>
    </message>
    <message>
        <source>Port of the proxy (e.g. 9050)</source>
        <translation>Port proxy (cth. 9050)</translation>
    </message>
    <message>
        <source>IPv4</source>
        <translation>IPv4</translation>
    </message>
    <message>
        <source>IPv6</source>
        <translation>IPv6</translation>
    </message>
    <message>
        <source>Tor</source>
        <translation>Tor</translation>
    </message>
    <message>
        <source>&amp;Window</source>
        <translation>&amp;Jendela</translation>
    </message>
    <message>
        <source>Show only a tray icon after minimizing the window.</source>
        <translation>Hanya tampilkan ikon tray setelah meminilisasi jendela</translation>
    </message>
    <message>
        <source>&amp;Minimize to the tray instead of the taskbar</source>
        <translation>&amp;Meminilisasi ke tray daripada taskbar</translation>
    </message>
    <message>
        <source>M&amp;inimize on close</source>
        <translation>M&amp;eminilisasi saat tutup</translation>
    </message>
    <message>
        <source>&amp;Display</source>
        <translation>&amp;Tampilan</translation>
    </message>
    <message>
        <source>User Interface &amp;language:</source>
        <translation>&amp;Bahasa Antarmuka Pengguna:</translation>
    </message>
    <message>
        <source>&amp;Unit to show amounts in:</source>
        <translation>&amp;Unit untuk menunjukkan nilai:</translation>
    </message>
    <message>
        <source>Choose the default subdivision unit to show in the interface and when sending coins.</source>
        <translation>Pilihan standar unit yang ingin ditampilkan pada layar aplikasi dan saat mengirim koin.</translation>
    </message>
    <message>
        <source>Whether to show coin control features or not.</source>
        <translation>Ingin menunjukkan cara pengaturan koin atau tidak.</translation>
    </message>
    <message>
        <source>&amp;OK</source>
        <translation>&amp;YA</translation>
    </message>
    <message>
        <source>&amp;Cancel</source>
        <translation>&amp;Batal</translation>
    </message>
    <message>
        <source>default</source>
        <translation>standar</translation>
    </message>
    <message>
        <source>none</source>
        <translation>tidak satupun</translation>
    </message>
    <message>
        <source>Confirm options reset</source>
        <translation>Memastikan reset pilihan</translation>
    </message>
    <message>
        <source>Client restart required to activate changes.</source>
        <translation>Restart klien diperlukan untuk mengaktifkan perubahan.</translation>
    </message>
    <message>
        <source>Client will be shut down. Do you want to proceed?</source>
        <translation>Klien akan dimatikan, apakah anda hendak melanjutkan?</translation>
    </message>
    <message>
        <source>This change would require a client restart.</source>
        <translation>Perubahan ini akan memerlukan restart klien</translation>
    </message>
    <message>
        <source>The supplied proxy address is invalid.</source>
        <translation>Alamat proxy yang diisi tidak valid.</translation>
    </message>
</context>
<context>
    <name>OverviewPage</name>
    <message>
        <source>Form</source>
        <translation>Formulir</translation>
    </message>
    <message>
        <source>The displayed information may be out of date. Your wallet automatically synchronizes with the Particl network after a connection is established, but this process has not completed yet.</source>
        <translation>Informasi terlampir mungkin sudah kedaluwarsa. Dompet Anda secara otomatis mensinkronisasi dengan jaringan Particl ketika sebuah hubungan terbentuk, namun proses ini belum selesai.</translation>
    </message>
    <message>
        <source>Available:</source>
        <translation>Tersedia:</translation>
    </message>
    <message>
        <source>Your current spendable balance</source>
        <translation>Jumlah yang Anda bisa keluarkan sekarang</translation>
    </message>
    <message>
        <source>Pending:</source>
        <translation>Ditunda</translation>
    </message>
    <message>
        <source>Total of transactions that have yet to be confirmed, and do not yet count toward the spendable balance</source>
        <translation>Jumlah keseluruhan transaksi yang belum dikonfirmasi, dan belum saatnya dihitung sebagai pengeluaran saldo yang telah dibelanjakan.</translation>
    </message>
    <message>
        <source>Immature:</source>
        <translation>Terlalu Muda:</translation>
    </message>
    <message>
        <source>Mined balance that has not yet matured</source>
        <translation>Saldo ditambang yang masih terlalu muda</translation>
    </message>
    <message>
        <source>Balances</source>
        <translation>Saldo:</translation>
    </message>
    <message>
        <source>Total:</source>
        <translation>Jumlah:</translation>
    </message>
    <message>
        <source>Your current total balance</source>
        <translation>Jumlah saldo Anda sekarang</translation>
    </message>
    </context>
<context>
    <name>PaymentServer</name>
    </context>
<context>
    <name>PeerTableModel</name>
    <message>
        <source>User Agent</source>
        <translation>Agen Pengguna</translation>
    </message>
    </context>
<context>
    <name>QObject</name>
    <message>
        <source>Amount</source>
        <translation>Nilai</translation>
    </message>
    <message>
        <source>Enter a Particl address (e.g. %1)</source>
        <translation>Masukkan alamat Particl (contoh %1)</translation>
    </message>
    <message>
        <source>%1 h</source>
        <translation>%1 Jam</translation>
    </message>
    <message>
        <source>%1 m</source>
        <translation>%1 menit</translation>
    </message>
    <message>
        <source>N/A</source>
        <translation>T/S</translation>
    </message>
    <message>
        <source>%1 and %2</source>
        <translation>%1 dan %2</translation>
    </message>
    </context>
<context>
    <name>QObject::QObject</name>
    </context>
<context>
    <name>QRImageWidget</name>
    </context>
<context>
    <name>RPCConsole</name>
    <message>
        <source>N/A</source>
        <translation>T/S</translation>
    </message>
    <message>
        <source>Client version</source>
        <translation>Versi Klien</translation>
    </message>
    <message>
        <source>&amp;Information</source>
        <translation>&amp;Informasi</translation>
    </message>
    <message>
        <source>Debug window</source>
        <translation>Jendela debug</translation>
    </message>
    <message>
        <source>General</source>
        <translation>Umum</translation>
    </message>
    <message>
        <source>Startup time</source>
        <translation>Waktu nyala</translation>
    </message>
    <message>
        <source>Network</source>
        <translation>Jaringan</translation>
    </message>
    <message>
        <source>Name</source>
        <translation>Nama</translation>
    </message>
    <message>
        <source>Number of connections</source>
        <translation>Jumlah hubungan</translation>
    </message>
    <message>
        <source>Block chain</source>
        <translation>Rantai blok</translation>
    </message>
    <message>
        <source>Current number of blocks</source>
        <translation>Jumlah blok terkini</translation>
    </message>
    <message>
        <source>Sent</source>
        <translation>Terkirim</translation>
    </message>
    <message>
        <source>Version</source>
        <translation>Versi</translation>
    </message>
    <message>
        <source>User Agent</source>
        <translation>Agen Pengguna

</translation>
    </message>
    <message>
        <source>Services</source>
        <translation>Layanan</translation>
    </message>
    <message>
        <source>Last block time</source>
        <translation>Waktu blok terakhir</translation>
    </message>
    <message>
        <source>&amp;Open</source>
        <translation>&amp;Buka</translation>
    </message>
    <message>
        <source>&amp;Console</source>
        <translation>&amp;Konsol</translation>
    </message>
    <message>
        <source>&amp;Network Traffic</source>
        <translation>Kemacetan &amp;Jaringan </translation>
    </message>
    <message>
        <source>&amp;Clear</source>
        <translation>&amp;Kosongkan</translation>
    </message>
    <message>
        <source>Totals</source>
        <translation>Total</translation>
    </message>
    <message>
        <source>In:</source>
        <translation>Masuk:</translation>
    </message>
    <message>
        <source>Out:</source>
        <translation>Keluar:</translation>
    </message>
    <message>
        <source>Debug log file</source>
        <translation>Berkas catatan debug</translation>
    </message>
    <message>
        <source>Clear console</source>
        <translation>Bersihkan konsol</translation>
    </message>
    <message>
        <source>1 &amp;hour</source>
        <translation>1 &amp;jam</translation>
    </message>
    <message>
        <source>1 &amp;day</source>
        <translation>1 &amp;hari</translation>
    </message>
    <message>
        <source>1 &amp;week</source>
        <translation>1 &amp;minggu</translation>
    </message>
    <message>
        <source>1 &amp;year</source>
        <translation>1 &amp;tahun</translation>
    </message>
    <message>
        <source>Use up and down arrows to navigate history, and &lt;b&gt;Ctrl-L&lt;/b&gt; to clear screen.</source>
        <translation>Gunakan panah keatas dan kebawah untuk menampilkan sejarah, dan &lt;b&gt;Ctrl-L&lt;/b&gt; untuk bersihkan layar.</translation>
    </message>
    <message>
        <source>Type &lt;b&gt;help&lt;/b&gt; for an overview of available commands.</source>
        <translation>Ketik &lt;b&gt;help&lt;/b&gt; untuk menampilkan perintah tersedia.</translation>
    </message>
    <message>
        <source>%1 B</source>
        <translation>%1 B</translation>
    </message>
    <message>
        <source>%1 KB</source>
        <translation>%1 KB</translation>
    </message>
    <message>
        <source>%1 MB</source>
        <translation>%1 MB</translation>
    </message>
    <message>
        <source>%1 GB</source>
        <translation>%1 GB</translation>
    </message>
    <message>
        <source>Yes</source>
        <translation>Ya</translation>
    </message>
    <message>
        <source>No</source>
        <translation>Tidak</translation>
    </message>
    <message>
        <source>Unknown</source>
        <translation>Tidak diketahui</translation>
    </message>
</context>
<context>
    <name>ReceiveCoinsDialog</name>
    <message>
        <source>&amp;Amount:</source>
        <translation>&amp;Nilai:</translation>
    </message>
    <message>
        <source>&amp;Label:</source>
        <translation>&amp;Label:</translation>
    </message>
    <message>
        <source>&amp;Message:</source>
        <translation>&amp;Pesan:</translation>
    </message>
    <message>
        <source>R&amp;euse an existing receiving address (not recommended)</source>
        <translation>Gunakan lagi alamat penerima yang ada (tidak disarankan)</translation>
    </message>
    <message>
        <source>An optional label to associate with the new receiving address.</source>
        <translation>Label opsional untuk mengasosiasikan dengan alamat penerima baru.</translation>
    </message>
    <message>
        <source>Use this form to request payments. All fields are &lt;b&gt;optional&lt;/b&gt;.</source>
        <translation>Gunakan form ini untuk meminta pembayaran. Semua bidang adalah &lt;b&gt;opsional&lt;/b&gt;.</translation>
    </message>
    <message>
        <source>An optional amount to request. Leave this empty or zero to not request a specific amount.</source>
        <translation>Nilai permintaan opsional. Biarkan ini kosong atau nol bila tidak meminta nilai tertentu.</translation>
    </message>
    <message>
        <source>Clear all fields of the form.</source>
        <translation>Hapus informasi dari form.</translation>
    </message>
    <message>
        <source>Clear</source>
        <translation>Hapus</translation>
    </message>
    <message>
        <source>Requested payments history</source>
        <translation>Riwayat pembayaran yang diminta Anda</translation>
    </message>
    <message>
        <source>&amp;Request payment</source>
        <translation>&amp;Minta pembayaran</translation>
    </message>
    <message>
        <source>Show the selected request (does the same as double clicking an entry)</source>
        <translation>Menunjukkan permintaan yang dipilih (sama dengan tekan pilihan dua kali)</translation>
    </message>
    <message>
        <source>Show</source>
        <translation>Menunjukkan</translation>
    </message>
    <message>
        <source>Remove the selected entries from the list</source>
        <translation>Menghapus informasi terpilih dari daftar</translation>
    </message>
    <message>
        <source>Remove</source>
        <translation>Menghapus</translation>
    </message>
    <message>
        <source>Copy label</source>
        <translation>Salin label</translation>
    </message>
<<<<<<< HEAD
    </context>
=======
    <message>
        <source>Copy amount</source>
        <translation>Salin Jumlah</translation>
    </message>
</context>
>>>>>>> 0d3e8183
<context>
    <name>ReceiveRequestDialog</name>
    <message>
        <source>QR Code</source>
        <translation>Kode QR</translation>
    </message>
    <message>
        <source>Copy &amp;URI</source>
        <translation>Salin &amp;URI</translation>
    </message>
    <message>
        <source>Copy &amp;Address</source>
        <translation>Salin &amp;Alamat</translation>
    </message>
    <message>
        <source>&amp;Save Image...</source>
        <translation>&amp;Simpan Gambaran...</translation>
    </message>
    <message>
        <source>Address</source>
        <translation>Alamat</translation>
    </message>
    <message>
        <source>Amount</source>
        <translation>Jumlah</translation>
    </message>
    <message>
        <source>Label</source>
        <translation>Label</translation>
    </message>
    </context>
<context>
    <name>RecentRequestsTableModel</name>
    <message>
        <source>Label</source>
        <translation>Label</translation>
    </message>
    <message>
        <source>(no label)</source>
        <translation>(tidak ada label)</translation>
    </message>
    </context>
<context>
    <name>SendCoinsDialog</name>
    <message>
        <source>Send Coins</source>
        <translation>Kirim Koin</translation>
    </message>
    <message>
        <source>Coin Control Features</source>
        <translation>Cara Pengaturan Koin</translation>
    </message>
    <message>
        <source>Inputs...</source>
        <translation>Masukan...</translation>
    </message>
    <message>
        <source>automatically selected</source>
        <translation>Pemilihan otomatis</translation>
    </message>
    <message>
        <source>Insufficient funds!</source>
        <translation>Saldo tidak mencukupi!</translation>
    </message>
    <message>
        <source>Quantity:</source>
        <translation>Kuantitas:</translation>
    </message>
    <message>
        <source>Bytes:</source>
        <translation>Bytes:</translation>
    </message>
    <message>
        <source>Amount:</source>
        <translation>Nilai:</translation>
    </message>
    <message>
        <source>Fee:</source>
        <translation>Biaya:</translation>
    </message>
    <message>
        <source>After Fee:</source>
        <translation>Dengan Biaya:</translation>
    </message>
    <message>
        <source>Change:</source>
        <translation>Uang Kembali:</translation>
    </message>
    <message>
        <source>If this is activated, but the change address is empty or invalid, change will be sent to a newly generated address.</source>
        <translation>Jiki ini dipilih, tetapi alamat pengembalian uang kosong atau salah, uang kembali akan dikirim ke alamat yang baru dibuat.</translation>
    </message>
    <message>
        <source>Custom change address</source>
        <translation>Alamat uang kembali yang kustom</translation>
    </message>
    <message>
        <source>Transaction Fee:</source>
        <translation>Biaya Transaksi:</translation>
    </message>
    <message>
        <source>Recommended:</source>
        <translation>Disarankan</translation>
    </message>
    <message>
        <source>normal</source>
        <translation>normal</translation>
    </message>
    <message>
        <source>fast</source>
        <translation>cepat</translation>
    </message>
    <message>
        <source>Send to multiple recipients at once</source>
        <translation>Kirim ke beberapa penerima sekaligus</translation>
    </message>
    <message>
        <source>Add &amp;Recipient</source>
        <translation>Tambahlah &amp;Penerima</translation>
    </message>
    <message>
        <source>Clear all fields of the form.</source>
        <translation>Hapus informasi dari form.</translation>
    </message>
    <message>
        <source>Dust:</source>
        <translation>Dust:</translation>
    </message>
    <message>
        <source>Clear &amp;All</source>
        <translation>Hapus &amp;Semua</translation>
    </message>
    <message>
        <source>Balance:</source>
        <translation>Saldo:</translation>
    </message>
    <message>
        <source>Confirm the send action</source>
        <translation>Konfirmasi aksi pengiriman</translation>
    </message>
    <message>
        <source>S&amp;end</source>
        <translation>K&amp;irim</translation>
    </message>
    <message>
<<<<<<< HEAD
=======
        <source>Copy quantity</source>
        <translation>Salin Kuantitas</translation>
    </message>
    <message>
        <source>Copy amount</source>
        <translation>Salin Jumlah</translation>
    </message>
    <message>
>>>>>>> 0d3e8183
        <source>Copy fee</source>
        <translation>Salin biaya</translation>
    </message>
    <message>
<<<<<<< HEAD
=======
        <source>Copy after fee</source>
        <translation>Salin Setelah Upah</translation>
    </message>
    <message>
        <source>Copy bytes</source>
        <translation>Salin bytes</translation>
    </message>
    <message>
        <source>Copy dust</source>
        <translation>Salin dust</translation>
    </message>
    <message>
        <source>Copy change</source>
        <translation>Salin Perubahan</translation>
    </message>
    <message>
>>>>>>> 0d3e8183
        <source>(no label)</source>
        <translation>(tidak ada label)</translation>
    </message>
</context>
<context>
    <name>SendCoinsEntry</name>
    <message>
        <source>A&amp;mount:</source>
        <translation>J&amp;umlah:</translation>
    </message>
    <message>
        <source>Pay &amp;To:</source>
        <translation>Kirim &amp;Ke:</translation>
    </message>
    <message>
        <source>&amp;Label:</source>
        <translation>&amp;Label:</translation>
    </message>
    <message>
        <source>Choose previously used address</source>
        <translation>Pilih alamat yang telah digunakan sebelumnya</translation>
    </message>
    <message>
        <source>This is a normal payment.</source>
        <translation>Ini adalah pembayaran normal</translation>
    </message>
    <message>
        <source>Alt+A</source>
        <translation>Alt+J</translation>
    </message>
    <message>
        <source>Paste address from clipboard</source>
        <translation>Tempel alamat dari salinan</translation>
    </message>
    <message>
        <source>Alt+P</source>
        <translation>Alt+B</translation>
    </message>
    <message>
        <source>Remove this entry</source>
        <translation>Hapus masukan ini</translation>
    </message>
    <message>
        <source>Message:</source>
        <translation>Pesan:</translation>
    </message>
    <message>
        <source>Enter a label for this address to add it to the list of used addresses</source>
        <translation>Masukkan label untuk alamat ini untuk dimasukan dalam daftar alamat yang pernah digunakan</translation>
    </message>
    <message>
        <source>Pay To:</source>
        <translation>Kirim Ke:</translation>
    </message>
    <message>
        <source>Memo:</source>
        <translation>Catatan Peringatan:</translation>
    </message>
    </context>
<context>
    <name>SendConfirmationDialog</name>
    </context>
<context>
    <name>ShutdownWindow</name>
    <message>
        <source>Do not shut down the computer until this window disappears.</source>
        <translation>Kamu tidak dapat mematikan komputer sebelum jendela ini tertutup sendiri.</translation>
    </message>
</context>
<context>
    <name>SignVerifyMessageDialog</name>
    <message>
        <source>Signatures - Sign / Verify a Message</source>
        <translation>Tanda Tangan / Verifikasi sebuah Pesan</translation>
    </message>
    <message>
        <source>&amp;Sign Message</source>
        <translation>&amp;Tandakan Pesan</translation>
    </message>
    <message>
        <source>Choose previously used address</source>
        <translation>Pilih alamat yang telah digunakan sebelumnya</translation>
    </message>
    <message>
        <source>Alt+A</source>
        <translation>Alt+A</translation>
    </message>
    <message>
        <source>Paste address from clipboard</source>
        <translation>Tempel alamat dari salinan</translation>
    </message>
    <message>
        <source>Alt+P</source>
        <translation>Alt+B</translation>
    </message>
    <message>
        <source>Enter the message you want to sign here</source>
        <translation>Masukan pesan yang ingin ditandai disini</translation>
    </message>
    <message>
        <source>Signature</source>
        <translation>Tanda Tangan</translation>
    </message>
    <message>
        <source>Copy the current signature to the system clipboard</source>
        <translation>Salin tanda tangan terpilih ke sistem klipboard</translation>
    </message>
    <message>
        <source>Sign the message to prove you own this Particl address</source>
        <translation>Tandai pesan untuk menyetujui kamu pemiliki alamat Particl ini</translation>
    </message>
    <message>
        <source>Sign &amp;Message</source>
        <translation>Tandakan &amp;Pesan</translation>
    </message>
    <message>
        <source>Reset all sign message fields</source>
        <translation>Hapus semua bidang penanda pesan</translation>
    </message>
    <message>
        <source>Clear &amp;All</source>
        <translation>Hapus &amp;Semua</translation>
    </message>
    <message>
        <source>&amp;Verify Message</source>
        <translation>&amp;Verifikasi Pesan</translation>
    </message>
    <message>
        <source>Verify &amp;Message</source>
        <translation>Verifikasi &amp;Pesan</translation>
    </message>
    <message>
        <source>Reset all verify message fields</source>
        <translation>Hapus semua bidang verifikasi pesan</translation>
    </message>
    </context>
<context>
    <name>SplashScreen</name>
    <message>
        <source>[testnet]</source>
        <translation>[testnet]</translation>
    </message>
</context>
<context>
    <name>TrafficGraphWidget</name>
    <message>
        <source>KB/s</source>
        <translation>KB/s</translation>
    </message>
</context>
<context>
    <name>TransactionDesc</name>
    <message>
        <source>Amount</source>
        <translation>Jumlah</translation>
    </message>
    </context>
<context>
    <name>TransactionDescDialog</name>
    <message>
        <source>This pane shows a detailed description of the transaction</source>
        <translation>Jendela ini menampilkan deskripsi rinci dari transaksi tersebut</translation>
    </message>
    </context>
<context>
    <name>TransactionTableModel</name>
    <message>
        <source>Label</source>
        <translation>Label</translation>
    </message>
    <message>
        <source>(no label)</source>
        <translation>(tidak ada label)</translation>
    </message>
    </context>
<context>
    <name>TransactionView</name>
    <message>
        <source>Copy address</source>
        <translation>Salin alamat</translation>
    </message>
    <message>
        <source>Copy label</source>
        <translation>Salin label</translation>
    </message>
    <message>
<<<<<<< HEAD
=======
        <source>Copy amount</source>
        <translation>Salin Jumlah</translation>
    </message>
    <message>
        <source>Copy transaction ID</source>
        <translation>Salain ID Transaksi</translation>
    </message>
    <message>
>>>>>>> 0d3e8183
        <source>Comma separated file (*.csv)</source>
        <translation>Berkas yang berformat(*.csv)</translation>
    </message>
    <message>
        <source>Label</source>
        <translation>Label</translation>
    </message>
    <message>
        <source>Address</source>
        <translation>Alamat</translation>
    </message>
    <message>
        <source>Exporting Failed</source>
        <translation>Mengekspor Gagal</translation>
    </message>
    </context>
<context>
    <name>UnitDisplayStatusBarControl</name>
    </context>
<context>
    <name>WalletFrame</name>
    </context>
<context>
    <name>WalletModel</name>
    </context>
<context>
    <name>WalletView</name>
    </context>
<context>
    <name>bitcoin-core</name>
    <message>
        <source>Options:</source>
        <translation>Pilihan:</translation>
    </message>
    <message>
        <source>Specify data directory</source>
        <translation>Tentukan direktori data</translation>
    </message>
    <message>
        <source>Connect to a node to retrieve peer addresses, and disconnect</source>
        <translation>Hubungkan ke node untuk menerima alamat peer, dan putuskan</translation>
    </message>
    <message>
        <source>Specify your own public address</source>
        <translation>Tentukan alamat publik Anda sendiri</translation>
    </message>
    <message>
        <source>Accept command line and JSON-RPC commands</source>
        <translation>Menerima perintah baris perintah dan JSON-RPC</translation>
    </message>
    <message>
        <source>Run in the background as a daemon and accept commands</source>
        <translation>Berjalan dibelakang sebagai daemin dan menerima perintah</translation>
    </message>
    <message>
        <source>Particl Core</source>
        <translation>Particl Core</translation>
    </message>
    <message>
        <source>Execute command when a wallet transaction changes (%s in cmd is replaced by TxID)</source>
        <translation>Jalankan perintah ketika perubahan transaksi dompet (%s di cmd digantikan oleh TxID)</translation>
    </message>
    <message>
        <source>Block creation options:</source>
        <translation>Pilihan pembuatan blok:</translation>
    </message>
    <message>
        <source>Connection options:</source>
        <translation>Pilih koneksi:</translation>
    </message>
    <message>
        <source>Corrupted block database detected</source>
        <translation>Menemukan database blok yang rusak </translation>
    </message>
    <message>
        <source>Do not load the wallet and disable wallet RPC calls</source>
        <translation>Jangan memuat dompet dan menonaktifkan panggilan dompet RPC</translation>
    </message>
    <message>
        <source>Do you want to rebuild the block database now?</source>
        <translation>Apakah Anda ingin coba membangun kembali database blok sekarang?</translation>
    </message>
    <message>
        <source>Error initializing block database</source>
        <translation>Kesalahan menginisialisasi database blok</translation>
    </message>
    <message>
        <source>Error initializing wallet database environment %s!</source>
        <translation>Kesalahan menginisialisasi dompet pada database%s!</translation>
    </message>
    <message>
        <source>Error loading block database</source>
        <translation>Gagal memuat database blok</translation>
    </message>
    <message>
        <source>Error opening block database</source>
        <translation>Menemukan masalah membukakan database blok</translation>
    </message>
    <message>
        <source>Error: Disk space is low!</source>
        <translation>Gagal: Hard disk hampir terisi!</translation>
    </message>
    <message>
        <source>Importing...</source>
        <translation>mengimpor...</translation>
    </message>
    <message>
        <source>Incorrect or no genesis block found. Wrong datadir for network?</source>
        <translation>Tidak bisa cari blok pertama, atau blok pertama salah. Salah direktori untuk jaringan?</translation>
    </message>
    <message>
        <source>Invalid -onion address: '%s'</source>
        <translation>Alamat -onion salah: '%s'</translation>
    </message>
    <message>
        <source>Not enough file descriptors available.</source>
        <translation>Deskripsi berkas tidak tersedia dengan cukup.</translation>
    </message>
    <message>
        <source>Set maximum block size in bytes (default: %d)</source>
        <translation>Atur ukuran maksimal untuk blok dalam byte (biasanya: %d)</translation>
    </message>
    <message>
        <source>Specify wallet file (within data directory)</source>
        <translation>Tentukan arsip dompet (dalam direktori data)</translation>
    </message>
    <message>
        <source>Verifying blocks...</source>
        <translation>Blok-blok sedang diverifikasi...</translation>
    </message>
    <message>
        <source>Verifying wallet...</source>
        <translation>Dompet sedang diverifikasi...</translation>
    </message>
    <message>
        <source>Wallet %s resides outside data directory %s</source>
        <translation>Dompet %s ada diluar direktori data %s</translation>
    </message>
    <message>
        <source>Wallet options:</source>
        <translation>Opsi dompet:</translation>
    </message>
    <message>
        <source>Connect through SOCKS5 proxy</source>
        <translation>Hubungkan melalui proxy SOCKS5</translation>
    </message>
    <message>
        <source>Information</source>
        <translation>Informasi</translation>
    </message>
    <message>
        <source>RPC server options:</source>
        <translation>Opsi server RPC:</translation>
    </message>
    <message>
        <source>Send trace/debug info to console instead of debug.log file</source>
        <translation>Kirim info jejak/debug ke konsol bukan berkas debug.log</translation>
    </message>
    <message>
        <source>Shrink debug.log file on client startup (default: 1 when no -debug)</source>
        <translation>Mengecilkan berkas debug.log saat klien berjalan  (Standar: 1 jika tidak -debug)</translation>
    </message>
    <message>
        <source>Signing transaction failed</source>
        <translation>Tandatangani transaksi tergagal</translation>
    </message>
    <message>
        <source>Transaction amount too small</source>
        <translation>Nilai transaksi terlalu kecil</translation>
    </message>
    <message>
        <source>Transaction too large</source>
        <translation>Transaksi terlalu besar</translation>
    </message>
    <message>
        <source>Username for JSON-RPC connections</source>
        <translation>Nama pengguna untuk hubungan JSON-RPC</translation>
    </message>
    <message>
        <source>Warning</source>
        <translation>Peringatan</translation>
    </message>
    <message>
        <source>Zapping all transactions from wallet...</source>
        <translation>Setiap transaksi dalam dompet sedang di-'Zap'...</translation>
    </message>
    <message>
        <source>Password for JSON-RPC connections</source>
        <translation>Kata sandi untuk hubungan JSON-RPC</translation>
    </message>
    <message>
        <source>Execute command when the best block changes (%s in cmd is replaced by block hash)</source>
        <translation>Menjalankan perintah ketika perubahan blok terbaik (%s dalam cmd digantikan oleh hash blok)</translation>
    </message>
    <message>
        <source>Allow DNS lookups for -addnode, -seednode and -connect</source>
        <translation>Izinkan peninjauan DNS untuk -addnote, -seednode dan -connect</translation>
    </message>
    <message>
        <source>Loading addresses...</source>
        <translation>Memuat alamat...</translation>
    </message>
    <message>
        <source>Invalid -proxy address: '%s'</source>
        <translation>Alamat -proxy salah: '%s'</translation>
    </message>
    <message>
        <source>Unknown network specified in -onlynet: '%s'</source>
        <translation>Jaringan tidak diketahui yang ditentukan dalam -onlynet: '%s'</translation>
    </message>
    <message>
        <source>Insufficient funds</source>
        <translation>Saldo tidak mencukupi</translation>
    </message>
    <message>
        <source>Loading block index...</source>
        <translation>Memuat indeks blok...</translation>
    </message>
    <message>
        <source>Add a node to connect to and attempt to keep the connection open</source>
        <translation>Tambahkan node untuk dihubungkan dan upaya untuk menjaga hubungan tetap terbuka</translation>
    </message>
    <message>
        <source>Loading wallet...</source>
        <translation>Memuat dompet...</translation>
    </message>
    <message>
        <source>Cannot downgrade wallet</source>
        <translation>Tidak dapat menurunkan versi dompet</translation>
    </message>
    <message>
        <source>Cannot write default address</source>
        <translation>Tidak dapat menyimpan alamat standar</translation>
    </message>
    <message>
        <source>Rescanning...</source>
        <translation>Memindai ulang...</translation>
    </message>
    <message>
        <source>Done loading</source>
        <translation>Memuat selesai</translation>
    </message>
    <message>
        <source>Error</source>
        <translation>Gagal</translation>
    </message>
</context>
</TS><|MERGE_RESOLUTION|>--- conflicted
+++ resolved
@@ -635,8 +635,6 @@
         <translation>Salin label</translation>
     </message>
     <message>
-<<<<<<< HEAD
-=======
         <source>Copy amount</source>
         <translation>Salin Jumlah</translation>
     </message>
@@ -657,13 +655,10 @@
         <translation>Salin Kuantitas</translation>
     </message>
     <message>
->>>>>>> 0d3e8183
         <source>Copy fee</source>
         <translation>Salin biaya</translation>
     </message>
     <message>
-<<<<<<< HEAD
-=======
         <source>Copy after fee</source>
         <translation>Salin Setelah Upah</translation>
     </message>
@@ -692,11 +687,10 @@
         <translation>Tidak</translation>
     </message>
     <message>
->>>>>>> 0d3e8183
         <source>(no label)</source>
         <translation>(tidak ada label)</translation>
     </message>
-    </context>
+</context>
 <context>
     <name>EditAddressDialog</name>
     <message>
@@ -1407,15 +1401,11 @@
         <source>Copy label</source>
         <translation>Salin label</translation>
     </message>
-<<<<<<< HEAD
-    </context>
-=======
     <message>
         <source>Copy amount</source>
         <translation>Salin Jumlah</translation>
     </message>
 </context>
->>>>>>> 0d3e8183
 <context>
     <name>ReceiveRequestDialog</name>
     <message>
@@ -1561,8 +1551,6 @@
         <translation>K&amp;irim</translation>
     </message>
     <message>
-<<<<<<< HEAD
-=======
         <source>Copy quantity</source>
         <translation>Salin Kuantitas</translation>
     </message>
@@ -1571,13 +1559,10 @@
         <translation>Salin Jumlah</translation>
     </message>
     <message>
->>>>>>> 0d3e8183
         <source>Copy fee</source>
         <translation>Salin biaya</translation>
     </message>
     <message>
-<<<<<<< HEAD
-=======
         <source>Copy after fee</source>
         <translation>Salin Setelah Upah</translation>
     </message>
@@ -1594,7 +1579,6 @@
         <translation>Salin Perubahan</translation>
     </message>
     <message>
->>>>>>> 0d3e8183
         <source>(no label)</source>
         <translation>(tidak ada label)</translation>
     </message>
@@ -1781,8 +1765,6 @@
         <translation>Salin label</translation>
     </message>
     <message>
-<<<<<<< HEAD
-=======
         <source>Copy amount</source>
         <translation>Salin Jumlah</translation>
     </message>
@@ -1791,7 +1773,6 @@
         <translation>Salain ID Transaksi</translation>
     </message>
     <message>
->>>>>>> 0d3e8183
         <source>Comma separated file (*.csv)</source>
         <translation>Berkas yang berformat(*.csv)</translation>
     </message>
