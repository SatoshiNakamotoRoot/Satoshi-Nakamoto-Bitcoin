--- conflicted
+++ resolved
@@ -3,11 +3,7 @@
     <name>AddressBookPage</name>
     <message>
         <source>Right-click to edit address or label</source>
-<<<<<<< HEAD
-        <translation>Clic derecho para editar la dirección o etiqueta</translation>
-=======
         <translation>Haga clic con el botón derecho para editar una dirección o etiqueta</translation>
->>>>>>> a284bbbe
     </message>
     <message>
         <source>Create a new address</source>
@@ -70,21 +66,12 @@
         <translation>Direcciones de recepción</translation>
     </message>
     <message>
-<<<<<<< HEAD
-        <source>These are your NdovuCoin addresses for sending payments. Always check the amount and the receiving address before sending coins.</source>
-        <translation>Estas son sus direcciones NdovuCoin para enviar pagos. Verifique siempre la cantidad y la dirección de recepción antes de enviar bitcoins.</translation>
-    </message>
-    <message>
-        <source>These are your NdovuCoin addresses for receiving payments. It is recommended to use a new receiving address for each transaction.</source>
-        <translation>Estas son sus direcciones NdovuCoin para recibir pagos. Se recomienda utilizar una nueva dirección de recepción para cada transacción</translation>
-=======
         <source>These are your Bitcoin addresses for sending payments. Always check the amount and the receiving address before sending coins.</source>
         <translation>Estas son sus direcciones Bitcoin para enviar pagos. Compruebe siempre la cantidad y la dirección de recibo antes de transferir monedas.</translation>
     </message>
     <message>
         <source>These are your Bitcoin addresses for receiving payments. Use the 'Create new receiving address' button in the receive tab to create new addresses.</source>
         <translation>Estas son sus direcciones Bitcoin para la recepción de pagos. Use el botón 'Crear una nueva dirección para recepción' en la pestaña Recibir para crear nuevas direcciones</translation>
->>>>>>> a284bbbe
     </message>
     <message>
         <source>&amp;Copy Address</source>
@@ -193,10 +180,6 @@
         <translation>Monedero cifrado</translation>
     </message>
     <message>
-<<<<<<< HEAD
-        <source>Your wallet is now encrypted. Remember that encrypting your wallet cannot fully protect your bitcoins from being stolen by malware infecting your computer.</source>
-        <translation>Monedero encriptado. Recuerda que encriptando tu monedero no garantiza mantener a salvo tus bitcoins en caso de tener viruses en el ordenador.</translation>
-=======
         <source>Enter the new passphrase for the wallet.&lt;br/&gt;Please use a passphrase of &lt;b&gt;ten or more random characters&lt;/b&gt;, or &lt;b&gt;eight or more words&lt;/b&gt;.</source>
         <translation>Introduzca la nueva contraseña del monedero. &lt;br/&gt;Por favor utilice una contraseña de &lt;b&gt;diez o más caracteres aleatorios&lt;/b&gt;, o &lt;b&gt;ocho o más palabras&lt;/b&gt;.</translation>
     </message>
@@ -219,7 +202,6 @@
     <message>
         <source>Your wallet is now encrypted. </source>
         <translation>Su monedero está ahora cifrado</translation>
->>>>>>> a284bbbe
     </message>
     <message>
         <source>IMPORTANT: Any previous backups you have made of your wallet file should be replaced with the newly generated, encrypted wallet file. For security reasons, previous backups of the unencrypted wallet file will become useless as soon as you start using the new, encrypted wallet.</source>
@@ -341,13 +323,6 @@
     </message>
     <message>
         <source>Open &amp;URI...</source>
-<<<<<<< HEAD
-        <translation>Abrir &amp;URI...</translation>
-    </message>
-    <message>
-        <source>Wallet:</source>
-        <translation>Monedero</translation>
-=======
         <translation>Abrir URI...</translation>
     </message>
     <message>
@@ -361,7 +336,6 @@
     <message>
         <source>Wallet:</source>
         <translation>Cartera:</translation>
->>>>>>> a284bbbe
     </message>
     <message>
         <source>Click to disable network activity.</source>
@@ -388,13 +362,8 @@
         <translation>El proxy está &lt;b&gt;habilitado&lt;/b&gt;: %1</translation>
     </message>
     <message>
-<<<<<<< HEAD
-        <source>Send coins to a NdovuCoin address</source>
-        <translation>Enviar bitcoins a una dirección NdovuCoin</translation>
-=======
         <source>Send coins to a Bitcoin address</source>
         <translation>Enviar monedas a una dirección Bitcoin</translation>
->>>>>>> a284bbbe
     </message>
     <message>
         <source>Backup wallet to another location</source>
@@ -417,13 +386,6 @@
         <translation>&amp;Verificar mensaje...</translation>
     </message>
     <message>
-<<<<<<< HEAD
-        <source>NdovuCoin</source>
-        <translation>NdovuCoin</translation>
-    </message>
-    <message>
-=======
->>>>>>> a284bbbe
         <source>&amp;Send</source>
         <translation>&amp;Enviar</translation>
     </message>
@@ -532,13 +494,6 @@
         <translation>Actualizado</translation>
     </message>
     <message>
-<<<<<<< HEAD
-<<<<<<< HEAD
-        <source>Show the %1 help message to get a list with possible NdovuCoin command-line options</source>
-        <translation>Mostrar el mensaje de ayuda %1 para obtener una lista de los posibles comandos de linea de comandos de NdovuCoin</translation>
-=======
-=======
->>>>>>> a284bbbe
         <source>&amp;Sending addresses</source>
         <translation>Direcciones de &amp;envío</translation>
     </message>
@@ -564,29 +519,16 @@
     </message>
     <message>
         <source>Show the %1 help message to get a list with possible Bitcoin command-line options</source>
-<<<<<<< HEAD
         <translation>Mostrar el mensaje de ayuda %1 para obtener una lista de los posibles comandos de linea de comandos de Bitcoin</translation>
->>>>>>> upstream/0.18
-=======
         <translation>Muestre el mensaje de ayuda %1 para obtener una lista con posibles opciones de línea de comandos de Bitcoin</translation>
->>>>>>> a284bbbe
     </message>
     <message>
         <source>default wallet</source>
         <translation>Monedero predeterminado</translation>
     </message>
     <message>
-<<<<<<< HEAD
-        <source>Opening Wallet &lt;b&gt;%1&lt;/b&gt;...</source>
-        <translation>Abriendo monedero &lt;b&gt;%1&lt;/b&gt;...</translation>
-    </message>
-    <message>
-        <source>Open Wallet Failed</source>
-        <translation>Fallo al abrir monedero</translation>
-=======
         <source>No wallets available</source>
         <translation>No hay carteras disponibles</translation>
->>>>>>> a284bbbe
     </message>
     <message>
         <source>&amp;Window</source>
@@ -601,13 +543,6 @@
         <translation>Acercar</translation>
     </message>
     <message>
-<<<<<<< HEAD
-        <source>Restore</source>
-        <translation>Restaurar</translation>
-    </message>
-    <message>
-=======
->>>>>>> a284bbbe
         <source>Main Window</source>
         <translation>Ventana principal</translation>
     </message>
@@ -700,13 +635,8 @@
         <translation>El monedero está &lt;b&gt;cifrado&lt;/b&gt; y actualmente &lt;b&gt;bloqueado&lt;/b&gt;</translation>
     </message>
     <message>
-<<<<<<< HEAD
-        <source>A fatal error occurred. NdovuCoin can no longer continue safely and will quit.</source>
-        <translation>Ha ocurrido un error fatal. NdovuCoin no puede seguir seguro y se cerrará.</translation>
-=======
         <source>A fatal error occurred. Bitcoin can no longer continue safely and will quit.</source>
         <translation>Se produjo un error fatal. Bitcoin ya no puede continuar de manera segura y no continuará</translation>
->>>>>>> a284bbbe
     </message>
 </context>
 <context>
@@ -949,13 +879,8 @@
         <translation>Editar dirección de envío</translation>
     </message>
     <message>
-<<<<<<< HEAD
-        <source>The entered address "%1" is not a valid NdovuCoin address.</source>
-        <translation>La dirección introducida "%1" no es una dirección NdovuCoin válida.</translation>
-=======
         <source>The entered address "%1" is not a valid Bitcoin address.</source>
         <translation>La dirección ingresada "%1" no es una dirección válida de Bitcoin.</translation>
->>>>>>> a284bbbe
     </message>
     <message>
         <source>Address "%1" already exists as a receiving address with label "%2" and so cannot be added as a sending address.</source>
@@ -1143,11 +1068,7 @@
     </message>
     <message>
         <source>Unknown. Syncing Headers (%1, %2%)...</source>
-<<<<<<< HEAD
-        <translation>Desconocido. Sincronizando Cabeceras (%1, %2%)...</translation>
-=======
         <translation>Desconocido. Sincronizando cabecesar (%1, %2%)...</translation>
->>>>>>> a284bbbe
     </message>
 </context>
 <context>
@@ -1212,11 +1133,7 @@
     </message>
     <message>
         <source>Size of &amp;database cache</source>
-<<<<<<< HEAD
-        <translation>Tamaño del cache de la &amp;base de datos</translation>
-=======
         <translation>Tamaño de la memoria caché de la base de datos</translation>
->>>>>>> a284bbbe
     </message>
     <message>
         <source>Number of script &amp;verification threads</source>
@@ -1248,11 +1165,7 @@
     </message>
     <message>
         <source>Third party URLs (e.g. a block explorer) that appear in the transactions tab as context menu items. %s in the URL is replaced by transaction hash. Multiple URLs are separated by vertical bar |.</source>
-<<<<<<< HEAD
-        <translation>Identificadores URL de terceros (por ejemplo, un explorador de bloques) que aparecen en la pestaña de transacciones como elementos del menú contextual. El %s en la URL es reemplazado por el valor hash de la transacción. Se pueden separar URL múltiples por una barra vertical |.</translation>
-=======
         <translation>URL de terceros (por ejemplo, un explorador de bloques) que aparecen en la pestaña de transacciones como elementos del menú contextual. %s en la URL se reemplaza por hash de transacción. Varias URL están separadas por una barra vertical |.</translation>
->>>>>>> a284bbbe
     </message>
     <message>
         <source>Open the %1 configuration file from the working directory.</source>
@@ -1335,13 +1248,8 @@
         <translation>Permitir conexiones entrantes</translation>
     </message>
     <message>
-<<<<<<< HEAD
-        <source>Connect to the NdovuCoin network through a SOCKS5 proxy.</source>
-        <translation>Conectarse a la red NdovuCoin a través de un proxy SOCKS5.</translation>
-=======
         <source>Connect to the Bitcoin network through a SOCKS5 proxy.</source>
         <translation>Conéctese a la red de Bitcoin a través de un proxy SOCKS5.</translation>
->>>>>>> a284bbbe
     </message>
     <message>
         <source>&amp;Connect through SOCKS5 proxy (default proxy):</source>
@@ -1376,13 +1284,8 @@
         <translation>Tor</translation>
     </message>
     <message>
-<<<<<<< HEAD
-        <source>Connect to the NdovuCoin network through a separate SOCKS5 proxy for Tor hidden services.</source>
-        <translation>Conectar a la red NdovuCoin mediante un proxy SOCKS5 por separado para los servicios ocultos de Tor.</translation>
-=======
         <source>Connect to the Bitcoin network through a separate SOCKS5 proxy for Tor hidden services.</source>
         <translation>Conéctese a la red de Bitcoin a través de un proxy SOCKS5 separado para los servicios Tor ocultos.</translation>
->>>>>>> a284bbbe
     </message>
     <message>
         <source>&amp;Window</source>
@@ -1607,13 +1510,8 @@
         <translation>Dirección de pago inválida %1</translation>
     </message>
     <message>
-<<<<<<< HEAD
-        <source>URI cannot be parsed! This can be caused by an invalid NdovuCoin address or malformed URI parameters.</source>
-        <translation>URI no puede ser analizado! Esto puede ser causado por una dirección NdovuCoin inválida o parametros URI mal formados.</translation>
-=======
         <source>URI cannot be parsed! This can be caused by an invalid Bitcoin address or malformed URI parameters.</source>
         <translation>¡URI no puede ser analizado! Esto puede deberse a una dirección de Bitcoin no válida o a parámetros de URI mal formados.</translation>
->>>>>>> a284bbbe
     </message>
     <message>
         <source>Payment request file handling</source>
@@ -1714,13 +1612,8 @@
         <translation>Cantidad</translation>
     </message>
     <message>
-<<<<<<< HEAD
-        <source>Enter a NdovuCoin address (e.g. %1)</source>
-        <translation>Introducir una dirección NdovuCoin (p. ej. %1)</translation>
-=======
         <source>Enter a Bitcoin address (e.g. %1)</source>
         <translation>Ingrese una dirección de Bitcoin (por ejemplo, %1)</translation>
->>>>>>> a284bbbe
     </message>
     <message>
         <source>%1 d</source>
@@ -2098,11 +1991,7 @@
     </message>
     <message>
         <source>&amp;Unban</source>
-<<<<<<< HEAD
-        <translation>&amp;Unban</translation>
-=======
         <translation>&amp;Desbloquear</translation>
->>>>>>> a284bbbe
     </message>
     <message>
         <source>Welcome to the %1 RPC console.</source>
@@ -2184,13 +2073,8 @@
         <translation>Mensaje:</translation>
     </message>
     <message>
-<<<<<<< HEAD
-        <source>An optional message to attach to the payment request, which will be displayed when the request is opened. Note: The message will not be sent with the payment over the NdovuCoin network.</source>
-        <translation>Un mensaje opcional para adjuntar a la solicitud de pago, que se muestra cuando se abre la solicitud. Nota: El mensaje no se enviará con el pago por la red NdovuCoin.</translation>
-=======
         <source>An optional message to attach to the payment request, which will be displayed when the request is opened. Note: The message will not be sent with the payment over the Bitcoin network.</source>
         <translation>Mensaje opcional para agregar a la solicitud de pago, el cual será mostrado cuando la solicitud este abierta. Nota: El mensaje no se manda con el pago a travéz de la red de Bitcoin.</translation>
->>>>>>> a284bbbe
     </message>
     <message>
         <source>An optional label to associate with the new receiving address.</source>
@@ -2431,24 +2315,12 @@
     </message>
     <message>
         <source>Hide</source>
-<<<<<<< HEAD
         <translation>Ocultar</translation>
     </message>
     <message>
-<<<<<<< HEAD
-        <source>Paying only the minimum fee is just fine as long as there is less transaction volume than space in the blocks. But be aware that this can end up in a never confirming transaction once there is more demand for bitcoin transactions than the network can process.</source>
-        <translation>Pagar solamente la comisión mínima es correcto, siempre y cuando haya menos volumen de transacciones que el espacio en los bloques. Pero tenga en cuenta que esto puede terminar en una transacción nunca confirmada, una vez que haya más demanda para transacciones NdovuCoin que la red pueda procesar.</translation>
-    </message>
-    <message>
-        <source>(read the tooltip)</source>
-        <translation>(leer la sugerencia)</translation>
-=======
         <translation>Esconder</translation>
->>>>>>> a284bbbe
-    </message>
-    <message>
-=======
->>>>>>> upstream/0.18
+    </message>
+    <message>
         <source>Recommended:</source>
         <translation>Recomendado:</translation>
     </message>
@@ -2633,13 +2505,8 @@
         <translation><numerusform>Estimado para empezar la confirmación dentro de %n bloque.</numerusform><numerusform>Estimado para empezar la confirmación dentro de %n bloques.</numerusform></translation>
     </message>
     <message>
-<<<<<<< HEAD
-        <source>Warning: Invalid NdovuCoin address</source>
-        <translation>Alerta: dirección NdovuCoin inválida</translation>
-=======
         <source>Warning: Invalid Bitcoin address</source>
         <translation>Peligro: Dirección de Bitcoin inválida</translation>
->>>>>>> a284bbbe
     </message>
     <message>
         <source>Warning: Unknown change address</source>
@@ -2681,13 +2548,8 @@
         <translation>Esto es un pago ordinario.</translation>
     </message>
     <message>
-<<<<<<< HEAD
-        <source>The NdovuCoin address to send the payment to</source>
-        <translation>Dirección NdovuCoin a la que enviar el pago</translation>
-=======
         <source>The Bitcoin address to send the payment to</source>
         <translation>Dirección Bitcoin a enviar el pago</translation>
->>>>>>> a284bbbe
     </message>
     <message>
         <source>Alt+A</source>
@@ -3372,11 +3234,7 @@
         <translation>Cerrar monedero</translation>
     </message>
     <message>
-<<<<<<< HEAD
-        <source>Are you sure you wish to close wallet &lt;i&gt;%1&lt;/i&gt;?</source>
-=======
         <source>Are you sure you wish to close the wallet &lt;i&gt;%1&lt;/i&gt;?</source>
->>>>>>> a284bbbe
         <translation>¿Está seguro que desea cerra el monedero &lt;i&gt;%1&lt;/i&gt;?</translation>
     </message>
     <message>
@@ -3505,15 +3363,7 @@
     </message>
     <message>
         <source>Unable to start HTTP server. See debug log for details.</source>
-<<<<<<< HEAD
-        <translation>No se ha podido comenzar el servidor HTTP. Ver debug log para detalles.</translation>
-    </message>
-    <message>
-        <source>NdovuCoin Core</source>
-        <translation>NdovuCoin Core</translation>
-=======
         <translation>No se ha podido iniciar el servidor HTTP. Ver debug log para detalles.</translation>
->>>>>>> a284bbbe
     </message>
     <message>
         <source>The %s developers</source>
@@ -3680,17 +3530,12 @@
         <translation>El directorio de bloques «%s» especificado no existe.</translation>
     </message>
     <message>
-<<<<<<< HEAD
-        <source>Unable to create the PID file '%s': %s</source>
-        <translation>No es posible crear el fichero PID '%s': %s</translation>
-=======
         <source>Unknown address type '%s'</source>
         <translation>Dirección tipo '%s' desconocida</translation>
     </message>
     <message>
         <source>Unknown change type '%s'</source>
         <translation>Cambio tipo '%s' desconocido</translation>
->>>>>>> a284bbbe
     </message>
     <message>
         <source>Upgrading txindex database</source>
@@ -3892,11 +3737,7 @@
     </message>
     <message>
         <source>-maxtxfee is set very high! Fees this large could be paid on a single transaction.</source>
-<<<<<<< HEAD
-        <translation>-maxtxfee tiene un ajuste muy elevado! Comisiones muy grandes podrían ser pagadas en una única transaccion.</translation>
-=======
         <translation>-maxtxfee tiene un valor muy elevado! Comisiones muy grandes podrían ser pagadas en una única transacción.</translation>
->>>>>>> a284bbbe
     </message>
     <message>
         <source>This is the transaction fee you may pay when fee estimates are not available.</source>
