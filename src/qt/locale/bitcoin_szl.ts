--- conflicted
+++ resolved
@@ -346,13 +346,6 @@
         <translation>&amp;Weryfikuj wiadōmość...</translation>
     </message>
     <message>
-<<<<<<< HEAD
-        <source>Bitcoin</source>
-        <translation>Bitcoin</translation>
-    </message>
-    <message>
-=======
->>>>>>> a284bbbe
         <source>&amp;Send</source>
         <translation>&amp;Poślij</translation>
     </message>
@@ -2003,13 +1996,6 @@
     <message>
         <source>Error: Disk space is low for %s</source>
         <translation>Feler: Za mało wolnego placu na dysku dlŏ %s</translation>
-<<<<<<< HEAD
-    </message>
-    <message>
-        <source>Information</source>
-        <translation>Informacyjŏ</translation>
-=======
->>>>>>> a284bbbe
     </message>
     <message>
         <source>Signing transaction failed</source>
