--- conflicted
+++ resolved
@@ -241,22 +241,14 @@
     strHTML += "<b>" + tr("Transaction ID") + ":</b> " + TransactionRecord::formatSubTxId(wtx.GetHash(), rec->idx) + "<br>";
 
     // Message from normal bitcoin:URI (bitcoin:123...?message=example)
-<<<<<<< HEAD
-    Q_FOREACH (const PAIRTYPE(string, string)& r, wtx.vOrderForm)
-=======
     Q_FOREACH (const PAIRTYPE(std::string, std::string)& r, wtx.vOrderForm)
->>>>>>> 188ca9c3
         if (r.first == "Message")
             strHTML += "<br><b>" + tr("Message") + ":</b><br>" + GUIUtil::HtmlEscape(r.second, true) + "<br>";
 
     //
     // PaymentRequest info:
     //
-<<<<<<< HEAD
-    Q_FOREACH (const PAIRTYPE(string, string)& r, wtx.vOrderForm)
-=======
     Q_FOREACH (const PAIRTYPE(std::string, std::string)& r, wtx.vOrderForm)
->>>>>>> 188ca9c3
     {
         if (r.first == "PaymentRequest")
         {
