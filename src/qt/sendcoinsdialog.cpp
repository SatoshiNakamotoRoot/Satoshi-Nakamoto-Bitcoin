// Copyright (c) 2011-2016 The Bitcoin Core developers
// Distributed under the MIT software license, see the accompanying
// file COPYING or http://www.opensource.org/licenses/mit-license.php.

#include "sendcoinsdialog.h"
#include "ui_sendcoinsdialog.h"

#include "addresstablemodel.h"
#include "iopunits.h"
#include "clientmodel.h"
#include "coincontroldialog.h"
#include "guiutil.h"
#include "optionsmodel.h"
#include "platformstyle.h"
#include "sendcoinsentry.h"
#include "walletmodel.h"

#include "base58.h"
#include "chainparams.h"
#include "wallet/coincontrol.h"
#include "validation.h" // mempool and minRelayTxFee
#include "ui_interface.h"
#include "txmempool.h"
#include "policy/fees.h"
#include "wallet/wallet.h"

#include <QFontMetrics>
#include <QMessageBox>
#include <QScrollBar>
#include <QSettings>
#include <QTextDocument>
#include <QTimer>

static const std::array<int, 9> confTargets = { {2, 4, 6, 12, 24, 48, 144, 504, 1008} };
int getConfTargetForIndex(int index) {
    if (index+1 > static_cast<int>(confTargets.size())) {
        return confTargets.back();
    }
    if (index < 0) {
        return confTargets[0];
    }
    return confTargets[index];
}
int getIndexForConfTarget(int target) {
    for (unsigned int i = 0; i < confTargets.size(); i++) {
        if (confTargets[i] >= target) {
            return i;
        }
    }
    return confTargets.size() - 1;
}

SendCoinsDialog::SendCoinsDialog(const PlatformStyle *_platformStyle, QWidget *parent) :
    QDialog(parent),
    ui(new Ui::SendCoinsDialog),
    clientModel(0),
    model(0),
    fNewRecipientAllowed(true),
    fFeeMinimized(true),
    platformStyle(_platformStyle)
{
    ui->setupUi(this);

    if (!_platformStyle->getImagesOnButtons()) {
        ui->addButton->setIcon(QIcon());
        ui->clearButton->setIcon(QIcon());
        ui->sendButton->setIcon(QIcon());
    } else {
        ui->addButton->setIcon(_platformStyle->SingleColorIcon(":/icons/add"));
        ui->clearButton->setIcon(_platformStyle->SingleColorIcon(":/icons/remove"));
        ui->sendButton->setIcon(_platformStyle->SingleColorIcon(":/icons/send"));
    }

    GUIUtil::setupAddressWidget(ui->lineEditCoinControlChange, this);

    addEntry();

    connect(ui->addButton, SIGNAL(clicked()), this, SLOT(addEntry()));
    connect(ui->clearButton, SIGNAL(clicked()), this, SLOT(clear()));

    // Coin Control
    connect(ui->pushButtonCoinControl, SIGNAL(clicked()), this, SLOT(coinControlButtonClicked()));
    connect(ui->checkBoxCoinControlChange, SIGNAL(stateChanged(int)), this, SLOT(coinControlChangeChecked(int)));
    connect(ui->lineEditCoinControlChange, SIGNAL(textEdited(const QString &)), this, SLOT(coinControlChangeEdited(const QString &)));

    // Coin Control: clipboard actions
    QAction *clipboardQuantityAction = new QAction(tr("Copy quantity"), this);
    QAction *clipboardAmountAction = new QAction(tr("Copy amount"), this);
    QAction *clipboardFeeAction = new QAction(tr("Copy fee"), this);
    QAction *clipboardAfterFeeAction = new QAction(tr("Copy after fee"), this);
    QAction *clipboardBytesAction = new QAction(tr("Copy bytes"), this);
    QAction *clipboardLowOutputAction = new QAction(tr("Copy dust"), this);
    QAction *clipboardChangeAction = new QAction(tr("Copy change"), this);
    connect(clipboardQuantityAction, SIGNAL(triggered()), this, SLOT(coinControlClipboardQuantity()));
    connect(clipboardAmountAction, SIGNAL(triggered()), this, SLOT(coinControlClipboardAmount()));
    connect(clipboardFeeAction, SIGNAL(triggered()), this, SLOT(coinControlClipboardFee()));
    connect(clipboardAfterFeeAction, SIGNAL(triggered()), this, SLOT(coinControlClipboardAfterFee()));
    connect(clipboardBytesAction, SIGNAL(triggered()), this, SLOT(coinControlClipboardBytes()));
    connect(clipboardLowOutputAction, SIGNAL(triggered()), this, SLOT(coinControlClipboardLowOutput()));
    connect(clipboardChangeAction, SIGNAL(triggered()), this, SLOT(coinControlClipboardChange()));
    ui->labelCoinControlQuantity->addAction(clipboardQuantityAction);
    ui->labelCoinControlAmount->addAction(clipboardAmountAction);
    ui->labelCoinControlFee->addAction(clipboardFeeAction);
    ui->labelCoinControlAfterFee->addAction(clipboardAfterFeeAction);
    ui->labelCoinControlBytes->addAction(clipboardBytesAction);
    ui->labelCoinControlLowOutput->addAction(clipboardLowOutputAction);
    ui->labelCoinControlChange->addAction(clipboardChangeAction);

    // init transaction fee section
    QSettings settings;
    if (!settings.contains("fFeeSectionMinimized"))
        settings.setValue("fFeeSectionMinimized", true);
    if (!settings.contains("nFeeRadio") && settings.contains("nTransactionFee") && settings.value("nTransactionFee").toLongLong() > 0) // compatibility
        settings.setValue("nFeeRadio", 1); // custom
    if (!settings.contains("nFeeRadio"))
        settings.setValue("nFeeRadio", 0); // recommended
    if (!settings.contains("nSmartFeeSliderPosition"))
        settings.setValue("nSmartFeeSliderPosition", 0);
    if (!settings.contains("nTransactionFee"))
        settings.setValue("nTransactionFee", (qint64)DEFAULT_TRANSACTION_FEE);
    if (!settings.contains("fPayOnlyMinFee"))
        settings.setValue("fPayOnlyMinFee", false);
    ui->groupFee->setId(ui->radioSmartFee, 0);
    ui->groupFee->setId(ui->radioCustomFee, 1);
    ui->groupFee->button((int)std::max(0, std::min(1, settings.value("nFeeRadio").toInt())))->setChecked(true);
    ui->customFee->setValue(settings.value("nTransactionFee").toLongLong());
    ui->checkBoxMinimumFee->setChecked(settings.value("fPayOnlyMinFee").toBool());
    minimizeFeeSection(settings.value("fFeeSectionMinimized").toBool());
}

void SendCoinsDialog::setClientModel(ClientModel *_clientModel)
{
    this->clientModel = _clientModel;

    if (_clientModel) {
        connect(_clientModel, SIGNAL(numBlocksChanged(int,QDateTime,double,bool)), this, SLOT(updateSmartFeeLabel()));
    }
}

void SendCoinsDialog::setModel(WalletModel *_model)
{
    this->model = _model;

    if(_model && _model->getOptionsModel())
    {
        for(int i = 0; i < ui->entries->count(); ++i)
        {
            SendCoinsEntry *entry = qobject_cast<SendCoinsEntry*>(ui->entries->itemAt(i)->widget());
            if(entry)
            {
                entry->setModel(_model);
            }
        }

        setBalance(_model->getBalance(), _model->getUnconfirmedBalance(), _model->getImmatureBalance(),
                   _model->getWatchBalance(), _model->getWatchUnconfirmedBalance(), _model->getWatchImmatureBalance());
        connect(_model, SIGNAL(balanceChanged(CAmount,CAmount,CAmount,CAmount,CAmount,CAmount)), this, SLOT(setBalance(CAmount,CAmount,CAmount,CAmount,CAmount,CAmount)));
        connect(_model->getOptionsModel(), SIGNAL(displayUnitChanged(int)), this, SLOT(updateDisplayUnit()));
        updateDisplayUnit();

        // Coin Control
        connect(_model->getOptionsModel(), SIGNAL(displayUnitChanged(int)), this, SLOT(coinControlUpdateLabels()));
        connect(_model->getOptionsModel(), SIGNAL(coinControlFeaturesChanged(bool)), this, SLOT(coinControlFeatureChanged(bool)));
        ui->frameCoinControl->setVisible(_model->getOptionsModel()->getCoinControlFeatures());
        coinControlUpdateLabels();

        // fee section
        for (const int &n : confTargets) {
            ui->confTargetSelector->addItem(tr("%1 (%2 blocks)").arg(GUIUtil::formatNiceTimeOffset(n*Params().GetConsensus().nPowTargetSpacing)).arg(n));
        }
        connect(ui->confTargetSelector, SIGNAL(currentIndexChanged(int)), this, SLOT(updateSmartFeeLabel()));
        connect(ui->confTargetSelector, SIGNAL(currentIndexChanged(int)), this, SLOT(coinControlUpdateLabels()));
        connect(ui->groupFee, SIGNAL(buttonClicked(int)), this, SLOT(updateFeeSectionControls()));
        connect(ui->groupFee, SIGNAL(buttonClicked(int)), this, SLOT(coinControlUpdateLabels()));
        connect(ui->customFee, SIGNAL(valueChanged()), this, SLOT(coinControlUpdateLabels()));
        connect(ui->checkBoxMinimumFee, SIGNAL(stateChanged(int)), this, SLOT(setMinimumFee()));
        connect(ui->checkBoxMinimumFee, SIGNAL(stateChanged(int)), this, SLOT(updateFeeSectionControls()));
        connect(ui->checkBoxMinimumFee, SIGNAL(stateChanged(int)), this, SLOT(coinControlUpdateLabels()));
        connect(ui->optInRBF, SIGNAL(stateChanged(int)), this, SLOT(updateSmartFeeLabel()));
        connect(ui->optInRBF, SIGNAL(stateChanged(int)), this, SLOT(coinControlUpdateLabels()));
        ui->customFee->setSingleStep(CWallet::GetRequiredFee(1000));
        updateFeeSectionControls();
        updateMinFeeLabel();
        updateSmartFeeLabel();

        // set default rbf checkbox state
        ui->optInRBF->setCheckState(model->getDefaultWalletRbf() ? Qt::Checked : Qt::Unchecked);

        // set the smartfee-sliders default value (wallets default conf.target or last stored value)
        QSettings settings;
        if (settings.value("nSmartFeeSliderPosition").toInt() != 0) {
            // migrate nSmartFeeSliderPosition to nConfTarget
            // nConfTarget is available since 0.15 (replaced nSmartFeeSliderPosition)
            int nConfirmTarget = 25 - settings.value("nSmartFeeSliderPosition").toInt(); // 25 == old slider range
            settings.setValue("nConfTarget", nConfirmTarget);
            settings.remove("nSmartFeeSliderPosition");
        }
        if (settings.value("nConfTarget").toInt() == 0)
            ui->confTargetSelector->setCurrentIndex(getIndexForConfTarget(model->getDefaultConfirmTarget()));
        else
            ui->confTargetSelector->setCurrentIndex(getIndexForConfTarget(settings.value("nConfTarget").toInt()));
    }
}

SendCoinsDialog::~SendCoinsDialog()
{
    QSettings settings;
    settings.setValue("fFeeSectionMinimized", fFeeMinimized);
    settings.setValue("nFeeRadio", ui->groupFee->checkedId());
    settings.setValue("nConfTarget", getConfTargetForIndex(ui->confTargetSelector->currentIndex()));
    settings.setValue("nTransactionFee", (qint64)ui->customFee->value());
    settings.setValue("fPayOnlyMinFee", ui->checkBoxMinimumFee->isChecked());

    delete ui;
}

void SendCoinsDialog::on_sendButton_clicked()
{
    if(!model || !model->getOptionsModel())
        return;

    QList<SendCoinsRecipient> recipients;
    bool valid = true;

    for(int i = 0; i < ui->entries->count(); ++i)
    {
        SendCoinsEntry *entry = qobject_cast<SendCoinsEntry*>(ui->entries->itemAt(i)->widget());
        if(entry)
        {
            if(entry->validate())
            {
                recipients.append(entry->getValue());
            }
            else
            {
                valid = false;
            }
        }
    }

    if(!valid || recipients.isEmpty())
    {
        return;
    }

    fNewRecipientAllowed = false;
    WalletModel::UnlockContext ctx(model->requestUnlock());
    if(!ctx.isValid())
    {
        // Unlock wallet was cancelled
        fNewRecipientAllowed = true;
        return;
    }

    // prepare transaction for getting txFee earlier
    WalletModelTransaction currentTransaction(recipients);
    WalletModel::SendCoinsReturn prepareStatus;

    // Always use a CCoinControl instance, use the CoinControlDialog instance if CoinControl has been enabled
    CCoinControl ctrl;
    if (model->getOptionsModel()->getCoinControlFeatures())
        ctrl = *CoinControlDialog::coinControl;

    updateCoinControlState(ctrl);

    prepareStatus = model->prepareTransaction(currentTransaction, ctrl);

    // process prepareStatus and on error generate message shown to user
    processSendCoinsReturn(prepareStatus,
        IoPUnits::formatWithUnit(model->getOptionsModel()->getDisplayUnit(), currentTransaction.getTransactionFee()));

    if(prepareStatus.status != WalletModel::OK) {
        fNewRecipientAllowed = true;
        return;
    }

    CAmount txFee = currentTransaction.getTransactionFee();

    // Format confirmation message
    QStringList formatted;
    for (const SendCoinsRecipient &rcp : currentTransaction.getRecipients())
    {
        // generate bold amount string
        QString amount = "<b>" + IoPUnits::formatHtmlWithUnit(model->getOptionsModel()->getDisplayUnit(), rcp.amount);
        amount.append("</b>");
        // generate monospace address string
        QString address = "<span style='font-family: monospace;'>" + rcp.address;
        address.append("</span>");

        QString recipientElement;

        if (!rcp.paymentRequest.IsInitialized()) // normal payment
        {
            if(rcp.label.length() > 0) // label with address
            {
                recipientElement = tr("%1 to %2").arg(amount, GUIUtil::HtmlEscape(rcp.label));
                recipientElement.append(QString(" (%1)").arg(address));
            }
            else // just address
            {
                recipientElement = tr("%1 to %2").arg(amount, address);
            }
        }
        else if(!rcp.authenticatedMerchant.isEmpty()) // authenticated payment request
        {
            recipientElement = tr("%1 to %2").arg(amount, GUIUtil::HtmlEscape(rcp.authenticatedMerchant));
        }
        else // unauthenticated payment request
        {
            recipientElement = tr("%1 to %2").arg(amount, address);
        }

        formatted.append(recipientElement);
    }

    QString questionString = tr("Are you sure you want to send?");
    questionString.append("<br /><br />%1");

    if(txFee > 0)
    {
        // append fee string if a fee is required
        questionString.append("<hr /><span style='color:#aa0000;'>");
        questionString.append(IoPUnits::formatHtmlWithUnit(model->getOptionsModel()->getDisplayUnit(), txFee));
        questionString.append("</span> ");
        questionString.append(tr("added as transaction fee"));

        // append transaction size
        questionString.append(" (" + QString::number((double)currentTransaction.getTransactionSize() / 1000) + " kB)");
    }

    // add total amount in all subdivision units
    questionString.append("<hr />");
    CAmount totalAmount = currentTransaction.getTotalTransactionAmount() + txFee;
    QStringList alternativeUnits;
    for (IoPUnits::Unit u : IoPUnits::availableUnits())
    {
        if(u != model->getOptionsModel()->getDisplayUnit())
            alternativeUnits.append(IoPUnits::formatHtmlWithUnit(u, totalAmount));
    }
    questionString.append(tr("Total Amount %1")
        .arg(IoPUnits::formatHtmlWithUnit(model->getOptionsModel()->getDisplayUnit(), totalAmount)));
    questionString.append(QString("<span style='font-size:10pt;font-weight:normal;'><br />(=%2)</span>")
        .arg(alternativeUnits.join(" " + tr("or") + "<br />")));

    if (ui->optInRBF->isChecked())
    {
        questionString.append("<hr /><span>");
        questionString.append(tr("This transaction signals replaceability (optin-RBF)."));
        questionString.append("</span>");
    }

    SendConfirmationDialog confirmationDialog(tr("Confirm send coins"),
        questionString.arg(formatted.join("<br />")), SEND_CONFIRM_DELAY, this);
    confirmationDialog.exec();
    QMessageBox::StandardButton retval = (QMessageBox::StandardButton)confirmationDialog.result();

    if(retval != QMessageBox::Yes)
    {
        fNewRecipientAllowed = true;
        return;
    }

    // now send the prepared transaction
    WalletModel::SendCoinsReturn sendStatus = model->sendCoins(currentTransaction);
    // process sendStatus and on error generate message shown to user
    processSendCoinsReturn(sendStatus);

    if (sendStatus.status == WalletModel::OK)
    {
        accept();
        CoinControlDialog::coinControl->UnSelectAll();
        coinControlUpdateLabels();
    }
    fNewRecipientAllowed = true;
}

void SendCoinsDialog::clear()
{
    // Remove entries until only one left
    while(ui->entries->count())
    {
        ui->entries->takeAt(0)->widget()->deleteLater();
    }
    addEntry();

    updateTabsAndLabels();
}

void SendCoinsDialog::reject()
{
    clear();
}

void SendCoinsDialog::accept()
{
    clear();
}

SendCoinsEntry *SendCoinsDialog::addEntry()
{
    SendCoinsEntry *entry = new SendCoinsEntry(platformStyle, this);
    entry->setModel(model);
    ui->entries->addWidget(entry);
    connect(entry, SIGNAL(removeEntry(SendCoinsEntry*)), this, SLOT(removeEntry(SendCoinsEntry*)));
    connect(entry, SIGNAL(payAmountChanged()), this, SLOT(coinControlUpdateLabels()));
    connect(entry, SIGNAL(subtractFeeFromAmountChanged()), this, SLOT(coinControlUpdateLabels()));

    // Focus the field, so that entry can start immediately
    entry->clear();
    entry->setFocus();
    ui->scrollAreaWidgetContents->resize(ui->scrollAreaWidgetContents->sizeHint());
    qApp->processEvents();
    QScrollBar* bar = ui->scrollArea->verticalScrollBar();
    if(bar)
        bar->setSliderPosition(bar->maximum());

    updateTabsAndLabels();
    return entry;
}

void SendCoinsDialog::updateTabsAndLabels()
{
    setupTabChain(0);
    coinControlUpdateLabels();
}

void SendCoinsDialog::removeEntry(SendCoinsEntry* entry)
{
    entry->hide();

    // If the last entry is about to be removed add an empty one
    if (ui->entries->count() == 1)
        addEntry();

    entry->deleteLater();

    updateTabsAndLabels();
}

QWidget *SendCoinsDialog::setupTabChain(QWidget *prev)
{
    for(int i = 0; i < ui->entries->count(); ++i)
    {
        SendCoinsEntry *entry = qobject_cast<SendCoinsEntry*>(ui->entries->itemAt(i)->widget());
        if(entry)
        {
            prev = entry->setupTabChain(prev);
        }
    }
    QWidget::setTabOrder(prev, ui->sendButton);
    QWidget::setTabOrder(ui->sendButton, ui->clearButton);
    QWidget::setTabOrder(ui->clearButton, ui->addButton);
    return ui->addButton;
}

void SendCoinsDialog::setAddress(const QString &address)
{
    SendCoinsEntry *entry = 0;
    // Replace the first entry if it is still unused
    if(ui->entries->count() == 1)
    {
        SendCoinsEntry *first = qobject_cast<SendCoinsEntry*>(ui->entries->itemAt(0)->widget());
        if(first->isClear())
        {
            entry = first;
        }
    }
    if(!entry)
    {
        entry = addEntry();
    }

    entry->setAddress(address);
}

void SendCoinsDialog::pasteEntry(const SendCoinsRecipient &rv)
{
    if(!fNewRecipientAllowed)
        return;

    SendCoinsEntry *entry = 0;
    // Replace the first entry if it is still unused
    if(ui->entries->count() == 1)
    {
        SendCoinsEntry *first = qobject_cast<SendCoinsEntry*>(ui->entries->itemAt(0)->widget());
        if(first->isClear())
        {
            entry = first;
        }
    }
    if(!entry)
    {
        entry = addEntry();
    }

    entry->setValue(rv);
    updateTabsAndLabels();
}

bool SendCoinsDialog::handlePaymentRequest(const SendCoinsRecipient &rv)
{
    // Just paste the entry, all pre-checks
    // are done in paymentserver.cpp.
    pasteEntry(rv);
    return true;
}

void SendCoinsDialog::setBalance(const CAmount& balance, const CAmount& unconfirmedBalance, const CAmount& immatureBalance,
                                 const CAmount& watchBalance, const CAmount& watchUnconfirmedBalance, const CAmount& watchImmatureBalance)
{
    Q_UNUSED(unconfirmedBalance);
    Q_UNUSED(immatureBalance);
    Q_UNUSED(watchBalance);
    Q_UNUSED(watchUnconfirmedBalance);
    Q_UNUSED(watchImmatureBalance);

    if(model && model->getOptionsModel())
    {
        ui->labelBalance->setText(IoPUnits::formatWithUnit(model->getOptionsModel()->getDisplayUnit(), balance));
    }
}

void SendCoinsDialog::updateDisplayUnit()
{
    setBalance(model->getBalance(), 0, 0, 0, 0, 0);
    ui->customFee->setDisplayUnit(model->getOptionsModel()->getDisplayUnit());
    updateMinFeeLabel();
    updateSmartFeeLabel();
}

void SendCoinsDialog::processSendCoinsReturn(const WalletModel::SendCoinsReturn &sendCoinsReturn, const QString &msgArg)
{
    QPair<QString, CClientUIInterface::MessageBoxFlags> msgParams;
    // Default to a warning message, override if error message is needed
    msgParams.second = CClientUIInterface::MSG_WARNING;

    // This comment is specific to SendCoinsDialog usage of WalletModel::SendCoinsReturn.
    // WalletModel::TransactionCommitFailed is used only in WalletModel::sendCoins()
    // all others are used only in WalletModel::prepareTransaction()
    switch(sendCoinsReturn.status)
    {
    case WalletModel::InvalidAddress:
        msgParams.first = tr("The recipient address is not valid. Please recheck.");
        break;
    case WalletModel::InvalidAmount:
        msgParams.first = tr("The amount to pay must be larger than 0.");
        break;
    case WalletModel::AmountExceedsBalance:
        msgParams.first = tr("The amount exceeds your balance.");
        break;
    case WalletModel::AmountWithFeeExceedsBalance:
        msgParams.first = tr("The total exceeds your balance when the %1 transaction fee is included.").arg(msgArg);
        break;
    case WalletModel::DuplicateAddress:
        msgParams.first = tr("Duplicate address found: addresses should only be used once each.");
        break;
    case WalletModel::TransactionCreationFailed:
        msgParams.first = tr("Transaction creation failed!");
        msgParams.second = CClientUIInterface::MSG_ERROR;
        break;
    case WalletModel::TransactionCommitFailed:
        msgParams.first = tr("The transaction was rejected with the following reason: %1").arg(sendCoinsReturn.reasonCommitFailed);
        msgParams.second = CClientUIInterface::MSG_ERROR;
        break;
    case WalletModel::AbsurdFee:
        msgParams.first = tr("A fee higher than %1 is considered an absurdly high fee.").arg(IoPUnits::formatWithUnit(model->getOptionsModel()->getDisplayUnit(), maxTxFee));
        break;
    case WalletModel::PaymentRequestExpired:
        msgParams.first = tr("Payment request expired.");
        msgParams.second = CClientUIInterface::MSG_ERROR;
        break;
    // included to prevent a compiler warning.
    case WalletModel::OK:
    default:
        return;
    }

    Q_EMIT message(tr("Send Coins"), msgParams.first, msgParams.second);
}

void SendCoinsDialog::minimizeFeeSection(bool fMinimize)
{
    ui->labelFeeMinimized->setVisible(fMinimize);
    ui->buttonChooseFee  ->setVisible(fMinimize);
    ui->buttonMinimizeFee->setVisible(!fMinimize);
    ui->frameFeeSelection->setVisible(!fMinimize);
    ui->horizontalLayoutSmartFee->setContentsMargins(0, (fMinimize ? 0 : 6), 0, 0);
    fFeeMinimized = fMinimize;
}

void SendCoinsDialog::on_buttonChooseFee_clicked()
{
    minimizeFeeSection(false);
}

void SendCoinsDialog::on_buttonMinimizeFee_clicked()
{
    updateFeeMinimizedLabel();
    minimizeFeeSection(true);
}

void SendCoinsDialog::setMinimumFee()
{
    ui->customFee->setValue(CWallet::GetRequiredFee(1000));
}

void SendCoinsDialog::updateFeeSectionControls()
{
    ui->confTargetSelector      ->setEnabled(ui->radioSmartFee->isChecked());
    ui->labelSmartFee           ->setEnabled(ui->radioSmartFee->isChecked());
    ui->labelSmartFee2          ->setEnabled(ui->radioSmartFee->isChecked());
    ui->labelSmartFee3          ->setEnabled(ui->radioSmartFee->isChecked());
    ui->labelFeeEstimation      ->setEnabled(ui->radioSmartFee->isChecked());
    ui->checkBoxMinimumFee      ->setEnabled(ui->radioCustomFee->isChecked());
    ui->labelMinFeeWarning      ->setEnabled(ui->radioCustomFee->isChecked());
    ui->labelCustomPerKilobyte  ->setEnabled(ui->radioCustomFee->isChecked() && !ui->checkBoxMinimumFee->isChecked());
    ui->customFee               ->setEnabled(ui->radioCustomFee->isChecked() && !ui->checkBoxMinimumFee->isChecked());
}

void SendCoinsDialog::updateFeeMinimizedLabel()
{
    if(!model || !model->getOptionsModel())
        return;

    if (ui->radioSmartFee->isChecked())
        ui->labelFeeMinimized->setText(ui->labelSmartFee->text());
    else {
<<<<<<< HEAD
        ui->labelFeeMinimized->setText(IoPUnits::formatWithUnit(model->getOptionsModel()->getDisplayUnit(), ui->customFee->value()) +
            ((ui->radioCustomPerKilobyte->isChecked()) ? "/kB" : ""));
=======
        ui->labelFeeMinimized->setText(BitcoinUnits::formatWithUnit(model->getOptionsModel()->getDisplayUnit(), ui->customFee->value()) + "/kB");
>>>>>>> 1646f9c7
    }
}

void SendCoinsDialog::updateMinFeeLabel()
{
    if (model && model->getOptionsModel())
        ui->checkBoxMinimumFee->setText(tr("Pay only the required fee of %1").arg(
            IoPUnits::formatWithUnit(model->getOptionsModel()->getDisplayUnit(), CWallet::GetRequiredFee(1000)) + "/kB")
        );
}

void SendCoinsDialog::updateCoinControlState(CCoinControl& ctrl)
{
    if (ui->radioCustomFee->isChecked()) {
        ctrl.m_feerate = CFeeRate(ui->customFee->value());
    } else {
        ctrl.m_feerate.reset();
    }
    // Avoid using global defaults when sending money from the GUI
    // Either custom fee will be used or if not selected, the confirmation target from dropdown box
    ctrl.m_confirm_target = getConfTargetForIndex(ui->confTargetSelector->currentIndex());
    ctrl.signalRbf = ui->optInRBF->isChecked();
}

void SendCoinsDialog::updateSmartFeeLabel()
{
    if(!model || !model->getOptionsModel())
        return;
    CCoinControl coin_control;
    updateCoinControlState(coin_control);
    coin_control.m_feerate.reset(); // Explicitly use only fee estimation rate for smart fee labels
    FeeCalculation feeCalc;
    CFeeRate feeRate = CFeeRate(CWallet::GetMinimumFee(1000, coin_control, ::mempool, ::feeEstimator, &feeCalc));

    ui->labelSmartFee->setText(IoPUnits::formatWithUnit(model->getOptionsModel()->getDisplayUnit(), feeRate.GetFeePerK()) + "/kB");

    if (feeCalc.reason == FeeReason::FALLBACK) {
        ui->labelSmartFee2->show(); // (Smart fee not initialized yet. This usually takes a few blocks...)
        ui->labelFeeEstimation->setText("");
        ui->fallbackFeeWarningLabel->setVisible(true);
        int lightness = ui->fallbackFeeWarningLabel->palette().color(QPalette::WindowText).lightness();
        QColor warning_colour(255 - (lightness / 5), 176 - (lightness / 3), 48 - (lightness / 14));
        ui->fallbackFeeWarningLabel->setStyleSheet("QLabel { color: " + warning_colour.name() + "; }");
        ui->fallbackFeeWarningLabel->setIndent(QFontMetrics(ui->fallbackFeeWarningLabel->font()).width("x"));
    }
    else
    {
        ui->labelSmartFee2->hide();
        ui->labelFeeEstimation->setText(tr("Estimated to begin confirmation within %n block(s).", "", feeCalc.returnedTarget));
        ui->fallbackFeeWarningLabel->setVisible(false);
    }

    updateFeeMinimizedLabel();
}

// Coin Control: copy label "Quantity" to clipboard
void SendCoinsDialog::coinControlClipboardQuantity()
{
    GUIUtil::setClipboard(ui->labelCoinControlQuantity->text());
}

// Coin Control: copy label "Amount" to clipboard
void SendCoinsDialog::coinControlClipboardAmount()
{
    GUIUtil::setClipboard(ui->labelCoinControlAmount->text().left(ui->labelCoinControlAmount->text().indexOf(" ")));
}

// Coin Control: copy label "Fee" to clipboard
void SendCoinsDialog::coinControlClipboardFee()
{
    GUIUtil::setClipboard(ui->labelCoinControlFee->text().left(ui->labelCoinControlFee->text().indexOf(" ")).replace(ASYMP_UTF8, ""));
}

// Coin Control: copy label "After fee" to clipboard
void SendCoinsDialog::coinControlClipboardAfterFee()
{
    GUIUtil::setClipboard(ui->labelCoinControlAfterFee->text().left(ui->labelCoinControlAfterFee->text().indexOf(" ")).replace(ASYMP_UTF8, ""));
}

// Coin Control: copy label "Bytes" to clipboard
void SendCoinsDialog::coinControlClipboardBytes()
{
    GUIUtil::setClipboard(ui->labelCoinControlBytes->text().replace(ASYMP_UTF8, ""));
}

// Coin Control: copy label "Dust" to clipboard
void SendCoinsDialog::coinControlClipboardLowOutput()
{
    GUIUtil::setClipboard(ui->labelCoinControlLowOutput->text());
}

// Coin Control: copy label "Change" to clipboard
void SendCoinsDialog::coinControlClipboardChange()
{
    GUIUtil::setClipboard(ui->labelCoinControlChange->text().left(ui->labelCoinControlChange->text().indexOf(" ")).replace(ASYMP_UTF8, ""));
}

// Coin Control: settings menu - coin control enabled/disabled by user
void SendCoinsDialog::coinControlFeatureChanged(bool checked)
{
    ui->frameCoinControl->setVisible(checked);

    if (!checked && model) // coin control features disabled
        CoinControlDialog::coinControl->SetNull();

    coinControlUpdateLabels();
}

// Coin Control: button inputs -> show actual coin control dialog
void SendCoinsDialog::coinControlButtonClicked()
{
    CoinControlDialog dlg(platformStyle);
    dlg.setModel(model);
    dlg.exec();
    coinControlUpdateLabels();
}

// Coin Control: checkbox custom change address
void SendCoinsDialog::coinControlChangeChecked(int state)
{
    if (state == Qt::Unchecked)
    {
        CoinControlDialog::coinControl->destChange = CNoDestination();
        ui->labelCoinControlChangeLabel->clear();
    }
    else
        // use this to re-validate an already entered address
        coinControlChangeEdited(ui->lineEditCoinControlChange->text());

    ui->lineEditCoinControlChange->setEnabled((state == Qt::Checked));
}

// Coin Control: custom change address changed
void SendCoinsDialog::coinControlChangeEdited(const QString& text)
{
    if (model && model->getAddressTableModel())
    {
        // Default to no change address until verified
        CoinControlDialog::coinControl->destChange = CNoDestination();
        ui->labelCoinControlChangeLabel->setStyleSheet("QLabel{color:red;}");

        CIoPAddress addr = CIoPAddress(text.toStdString());

        if (text.isEmpty()) // Nothing entered
        {
            ui->labelCoinControlChangeLabel->setText("");
        }
        else if (!addr.IsValid()) // Invalid address
        {
            ui->labelCoinControlChangeLabel->setText(tr("Warning: Invalid IoP address"));
        }
        else // Valid address
        {
            const CTxDestination dest = addr.Get();
            if (!model->IsSpendable(dest)) {
                ui->labelCoinControlChangeLabel->setText(tr("Warning: Unknown change address"));

                // confirmation dialog
                QMessageBox::StandardButton btnRetVal = QMessageBox::question(this, tr("Confirm custom change address"), tr("The address you selected for change is not part of this wallet. Any or all funds in your wallet may be sent to this address. Are you sure?"),
                    QMessageBox::Yes | QMessageBox::Cancel, QMessageBox::Cancel);

                if(btnRetVal == QMessageBox::Yes)
                    CoinControlDialog::coinControl->destChange = dest;
                else
                {
                    ui->lineEditCoinControlChange->setText("");
                    ui->labelCoinControlChangeLabel->setStyleSheet("QLabel{color:black;}");
                    ui->labelCoinControlChangeLabel->setText("");
                }
            }
            else // Known change address
            {
                ui->labelCoinControlChangeLabel->setStyleSheet("QLabel{color:black;}");

                // Query label
                QString associatedLabel = model->getAddressTableModel()->labelForAddress(text);
                if (!associatedLabel.isEmpty())
                    ui->labelCoinControlChangeLabel->setText(associatedLabel);
                else
                    ui->labelCoinControlChangeLabel->setText(tr("(no label)"));

                CoinControlDialog::coinControl->destChange = dest;
            }
        }
    }
}

// Coin Control: update labels
void SendCoinsDialog::coinControlUpdateLabels()
{
    if (!model || !model->getOptionsModel())
        return;

    updateCoinControlState(*CoinControlDialog::coinControl);

    // set pay amounts
    CoinControlDialog::payAmounts.clear();
    CoinControlDialog::fSubtractFeeFromAmount = false;

    for(int i = 0; i < ui->entries->count(); ++i)
    {
        SendCoinsEntry *entry = qobject_cast<SendCoinsEntry*>(ui->entries->itemAt(i)->widget());
        if(entry && !entry->isHidden())
        {
            SendCoinsRecipient rcp = entry->getValue();
            CoinControlDialog::payAmounts.append(rcp.amount);
            if (rcp.fSubtractFeeFromAmount)
                CoinControlDialog::fSubtractFeeFromAmount = true;
        }
    }

    if (CoinControlDialog::coinControl->HasSelected())
    {
        // actual coin control calculation
        CoinControlDialog::updateLabels(model, this);

        // show coin control stats
        ui->labelCoinControlAutomaticallySelected->hide();
        ui->widgetCoinControl->show();
    }
    else
    {
        // hide coin control stats
        ui->labelCoinControlAutomaticallySelected->show();
        ui->widgetCoinControl->hide();
        ui->labelCoinControlInsuffFunds->hide();
    }
}

SendConfirmationDialog::SendConfirmationDialog(const QString &title, const QString &text, int _secDelay,
    QWidget *parent) :
    QMessageBox(QMessageBox::Question, title, text, QMessageBox::Yes | QMessageBox::Cancel, parent), secDelay(_secDelay)
{
    setDefaultButton(QMessageBox::Cancel);
    yesButton = button(QMessageBox::Yes);
    updateYesButton();
    connect(&countDownTimer, SIGNAL(timeout()), this, SLOT(countDown()));
}

int SendConfirmationDialog::exec()
{
    updateYesButton();
    countDownTimer.start(1000);
    return QMessageBox::exec();
}

void SendConfirmationDialog::countDown()
{
    secDelay--;
    updateYesButton();

    if(secDelay <= 0)
    {
        countDownTimer.stop();
    }
}

void SendConfirmationDialog::updateYesButton()
{
    if(secDelay > 0)
    {
        yesButton->setEnabled(false);
        yesButton->setText(tr("Yes") + " (" + QString::number(secDelay) + ")");
    }
    else
    {
        yesButton->setEnabled(true);
        yesButton->setText(tr("Yes"));
    }
}<|MERGE_RESOLUTION|>--- conflicted
+++ resolved
@@ -625,12 +625,7 @@
     if (ui->radioSmartFee->isChecked())
         ui->labelFeeMinimized->setText(ui->labelSmartFee->text());
     else {
-<<<<<<< HEAD
-        ui->labelFeeMinimized->setText(IoPUnits::formatWithUnit(model->getOptionsModel()->getDisplayUnit(), ui->customFee->value()) +
-            ((ui->radioCustomPerKilobyte->isChecked()) ? "/kB" : ""));
-=======
         ui->labelFeeMinimized->setText(BitcoinUnits::formatWithUnit(model->getOptionsModel()->getDisplayUnit(), ui->customFee->value()) + "/kB");
->>>>>>> 1646f9c7
     }
 }
 
