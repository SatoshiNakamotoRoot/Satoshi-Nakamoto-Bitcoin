// Copyright (c) 2016 The Bitcoin Core developers
// Distributed under the MIT software license, see the accompanying
// file COPYING or http://www.opensource.org/licenses/mit-license.php.

#include "rpcnestedtests.h"

#include "chainparams.h"
#include "consensus/validation.h"
#include "fs.h"
#include "validation.h"
#include "rpc/register.h"
#include "rpc/server.h"
#include "rpcconsole.h"
<<<<<<< HEAD
#include "test/testutil.h"
#include "test/test_iop.h"
=======
#include "test/test_bitcoin.h"
>>>>>>> 51bad919
#include "univalue.h"
#include "util.h"

#include <QDir>
#include <QtGlobal>

static UniValue rpcNestedTest_rpc(const JSONRPCRequest& request)
{
    if (request.fHelp) {
        return "help message";
    }
    return request.params.write(0, 0);
}

static const CRPCCommand vRPCCommands[] =
{
    { "test", "rpcNestedTest", &rpcNestedTest_rpc, true, {} },
};

void RPCNestedTests::rpcNestedTests()
{
    // do some test setup
    // could be moved to a more generic place when we add more tests on QT level
    tableRPC.appendCommand("rpcNestedTest", &vRPCCommands[0]);
<<<<<<< HEAD
    ClearDatadirCache();
    std::string path = QDir::tempPath().toStdString() + "/" + strprintf("test_iop_qt_%lu_%i", (unsigned long)GetTime(), (int)(GetRand(100000)));
    QDir dir(QString::fromStdString(path));
    dir.mkpath(".");
    gArgs.ForceSetArg("-datadir", path);
=======
>>>>>>> 51bad919
    //mempool.setSanityCheck(1.0);

    TestingSetup test;

    SetRPCWarmupFinished();

    std::string result;
    std::string result2;
    std::string filtered;
    RPCConsole::RPCExecuteCommandLine(result, "getblockchaininfo()[chain]", &filtered); //simple result filtering with path
    QVERIFY(result=="main");
    QVERIFY(filtered == "getblockchaininfo()[chain]");

    RPCConsole::RPCExecuteCommandLine(result, "getblock(getbestblockhash())"); //simple 2 level nesting
    RPCConsole::RPCExecuteCommandLine(result, "getblock(getblock(getbestblockhash())[hash], true)");

    RPCConsole::RPCExecuteCommandLine(result, "getblock( getblock( getblock(getbestblockhash())[hash] )[hash], true)"); //4 level nesting with whitespace, filtering path and boolean parameter

    RPCConsole::RPCExecuteCommandLine(result, "getblockchaininfo");
    QVERIFY(result.substr(0,1) == "{");

    RPCConsole::RPCExecuteCommandLine(result, "getblockchaininfo()");
    QVERIFY(result.substr(0,1) == "{");

    RPCConsole::RPCExecuteCommandLine(result, "getblockchaininfo "); //whitespace at the end will be tolerated
    QVERIFY(result.substr(0,1) == "{");

    (RPCConsole::RPCExecuteCommandLine(result, "getblockchaininfo()[\"chain\"]")); //Quote path identifier are allowed, but look after a child contaning the quotes in the key
    QVERIFY(result == "null");

    (RPCConsole::RPCExecuteCommandLine(result, "createrawtransaction [] {} 0")); //parameter not in brackets are allowed
    (RPCConsole::RPCExecuteCommandLine(result2, "createrawtransaction([],{},0)")); //parameter in brackets are allowed
    QVERIFY(result == result2);
    (RPCConsole::RPCExecuteCommandLine(result2, "createrawtransaction( [],  {} , 0   )")); //whitespace between parametres is allowed
    QVERIFY(result == result2);

    RPCConsole::RPCExecuteCommandLine(result, "getblock(getbestblockhash())[tx][0]", &filtered);
    QVERIFY(result == "4a5e1e4baab89f3a32518a88c31bc87f618f76673e2cc77ab2127b7afdeda33b");
    QVERIFY(filtered == "getblock(getbestblockhash())[tx][0]");

    RPCConsole::RPCParseCommandLine(result, "importprivkey", false, &filtered);
    QVERIFY(filtered == "importprivkey(…)");
    RPCConsole::RPCParseCommandLine(result, "signmessagewithprivkey abc", false, &filtered);
    QVERIFY(filtered == "signmessagewithprivkey(…)");
    RPCConsole::RPCParseCommandLine(result, "signmessagewithprivkey abc,def", false, &filtered);
    QVERIFY(filtered == "signmessagewithprivkey(…)");
    RPCConsole::RPCParseCommandLine(result, "signrawtransaction(abc)", false, &filtered);
    QVERIFY(filtered == "signrawtransaction(…)");
    RPCConsole::RPCParseCommandLine(result, "walletpassphrase(help())", false, &filtered);
    QVERIFY(filtered == "walletpassphrase(…)");
    RPCConsole::RPCParseCommandLine(result, "walletpassphrasechange(help(walletpassphrasechange(abc)))", false, &filtered);
    QVERIFY(filtered == "walletpassphrasechange(…)");
    RPCConsole::RPCParseCommandLine(result, "help(encryptwallet(abc, def))", false, &filtered);
    QVERIFY(filtered == "help(encryptwallet(…))");
    RPCConsole::RPCParseCommandLine(result, "help(importprivkey())", false, &filtered);
    QVERIFY(filtered == "help(importprivkey(…))");
    RPCConsole::RPCParseCommandLine(result, "help(importprivkey(help()))", false, &filtered);
    QVERIFY(filtered == "help(importprivkey(…))");
    RPCConsole::RPCParseCommandLine(result, "help(importprivkey(abc), walletpassphrase(def))", false, &filtered);
    QVERIFY(filtered == "help(importprivkey(…), walletpassphrase(…))");

    RPCConsole::RPCExecuteCommandLine(result, "rpcNestedTest");
    QVERIFY(result == "[]");
    RPCConsole::RPCExecuteCommandLine(result, "rpcNestedTest ''");
    QVERIFY(result == "[\"\"]");
    RPCConsole::RPCExecuteCommandLine(result, "rpcNestedTest \"\"");
    QVERIFY(result == "[\"\"]");
    RPCConsole::RPCExecuteCommandLine(result, "rpcNestedTest '' abc");
    QVERIFY(result == "[\"\",\"abc\"]");
    RPCConsole::RPCExecuteCommandLine(result, "rpcNestedTest abc '' abc");
    QVERIFY(result == "[\"abc\",\"\",\"abc\"]");
    RPCConsole::RPCExecuteCommandLine(result, "rpcNestedTest abc  abc");
    QVERIFY(result == "[\"abc\",\"abc\"]");
    RPCConsole::RPCExecuteCommandLine(result, "rpcNestedTest abc\t\tabc");
    QVERIFY(result == "[\"abc\",\"abc\"]");
    RPCConsole::RPCExecuteCommandLine(result, "rpcNestedTest(abc )");
    QVERIFY(result == "[\"abc\"]");
    RPCConsole::RPCExecuteCommandLine(result, "rpcNestedTest( abc )");
    QVERIFY(result == "[\"abc\"]");
    RPCConsole::RPCExecuteCommandLine(result, "rpcNestedTest(   abc   ,   cba )");
    QVERIFY(result == "[\"abc\",\"cba\"]");

#if QT_VERSION >= 0x050300
    // do the QVERIFY_EXCEPTION_THROWN checks only with Qt5.3 and higher (QVERIFY_EXCEPTION_THROWN was introduced in Qt5.3)
    QVERIFY_EXCEPTION_THROWN(RPCConsole::RPCExecuteCommandLine(result, "getblockchaininfo() .\n"), std::runtime_error); //invalid syntax
    QVERIFY_EXCEPTION_THROWN(RPCConsole::RPCExecuteCommandLine(result, "getblockchaininfo() getblockchaininfo()"), std::runtime_error); //invalid syntax
    (RPCConsole::RPCExecuteCommandLine(result, "getblockchaininfo(")); //tolerate non closing brackets if we have no arguments
    (RPCConsole::RPCExecuteCommandLine(result, "getblockchaininfo()()()")); //tolerate non command brackts
    QVERIFY_EXCEPTION_THROWN(RPCConsole::RPCExecuteCommandLine(result, "getblockchaininfo(True)"), UniValue); //invalid argument
    QVERIFY_EXCEPTION_THROWN(RPCConsole::RPCExecuteCommandLine(result, "a(getblockchaininfo(True))"), UniValue); //method not found
    QVERIFY_EXCEPTION_THROWN(RPCConsole::RPCExecuteCommandLine(result, "rpcNestedTest abc,,abc"), std::runtime_error); //don't tollerate empty arguments when using ,
    QVERIFY_EXCEPTION_THROWN(RPCConsole::RPCExecuteCommandLine(result, "rpcNestedTest(abc,,abc)"), std::runtime_error); //don't tollerate empty arguments when using ,
    QVERIFY_EXCEPTION_THROWN(RPCConsole::RPCExecuteCommandLine(result, "rpcNestedTest(abc,,)"), std::runtime_error); //don't tollerate empty arguments when using ,
#endif
}<|MERGE_RESOLUTION|>--- conflicted
+++ resolved
@@ -11,12 +11,7 @@
 #include "rpc/register.h"
 #include "rpc/server.h"
 #include "rpcconsole.h"
-<<<<<<< HEAD
-#include "test/testutil.h"
 #include "test/test_iop.h"
-=======
-#include "test/test_bitcoin.h"
->>>>>>> 51bad919
 #include "univalue.h"
 #include "util.h"
 
@@ -41,14 +36,6 @@
     // do some test setup
     // could be moved to a more generic place when we add more tests on QT level
     tableRPC.appendCommand("rpcNestedTest", &vRPCCommands[0]);
-<<<<<<< HEAD
-    ClearDatadirCache();
-    std::string path = QDir::tempPath().toStdString() + "/" + strprintf("test_iop_qt_%lu_%i", (unsigned long)GetTime(), (int)(GetRand(100000)));
-    QDir dir(QString::fromStdString(path));
-    dir.mkpath(".");
-    gArgs.ForceSetArg("-datadir", path);
-=======
->>>>>>> 51bad919
     //mempool.setSanityCheck(1.0);
 
     TestingSetup test;
