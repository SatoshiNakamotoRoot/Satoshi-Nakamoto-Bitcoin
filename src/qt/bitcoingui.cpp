--- conflicted
+++ resolved
@@ -69,13 +69,8 @@
     restoreWindowGeometry();
     setWindowTitle(tr("Bitcoin") + " - " + tr("Wallet"));
 #ifndef Q_OS_MAC
-<<<<<<< HEAD
-    qApp->setWindowIcon(QIcon(":icons/primecoin"));
+    QApplication::setWindowIcon(QIcon(":icons/primecoin"));
     setWindowIcon(QIcon(":icons/primecoin"));
-=======
-    QApplication::setWindowIcon(QIcon(":icons/bitcoin"));
-    setWindowIcon(QIcon(":icons/bitcoin"));
->>>>>>> 09e437ba
 #else
     setUnifiedTitleAndToolBarOnMac(true);
     QApplication::setAttribute(Qt::AA_DontShowIconsInMenus);
@@ -307,13 +302,8 @@
         {
             setWindowTitle(windowTitle() + QString(" ") + tr("[testnet]"));
 #ifndef Q_OS_MAC
-<<<<<<< HEAD
-            qApp->setWindowIcon(QIcon(":icons/primecoin_testnet"));
+            QApplication::setWindowIcon(QIcon(":icons/primecoin_testnet"));
             setWindowIcon(QIcon(":icons/primecoin_testnet"));
-=======
-            QApplication::setWindowIcon(QIcon(":icons/bitcoin_testnet"));
-            setWindowIcon(QIcon(":icons/bitcoin_testnet"));
->>>>>>> 09e437ba
 #else
             MacDockIconHandler::instance()->setIcon(QIcon(":icons/primecoin_testnet"));
 #endif
