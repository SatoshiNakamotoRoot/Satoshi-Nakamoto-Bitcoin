// Copyright (c) 2015 G. Andrew Stone
// Copyright (c) 2016-2017 The Bitcoin Unlimited developers
// Distributed under the MIT software license, see the accompanying
// file COPYING or http://www.opensource.org/licenses/mit-license.php.
#pragma once
#ifndef BITCOIN_UNLIMITED_H
#define BITCOIN_UNLIMITED_H

#include "tweak.h"
#include "leakybucket.h"
#include "net.h"
#include "stat.h"
#include "thinblock.h"
#include "chain.h"
#include "coins.h"
#include "consensus/validation.h"
#include "consensus/params.h"
#include "requestManager.h"
#include "script/script_error.h"
#include "checkqueue.h"
#include <univalue.h>
#include <vector>
#include <boost/thread.hpp>

enum {
    TYPICAL_BLOCK_SIZE = 200000,   // used for initial buffer size
    DEFAULT_MAX_GENERATED_BLOCK_SIZE = 1000000,  // default for the maximum size of mined blocks
    DEFAULT_EXCESSIVE_ACCEPT_DEPTH = 12,  // Default is 12 to make it very expensive for a minority hash power to get lucky, and potentially drive a block that the rest of the network sees as "excessive" onto the blockchain.
    DEFAULT_EXCESSIVE_BLOCK_SIZE = 16000000,
    DEFAULT_MAX_MESSAGE_SIZE_MULTIPLIER = 16,    // Allowed messages lengths will be this * the excessive block size
    DEFAULT_COINBASE_RESERVE_SIZE = 1000,
    MAX_COINBASE_SCRIPTSIG_SIZE = 100,
    EXCESSIVE_BLOCK_CHAIN_RESET = 6*24,  // After 1 day of non-excessive blocks, reset the checker
    DEFAULT_CHECKPOINT_DAYS = 30,  // Default for the number of days in the past we check scripts during initial block download
};

class CBlock;
class CBlockIndex;
class CValidationState;
struct CDiskBlockPos;
class CNode;
class CChainParams;


extern uint32_t blockVersion;  // Overrides the mined block version if non-zero
extern uint64_t maxGeneratedBlock;
extern unsigned int excessiveBlockSize;
extern unsigned int excessiveAcceptDepth;
extern unsigned int maxMessageSizeMultiplier;
/** BU Default maximum number of Outbound connections to simultaneously allow*/
extern int nMaxOutConnections;

extern std::vector<std::string> BUComments;  // BU005: Strings specific to the config of this client that should be communicated to other clients
extern std::string minerComment;  // An arbitrary field that miners can change to annotate their blocks

// BU - Xtreme Thinblocks Auto Mempool Limiter - begin section
/** The default value for -minrelaytxfee */
static const char DEFAULT_MINLIMITERTXFEE[] = "0.0";
/** The default value for -maxrelaytxfee */
static const char DEFAULT_MAXLIMITERTXFEE[] = "3.0";
/** The number of block heights to gradually choke spam transactions over */
static const unsigned int MAX_BLOCK_SIZE_MULTIPLIER = 3;
/** The minimum value possible for -limitfreerelay when rate limiting */
static const unsigned int DEFAULT_MIN_LIMITFREERELAY = 1;
// BU - Xtreme Thinblocks Auto Mempool Limiter - end section

// The number of days in the past we check scripts during initial block download
extern CTweak<uint64_t> checkScriptDays;

// print out a configuration warning during initialization
// bool InitWarning(const std::string &str);

// Replace Core's ComputeBlockVersion
int32_t UnlimitedComputeBlockVersion(const CBlockIndex* pindexPrev, const Consensus::Params& params,uint32_t nTime);

// This API finds a near match to the specified IP address, for example you can
// leave the port off and it will find the first match to the IP.
// The function also allows * or ? wildcards.
// This is useful for the RPC calls.
// Returns the first node that matches.
CNode* FindLikelyNode(const std::string& addrName);

// process incoming unsolicited block
void HandleExpeditedBlock(CDataStream& vRecv,CNode* pfrom);

// Convert the BUComments to the string client's "subversion" string
extern void settingsToUserAgentString();
// Convert a list of client comments (typically BUcomments) and a custom comment into a string appropriate for the coinbase txn
// The coinbase size restriction is NOT enforced
extern std::string FormatCoinbaseMessage(const std::vector<std::string>& comments,const std::string& customComment);  

extern void UnlimitedSetup(void);
extern std::string UnlimitedCmdLineHelp();

// Called whenever a new block is accepted
extern void UnlimitedAcceptBlock(const CBlock& block, CValidationState& state, CBlockIndex* ppindex, CDiskBlockPos* dbp);

extern void UnlimitedLogBlock(const CBlock& block, const std::string& hash, uint64_t receiptTime);

// used during mining
extern bool TestConservativeBlockValidity(CValidationState& state, const CChainParams& chainparams, const CBlock& block, CBlockIndex* pindexPrev, bool fCheckPOW, bool fCheckMerkleRoot);

// Check whether this block is bigger in some metric than we really want to accept
extern bool CheckExcessive(const CBlock& block, uint64_t blockSize, uint64_t nSigOps, uint64_t nTx,uint64_t largestTx);

// Check whether this chain qualifies as excessive.
extern int isChainExcessive(const CBlockIndex* blk, unsigned int checkDepth = excessiveAcceptDepth);

// Check whether any block N back in this chain is an excessive block
extern int chainContainsExcessive(const CBlockIndex* blk, unsigned int goBack=0);

// RPC calls

// RPC Get a particular tweak
extern UniValue settweak(const UniValue& params, bool fHelp);
// RPC Set a particular tweak
extern UniValue gettweak(const UniValue& params, bool fHelp);

extern UniValue settrafficshaping(const UniValue& params, bool fHelp);
extern UniValue gettrafficshaping(const UniValue& params, bool fHelp);
extern UniValue pushtx(const UniValue& params, bool fHelp);

extern UniValue getminingmaxblock(const UniValue& params, bool fHelp);
extern UniValue setminingmaxblock(const UniValue& params, bool fHelp);

extern UniValue getexcessiveblock(const UniValue& params, bool fHelp);
extern UniValue setexcessiveblock(const UniValue& params, bool fHelp);

// Get and set the custom string that miners can place into the coinbase transaction
extern UniValue getminercomment(const UniValue& params, bool fHelp);
extern UniValue setminercomment(const UniValue& params, bool fHelp);

// Get and set the generated (mined) block version.  USE CAREFULLY!
extern UniValue getblockversion(const UniValue& params, bool fHelp);
extern UniValue setblockversion(const UniValue& params, bool fHelp);

// RPC Return a list of all available statistics
extern UniValue getstatlist(const UniValue& params, bool fHelp);
// RPC Get a particular statistic
extern UniValue getstat(const UniValue& params, bool fHelp);

// RPC Set a node to receive expedited blocks from
UniValue expedited(const UniValue& params, bool fHelp);

// These variables for traffic shaping need to be globally scoped so the GUI and CLI can adjust the parameters
extern CLeakyBucket receiveShaper;
extern CLeakyBucket sendShaper;

// Test to determine if traffic shaping is enabled
extern bool IsTrafficShapingEnabled();

<<<<<<< HEAD
// BUIP010 Xtreme Thinblocks: begin

// Xpress Validation: begin
// Transactions that have already been accepted into the memory pool do not need to be
// re-verified and can avoid having to do a second and expensive CheckInputs() when 
// processing a new block.  (Protected by cs_xval)
extern std::set<uint256> setPreVerifiedTxHash;

// Orphans that are added to the thinblock must be verifed since they have never been
// accepted into the memory pool.  (Protected by cs_xval)
extern std::set<uint256> setUnVerifiedOrphanTxHash;

extern CCriticalSection cs_xval;
// Xpress Validation: end

extern bool fIsChainNearlySyncd;
extern uint64_t LargestBlockSeen(uint64_t nBlockSize = 0);
extern CCriticalSection cs_ischainnearlysyncd;

extern bool IsChainNearlySyncd();
extern void IsChainNearlySyncdInit();
=======
extern bool IsChainNearlySyncd();
extern void IsChainNearlySyncdInit();
extern uint64_t LargestBlockSeen(uint64_t nBlockSize = 0);

// BUIP010 Xtreme Thinblocks: begin

// Xpress Validation: begin
// Transactions that have already been accepted into the memory pool do not need to be
// re-verified and can avoid having to do a second and expensive CheckInputs() when 
// processing a new block.  (Protected by cs_xval)
extern std::set<uint256> setPreVerifiedTxHash;

// Orphans that are added to the thinblock must be verifed since they have never been
// accepted into the memory pool.  (Protected by cs_xval)
extern std::set<uint256> setUnVerifiedOrphanTxHash;

extern CCriticalSection cs_xval;
// Xpress Validation: end

>>>>>>> dfb1cb47
extern void LoadFilter(CNode *pfrom, CBloomFilter *filter);

extern bool CheckAndRequestExpeditedBlocks(CNode* pfrom);  // Checks to see if the node is configured in bitcoin.conf to be an expedited block source and if so, request them.
extern void SendExpeditedBlock(CXThinBlock& thinBlock,unsigned char hops, const CNode* skip=NULL);
extern void SendExpeditedBlock(const CBlock& block,const CNode* skip=NULL);
extern void HandleExpeditedRequest(CDataStream& vRecv,CNode* pfrom);
extern bool IsRecentlyExpeditedAndStore(const uint256& hash);


extern CSemaphore*  semOutboundAddNode;
extern std::vector<CNode*> xpeditedBlk; // Who requested expedited blocks from us
extern std::vector<CNode*> xpeditedBlkUp; // Who we requested expedited blocks from
extern std::vector<CNode*> xpeditedTxn;
extern CStatHistory<uint64_t > recvAmt; 
extern CStatHistory<uint64_t > sendAmt; 

// Connection Slot mitigation - used to track connection attempts and evictions
struct ConnectionHistory
{
    double nConnections;      // number of connection attempts made within 1 minute
    int64_t nLastConnectionTime;  // the time the last connection attempt was made

    double nEvictions;        // number of times a connection was de-prioritized and disconnected in last 30 minutes
    int64_t nLastEvictionTime;    // the time the last eviction occurred.
};
extern std::map<CNetAddr, ConnectionHistory > mapInboundConnectionTracker;
extern CCriticalSection cs_mapInboundConnectionTracker;

// statistics
void UpdateSendStats(CNode* pfrom, const char* strCommand, int msgSize, int64_t nTime);

void UpdateRecvStats(CNode* pfrom, const std::string& strCommand, int msgSize, int64_t nTimeReceived);
// txn mempool statistics
extern CStatHistory<unsigned int> txAdded;
extern CStatHistory<uint64_t, MinValMax<uint64_t> > poolSize;

// Configuration variable validators
std::string ExcessiveBlockValidator(const unsigned int& value,unsigned int* item,bool validate);
std::string OutboundConnectionValidator(const int& value,int* item,bool validate);
std::string SubverValidator(const std::string& value,std::string* item,bool validate);
std::string MiningBlockSizeValidator(const uint64_t& value,uint64_t* item,bool validate);

extern CTweak<unsigned int> maxTxSize;
extern CTweak<uint64_t> blockSigopsPerMb;
extern CTweak<uint64_t> coinbaseReserve;
extern CTweak<uint64_t> blockMiningSigopsPerMb;

// Protocol Changes:

enum {
  EXPEDITED_STOP   = 1,
  EXPEDITED_BLOCKS = 2,
  EXPEDITED_TXNS   = 4,
};

enum {
  EXPEDITED_MSG_HDR   = 1,
  EXPEDITED_MSG_XTHIN = 2,
};


/**  Parallel Block Validation - begin **/

extern CCriticalSection cs_blockvalidationthread;
void InterruptBlockValidationThreads();


#endif<|MERGE_RESOLUTION|>--- conflicted
+++ resolved
@@ -149,7 +149,11 @@
 // Test to determine if traffic shaping is enabled
 extern bool IsTrafficShapingEnabled();
 
-<<<<<<< HEAD
+
+extern bool IsChainNearlySyncd();
+extern void IsChainNearlySyncdInit();
+extern uint64_t LargestBlockSeen(uint64_t nBlockSize = 0);
+
 // BUIP010 Xtreme Thinblocks: begin
 
 // Xpress Validation: begin
@@ -165,33 +169,6 @@
 extern CCriticalSection cs_xval;
 // Xpress Validation: end
 
-extern bool fIsChainNearlySyncd;
-extern uint64_t LargestBlockSeen(uint64_t nBlockSize = 0);
-extern CCriticalSection cs_ischainnearlysyncd;
-
-extern bool IsChainNearlySyncd();
-extern void IsChainNearlySyncdInit();
-=======
-extern bool IsChainNearlySyncd();
-extern void IsChainNearlySyncdInit();
-extern uint64_t LargestBlockSeen(uint64_t nBlockSize = 0);
-
-// BUIP010 Xtreme Thinblocks: begin
-
-// Xpress Validation: begin
-// Transactions that have already been accepted into the memory pool do not need to be
-// re-verified and can avoid having to do a second and expensive CheckInputs() when 
-// processing a new block.  (Protected by cs_xval)
-extern std::set<uint256> setPreVerifiedTxHash;
-
-// Orphans that are added to the thinblock must be verifed since they have never been
-// accepted into the memory pool.  (Protected by cs_xval)
-extern std::set<uint256> setUnVerifiedOrphanTxHash;
-
-extern CCriticalSection cs_xval;
-// Xpress Validation: end
-
->>>>>>> dfb1cb47
 extern void LoadFilter(CNode *pfrom, CBloomFilter *filter);
 
 extern bool CheckAndRequestExpeditedBlocks(CNode* pfrom);  // Checks to see if the node is configured in bitcoin.conf to be an expedited block source and if so, request them.
