// Copyright (c) 2009-2010 Satoshi Nakamoto
// Copyright (c) 2009-2018 The Bitcoin Core developers
// Distributed under the MIT software license, see the accompanying
// file COPYING or http://www.opensource.org/licenses/mit-license.php.

#ifndef BITCOIN_TXMEMPOOL_H
#define BITCOIN_TXMEMPOOL_H

#include <memory>
#include <set>
#include <map>
#include <vector>
#include <utility>
#include <string>

#include <amount.h>
#include <coins.h>
#include <crypto/siphash.h>
#include <indirectmap.h>
#include <policy/feerate.h>
#include <primitives/transaction.h>
#include <sync.h>
#include <random.h>

#include <boost/multi_index_container.hpp>
#include <boost/multi_index/hashed_index.hpp>
#include <boost/multi_index/ordered_index.hpp>
#include <boost/multi_index/sequenced_index.hpp>
#include <boost/signals2/signal.hpp>

class CBlockIndex;
extern CCriticalSection cs_main;

/** Fake height value used in Coin to signify they are only in the memory pool (since 0.8) */
static const uint32_t MEMPOOL_HEIGHT = 0x7FFFFFFF;

struct LockPoints
{
    // Will be set to the blockchain height and median time past
    // values that would be necessary to satisfy all relative locktime
    // constraints (BIP68) of this tx given our view of block chain history
    int height;
    int64_t time;
    // As long as the current chain descends from the highest height block
    // containing one of the inputs used in the calculation, then the cached
    // values are still valid even after a reorg.
    CBlockIndex* maxInputBlock;

    LockPoints() : height(0), time(0), maxInputBlock(nullptr) { }
};

class CTxMemPool;

/** \class CTxMemPoolEntry
 *
 * CTxMemPoolEntry stores data about the corresponding transaction, as well
 * as data about all in-mempool transactions that depend on the transaction
 * ("descendant" transactions).
 *
 * When a new entry is added to the mempool, we update the descendant state
 * (nCountWithDescendants, nSizeWithDescendants, and nModFeesWithDescendants) for
 * all ancestors of the newly added transaction.
 *
 */

class CTxMemPoolEntry
{
private:
<<<<<<< HEAD
    std::shared_ptr<const CTransaction> tx;
    CAmount nFee;              //!< Cached to avoid expensive parent-transaction lookups
    size_t nTxWeight;          //!< ... and avoid recomputing tx weight (also used for GetTxSize())
    size_t nModSize;           //!< ... and modified size for priority
    size_t nUsageSize;         //!< ... and total memory usage
    int64_t nTime;             //!< Local time when entering the mempool
    double entryPriority;      //!< Priority when entering the mempool
    unsigned int entryHeight;  //!< Chain height when entering the mempool
    bool hadNoDependencies;    //!< Not dependent on any other txs when it entered the mempool
    CAmount inChainInputValue; //!< Sum of all txin values that are already in blockchain
    bool spendsCoinbase;       //!< keep track of transactions that spend a coinbase
    int64_t sigOpCost;         //!< Total sigop cost
=======
    const CTransactionRef tx;
    const CAmount nFee;             //!< Cached to avoid expensive parent-transaction lookups
    const size_t nTxWeight;         //!< ... and avoid recomputing tx weight (also used for GetTxSize())
    const size_t nUsageSize;        //!< ... and total memory usage
    const int64_t nTime;            //!< Local time when entering the mempool
    const unsigned int entryHeight; //!< Chain height when entering the mempool
    const bool spendsCoinbase;      //!< keep track of transactions that spend a coinbase
    const int64_t sigOpCost;        //!< Total sigop cost
>>>>>>> be92be56
    int64_t feeDelta;          //!< Used for determining the priority of the transaction for mining in a block
    LockPoints lockPoints;     //!< Track the height and time at which tx was final

    // Information about descendants of this transaction that are in the
    // mempool; if we remove this transaction we must remove all of these
    // descendants as well.
    uint64_t nCountWithDescendants;  //!< number of descendant transactions
    uint64_t nSizeWithDescendants;   //!< ... and size
    CAmount nModFeesWithDescendants; //!< ... and total fees (all including us)

    // Analogous statistics for ancestor transactions
    uint64_t nCountWithAncestors;
    uint64_t nSizeWithAncestors;
    CAmount nModFeesWithAncestors;
    int64_t nSigOpCostWithAncestors;

public:
    CTxMemPoolEntry(const CTransactionRef& _tx, const CAmount& _nFee,
                    int64_t _nTime, unsigned int _entryHeight,
                    bool spendsCoinbase,
                    int64_t nSigOpsCost, LockPoints lp);

    const CTransaction& GetTx() const { return *this->tx; }
    CTransactionRef GetSharedTx() const { return this->tx; }
    const CAmount& GetFee() const { return nFee; }
    size_t GetTxSize() const;
    size_t GetTxWeight() const { return nTxWeight; }
    int64_t GetTime() const { return nTime; }
    unsigned int GetHeight() const { return entryHeight; }
    int64_t GetSigOpCost() const { return sigOpCost; }
    int64_t GetModifiedFee() const { return nFee + feeDelta; }
    size_t DynamicMemoryUsage() const { return nUsageSize; }
    const LockPoints& GetLockPoints() const { return lockPoints; }

    // Adjusts the descendant state.
    void UpdateDescendantState(int64_t modifySize, CAmount modifyFee, int64_t modifyCount);
    // Adjusts the ancestor state
    void UpdateAncestorState(int64_t modifySize, CAmount modifyFee, int64_t modifyCount, int64_t modifySigOps);
    // Updates the fee delta used for mining priority score, and the
    // modified fees with descendants.
    void UpdateFeeDelta(int64_t feeDelta);
    // Update the LockPoints after a reorg
    void UpdateLockPoints(const LockPoints& lp);

    uint64_t GetCountWithDescendants() const { return nCountWithDescendants; }
    uint64_t GetSizeWithDescendants() const { return nSizeWithDescendants; }
    CAmount GetModFeesWithDescendants() const { return nModFeesWithDescendants; }

    bool GetSpendsCoinbase() const { return spendsCoinbase; }

    uint64_t GetCountWithAncestors() const { return nCountWithAncestors; }
    uint64_t GetSizeWithAncestors() const { return nSizeWithAncestors; }
    CAmount GetModFeesWithAncestors() const { return nModFeesWithAncestors; }
    int64_t GetSigOpCostWithAncestors() const { return nSigOpCostWithAncestors; }

    mutable size_t vTxHashesIdx; //!< Index in mempool's vTxHashes
};

// Helpers for modifying CTxMemPool::mapTx, which is a boost multi_index.
struct update_descendant_state
{
    update_descendant_state(int64_t _modifySize, CAmount _modifyFee, int64_t _modifyCount) :
        modifySize(_modifySize), modifyFee(_modifyFee), modifyCount(_modifyCount)
    {}

    void operator() (CTxMemPoolEntry &e)
        { e.UpdateDescendantState(modifySize, modifyFee, modifyCount); }

    private:
        int64_t modifySize;
        CAmount modifyFee;
        int64_t modifyCount;
};

struct update_ancestor_state
{
    update_ancestor_state(int64_t _modifySize, CAmount _modifyFee, int64_t _modifyCount, int64_t _modifySigOpsCost) :
        modifySize(_modifySize), modifyFee(_modifyFee), modifyCount(_modifyCount), modifySigOpsCost(_modifySigOpsCost)
    {}

    void operator() (CTxMemPoolEntry &e)
        { e.UpdateAncestorState(modifySize, modifyFee, modifyCount, modifySigOpsCost); }

    private:
        int64_t modifySize;
        CAmount modifyFee;
        int64_t modifyCount;
        int64_t modifySigOpsCost;
};

struct update_fee_delta
{
    explicit update_fee_delta(int64_t _feeDelta) : feeDelta(_feeDelta) { }

    void operator() (CTxMemPoolEntry &e) { e.UpdateFeeDelta(feeDelta); }

private:
    int64_t feeDelta;
};

struct update_lock_points
{
    explicit update_lock_points(const LockPoints& _lp) : lp(_lp) { }

    void operator() (CTxMemPoolEntry &e) { e.UpdateLockPoints(lp); }

private:
    const LockPoints& lp;
};

// extracts a transaction hash from CTxMempoolEntry or CTransactionRef
struct mempoolentry_txid
{
    typedef uint256 result_type;
    result_type operator() (const CTxMemPoolEntry &entry) const
    {
        return entry.GetTx().GetHash();
    }

    result_type operator() (const CTransactionRef& tx) const
    {
        return tx->GetHash();
    }
};

/** \class CompareTxMemPoolEntryByDescendantScore
 *
 *  Sort an entry by max(score/size of entry's tx, score/size with all descendants).
 */
class CompareTxMemPoolEntryByDescendantScore
{
public:
    bool operator()(const CTxMemPoolEntry& a, const CTxMemPoolEntry& b) const
    {
        double a_mod_fee, a_size, b_mod_fee, b_size;

        GetModFeeAndSize(a, a_mod_fee, a_size);
        GetModFeeAndSize(b, b_mod_fee, b_size);

        // Avoid division by rewriting (a/b > c/d) as (a*d > c*b).
        double f1 = a_mod_fee * b_size;
        double f2 = a_size * b_mod_fee;

        if (f1 == f2) {
            return a.GetTime() >= b.GetTime();
        }
        return f1 < f2;
    }

<<<<<<< HEAD
    // Calculate which score to use for an entry (avoiding division).
    bool UseDescendantScore(const CTxMemPoolEntry &a) const
=======
    // Return the fee/size we're using for sorting this entry.
    void GetModFeeAndSize(const CTxMemPoolEntry &a, double &mod_fee, double &size) const
>>>>>>> be92be56
    {
        // Compare feerate with descendants to feerate of the transaction, and
        // return the fee/size for the max.
        double f1 = (double)a.GetModifiedFee() * a.GetSizeWithDescendants();
        double f2 = (double)a.GetModFeesWithDescendants() * a.GetTxSize();

        if (f2 > f1) {
            mod_fee = a.GetModFeesWithDescendants();
            size = a.GetSizeWithDescendants();
        } else {
            mod_fee = a.GetModifiedFee();
            size = a.GetTxSize();
        }
    }
};

/** \class CompareTxMemPoolEntryByScore
 *
 *  Sort by feerate of entry (fee/size) in descending order
 *  This is only used for transaction relay, so we use GetFee()
 *  instead of GetModifiedFee() to avoid leaking prioritization
 *  information via the sort order.
 */
class CompareTxMemPoolEntryByScore
{
public:
    bool operator()(const CTxMemPoolEntry& a, const CTxMemPoolEntry& b) const
    {
        double f1 = (double)a.GetFee() * b.GetTxSize();
        double f2 = (double)b.GetFee() * a.GetTxSize();
        if (f1 == f2) {
            return b.GetTx().GetHash() < a.GetTx().GetHash();
        }
        return f1 > f2;
    }
};

class CompareTxMemPoolEntryByEntryTime
{
public:
    bool operator()(const CTxMemPoolEntry& a, const CTxMemPoolEntry& b) const
    {
        return a.GetTime() < b.GetTime();
    }
};

/** \class CompareTxMemPoolEntryByAncestorScore
 *
 *  Sort an entry by min(score/size of entry's tx, score/size with all ancestors).
 */
class CompareTxMemPoolEntryByAncestorFee
{
public:
<<<<<<< HEAD
    bool operator()(const CTxMemPoolEntry& a, const CTxMemPoolEntry& b) const
=======
    template<typename T>
    bool operator()(const T& a, const T& b) const
>>>>>>> be92be56
    {
        double a_mod_fee, a_size, b_mod_fee, b_size;

        GetModFeeAndSize(a, a_mod_fee, a_size);
        GetModFeeAndSize(b, b_mod_fee, b_size);

        // Avoid division by rewriting (a/b > c/d) as (a*d > c*b).
        double f1 = a_mod_fee * b_size;
        double f2 = a_size * b_mod_fee;

        if (f1 == f2) {
            return a.GetTx().GetHash() < b.GetTx().GetHash();
        }
        return f1 > f2;
    }

    // Return the fee/size we're using for sorting this entry.
    template <typename T>
    void GetModFeeAndSize(const T &a, double &mod_fee, double &size) const
    {
        // Compare feerate with ancestors to feerate of the transaction, and
        // return the fee/size for the min.
        double f1 = (double)a.GetModifiedFee() * a.GetSizeWithAncestors();
        double f2 = (double)a.GetModFeesWithAncestors() * a.GetTxSize();

        if (f1 > f2) {
            mod_fee = a.GetModFeesWithAncestors();
            size = a.GetSizeWithAncestors();
        } else {
            mod_fee = a.GetModifiedFee();
            size = a.GetTxSize();
        }
    }
};

// Multi_index tag names
struct descendant_score {};
struct entry_time {};
struct ancestor_score {};

class CBlockPolicyEstimator;

/**
 * Information about a mempool transaction.
 */
struct TxMempoolInfo
{
    /** The transaction itself */
    CTransactionRef tx;

    /** Time the transaction entered the mempool. */
    int64_t nTime;

    /** Feerate of the transaction. */
    CFeeRate feeRate;

    /** The fee delta. */
    int64_t nFeeDelta;
};

/** Reason why a transaction was removed from the mempool,
 * this is passed to the notification signal.
 */
enum class MemPoolRemovalReason {
    UNKNOWN = 0, //!< Manually removed or unknown reason
    EXPIRY,      //!< Expired from mempool
    SIZELIMIT,   //!< Removed in size limiting
    REORG,       //!< Removed for reorganization
    BLOCK,       //!< Removed for block
    CONFLICT,    //!< Removed for conflict with in-block transaction
    REPLACED,    //!< Removed for replacement
};

class SaltedTxidHasher
{
private:
    /** Salt */
    const uint64_t k0, k1;

public:
    SaltedTxidHasher();

    size_t operator()(const uint256& txid) const {
        return SipHashUint256(k0, k1, txid);
    }
};

/**
 * CTxMemPool stores valid-according-to-the-current-best-chain transactions
 * that may be included in the next block.
 *
 * Transactions are added when they are seen on the network (or created by the
 * local node), but not all transactions seen are added to the pool. For
 * example, the following new transactions will not be added to the mempool:
 * - a transaction which doesn't meet the minimum fee requirements.
 * - a new transaction that double-spends an input of a transaction already in
 * the pool where the new transaction does not meet the Replace-By-Fee
 * requirements as defined in BIP 125.
 * - a non-standard transaction.
 *
 * CTxMemPool::mapTx, and CTxMemPoolEntry bookkeeping:
 *
 * mapTx is a boost::multi_index that sorts the mempool on 4 criteria:
 * - transaction hash
 * - descendant feerate [we use max(feerate of tx, feerate of tx with all descendants)]
 * - time in mempool
 * - ancestor feerate [we use min(feerate of tx, feerate of tx with all unconfirmed ancestors)]
 *
 * Note: the term "descendant" refers to in-mempool transactions that depend on
 * this one, while "ancestor" refers to in-mempool transactions that a given
 * transaction depends on.
 *
 * In order for the feerate sort to remain correct, we must update transactions
 * in the mempool when new descendants arrive.  To facilitate this, we track
 * the set of in-mempool direct parents and direct children in mapLinks.  Within
 * each CTxMemPoolEntry, we track the size and fees of all descendants.
 *
 * Usually when a new transaction is added to the mempool, it has no in-mempool
 * children (because any such children would be an orphan).  So in
 * addUnchecked(), we:
 * - update a new entry's setMemPoolParents to include all in-mempool parents
 * - update the new entry's direct parents to include the new tx as a child
 * - update all ancestors of the transaction to include the new tx's size/fee
 *
 * When a transaction is removed from the mempool, we must:
 * - update all in-mempool parents to not track the tx in setMemPoolChildren
 * - update all ancestors to not include the tx's size/fees in descendant state
 * - update all in-mempool children to not include it as a parent
 *
 * These happen in UpdateForRemoveFromMempool().  (Note that when removing a
 * transaction along with its descendants, we must calculate that set of
 * transactions to be removed before doing the removal, or else the mempool can
 * be in an inconsistent state where it's impossible to walk the ancestors of
 * a transaction.)
 *
 * In the event of a reorg, the assumption that a newly added tx has no
 * in-mempool children is false.  In particular, the mempool is in an
 * inconsistent state while new transactions are being added, because there may
 * be descendant transactions of a tx coming from a disconnected block that are
 * unreachable from just looking at transactions in the mempool (the linking
 * transactions may also be in the disconnected block, waiting to be added).
 * Because of this, there's not much benefit in trying to search for in-mempool
 * children in addUnchecked().  Instead, in the special case of transactions
 * being added from a disconnected block, we require the caller to clean up the
 * state, to account for in-mempool, out-of-block descendants for all the
 * in-block transactions by calling UpdateTransactionsFromBlock().  Note that
 * until this is called, the mempool state is not consistent, and in particular
 * mapLinks may not be correct (and therefore functions like
 * CalculateMemPoolAncestors() and CalculateDescendants() that rely
 * on them to walk the mempool are not generally safe to use).
 *
 * Computational limits:
 *
 * Updating all in-mempool ancestors of a newly added transaction can be slow,
 * if no bound exists on how many in-mempool ancestors there may be.
 * CalculateMemPoolAncestors() takes configurable limits that are designed to
 * prevent these calculations from being too CPU intensive.
 *
 */
class CTxMemPool
{
private:
    uint32_t nCheckFrequency GUARDED_BY(cs); //!< Value n means that n times in 2^32 we check.
    unsigned int nTransactionsUpdated; //!< Used by getblocktemplate to trigger CreateNewBlock() invocation
    CBlockPolicyEstimator* minerPolicyEstimator;

    uint64_t totalTxSize;      //!< sum of all mempool tx's virtual sizes. Differs from serialized tx size since witness data is discounted. Defined in BIP 141.
    uint64_t cachedInnerUsage; //!< sum of dynamic memory usage of all the map elements (NOT the maps themselves)

    mutable int64_t lastRollingFeeUpdate;
    mutable bool blockSinceLastRollingFeeBump;
    mutable double rollingMinimumFeeRate; //!< minimum fee to get into the pool, decreases exponentially

    void trackPackageRemoved(const CFeeRate& rate) EXCLUSIVE_LOCKS_REQUIRED(cs);

public:

    static const int ROLLING_FEE_HALFLIFE = 60 * 60 * 12; // public only for testing

    typedef boost::multi_index_container<
        CTxMemPoolEntry,
        boost::multi_index::indexed_by<
            // sorted by txid
            boost::multi_index::hashed_unique<mempoolentry_txid, SaltedTxidHasher>,
            // sorted by fee rate
            boost::multi_index::ordered_non_unique<
                boost::multi_index::tag<descendant_score>,
                boost::multi_index::identity<CTxMemPoolEntry>,
                CompareTxMemPoolEntryByDescendantScore
            >,
            // sorted by entry time
            boost::multi_index::ordered_non_unique<
                boost::multi_index::tag<entry_time>,
                boost::multi_index::identity<CTxMemPoolEntry>,
                CompareTxMemPoolEntryByEntryTime
            >,
            // sorted by fee rate with ancestors
            boost::multi_index::ordered_non_unique<
                boost::multi_index::tag<ancestor_score>,
                boost::multi_index::identity<CTxMemPoolEntry>,
                CompareTxMemPoolEntryByAncestorFee
            >
        >
    > indexed_transaction_set;

    /**
     * This mutex needs to be locked when accessing `mapTx` or other members
     * that are guarded by it.
     *
     * @par Consistency guarantees
     *
     * By design, it is guaranteed that:
     *
     * 1. Locking both `cs_main` and `mempool.cs` will give a view of mempool
     *    that is consistent with current chain tip (`chainActive` and
     *    `pcoinsTip`) and is fully populated. Fully populated means that if the
     *    current active chain is missing transactions that were present in a
     *    previously active chain, all the missing transactions will have been
     *    re-added to the mempool and should be present if they meet size and
     *    consistency constraints.
     *
     * 2. Locking `mempool.cs` without `cs_main` will give a view of a mempool
     *    consistent with some chain that was active since `cs_main` was last
     *    locked, and that is fully populated as described above. It is ok for
     *    code that only needs to query or remove transactions from the mempool
     *    to lock just `mempool.cs` without `cs_main`.
     *
     * To provide these guarantees, it is necessary to lock both `cs_main` and
     * `mempool.cs` whenever adding transactions to the mempool and whenever
     * changing the chain tip. It's necessary to keep both mutexes locked until
     * the mempool is consistent with the new chain tip and fully populated.
     *
     * @par Consistency bug
     *
     * The second guarantee above is not currently enforced, but
     * https://github.com/bitcoin/bitcoin/pull/14193 will fix it. No known code
     * in bitcoin currently depends on second guarantee, but it is important to
     * fix for third party code that needs be able to frequently poll the
     * mempool without locking `cs_main` and without encountering missing
     * transactions during reorgs.
     */
    mutable RecursiveMutex cs;
    indexed_transaction_set mapTx GUARDED_BY(cs);

<<<<<<< HEAD
    typedef indexed_transaction_set::nth_index<0>::type::iterator txiter;
=======
    using txiter = indexed_transaction_set::nth_index<0>::type::const_iterator;
>>>>>>> be92be56
    std::vector<std::pair<uint256, txiter> > vTxHashes; //!< All tx witness hashes/entries in mapTx, in random order

    struct CompareIteratorByHash {
        bool operator()(const txiter &a, const txiter &b) const {
            return a->GetTx().GetHash() < b->GetTx().GetHash();
        }
    };
    typedef std::set<txiter, CompareIteratorByHash> setEntries;

    const setEntries & GetMemPoolParents(txiter entry) const EXCLUSIVE_LOCKS_REQUIRED(cs);
    const setEntries & GetMemPoolChildren(txiter entry) const EXCLUSIVE_LOCKS_REQUIRED(cs);
    uint64_t CalculateDescendantMaximum(txiter entry) const EXCLUSIVE_LOCKS_REQUIRED(cs);
private:
    typedef std::map<txiter, setEntries, CompareIteratorByHash> cacheMap;

    struct TxLinks {
        setEntries parents;
        setEntries children;
    };

    typedef std::map<txiter, TxLinks, CompareIteratorByHash> txlinksMap;
    txlinksMap mapLinks;

    void UpdateParent(txiter entry, txiter parent, bool add);
    void UpdateChild(txiter entry, txiter child, bool add);

    std::vector<indexed_transaction_set::const_iterator> GetSortedDepthAndScore() const EXCLUSIVE_LOCKS_REQUIRED(cs);

public:
    indirectmap<COutPoint, const CTransaction*> mapNextTx GUARDED_BY(cs);
    std::map<uint256, CAmount> mapDeltas;

    /** Create a new CTxMemPool.
     */
    explicit CTxMemPool(CBlockPolicyEstimator* estimator = nullptr);

    /**
     * If sanity-checking is turned on, check makes sure the pool is
     * consistent (does not contain two transactions that spend the same inputs,
     * all inputs are in the mapNextTx array). If sanity-checking is turned off,
     * check does nothing.
     */
    void check(const CCoinsViewCache *pcoins) const;
    void setSanityCheck(double dFrequency = 1.0) { LOCK(cs); nCheckFrequency = static_cast<uint32_t>(dFrequency * 4294967295.0); }

    // addUnchecked must updated state for all ancestors of a given transaction,
    // to track size/count of descendant transactions.  First version of
    // addUnchecked can be used to have it call CalculateMemPoolAncestors(), and
    // then invoke the second version.
    // Note that addUnchecked is ONLY called from ATMP outside of tests
    // and any other callers may break wallet's in-mempool tracking (due to
    // lack of CValidationInterface::TransactionAddedToMempool callbacks).
    void addUnchecked(const CTxMemPoolEntry& entry, bool validFeeEstimate = true) EXCLUSIVE_LOCKS_REQUIRED(cs, cs_main);
    void addUnchecked(const CTxMemPoolEntry& entry, setEntries& setAncestors, bool validFeeEstimate = true) EXCLUSIVE_LOCKS_REQUIRED(cs, cs_main);

    void removeRecursive(const CTransaction &tx, MemPoolRemovalReason reason = MemPoolRemovalReason::UNKNOWN);
    void removeForReorg(const CCoinsViewCache *pcoins, unsigned int nMemPoolHeight, int flags) EXCLUSIVE_LOCKS_REQUIRED(cs_main);
    void removeConflicts(const CTransaction &tx) EXCLUSIVE_LOCKS_REQUIRED(cs);
    void removeForBlock(const std::vector<CTransactionRef>& vtx, unsigned int nBlockHeight);

    void clear();
    void _clear() EXCLUSIVE_LOCKS_REQUIRED(cs); //lock free
    bool CompareDepthAndScore(const uint256& hasha, const uint256& hashb);
    void queryHashes(std::vector<uint256>& vtxid);
    bool isSpent(const COutPoint& outpoint) const;
    unsigned int GetTransactionsUpdated() const;
    void AddTransactionsUpdated(unsigned int n);
    /**
     * Check that none of this transactions inputs are in the mempool, and thus
     * the tx is not dependent on other mempool transactions to be included in a block.
     */
    bool HasNoInputsOf(const CTransaction& tx) const;

    /** Affect CreateNewBlock prioritisation of transactions */
    void PrioritiseTransaction(const uint256& hash, const CAmount& nFeeDelta);
    void ApplyDelta(const uint256 hash, CAmount &nFeeDelta) const;
    void ClearPrioritisation(const uint256 hash);

    /** Get the transaction in the pool that spends the same prevout */
    const CTransaction* GetConflictTx(const COutPoint& prevout) const EXCLUSIVE_LOCKS_REQUIRED(cs);

    /** Returns an iterator to the given hash, if found */
    boost::optional<txiter> GetIter(const uint256& txid) const EXCLUSIVE_LOCKS_REQUIRED(cs);

    /** Translate a set of hashes into a set of pool iterators to avoid repeated lookups */
    setEntries GetIterSet(const std::set<uint256>& hashes) const EXCLUSIVE_LOCKS_REQUIRED(cs);

    /** Remove a set of transactions from the mempool.
     *  If a transaction is in this set, then all in-mempool descendants must
     *  also be in the set, unless this transaction is being removed for being
     *  in a block.
     *  Set updateDescendants to true when removing a tx that was in a block, so
     *  that any in-mempool descendants have their ancestor state updated.
     */
    void RemoveStaged(setEntries &stage, bool updateDescendants, MemPoolRemovalReason reason = MemPoolRemovalReason::UNKNOWN) EXCLUSIVE_LOCKS_REQUIRED(cs);

    /** When adding transactions from a disconnected block back to the mempool,
     *  new mempool entries may have children in the mempool (which is generally
     *  not the case when otherwise adding transactions).
     *  UpdateTransactionsFromBlock() will find child transactions and update the
     *  descendant state for each transaction in vHashesToUpdate (excluding any
     *  child transactions present in vHashesToUpdate, which are already accounted
     *  for).  Note: vHashesToUpdate should be the set of transactions from the
     *  disconnected block that have been accepted back into the mempool.
     */
    void UpdateTransactionsFromBlock(const std::vector<uint256>& vHashesToUpdate) EXCLUSIVE_LOCKS_REQUIRED(cs_main);

    /** Try to calculate all in-mempool ancestors of entry.
     *  (these are all calculated including the tx itself)
     *  limitAncestorCount = max number of ancestors
     *  limitAncestorSize = max size of ancestors
     *  limitDescendantCount = max number of descendants any ancestor can have
     *  limitDescendantSize = max size of descendants any ancestor can have
     *  errString = populated with error reason if any limits are hit
     *  fSearchForParents = whether to search a tx's vin for in-mempool parents, or
     *    look up parents from mapLinks. Must be true for entries not in the mempool
     */
    bool CalculateMemPoolAncestors(const CTxMemPoolEntry& entry, setEntries& setAncestors, uint64_t limitAncestorCount, uint64_t limitAncestorSize, uint64_t limitDescendantCount, uint64_t limitDescendantSize, std::string& errString, bool fSearchForParents = true) const EXCLUSIVE_LOCKS_REQUIRED(cs);

    /** Populate setDescendants with all in-mempool descendants of hash.
     *  Assumes that setDescendants includes all in-mempool descendants of anything
     *  already in it.  */
    void CalculateDescendants(txiter it, setEntries& setDescendants) const EXCLUSIVE_LOCKS_REQUIRED(cs);

    /** The minimum fee to get into the mempool, which may itself not be enough
      *  for larger-sized transactions.
      *  The incrementalRelayFee policy variable is used to bound the time it
      *  takes the fee rate to go back down all the way to 0. When the feerate
      *  would otherwise be half of this, it is set to 0 instead.
      */
    CFeeRate GetMinFee(size_t sizelimit) const;

    /** Remove transactions from the mempool until its dynamic size is <= sizelimit.
      *  pvNoSpendsRemaining, if set, will be populated with the list of outpoints
      *  which are not in mempool which no longer have any spends in this mempool.
      */
    void TrimToSize(size_t sizelimit, std::vector<COutPoint>* pvNoSpendsRemaining=nullptr);

    /** Expire all transaction (and their dependencies) in the mempool older than time. Return the number of removed transactions. */
    int Expire(int64_t time);

<<<<<<< HEAD
    /** Returns false if the transaction is in the mempool and not within the chain limit specified. */
    bool TransactionWithinChainLimit(const uint256& txid, size_t chainLimit) const;

    unsigned long size()
=======
    /**
     * Calculate the ancestor and descendant count for the given transaction.
     * The counts include the transaction itself.
     */
    void GetTransactionAncestry(const uint256& txid, size_t& ancestors, size_t& descendants) const;

    unsigned long size() const
>>>>>>> be92be56
    {
        LOCK(cs);
        return mapTx.size();
    }

    uint64_t GetTotalTxSize() const
    {
        LOCK(cs);
        return totalTxSize;
    }

    bool exists(const uint256& hash) const
    {
        LOCK(cs);
        return (mapTx.count(hash) != 0);
    }

    CTransactionRef get(const uint256& hash) const;
    TxMempoolInfo info(const uint256& hash) const;
    std::vector<TxMempoolInfo> infoAll() const;

    size_t DynamicMemoryUsage() const;

    boost::signals2::signal<void (CTransactionRef)> NotifyEntryAdded;
    boost::signals2::signal<void (CTransactionRef, MemPoolRemovalReason)> NotifyEntryRemoved;

private:
    /** UpdateForDescendants is used by UpdateTransactionsFromBlock to update
     *  the descendants for a single transaction that has been added to the
     *  mempool but may have child transactions in the mempool, eg during a
     *  chain reorg.  setExclude is the set of descendant transactions in the
     *  mempool that must not be accounted for (because any descendants in
     *  setExclude were added to the mempool after the transaction being
     *  updated and hence their state is already reflected in the parent
     *  state).
     *
     *  cachedDescendants will be updated with the descendants of the transaction
     *  being updated, so that future invocations don't need to walk the
     *  same transaction again, if encountered in another transaction chain.
     */
    void UpdateForDescendants(txiter updateIt,
            cacheMap &cachedDescendants,
            const std::set<uint256> &setExclude) EXCLUSIVE_LOCKS_REQUIRED(cs);
    /** Update ancestors of hash to add/remove it as a descendant transaction. */
    void UpdateAncestorsOf(bool add, txiter hash, setEntries &setAncestors) EXCLUSIVE_LOCKS_REQUIRED(cs);
    /** Set ancestor state for an entry */
    void UpdateEntryForAncestors(txiter it, const setEntries &setAncestors) EXCLUSIVE_LOCKS_REQUIRED(cs);
    /** For each transaction being removed, update ancestors and any direct children.
      * If updateDescendants is true, then also update in-mempool descendants'
      * ancestor state. */
    void UpdateForRemoveFromMempool(const setEntries &entriesToRemove, bool updateDescendants) EXCLUSIVE_LOCKS_REQUIRED(cs);
    /** Sever link between specified transaction and direct children. */
    void UpdateChildrenForRemoval(txiter entry) EXCLUSIVE_LOCKS_REQUIRED(cs);

    /** Before calling removeUnchecked for a given transaction,
     *  UpdateForRemoveFromMempool must be called on the entire (dependent) set
     *  of transactions being removed at the same time.  We use each
     *  CTxMemPoolEntry's setMemPoolParents in order to walk ancestors of a
     *  given transaction that is removed, so we can't remove intermediate
     *  transactions in a chain before we've updated all the state for the
     *  removal.
     */
    void removeUnchecked(txiter entry, MemPoolRemovalReason reason = MemPoolRemovalReason::UNKNOWN) EXCLUSIVE_LOCKS_REQUIRED(cs);
};

/**
 * CCoinsView that brings transactions from a mempool into view.
 * It does not check for spendings by memory pool transactions.
 * Instead, it provides access to all Coins which are either unspent in the
 * base CCoinsView, or are outputs from any mempool transaction!
 * This allows transaction replacement to work as expected, as you want to
 * have all inputs "available" to check signatures, and any cycles in the
 * dependency graph are checked directly in AcceptToMemoryPool.
 * It also allows you to sign a double-spend directly in
 * signrawtransactionwithkey and signrawtransactionwithwallet,
 * as long as the conflicting transaction is not yet confirmed.
 */
class CCoinsViewMemPool : public CCoinsViewBacked
{
protected:
    const CTxMemPool& mempool;

public:
    CCoinsViewMemPool(CCoinsView* baseIn, const CTxMemPool& mempoolIn);
    bool GetCoin(const COutPoint &outpoint, Coin &coin) const override;
};

/**
 * DisconnectedBlockTransactions

 * During the reorg, it's desirable to re-add previously confirmed transactions
 * to the mempool, so that anything not re-confirmed in the new chain is
 * available to be mined. However, it's more efficient to wait until the reorg
 * is complete and process all still-unconfirmed transactions at that time,
 * since we expect most confirmed transactions to (typically) still be
 * confirmed in the new chain, and re-accepting to the memory pool is expensive
 * (and therefore better to not do in the middle of reorg-processing).
 * Instead, store the disconnected transactions (in order!) as we go, remove any
 * that are included in blocks in the new chain, and then process the remaining
 * still-unconfirmed transactions at the end.
 */

// multi_index tag names
struct txid_index {};
struct insertion_order {};

struct DisconnectedBlockTransactions {
    typedef boost::multi_index_container<
        CTransactionRef,
        boost::multi_index::indexed_by<
            // sorted by txid
            boost::multi_index::hashed_unique<
                boost::multi_index::tag<txid_index>,
                mempoolentry_txid,
                SaltedTxidHasher
            >,
            // sorted by order in the blockchain
            boost::multi_index::sequenced<
                boost::multi_index::tag<insertion_order>
            >
        >
    > indexed_disconnected_transactions;

    // It's almost certainly a logic bug if we don't clear out queuedTx before
    // destruction, as we add to it while disconnecting blocks, and then we
    // need to re-process remaining transactions to ensure mempool consistency.
    // For now, assert() that we've emptied out this object on destruction.
    // This assert() can always be removed if the reorg-processing code were
    // to be refactored such that this assumption is no longer true (for
    // instance if there was some other way we cleaned up the mempool after a
    // reorg, besides draining this object).
    ~DisconnectedBlockTransactions() { assert(queuedTx.empty()); }

    indexed_disconnected_transactions queuedTx;
    uint64_t cachedInnerUsage = 0;

    // Estimate the overhead of queuedTx to be 6 pointers + an allocation, as
    // no exact formula for boost::multi_index_contained is implemented.
    size_t DynamicMemoryUsage() const {
        return memusage::MallocUsage(sizeof(CTransactionRef) + 6 * sizeof(void*)) * queuedTx.size() + cachedInnerUsage;
    }

    void addTransaction(const CTransactionRef& tx)
    {
        queuedTx.insert(tx);
        cachedInnerUsage += RecursiveDynamicUsage(tx);
    }

    // Remove entries based on txid_index, and update memory usage.
    void removeForBlock(const std::vector<CTransactionRef>& vtx)
    {
        // Short-circuit in the common case of a block being added to the tip
        if (queuedTx.empty()) {
            return;
        }
        for (auto const &tx : vtx) {
            auto it = queuedTx.find(tx->GetHash());
            if (it != queuedTx.end()) {
                cachedInnerUsage -= RecursiveDynamicUsage(*it);
                queuedTx.erase(it);
            }
        }
    }

    // Remove an entry by insertion_order index, and update memory usage.
    void removeEntry(indexed_disconnected_transactions::index<insertion_order>::type::iterator entry)
    {
        cachedInnerUsage -= RecursiveDynamicUsage(*entry);
        queuedTx.get<insertion_order>().erase(entry);
    }

    void clear()
    {
        cachedInnerUsage = 0;
        queuedTx.clear();
    }
};

#endif // BITCOIN_TXMEMPOOL_H<|MERGE_RESOLUTION|>--- conflicted
+++ resolved
@@ -66,20 +66,6 @@
 class CTxMemPoolEntry
 {
 private:
-<<<<<<< HEAD
-    std::shared_ptr<const CTransaction> tx;
-    CAmount nFee;              //!< Cached to avoid expensive parent-transaction lookups
-    size_t nTxWeight;          //!< ... and avoid recomputing tx weight (also used for GetTxSize())
-    size_t nModSize;           //!< ... and modified size for priority
-    size_t nUsageSize;         //!< ... and total memory usage
-    int64_t nTime;             //!< Local time when entering the mempool
-    double entryPriority;      //!< Priority when entering the mempool
-    unsigned int entryHeight;  //!< Chain height when entering the mempool
-    bool hadNoDependencies;    //!< Not dependent on any other txs when it entered the mempool
-    CAmount inChainInputValue; //!< Sum of all txin values that are already in blockchain
-    bool spendsCoinbase;       //!< keep track of transactions that spend a coinbase
-    int64_t sigOpCost;         //!< Total sigop cost
-=======
     const CTransactionRef tx;
     const CAmount nFee;             //!< Cached to avoid expensive parent-transaction lookups
     const size_t nTxWeight;         //!< ... and avoid recomputing tx weight (also used for GetTxSize())
@@ -88,7 +74,6 @@
     const unsigned int entryHeight; //!< Chain height when entering the mempool
     const bool spendsCoinbase;      //!< keep track of transactions that spend a coinbase
     const int64_t sigOpCost;        //!< Total sigop cost
->>>>>>> be92be56
     int64_t feeDelta;          //!< Used for determining the priority of the transaction for mining in a block
     LockPoints lockPoints;     //!< Track the height and time at which tx was final
 
@@ -238,13 +223,8 @@
         return f1 < f2;
     }
 
-<<<<<<< HEAD
-    // Calculate which score to use for an entry (avoiding division).
-    bool UseDescendantScore(const CTxMemPoolEntry &a) const
-=======
     // Return the fee/size we're using for sorting this entry.
     void GetModFeeAndSize(const CTxMemPoolEntry &a, double &mod_fee, double &size) const
->>>>>>> be92be56
     {
         // Compare feerate with descendants to feerate of the transaction, and
         // return the fee/size for the max.
@@ -298,12 +278,8 @@
 class CompareTxMemPoolEntryByAncestorFee
 {
 public:
-<<<<<<< HEAD
-    bool operator()(const CTxMemPoolEntry& a, const CTxMemPoolEntry& b) const
-=======
     template<typename T>
     bool operator()(const T& a, const T& b) const
->>>>>>> be92be56
     {
         double a_mod_fee, a_size, b_mod_fee, b_size;
 
@@ -548,11 +524,7 @@
     mutable RecursiveMutex cs;
     indexed_transaction_set mapTx GUARDED_BY(cs);
 
-<<<<<<< HEAD
-    typedef indexed_transaction_set::nth_index<0>::type::iterator txiter;
-=======
     using txiter = indexed_transaction_set::nth_index<0>::type::const_iterator;
->>>>>>> be92be56
     std::vector<std::pair<uint256, txiter> > vTxHashes; //!< All tx witness hashes/entries in mapTx, in random order
 
     struct CompareIteratorByHash {
@@ -694,12 +666,6 @@
     /** Expire all transaction (and their dependencies) in the mempool older than time. Return the number of removed transactions. */
     int Expire(int64_t time);
 
-<<<<<<< HEAD
-    /** Returns false if the transaction is in the mempool and not within the chain limit specified. */
-    bool TransactionWithinChainLimit(const uint256& txid, size_t chainLimit) const;
-
-    unsigned long size()
-=======
     /**
      * Calculate the ancestor and descendant count for the given transaction.
      * The counts include the transaction itself.
@@ -707,7 +673,6 @@
     void GetTransactionAncestry(const uint256& txid, size_t& ancestors, size_t& descendants) const;
 
     unsigned long size() const
->>>>>>> be92be56
     {
         LOCK(cs);
         return mapTx.size();
