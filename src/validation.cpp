// Copyright (c) 2009-2010 Satoshi Nakamoto
// Copyright (c) 2009-2017 The Bitcoin Core developers
// Distributed under the MIT software license, see the accompanying
// file COPYING or http://www.opensource.org/licenses/mit-license.php.

#include <validation.h>

#include <arith_uint256.h>
#include <chain.h>
#include <chainparams.h>
#include <checkpoints.h>
#include <checkqueue.h>
#include <consensus/consensus.h>
#include <consensus/merkle.h>
#include <consensus/tx_verify.h>
#include <consensus/validation.h>
#include <cuckoocache.h>
#include <fs.h>
#include <hash.h>
#include <init.h>
#include <policy/fees.h>
#include <policy/policy.h>
#include <policy/rbf.h>
#include <pow.h>
#include <primitives/block.h>
#include <primitives/transaction.h>
#include <random.h>
#include <reverse_iterator.h>
#include <script/script.h>
#include <script/interpreter.h>
#include <script/sigcache.h>
#include <script/standard.h>
#include <timedata.h>
#include <tinyformat.h>
#include <txdb.h>
#include <txmempool.h>
#include <ui_interface.h>
#include <undo.h>
#include <util.h>
#include <utilmoneystr.h>
#include <utilstrencodings.h>
#include <validationinterface.h>
#include <versionbits.h>
#include <warnings.h>
#include <smsg/smessage.h>
#include <pos/kernel.h>
#include <blind.h>
#include <anon.h>
#include <rctindex.h>

#include <secp256k1_rangeproof.h>

#include <atomic>
#include <future>
#include <sstream>

#include <boost/algorithm/string/replace.hpp>
#include <boost/algorithm/string/join.hpp>
#include <boost/thread.hpp>

#if defined(NDEBUG)
# error "Particl cannot be compiled without assertions."
#endif

#define MICRO 0.000001
#define MILLI 0.001

/**
 * Global state
 */
namespace {
    struct CBlockIndexWorkComparator
    {
        bool operator()(const CBlockIndex *pa, const CBlockIndex *pb) const {
            // First sort by most total work, ...
            if (pa->nChainWork > pb->nChainWork) return false;
            if (pa->nChainWork < pb->nChainWork) return true;

            // ... then by earliest time received, ...
            if (pa->nSequenceId < pb->nSequenceId) return false;
            if (pa->nSequenceId > pb->nSequenceId) return true;

            // Use pointer address as tie breaker (should only happen with blocks
            // loaded from disk, as those all have id 0).
            if (pa < pb) return false;
            if (pa > pb) return true;

            // Identical blocks.
            return false;
        }
    };
} // anon namespace
/*
enum DisconnectResult
{
    DISCONNECT_OK,      // All good.
    DISCONNECT_UNCLEAN, // Rolled back, but UTXO set was inconsistent with block.
    DISCONNECT_FAILED   // Something else went wrong.
};
*/
class ConnectTrace;

/**
 * CChainState stores and provides an API to update our local knowledge of the
 * current best chain and header tree.
 *
 * It generally provides access to the current block tree, as well as functions
 * to provide new data, which it will appropriately validate and incorporate in
 * its state as necessary.
 *
 * Eventually, the API here is targeted at being exposed externally as a
 * consumable libconsensus library, so any functions added must only call
 * other class member functions, pure functions in other parts of the consensus
 * library, callbacks via the validation interface, or read/write-to-disk
 * functions (eventually this will also be via callbacks).
 */
class CChainState {
private:
    /**
     * The set of all CBlockIndex entries with BLOCK_VALID_TRANSACTIONS (for itself and all ancestors) and
     * as good as our current tip or better. Entries may be failed, though, and pruning nodes may be
     * missing the data for the block.
     */
    std::set<CBlockIndex*, CBlockIndexWorkComparator> setBlockIndexCandidates;

    /**
     * Every received block is assigned a unique and increasing identifier, so we
     * know which one to give priority in case of a fork.
     */
    CCriticalSection cs_nBlockSequenceId;
    /** Blocks loaded from disk are assigned id 0, so start the counter at 1. */
    int32_t nBlockSequenceId = 1;
    /** Decreasing counter (used by subsequent preciousblock calls). */
    int32_t nBlockReverseSequenceId = -1;
    /** chainwork for the last block that preciousblock has been applied to. */
    arith_uint256 nLastPreciousChainwork = 0;

    /** In order to efficiently track invalidity of headers, we keep the set of
      * blocks which we tried to connect and found to be invalid here (ie which
      * were set to BLOCK_FAILED_VALID since the last restart). We can then
      * walk this set and check if a new header is a descendant of something in
      * this set, preventing us from having to walk mapBlockIndex when we try
      * to connect a bad block and fail.
      *
      * While this is more complicated than marking everything which descends
      * from an invalid block as invalid at the time we discover it to be
      * invalid, doing so would require walking all of mapBlockIndex to find all
      * descendants. Since this case should be very rare, keeping track of all
      * BLOCK_FAILED_VALID blocks in a set should be just fine and work just as
      * well.
      *
      * Because we already walk mapBlockIndex in height-order at startup, we go
      * ahead and mark descendants of invalid blocks as FAILED_CHILD at that time,
      * instead of putting things in this set.
      */
    std::set<CBlockIndex*> g_failed_blocks;

public:
    CChain chainActive;
    BlockMap mapBlockIndex;
    std::multimap<CBlockIndex*, CBlockIndex*> mapBlocksUnlinked;
    CBlockIndex *pindexBestInvalid = nullptr;

    bool LoadBlockIndex(const Consensus::Params& consensus_params, CBlockTreeDB& blocktree);

    bool ActivateBestChain(CValidationState &state, const CChainParams& chainparams, std::shared_ptr<const CBlock> pblock);

    bool AcceptBlockHeader(const CBlockHeader& block, CValidationState& state, const CChainParams& chainparams, CBlockIndex** ppindex);
    bool AcceptBlock(const std::shared_ptr<const CBlock>& pblock, CValidationState& state, const CChainParams& chainparams, CBlockIndex** ppindex, bool fRequested, const CDiskBlockPos* dbp, bool* fNewBlock);

    // Block (dis)connection on a given view:
    DisconnectResult DisconnectBlock(const CBlock& block, const CBlockIndex* pindex, CCoinsViewCache& view);
    bool ConnectBlock(const CBlock& block, CValidationState& state, CBlockIndex* pindex,
                    CCoinsViewCache& view, const CChainParams& chainparams, bool fJustCheck = false);

    // Block disconnection on our pcoinsTip:
    bool DisconnectTip(CValidationState& state, const CChainParams& chainparams, DisconnectedBlockTransactions *disconnectpool);

    // Manual block validity manipulation:
    bool PreciousBlock(CValidationState& state, const CChainParams& params, CBlockIndex *pindex);
    bool InvalidateBlock(CValidationState& state, const CChainParams& chainparams, CBlockIndex *pindex);
    bool ResetBlockFailureFlags(CBlockIndex *pindex);

    bool ReplayBlocks(const CChainParams& params, CCoinsView* view);
    bool RewindBlockIndex(const CChainParams& params);
    bool LoadGenesisBlock(const CChainParams& chainparams);

    void PruneBlockIndexCandidates();

    void UnloadBlockIndex();

//private:
    bool ActivateBestChainStep(CValidationState& state, const CChainParams& chainparams, CBlockIndex* pindexMostWork, const std::shared_ptr<const CBlock>& pblock, bool& fInvalidFound, ConnectTrace& connectTrace);
    bool ConnectTip(CValidationState& state, const CChainParams& chainparams, CBlockIndex* pindexNew, const std::shared_ptr<const CBlock>& pblock, ConnectTrace& connectTrace, DisconnectedBlockTransactions &disconnectpool);

    CBlockIndex* AddToBlockIndex(const CBlockHeader& block);
    /** Create a new block index entry for a given block hash */
    CBlockIndex * InsertBlockIndex(const uint256& hash);
    void CheckBlockIndex(const Consensus::Params& consensusParams);

    void InvalidBlockFound(CBlockIndex *pindex, const CBlock &block, const CValidationState &state);
    CBlockIndex* FindMostWorkChain();
    bool ReceivedBlockTransactions(const CBlock &block, CValidationState& state, CBlockIndex *pindexNew, const CDiskBlockPos& pos, const Consensus::Params& consensusParams);


    bool RollforwardBlock(const CBlockIndex* pindex, CCoinsViewCache& inputs, const CChainParams& params);
} g_chainstate;



CCriticalSection cs_main;

BlockMap& mapBlockIndex = g_chainstate.mapBlockIndex;
CChain& chainActive = g_chainstate.chainActive;

std::map<uint256, StakeConflict> mapStakeConflict;
std::map<COutPoint, uint256> mapStakeSeen;
std::list<COutPoint> listStakeSeen;

CoinStakeCache coinStakeCache;
std::set<CCmpPubKey> setConnectKi; // hacky workaround

CBlockIndex *pindexBestHeader = nullptr;
CWaitableCriticalSection csBestBlock;
CConditionVariable cvBlockChange;
int nScriptCheckThreads = 0;
std::atomic_bool fImporting(false);
std::atomic_bool fReindex(false);
bool fSkipRangeproof = false;
bool fBusyImporting = false;        // covers ActivateBestChain too
bool fTriedRewind = false;
int nHeightAtStartup = 0;
bool fTxIndex = true;
bool fAddressIndex = false;
bool fTimestampIndex = false;
bool fSpentIndex = false;
bool fHavePruned = false;
bool fPruneMode = false;
bool fIsBareMultisigStd = DEFAULT_PERMIT_BAREMULTISIG;
bool fRequireStandard = true;
bool fCheckBlockIndex = false;
bool fCheckpointsEnabled = DEFAULT_CHECKPOINTS_ENABLED;
size_t nCoinCacheUsage = 5000 * 300;
uint64_t nPruneTarget = 0;
int64_t nMaxTipAge = DEFAULT_MAX_TIP_AGE;
bool fEnableReplacement = DEFAULT_ENABLE_REPLACEMENT;
static bool fVerifyingDB = false;

uint256 hashAssumeValid;
arith_uint256 nMinimumChainWork;

CFeeRate minRelayTxFee = CFeeRate(DEFAULT_MIN_RELAY_TX_FEE);
CAmount maxTxFee = DEFAULT_TRANSACTION_MAXFEE;

CBlockPolicyEstimator feeEstimator;
CTxMemPool mempool(&feeEstimator);
std::atomic_bool g_is_mempool_loaded{false};

/** Constant stuff for coinbase transactions we create: */
CScript COINBASE_FLAGS;


const std::string strMessageMagic = "Bitcoin Signed Message:\n";

extern bool IncomingBlockChecked(const CBlock &block, CValidationState &state);

// Internal stuff
namespace {
    CBlockIndex *&pindexBestInvalid = g_chainstate.pindexBestInvalid;

    /** All pairs A->B, where A (or one of its ancestors) misses transactions, but B has transactions.
     * Pruned nodes may have entries where B is missing data.
     */
    std::multimap<CBlockIndex*, CBlockIndex*>& mapBlocksUnlinked = g_chainstate.mapBlocksUnlinked;

    CCriticalSection cs_LastBlockFile;
    std::vector<CBlockFileInfo> vinfoBlockFile;
    int nLastBlockFile = 0;
    /** Global flag to indicate we should check to see if there are
     *  block/undo files that should be deleted.  Set on startup
     *  or if we allocate more file space when we're in prune mode
     */
    bool fCheckForPruning = false;

    /** Dirty block index entries. */
    std::set<CBlockIndex*> setDirtyBlockIndex;

    /** Dirty block file entries. */
    std::set<int> setDirtyFileInfo;
} // anon namespace

int StakeConflict::Add(NodeId id)
{
    nLastUpdated = GetAdjustedTime();
    std::pair<std::map<NodeId, int>::iterator,bool> ret;
    ret = peerCount.insert(std::pair<NodeId, int>(id, 1));
    if (ret.second == false) // existing element
        ret.first->second++;

    return 0;
};

CBlockIndex* FindForkInGlobalIndex(const CChain& chain, const CBlockLocator& locator)
{
    AssertLockHeld(cs_main);

    // Find the first block the caller has in the main chain
    for (const uint256& hash : locator.vHave) {
        CBlockIndex* pindex = LookupBlockIndex(hash);
        if (pindex) {
            if (chain.Contains(pindex))
                return pindex;
            if (pindex->GetAncestor(chain.Height()) == chain.Tip()) {
                return chain.Tip();
            }
        }
    }
    return chain.Genesis();
}

std::unique_ptr<CCoinsViewDB> pcoinsdbview;
std::unique_ptr<CCoinsViewCache> pcoinsTip;
std::unique_ptr<CBlockTreeDB> pblocktree;

<<<<<<< HEAD
=======
enum class FlushStateMode {
    NONE,
    IF_NEEDED,
    PERIODIC,
    ALWAYS
};
>>>>>>> 243c9bb7

// See definition for documentation
//static bool FlushStateToDisk(const CChainParams& chainParams, CValidationState &state, FlushStateMode mode, int nManualPruneHeight=0);
static void FindFilesToPruneManual(std::set<int>& setFilesToPrune, int nManualPruneHeight);
static void FindFilesToPrune(std::set<int>& setFilesToPrune, uint64_t nPruneAfterHeight);
bool CheckInputs(const CTransaction& tx, CValidationState &state, const CCoinsViewCache &inputs, bool fScriptChecks, unsigned int flags, bool cacheSigStore, bool cacheFullScriptStore, PrecomputedTransactionData& txdata, std::vector<CScriptCheck> *pvChecks = nullptr, bool fAnonChecks = true);
static FILE* OpenUndoFile(const CDiskBlockPos &pos, bool fReadOnly = false);

bool CheckFinalTx(const CTransaction &tx, int flags)
{
    AssertLockHeld(cs_main);

    // By convention a negative value for flags indicates that the
    // current network-enforced consensus rules should be used. In
    // a future soft-fork scenario that would mean checking which
    // rules would be enforced for the next block and setting the
    // appropriate flags. At the present time no soft-forks are
    // scheduled, so no flags are set.
    flags = std::max(flags, 0);

    // CheckFinalTx() uses chainActive.Height()+1 to evaluate
    // nLockTime because when IsFinalTx() is called within
    // CBlock::AcceptBlock(), the height of the block *being*
    // evaluated is what is used. Thus if we want to know if a
    // transaction can be part of the *next* block, we need to call
    // IsFinalTx() with one more than chainActive.Height().
    const int nBlockHeight = chainActive.Height() + 1;

    // BIP113 requires that time-locked transactions have nLockTime set to
    // less than the median time of the previous block they're contained in.
    // When the next block is created its previous block will be the current
    // chain tip, so we use that to calculate the median time passed to
    // IsFinalTx() if LOCKTIME_MEDIAN_TIME_PAST is set.
    const int64_t nBlockTime = (flags & LOCKTIME_MEDIAN_TIME_PAST)
                             ? chainActive.Tip()->GetMedianTimePast()
                             : GetAdjustedTime();

    return IsFinalTx(tx, nBlockHeight, nBlockTime);
}


bool TestLockPointValidity(const LockPoints* lp)
{
    AssertLockHeld(cs_main);
    assert(lp);
    // If there are relative lock times then the maxInputBlock will be set
    // If there are no relative lock times, the LockPoints don't depend on the chain
    if (lp->maxInputBlock) {
        // Check whether chainActive is an extension of the block at which the LockPoints
        // calculation was valid.  If not LockPoints are no longer valid
        if (!chainActive.Contains(lp->maxInputBlock)) {
            return false;
        }
    }

    // LockPoints still valid
    return true;
}

bool CheckSequenceLocks(const CTransaction &tx, int flags, LockPoints* lp, bool useExistingLockPoints)
{
    AssertLockHeld(cs_main);
    AssertLockHeld(mempool.cs);

    CBlockIndex* tip = chainActive.Tip();
    assert(tip != nullptr);

    CBlockIndex index;
    index.pprev = tip;
    // CheckSequenceLocks() uses chainActive.Height()+1 to evaluate
    // height based locks because when SequenceLocks() is called within
    // ConnectBlock(), the height of the block *being*
    // evaluated is what is used.
    // Thus if we want to know if a transaction can be part of the
    // *next* block, we need to use one more than chainActive.Height()
    index.nHeight = tip->nHeight + 1;

    std::pair<int, int64_t> lockPair;
    if (useExistingLockPoints) {
        assert(lp);
        lockPair.first = lp->height;
        lockPair.second = lp->time;
    }
    else {
        // pcoinsTip contains the UTXO set for chainActive.Tip()
        CCoinsViewMemPool viewMemPool(pcoinsTip.get(), mempool);
        std::vector<int> prevheights;
        prevheights.resize(tx.vin.size());
        for (size_t txinIndex = 0; txinIndex < tx.vin.size(); txinIndex++) {
            const CTxIn& txin = tx.vin[txinIndex];

            if (txin.IsAnonInput())
            {
                prevheights[txinIndex] = tip->nHeight + 1;
                continue;
            };

            Coin coin;
            if (!viewMemPool.GetCoin(txin.prevout, coin)) {
                return error("%s: Missing input", __func__);
            }
            if (coin.nHeight == MEMPOOL_HEIGHT) {
                // Assume all mempool transaction confirm in the next block
                prevheights[txinIndex] = tip->nHeight + 1;
            } else {
                prevheights[txinIndex] = coin.nHeight;
            }
        }
        lockPair = CalculateSequenceLocks(tx, flags, &prevheights, index);
        if (lp) {
            lp->height = lockPair.first;
            lp->time = lockPair.second;
            // Also store the hash of the block with the highest height of
            // all the blocks which have sequence locked prevouts.
            // This hash needs to still be on the chain
            // for these LockPoint calculations to be valid
            // Note: It is impossible to correctly calculate a maxInputBlock
            // if any of the sequence locked inputs depend on unconfirmed txs,
            // except in the special case where the relative lock time/height
            // is 0, which is equivalent to no sequence lock. Since we assume
            // input height of tip+1 for mempool txs and test the resulting
            // lockPair from CalculateSequenceLocks against tip+1.  We know
            // EvaluateSequenceLocks will fail if there was a non-zero sequence
            // lock on a mempool input, so we can use the return value of
            // CheckSequenceLocks to indicate the LockPoints validity
            int maxInputHeight = 0;
            for (int height : prevheights) {
                // Can ignore mempool inputs since we'll fail if they had non-zero locks
                if (height != tip->nHeight+1) {
                    maxInputHeight = std::max(maxInputHeight, height);
                }
            }
            lp->maxInputBlock = tip->GetAncestor(maxInputHeight);
        }
    }
    return EvaluateSequenceLocks(index, lockPair);
}

// Returns the script flags which should be checked for a given block
static unsigned int GetBlockScriptFlags(const CBlockIndex* pindex, const Consensus::Params& chainparams);


static void LimitMempoolSize(CTxMemPool& pool, size_t limit, unsigned long age) {
    int expired = pool.Expire(GetTime() - age);
    if (expired != 0) {
        LogPrint(BCLog::MEMPOOL, "Expired %i transactions from the memory pool\n", expired);
    }

    std::vector<COutPoint> vNoSpendsRemaining;
    pool.TrimToSize(limit, &vNoSpendsRemaining);
    for (const COutPoint& removed : vNoSpendsRemaining)
        pcoinsTip->Uncache(removed);
}

/** Convert CValidationState to a human-readable message for logging */
std::string FormatStateMessage(const CValidationState &state)
{
    return strprintf("%s%s (code %i)",
        state.GetRejectReason(),
        state.GetDebugMessage().empty() ? "" : ", "+state.GetDebugMessage(),
        state.GetRejectCode());
}

static bool IsCurrentForFeeEstimation()
{
    AssertLockHeld(cs_main);
    if (IsInitialBlockDownload())
        return false;
    if (chainActive.Tip()->GetBlockTime() < (GetTime() - MAX_FEE_ESTIMATION_TIP_AGE))
        return false;
    if (chainActive.Height() < pindexBestHeader->nHeight - 1)
        return false;
    return true;
}

/* Make mempool consistent after a reorg, by re-adding or recursively erasing
 * disconnected block transactions from the mempool, and also removing any
 * other transactions from the mempool that are no longer valid given the new
 * tip/height.
 *
 * Note: we assume that disconnectpool only contains transactions that are NOT
 * confirmed in the current chain nor already in the mempool (otherwise,
 * in-mempool descendants of such transactions would be removed).
 *
 * Passing fAddToMempool=false will skip trying to add the transactions back,
 * and instead just erase from the mempool as needed.
 */

void UpdateMempoolForReorg(DisconnectedBlockTransactions &disconnectpool, bool fAddToMempool)
{
    AssertLockHeld(cs_main);
    std::vector<uint256> vHashUpdate;
    // disconnectpool's insertion_order index sorts the entries from
    // oldest to newest, but the oldest entry will be the last tx from the
    // latest mined block that was disconnected.
    // Iterate disconnectpool in reverse, so that we add transactions
    // back to the mempool starting with the earliest transaction that had
    // been previously seen in a block.
    auto it = disconnectpool.queuedTx.get<insertion_order>().rbegin();
    while (it != disconnectpool.queuedTx.get<insertion_order>().rend()) {
        // ignore validation errors in resurrected transactions
        CValidationState stateDummy;
        if (!fAddToMempool || (*it)->IsCoinBase() ||
            !AcceptToMemoryPool(mempool, stateDummy, *it, nullptr /* pfMissingInputs */,
                                nullptr /* plTxnReplaced */, true /* bypass_limits */, 0 /* nAbsurdFee */)) {
            // If the transaction doesn't make it in to the mempool, remove any
            // transactions that depend on it (which would now be orphans).
            mempool.removeRecursive(**it, MemPoolRemovalReason::REORG);
        } else if (mempool.exists((*it)->GetHash())) {
            vHashUpdate.push_back((*it)->GetHash());
        }
        ++it;
    }
    disconnectpool.queuedTx.clear();
    // AcceptToMemoryPool/addUnchecked all assume that new mempool entries have
    // no in-mempool children, which is generally not true when adding
    // previously-confirmed transactions back to the mempool.
    // UpdateTransactionsFromBlock finds descendants of any transactions in
    // the disconnectpool that were added back and cleans up the mempool state.
    mempool.UpdateTransactionsFromBlock(vHashUpdate);

    // We also need to remove any now-immature transactions
    mempool.removeForReorg(pcoinsTip.get(), chainActive.Tip()->nHeight + 1, STANDARD_LOCKTIME_VERIFY_FLAGS);
    // Re-limit mempool size, in case we added any transactions
    LimitMempoolSize(mempool, gArgs.GetArg("-maxmempool", DEFAULT_MAX_MEMPOOL_SIZE) * 1000000, gArgs.GetArg("-mempoolexpiry", DEFAULT_MEMPOOL_EXPIRY) * 60 * 60);
}

// Used to avoid mempool polluting consensus critical paths if CCoinsViewMempool
// were somehow broken and returning the wrong scriptPubKeys
static bool CheckInputsFromMempoolAndCache(const CTransaction& tx, CValidationState &state, const CCoinsViewCache &view, CTxMemPool& pool,
                 unsigned int flags, bool cacheSigStore, PrecomputedTransactionData& txdata) {
    AssertLockHeld(cs_main);

    // pool.cs should be locked already, but go ahead and re-take the lock here
    // to enforce that mempool doesn't change between when we check the view
    // and when we actually call through to CheckInputs
    LOCK(pool.cs);

    assert(!tx.IsCoinBase());
    for (const CTxIn& txin : tx.vin) {
        if (txin.IsAnonInput())
            continue;
        const Coin& coin = view.AccessCoin(txin.prevout);

        // At this point we haven't actually checked if the coins are all
        // available (or shouldn't assume we have, since CheckInputs does).
        // So we just return failure if the inputs are not available here,
        // and then only have to check equivalence for available inputs.
        if (coin.IsSpent()) return false;

        const CTransactionRef& txFrom = pool.get(txin.prevout.hash);
        if (txFrom) {
            assert(txFrom->GetHash() == txin.prevout.hash);
            assert(txFrom->GetNumVOuts() > txin.prevout.n);
            if (txFrom->IsParticlVersion())
            {
                assert(coin.Matches(txFrom->vpout[txin.prevout.n].get()));
            } else
            {
                assert(txFrom->vout[txin.prevout.n] == coin.out);
            }
        } else {
            const Coin& coinFromDisk = pcoinsTip->AccessCoin(txin.prevout);
            assert(!coinFromDisk.IsSpent());
            assert(coinFromDisk.out == coin.out);
        }
    }

    return CheckInputs(tx, state, view, true, flags, cacheSigStore, true, txdata);
}

static bool AcceptToMemoryPoolWorker(const CChainParams& chainparams, CTxMemPool& pool, CValidationState& state, const CTransactionRef& ptx,
                              bool* pfMissingInputs, int64_t nAcceptTime, std::list<CTransactionRef>* plTxnReplaced,
                              bool bypass_limits, const CAmount& nAbsurdFee, std::vector<COutPoint>& coins_to_uncache)
{
    const CTransaction& tx = *ptx;
    const uint256 hash = tx.GetHash();
    AssertLockHeld(cs_main);
    LOCK(pool.cs); // mempool "read lock" (held through GetMainSignals().TransactionAddedToMempool())
    if (pfMissingInputs) {
        *pfMissingInputs = false;
    }

    if (!CheckTransaction(tx, state))
        return false; // state filled in by CheckTransaction

    // Coinbase is only valid in a block, not as a loose transaction
    if (tx.IsCoinBase())
        return state.DoS(100, false, REJECT_INVALID, "coinbase");

    // Coinstake is only valid in a block, not as a loose transaction
    if (tx.IsCoinStake())
        return state.DoS(100, false, REJECT_INVALID, "coinstake");

    // Reject transactions with witness before segregated witness activates (override with -prematurewitness)
    bool witnessEnabled = IsWitnessEnabled(chainActive.Tip(), chainparams.GetConsensus());
    if (!gArgs.GetBoolArg("-prematurewitness", false) && tx.HasWitness() && !witnessEnabled) {
        return state.DoS(0, false, REJECT_NONSTANDARD, "no-witness-yet", true);
    }

    // Rather not work on nonstandard transactions (unless -testnet/-regtest)
    std::string reason;
    if (fRequireStandard && !IsStandardTx(tx, reason, witnessEnabled))
        return state.DoS(0, false, REJECT_NONSTANDARD, reason);

    // Only accept nLockTime-using transactions that can be mined in the next
    // block; we don't want our mempool filled up with transactions that can't
    // be mined yet.
    if (!CheckFinalTx(tx, STANDARD_LOCKTIME_VERIFY_FLAGS))
        return state.DoS(0, false, REJECT_NONSTANDARD, "non-final");

    // is it already in the memory pool?
    if (pool.exists(hash)) {
        return state.Invalid(false, REJECT_DUPLICATE, "txn-already-in-mempool");
    }

    // Check for conflicts with in-memory transactions
    std::set<uint256> setConflicts;
    for (const CTxIn &txin : tx.vin)
    {
        if (txin.IsAnonInput())
            continue;

        auto itConflicting = pool.mapNextTx.find(txin.prevout);
        if (itConflicting != pool.mapNextTx.end())
        {
            const CTransaction *ptxConflicting = itConflicting->second;
            if (!setConflicts.count(ptxConflicting->GetHash()))
            {
                // Allow opt-out of transaction replacement by setting
                // nSequence > MAX_BIP125_RBF_SEQUENCE (SEQUENCE_FINAL-2) on all inputs.
                //
                // SEQUENCE_FINAL-1 is picked to still allow use of nLockTime by
                // non-replaceable transactions. All inputs rather than just one
                // is for the sake of multi-party protocols, where we don't
                // want a single party to be able to disable replacement.
                //
                // The opt-out ignores descendants as anyone relying on
                // first-seen mempool behavior should be checking all
                // unconfirmed ancestors anyway; doing otherwise is hopelessly
                // insecure.
                bool fReplacementOptOut = true;
                if (fEnableReplacement)
                {
                    for (const CTxIn &_txin : ptxConflicting->vin)
                    {
                        if (_txin.nSequence <= MAX_BIP125_RBF_SEQUENCE)
                        {
                            fReplacementOptOut = false;
                            break;
                        }
                    }
                }
                if (fReplacementOptOut) {
                    return state.Invalid(false, REJECT_DUPLICATE, "txn-mempool-conflict");
                }

                setConflicts.insert(ptxConflicting->GetHash());
            }
        }
    }

    state.fHasAnonInput = false;
    {
        CCoinsView dummy;
        CCoinsViewCache view(&dummy);

        LockPoints lp;
        CCoinsViewMemPool viewMemPool(pcoinsTip.get(), pool);
        view.SetBackend(viewMemPool);

        // do all inputs exist?
        // Note that this does not check for the presence of actual outputs (see the next check for that),
        // and only helps with filling in pfMissingInputs (to determine missing vs spent).
        for (const auto &txin : tx.vin)
        {
            if (txin.IsAnonInput())
            {
                state.fHasAnonInput = true;
                continue;
            };

            if (!pcoinsTip->HaveCoinInCache(txin.prevout)) {
                coins_to_uncache.push_back(txin.prevout);
            }
            if (!view.HaveCoin(txin.prevout)) {
                // Are inputs missing because we already have the tx?
                for (size_t out = 0; out < tx.GetNumVOuts(); out++) {
                    // Optimistically just do efficient check of cache for outputs
                    if (pcoinsTip->HaveCoinInCache(COutPoint(hash, out))) {
                        return state.Invalid(false, REJECT_DUPLICATE, "txn-already-known");
                    }
                }
                // Otherwise assume this might be an orphan tx for which we just haven't seen parents yet
                if (pfMissingInputs) {
                    *pfMissingInputs = true;
                }
                return false; // fMissingInputs and !state.IsInvalid() is used to detect this condition, don't set state.Invalid()
            }
        };

        if (state.fHasAnonInput
             && (chainActive.Height() < GetNumBlocksOfPeers()-1))
        {
            LogPrintf("%s: Ignoring anon transaction while chain syncs height %d - peers %d.\n",
                __func__, chainActive.Height(), GetNumBlocksOfPeers());
            return false; // Might be missing inputs
        };

        if (!AllAnonOutputsUnknown(tx, state)) // set state.fHasAnonOutput
            return false; // Already in the blockchain, containing block could have been received before loose tx

        // Bring the best block into scope
        view.GetBestBlock();
        // we have all inputs cached now, so switch back to dummy, so we don't need to keep lock on mempool
        view.SetBackend(dummy);

        // Only accept BIP68 sequence locked transactions that can be mined in the next
        // block; we don't want our mempool filled up with transactions that can't
        // be mined yet.
        // Must keep pool.cs for this unless we change CheckSequenceLocks to take a
        // CoinsViewCache instead of create its own
        if (!CheckSequenceLocks(tx, STANDARD_LOCKTIME_VERIFY_FLAGS, &lp))
            return state.DoS(0, false, REJECT_NONSTANDARD, "non-BIP68-final");

        CAmount nFees = 0;
        if (!Consensus::CheckTxInputs(tx, state, view, GetSpendHeight(view), nFees)) {
            return error("%s: Consensus::CheckTxInputs: %s, %s", __func__, tx.GetHash().ToString(), FormatStateMessage(state));
        }

        // Check for non-standard pay-to-script-hash in inputs
        if (fRequireStandard && !AreInputsStandard(tx, view))
            return state.Invalid(false, REJECT_NONSTANDARD, "bad-txns-nonstandard-inputs");

        // Check for non-standard witness in P2WSH
        if (tx.HasWitness() && fRequireStandard && !IsWitnessStandard(tx, view))
            return state.DoS(0, false, REJECT_NONSTANDARD, "bad-witness-nonstandard", true);

        int64_t nSigOpsCost = GetTransactionSigOpCost(tx, view, STANDARD_SCRIPT_VERIFY_FLAGS);

        // nModifiedFees includes any fee deltas from PrioritiseTransaction
        CAmount nModifiedFees = nFees;
        pool.ApplyDelta(hash, nModifiedFees);

        // Keep track of transactions that spend a coinbase, which we re-scan
        // during reorgs to ensure COINBASE_MATURITY is still met.
        bool fSpendsCoinbase = false;
        for (const CTxIn &txin : tx.vin)
        {
            if (txin.IsAnonInput())
                continue;
            const Coin &coin = view.AccessCoin(txin.prevout);
            if (coin.IsCoinBase()) {
                fSpendsCoinbase = true;
                break;
            }
        }


        CTxMemPoolEntry entry(ptx, nFees, nAcceptTime, chainActive.Height(),
                              fSpendsCoinbase, nSigOpsCost, lp);
        unsigned int nSize = entry.GetTxSize();

        // Check that the transaction doesn't have an excessive number of
        // sigops, making it impossible to mine. Since the coinbase transaction
        // itself can contain sigops MAX_STANDARD_TX_SIGOPS is less than
        // MAX_BLOCK_SIGOPS; we still consider this an invalid rather than
        // merely non-standard transaction.
        if (nSigOpsCost > MAX_STANDARD_TX_SIGOPS_COST)
            return state.DoS(0, false, REJECT_NONSTANDARD, "bad-txns-too-many-sigops", false,
                strprintf("%d", nSigOpsCost));

        CAmount mempoolRejectFee = pool.GetMinFee(gArgs.GetArg("-maxmempool", DEFAULT_MAX_MEMPOOL_SIZE) * 1000000).GetFee(nSize);
        if (state.fHasAnonOutput)
            mempoolRejectFee *= ANON_FEE_MULTIPLIER;

        if (!bypass_limits && mempoolRejectFee > 0 && nModifiedFees < mempoolRejectFee) {
            return state.DoS(0, false, REJECT_INSUFFICIENTFEE, "mempool min fee not met", false, strprintf("%d < %d", nModifiedFees, mempoolRejectFee));
        }

        // No transactions are allowed below minRelayTxFee except from disconnected blocks
        if (!bypass_limits && nModifiedFees < ::minRelayTxFee.GetFee(nSize)) {
            return state.DoS(0, false, REJECT_INSUFFICIENTFEE, "min relay fee not met");
        }

        if (nAbsurdFee && nFees > nAbsurdFee)
            return state.Invalid(false,
                REJECT_HIGHFEE, "absurdly-high-fee",
                strprintf("%d > %d", nFees, nAbsurdFee));

        // Calculate in-mempool ancestors, up to a limit.
        CTxMemPool::setEntries setAncestors;
        size_t nLimitAncestors = gArgs.GetArg("-limitancestorcount", DEFAULT_ANCESTOR_LIMIT);
        size_t nLimitAncestorSize = gArgs.GetArg("-limitancestorsize", DEFAULT_ANCESTOR_SIZE_LIMIT)*1000;
        size_t nLimitDescendants = gArgs.GetArg("-limitdescendantcount", DEFAULT_DESCENDANT_LIMIT);
        size_t nLimitDescendantSize = gArgs.GetArg("-limitdescendantsize", DEFAULT_DESCENDANT_SIZE_LIMIT)*1000;
        std::string errString;
        if (!pool.CalculateMemPoolAncestors(entry, setAncestors, nLimitAncestors, nLimitAncestorSize, nLimitDescendants, nLimitDescendantSize, errString)) {
            return state.DoS(0, false, REJECT_NONSTANDARD, "too-long-mempool-chain", false, errString);
        }

        // A transaction that spends outputs that would be replaced by it is invalid. Now
        // that we have the set of all ancestors we can detect this
        // pathological case by making sure setConflicts and setAncestors don't
        // intersect.
        for (CTxMemPool::txiter ancestorIt : setAncestors)
        {
            const uint256 &hashAncestor = ancestorIt->GetTx().GetHash();
            if (setConflicts.count(hashAncestor))
            {
                return state.DoS(10, false,
                                 REJECT_INVALID, "bad-txns-spends-conflicting-tx", false,
                                 strprintf("%s spends conflicting transaction %s",
                                           hash.ToString(),
                                           hashAncestor.ToString()));
            }
        }

        // Check if it's economically rational to mine this transaction rather
        // than the ones it replaces.
        CAmount nConflictingFees = 0;
        size_t nConflictingSize = 0;
        uint64_t nConflictingCount = 0;
        CTxMemPool::setEntries allConflicting;

        // If we don't hold the lock allConflicting might be incomplete; the
        // subsequent RemoveStaged() and addUnchecked() calls don't guarantee
        // mempool consistency for us.
        const bool fReplacementTransaction = setConflicts.size();
        if (fReplacementTransaction)
        {
            CFeeRate newFeeRate(nModifiedFees, nSize);
            std::set<uint256> setConflictsParents;
            const int maxDescendantsToVisit = 100;
            CTxMemPool::setEntries setIterConflicting;
            for (const uint256 &hashConflicting : setConflicts)
            {
                CTxMemPool::txiter mi = pool.mapTx.find(hashConflicting);
                if (mi == pool.mapTx.end())
                    continue;

                // Save these to avoid repeated lookups
                setIterConflicting.insert(mi);

                // Don't allow the replacement to reduce the feerate of the
                // mempool.
                //
                // We usually don't want to accept replacements with lower
                // feerates than what they replaced as that would lower the
                // feerate of the next block. Requiring that the feerate always
                // be increased is also an easy-to-reason about way to prevent
                // DoS attacks via replacements.
                //
                // The mining code doesn't (currently) take children into
                // account (CPFP) so we only consider the feerates of
                // transactions being directly replaced, not their indirect
                // descendants. While that does mean high feerate children are
                // ignored when deciding whether or not to replace, we do
                // require the replacement to pay more overall fees too,
                // mitigating most cases.
                CFeeRate oldFeeRate(mi->GetModifiedFee(), mi->GetTxSize());
                if (newFeeRate <= oldFeeRate)
                {
                    return state.DoS(0, false,
                            REJECT_INSUFFICIENTFEE, "insufficient fee", false,
                            strprintf("rejecting replacement %s; new feerate %s <= old feerate %s",
                                  hash.ToString(),
                                  newFeeRate.ToString(),
                                  oldFeeRate.ToString()));
                }

                for (const CTxIn &txin : mi->GetTx().vin)
                {
                    setConflictsParents.insert(txin.prevout.hash);
                }

                nConflictingCount += mi->GetCountWithDescendants();
            }
            // This potentially overestimates the number of actual descendants
            // but we just want to be conservative to avoid doing too much
            // work.
            if (nConflictingCount <= maxDescendantsToVisit) {
                // If not too many to replace, then calculate the set of
                // transactions that would have to be evicted
                for (CTxMemPool::txiter it : setIterConflicting) {
                    pool.CalculateDescendants(it, allConflicting);
                }
                for (CTxMemPool::txiter it : allConflicting) {
                    nConflictingFees += it->GetModifiedFee();
                    nConflictingSize += it->GetTxSize();
                }
            } else {
                return state.DoS(0, false,
                        REJECT_NONSTANDARD, "too many potential replacements", false,
                        strprintf("rejecting replacement %s; too many potential replacements (%d > %d)\n",
                            hash.ToString(),
                            nConflictingCount,
                            maxDescendantsToVisit));
            }

            for (unsigned int j = 0; j < tx.vin.size(); j++)
            {
                if (tx.vin[j].IsAnonInput())
                    continue;
                // We don't want to accept replacements that require low
                // feerate junk to be mined first. Ideally we'd keep track of
                // the ancestor feerates and make the decision based on that,
                // but for now requiring all new inputs to be confirmed works.
                if (!setConflictsParents.count(tx.vin[j].prevout.hash))
                {
                    // Rather than check the UTXO set - potentially expensive -
                    // it's cheaper to just check if the new input refers to a
                    // tx that's in the mempool.
                    if (pool.mapTx.find(tx.vin[j].prevout.hash) != pool.mapTx.end())
                        return state.DoS(0, false,
                                         REJECT_NONSTANDARD, "replacement-adds-unconfirmed", false,
                                         strprintf("replacement %s adds unconfirmed input, idx %d",
                                                  hash.ToString(), j));
                }
            }

            // The replacement must pay greater fees than the transactions it
            // replaces - if we did the bandwidth used by those conflicting
            // transactions would not be paid for.
            if (nModifiedFees < nConflictingFees)
            {
                return state.DoS(0, false,
                                 REJECT_INSUFFICIENTFEE, "insufficient fee", false,
                                 strprintf("rejecting replacement %s, less fees than conflicting txs; %s < %s",
                                          hash.ToString(), FormatMoney(nModifiedFees), FormatMoney(nConflictingFees)));
            }

            // Finally in addition to paying more fees than the conflicts the
            // new transaction must pay for its own bandwidth.
            CAmount nDeltaFees = nModifiedFees - nConflictingFees;
            if (nDeltaFees < ::incrementalRelayFee.GetFee(nSize))
            {
                return state.DoS(0, false,
                        REJECT_INSUFFICIENTFEE, "insufficient fee", false,
                        strprintf("rejecting replacement %s, not enough additional fees to relay; %s < %s",
                              hash.ToString(),
                              FormatMoney(nDeltaFees),
                              FormatMoney(::incrementalRelayFee.GetFee(nSize))));
            }
        }

        unsigned int scriptVerifyFlags = STANDARD_SCRIPT_VERIFY_FLAGS;
        if (!chainparams.RequireStandard()) {
            scriptVerifyFlags = gArgs.GetArg("-promiscuousmempoolflags", scriptVerifyFlags);
        }

        // Check against previous transactions
        // This is done last to help prevent CPU exhaustion denial-of-service attacks.
        PrecomputedTransactionData txdata(tx);

        state.fEnforceSmsgFees = nAcceptTime >= chainparams.GetConsensus().nPaidSmsgTime;
        if (!CheckInputs(tx, state, view, true, scriptVerifyFlags, true, false, txdata)) {
            // SCRIPT_VERIFY_CLEANSTACK requires SCRIPT_VERIFY_WITNESS, so we
            // need to turn both off, and compare against just turning off CLEANSTACK
            // to see if the failure is specifically due to witness validation.
            CValidationState stateDummy; // Want reported failures to be from first CheckInputs
            if (!tx.HasWitness() && CheckInputs(tx, stateDummy, view, true, scriptVerifyFlags & ~(SCRIPT_VERIFY_WITNESS | SCRIPT_VERIFY_CLEANSTACK), true, false, txdata) &&
                !CheckInputs(tx, stateDummy, view, true, scriptVerifyFlags & ~SCRIPT_VERIFY_CLEANSTACK, true, false, txdata)) {
                // Only the witness is missing, so the transaction itself may be fine.
                state.SetCorruptionPossible();
            }
            return false; // state filled in by CheckInputs
        }

        // Check again against the current block tip's script verification
        // flags to cache our script execution flags. This is, of course,
        // useless if the next block has different script flags from the
        // previous one, but because the cache tracks script flags for us it
        // will auto-invalidate and we'll just have a few blocks of extra
        // misses on soft-fork activation.
        //
        // This is also useful in case of bugs in the standard flags that cause
        // transactions to pass as valid when they're actually invalid. For
        // instance the STRICTENC flag was incorrectly allowing certain
        // CHECKSIG NOT scripts to pass, even though they were invalid.
        //
        // There is a similar check in CreateNewBlock() to prevent creating
        // invalid blocks (using TestBlockValidity), however allowing such
        // transactions into the mempool can be exploited as a DoS attack.
        unsigned int currentBlockScriptVerifyFlags = GetBlockScriptFlags(chainActive.Tip(), Params().GetConsensus());
        if (!CheckInputsFromMempoolAndCache(tx, state, view, pool, currentBlockScriptVerifyFlags, true, txdata))
        {
            // If we're using promiscuousmempoolflags, we may hit this normally
            // Check if current block has some flags that scriptVerifyFlags
            // does not before printing an ominous warning
            if (!(~scriptVerifyFlags & currentBlockScriptVerifyFlags)) {
                return error("%s: BUG! PLEASE REPORT THIS! ConnectInputs failed against latest-block but not STANDARD flags %s, %s",
                    __func__, hash.ToString(), FormatStateMessage(state));
            } else {
                if (!CheckInputs(tx, state, view, true, MANDATORY_SCRIPT_VERIFY_FLAGS, true, false, txdata)) {
                    return error("%s: ConnectInputs failed against MANDATORY but not STANDARD flags due to promiscuous mempool %s, %s",
                        __func__, hash.ToString(), FormatStateMessage(state));
                } else {
                    LogPrintf("Warning: -promiscuousmempool flags set to not include currently enforced soft forks, this may break mining or otherwise cause instability!\n");
                }
            }
        }

        // Remove conflicting transactions from the mempool
        for (const CTxMemPool::txiter it : allConflicting)
        {
            LogPrint(BCLog::MEMPOOL, "replacing tx %s with %s for %s PART additional fees, %d delta bytes\n",
                    it->GetTx().GetHash().ToString(),
                    hash.ToString(),
                    FormatMoney(nModifiedFees - nConflictingFees),
                    CURRENCY_UNIT.c_str(),
                    (int)nSize - (int)nConflictingSize);
            if (plTxnReplaced)
                plTxnReplaced->push_back(it->GetSharedTx());
        }
        pool.RemoveStaged(allConflicting, false, MemPoolRemovalReason::REPLACED);

        // This transaction should only count for fee estimation if:
        // - it isn't a BIP 125 replacement transaction (may not be widely supported)
        // - it's not being re-added during a reorg which bypasses typical mempool fee limits
        // - the node is not behind
        // - the transaction is not dependent on any other transactions in the mempool
        bool validForFeeEstimation = !fReplacementTransaction && !bypass_limits && IsCurrentForFeeEstimation() && pool.HasNoInputsOf(tx);

        // Store transaction in memory
        pool.addUnchecked(hash, entry, setAncestors, validForFeeEstimation);

        // Add memory address index
        if (fAddressIndex)
            pool.addAddressIndex(entry, view);

        // Add memory spent index
        if (fSpentIndex)
            pool.addSpentIndex(entry, view);

        // trim mempool and check if tx was trimmed
        if (!bypass_limits) {
            LimitMempoolSize(pool, gArgs.GetArg("-maxmempool", DEFAULT_MAX_MEMPOOL_SIZE) * 1000000, gArgs.GetArg("-mempoolexpiry", DEFAULT_MEMPOOL_EXPIRY) * 60 * 60);
            if (!pool.exists(hash))
                return state.DoS(0, false, REJECT_INSUFFICIENTFEE, "mempool full");
        }
    }

    if (!AddKeyImagesToMempool(tx, pool))
        return state.DoS(100, error("%s: AddKeyImagesToMempool failed.", __func__), REJECT_MALFORMED, "bad-anonin-keyimages");

    GetMainSignals().TransactionAddedToMempool(ptx);

    return true;
}

/** (try to) add transaction to memory pool with a specified acceptance time **/
static bool AcceptToMemoryPoolWithTime(const CChainParams& chainparams, CTxMemPool& pool, CValidationState &state, const CTransactionRef &tx,
                        bool* pfMissingInputs, int64_t nAcceptTime, std::list<CTransactionRef>* plTxnReplaced,
                        bool bypass_limits, const CAmount nAbsurdFee)
{
    std::vector<COutPoint> coins_to_uncache;
    bool res = AcceptToMemoryPoolWorker(chainparams, pool, state, tx, pfMissingInputs, nAcceptTime, plTxnReplaced, bypass_limits, nAbsurdFee, coins_to_uncache);
    if (!res) {
        for (const COutPoint& hashTx : coins_to_uncache)
            pcoinsTip->Uncache(hashTx);
    }
    // After we've (potentially) uncached entries, ensure our coins cache is still within its size limits
    CValidationState stateDummy;
    FlushStateToDisk(chainparams, stateDummy, FlushStateMode::PERIODIC);
    return res;
}

bool AcceptToMemoryPool(CTxMemPool& pool, CValidationState &state, const CTransactionRef &tx,
                        bool* pfMissingInputs, std::list<CTransactionRef>* plTxnReplaced,
                        bool bypass_limits, const CAmount nAbsurdFee)
{
    const CChainParams& chainparams = Params();
    return AcceptToMemoryPoolWithTime(chainparams, pool, state, tx, pfMissingInputs, GetTime(), plTxnReplaced, bypass_limits, nAbsurdFee);
}

bool GetTimestampIndex(const unsigned int &high, const unsigned int &low, const bool fActiveOnly, std::vector<std::pair<uint256, unsigned int> > &hashes)
{
    if (!fTimestampIndex)
        return error("Timestamp index not enabled");

    if (!pblocktree->ReadTimestampIndex(high, low, fActiveOnly, hashes))
        return error("Unable to get hashes for timestamps");

    return true;
}

bool GetSpentIndex(CSpentIndexKey &key, CSpentIndexValue &value)
{
    if (!fSpentIndex)
        return false;

    if (mempool.getSpentIndex(key, value))
        return true;

    if (!pblocktree->ReadSpentIndex(key, value))
        return false;

    return true;
}

bool HashOnchainActive(const uint256 &hash)
{
    CBlockIndex* pblockindex = mapBlockIndex[hash];

    if (!chainActive.Contains(pblockindex)) {
        return false;
    }

    return true;
}

bool GetAddressIndex(uint256 addressHash, int type,
                     std::vector<std::pair<CAddressIndexKey, CAmount> > &addressIndex, int start, int end)
{
    if (!fAddressIndex)
        return error("address index not enabled");

    if (!pblocktree->ReadAddressIndex(addressHash, type, addressIndex, start, end))
        return error("unable to get txids for address");

    return true;
}

bool GetAddressUnspent(uint256 addressHash, int type,
                       std::vector<std::pair<CAddressUnspentKey, CAddressUnspentValue> > &unspentOutputs)
{
    if (!fAddressIndex)
        return error("address index not enabled");

    if (!pblocktree->ReadAddressUnspentIndex(addressHash, type, unspentOutputs))
        return error("unable to get txids for address");

    return true;
}

/**
 * Return transaction in txOut, and if it was found inside a block, its hash is placed in hashBlock.
 * If blockIndex is provided, the transaction is fetched from the corresponding block.
 */
bool GetTransaction(const uint256& hash, CTransactionRef& txOut, const Consensus::Params& consensusParams, uint256& hashBlock, bool fAllowSlow, CBlockIndex* blockIndex)
{
    CBlockIndex* pindexSlow = blockIndex;

    LOCK(cs_main);

    if (!blockIndex) {
        CTransactionRef ptx = mempool.get(hash);
        if (ptx) {
            txOut = ptx;
            return true;
        }

        if (fTxIndex) {
            CDiskTxPos postx;
            if (pblocktree->ReadTxIndex(hash, postx)) {
                CAutoFile file(OpenBlockFile(postx, true), SER_DISK, CLIENT_VERSION);
                if (file.IsNull())
                    return error("%s: OpenBlockFile failed", __func__);
                CBlockHeader header;
                try {
                    file >> header;
                    fseek(file.Get(), postx.nTxOffset, SEEK_CUR);
                    file >> txOut;
                } catch (const std::exception& e) {
                    return error("%s: Deserialize or I/O error - %s", __func__, e.what());
                }
                hashBlock = header.GetHash();
                if (txOut->GetHash() != hash)
                    return error("%s: txid mismatch", __func__);
                return true;
            }

            // transaction not found in index, nothing more can be done
            return false;
        }

        if (fAllowSlow) { // use coin database to locate block that contains transaction, and scan it
            const Coin& coin = AccessByTxid(*pcoinsTip, hash);
            if (!coin.IsSpent()) pindexSlow = chainActive[coin.nHeight];
        }
    }

    if (pindexSlow) {
        CBlock block;
        if (ReadBlockFromDisk(block, pindexSlow, consensusParams)) {
            for (const auto& tx : block.vtx) {
                if (tx->GetHash() == hash) {
                    txOut = tx;
                    hashBlock = pindexSlow->GetBlockHash();
                    return true;
                }
            }
        }
    }

    return false;
}


/** Retrieve a transaction and block header from disk
  * If blockIndex is provided, the transaction is fetched from the corresponding block.
  */
bool GetTransaction(const uint256 &hash, CTransactionRef &txOut, const Consensus::Params &consensusParams, CBlock &block, bool fAllowSlow, CBlockIndex* blockIndex)
{
    CBlockIndex *pindexSlow = blockIndex;

    LOCK(cs_main);

    if (fTxIndex) {
        CDiskTxPos postx;
        if (pblocktree->ReadTxIndex(hash, postx)) {
            CAutoFile file(OpenBlockFile(postx, true), SER_DISK, CLIENT_VERSION);
            if (file.IsNull())
                return error("%s: OpenBlockFile failed", __func__);
            CBlockHeader header;
            try {
                file >> header;
                fseek(file.Get(), postx.nTxOffset, SEEK_CUR);
                file >> txOut;
            } catch (const std::exception& e) {
                return error("%s: Deserialize or I/O error - %s", __func__, e.what());
            }
            block = CBlock(header);
            if (txOut->GetHash() != hash)
                return error("%s: txid mismatch", __func__);
            return true;
        }
    }

    if (fAllowSlow) { // use coin database to locate block that contains transaction, and scan it
        const Coin& coin = AccessByTxid(*pcoinsTip, hash);
        if (!coin.IsSpent()) pindexSlow = chainActive[coin.nHeight];
    }

    if (pindexSlow) {
        // read and return entire block
        if (ReadBlockFromDisk(block, pindexSlow, consensusParams)) {
            for (const auto& tx : block.vtx) {
                if (tx->GetHash() == hash) {
                    txOut = tx;
                    return true;
                }
            }
        }
    }

    return false;
}


//////////////////////////////////////////////////////////////////////////////
//
// CBlock and CBlockIndex
//

static bool WriteBlockToDisk(const CBlock& block, CDiskBlockPos& pos, const CMessageHeader::MessageStartChars& messageStart)
{
    // Open history file to append
    CAutoFile fileout(OpenBlockFile(pos), SER_DISK, CLIENT_VERSION);
    if (fileout.IsNull())
        return error("WriteBlockToDisk: OpenBlockFile failed");

    // Write index header
    unsigned int nSize = GetSerializeSize(fileout, block);
    fileout << messageStart << nSize;

    // Write block
    long fileOutPos = ftell(fileout.Get());
    if (fileOutPos < 0)
        return error("WriteBlockToDisk: ftell failed");
    pos.nPos = (unsigned int)fileOutPos;
    fileout << block;

    return true;
}

bool ReadBlockFromDisk(CBlock& block, const CDiskBlockPos& pos, const Consensus::Params& consensusParams)
{
    block.SetNull();

    // Open history file to read
    CAutoFile filein(OpenBlockFile(pos, true), SER_DISK, CLIENT_VERSION);
    if (filein.IsNull())
        return error("ReadBlockFromDisk: OpenBlockFile failed for %s", pos.ToString());

    // Read block
    try {
        filein >> block;
    }
    catch (const std::exception& e) {
        return error("%s: Deserialize or I/O error - %s at %s", __func__, e.what(), pos.ToString());
    }

    // Check the header
    if (fParticlMode)
    {
        // only CheckProofOfWork for genesis blocks
        if (block.hashPrevBlock.IsNull()
            && !CheckProofOfWork(block.GetHash(), block.nBits, consensusParams, 0, Params().GetLastImportHeight()))
            return error("ReadBlockFromDisk: Errors in block header at %s", pos.ToString());
    } else
    {
        if (!CheckProofOfWork(block.GetHash(), block.nBits, consensusParams))
            return error("ReadBlockFromDisk: Errors in block header at %s", pos.ToString());
    }

    return true;
}

bool ReadBlockFromDisk(CBlock& block, const CBlockIndex* pindex, const Consensus::Params& consensusParams)
{
    CDiskBlockPos blockPos;
    {
        LOCK(cs_main);
        blockPos = pindex->GetBlockPos();
    }

    if (!ReadBlockFromDisk(block, blockPos, consensusParams))
        return false;
    if (block.GetHash() != pindex->GetBlockHash())
        return error("ReadBlockFromDisk(CBlock&, CBlockIndex*): GetHash() doesn't match index for %s at %s",
                pindex->ToString(), pindex->GetBlockPos().ToString());
    return true;
}

bool ReadTransactionFromDiskBlock(const CBlockIndex* pindex, int nIndex, CTransactionRef &txOut)
{
    const CDiskBlockPos &pos = pindex->GetBlockPos();

    // Open history file to read
    CAutoFile filein(OpenBlockFile(pos, true), SER_DISK, CLIENT_VERSION);
    if (filein.IsNull())
        return error("%s: OpenBlockFile failed for %s", __func__, pos.ToString());

    CBlockHeader blockHeader;
    try {
        filein >> blockHeader;

        int nTxns = ReadCompactSize(filein);

        if (nTxns <= nIndex || nIndex < 0)
            return error("%s: Block %s, txn %d not in available range %d.", __func__, pindex->GetBlockPos().ToString(), nIndex, nTxns);

        for (int k = 0; k <= nIndex; ++k)
            filein >> txOut;
    } catch (const std::exception& e)
    {
        return error("%s: Deserialize or I/O error - %s at %s", __func__, e.what(), pos.ToString());
    }

    if (blockHeader.GetHash() != pindex->GetBlockHash())
        return error("%s: Hash doesn't match index for %s at %s",
                __func__, pindex->ToString(), pindex->GetBlockPos().ToString());
    return true;
}


CAmount GetBlockSubsidy(int nHeight, const Consensus::Params& consensusParams)
{
    int halvings = nHeight / consensusParams.nSubsidyHalvingInterval;
    // Force block reward to zero when right shift is undefined.
    if (halvings >= 64)
        return 0;

    CAmount nSubsidy = 50 * COIN;
    // Subsidy is cut in half every 210,000 blocks which will occur approximately every 4 years.
    nSubsidy >>= halvings;
    return nSubsidy;
}

int GetNumPeers()
{
    //return g_connman->GetNodeCount(CConnman::CONNECTIONS_IN); // doesn't seem accurate
    return g_connman ? g_connman->GetNodeCount(CConnman::CONNECTIONS_ALL) : 0;
}

int GetNumBlocksOfPeers()
{
    LOCK(cs_main);

    int nPeerBlocks = g_connman ? g_connman->cPeerBlockCounts.median() : 0;
    CBlockIndex *pcheckpoint = Checkpoints::GetLastCheckpoint(Params().Checkpoints());
    if (pcheckpoint)
        return std::max(nPeerBlocks, pcheckpoint->nHeight);
    return nPeerBlocks;
}

bool IsInitialBlockDownload()
{
    // Once this function has returned false, it must remain false.
    static std::atomic<bool> latchToFalse{false};
    // Optimization: pre-test latch before taking the lock.
    if (latchToFalse.load(std::memory_order_relaxed))
        return false;

    LOCK(cs_main);
    if (latchToFalse.load(std::memory_order_relaxed))
        return false;
    if (fImporting || fReindex)
        return true;
    if (chainActive.Tip() == nullptr)
        return true;
    if (chainActive.Tip()->nChainWork < nMinimumChainWork)
        return true;
    if (fRequireStandard // fRequireStandard is false on testnet
        && chainActive.Tip()->nHeight > COINBASE_MATURITY
        && chainActive.Tip()->GetBlockTime() < (GetTime() - nMaxTipAge))
        return true;
    if (GetNumPeers() < 1
        || chainActive.Tip()->nHeight < GetNumBlocksOfPeers())
        return true;

    LogPrintf("Leaving InitialBlockDownload (latching to false)\n");
    latchToFalse.store(true, std::memory_order_relaxed);
    return false;
}

CBlockIndex *pindexBestForkTip = nullptr, *pindexBestForkBase = nullptr;

static void AlertNotify(const std::string& strMessage)
{
    uiInterface.NotifyAlertChanged();
    std::string strCmd = gArgs.GetArg("-alertnotify", "");
    if (strCmd.empty()) return;

    // Alert text should be plain ascii coming from a trusted source, but to
    // be safe we first strip anything not in safeChars, then add single quotes around
    // the whole string before passing it to the shell:
    std::string singleQuote("'");
    std::string safeStatus = SanitizeString(strMessage);
    safeStatus = singleQuote+safeStatus+singleQuote;
    boost::replace_all(strCmd, "%s", safeStatus);

    std::thread t(runCommand, strCmd);
    t.detach(); // thread runs free
}

static void CheckForkWarningConditions()
{
    AssertLockHeld(cs_main);
    // Before we get past initial download, we cannot reliably alert about forks
    // (we assume we don't get stuck on a fork before finishing our initial sync)
    if (IsInitialBlockDownload())
        return;

    // If our best fork is no longer within 72 blocks (+/- 12 hours if no one mines it)
    // of our head, drop it
    if (pindexBestForkTip && chainActive.Height() - pindexBestForkTip->nHeight >= 72)
        pindexBestForkTip = nullptr;

    if (pindexBestForkTip || (pindexBestInvalid && pindexBestInvalid->nChainWork > chainActive.Tip()->nChainWork + (GetBlockProof(*chainActive.Tip()) * 6)))
    {
        if (!GetfLargeWorkForkFound() && pindexBestForkBase)
        {
            std::string warning = std::string("'Warning: Large-work fork detected, forking after block ") +
                pindexBestForkBase->phashBlock->ToString() + std::string("'");
            AlertNotify(warning);
        }
        if (pindexBestForkTip && pindexBestForkBase)
        {
            LogPrintf("%s: Warning: Large valid fork found\n  forking the chain at height %d (%s)\n  lasting to height %d (%s).\nChain state database corruption likely.\n", __func__,
                   pindexBestForkBase->nHeight, pindexBestForkBase->phashBlock->ToString(),
                   pindexBestForkTip->nHeight, pindexBestForkTip->phashBlock->ToString());
            SetfLargeWorkForkFound(true);
        }
        else
        {
            LogPrintf("%s: Warning: Found invalid chain at least ~6 blocks longer than our best chain.\nChain state database corruption likely.\n", __func__);
            SetfLargeWorkInvalidChainFound(true);
        }
    }
    else
    {
        SetfLargeWorkForkFound(false);
        SetfLargeWorkInvalidChainFound(false);
    }
}

static void CheckForkWarningConditionsOnNewFork(CBlockIndex* pindexNewForkTip)
{
    AssertLockHeld(cs_main);
    // If we are on a fork that is sufficiently large, set a warning flag
    CBlockIndex* pfork = pindexNewForkTip;
    CBlockIndex* plonger = chainActive.Tip();
    while (pfork && pfork != plonger)
    {
        while (plonger && plonger->nHeight > pfork->nHeight)
            plonger = plonger->pprev;
        if (pfork == plonger)
            break;
        pfork = pfork->pprev;
    }

    // We define a condition where we should warn the user about as a fork of at least 7 blocks
    // with a tip within 72 blocks (+/- 12 hours if no one mines it) of ours
    // We use 7 blocks rather arbitrarily as it represents just under 10% of sustained network
    // hash rate operating on the fork.
    // or a chain that is entirely longer than ours and invalid (note that this should be detected by both)
    // We define it this way because it allows us to only store the highest fork tip (+ base) which meets
    // the 7-block condition and from this always have the most-likely-to-cause-warning fork
    if (pfork && (!pindexBestForkTip || pindexNewForkTip->nHeight > pindexBestForkTip->nHeight) &&
            pindexNewForkTip->nChainWork - pfork->nChainWork > (GetBlockProof(*pfork) * 7) &&
            chainActive.Height() - pindexNewForkTip->nHeight < 72)
    {
        pindexBestForkTip = pindexNewForkTip;
        pindexBestForkBase = pfork;
    }

    CheckForkWarningConditions();
}

void static InvalidChainFound(CBlockIndex* pindexNew)
{
    if (!pindexBestInvalid || pindexNew->nChainWork > pindexBestInvalid->nChainWork)
        pindexBestInvalid = pindexNew;

    LogPrintf("%s: invalid block=%s  height=%d  log2_work=%.8g  date=%s\n", __func__,
      pindexNew->GetBlockHash().ToString(), pindexNew->nHeight,
      log(pindexNew->nChainWork.getdouble())/log(2.0), FormatISO8601DateTime(pindexNew->GetBlockTime()));
    CBlockIndex *tip = chainActive.Tip();
    assert (tip);
    LogPrintf("%s:  current best=%s  height=%d  log2_work=%.8g  date=%s\n", __func__,
      tip->GetBlockHash().ToString(), chainActive.Height(), log(tip->nChainWork.getdouble())/log(2.0),
      FormatISO8601DateTime(tip->GetBlockTime()));
    CheckForkWarningConditions();
}

void CChainState::InvalidBlockFound(CBlockIndex *pindex, const CBlock &block, const CValidationState &state) {
    if (state.GetRejectReason() == "bad-cs-duplicate")
    {
        pindex->SetProofOfStake();
        pindex->prevoutStake = block.vtx[0]->vin[0].prevout;
        if (pindex->pprev && pindex->pprev->bnStakeModifier.IsNull())
            LogPrintf("Warning: %s - Previous stake modifier is null.\n", __func__);
        else
            pindex->bnStakeModifier = ComputeStakeModifierV2(pindex->pprev, pindex->prevoutStake.hash);

        pindex->nFlags |= BLOCK_FAILED_DUPLICATE_STAKE;
        setDirtyBlockIndex.insert(pindex);
    };

    if (!state.CorruptionPossible()) {
        pindex->nStatus |= BLOCK_FAILED_VALID;
        g_failed_blocks.insert(pindex);
        setDirtyBlockIndex.insert(pindex);
        setBlockIndexCandidates.erase(pindex);
        InvalidChainFound(pindex);
    }
}

void UpdateCoins(const CTransaction& tx, CCoinsViewCache& inputs, CTxUndo &txundo, int nHeight)
{
    // mark inputs spent
    if (!tx.IsCoinBase()) {
        txundo.vprevout.reserve(tx.vin.size());
        for (const CTxIn &txin : tx.vin)
        {
            if (txin.IsAnonInput())
                continue;

            txundo.vprevout.emplace_back();
            bool is_spent = inputs.SpendCoin(txin.prevout, &txundo.vprevout.back());
            assert(is_spent);
        }
    }
    // add outputs
    AddCoins(inputs, tx, nHeight);
}

void UpdateCoins(const CTransaction& tx, CCoinsViewCache& inputs, int nHeight)
{
    CTxUndo txundo;
    UpdateCoins(tx, inputs, txundo, nHeight);
}

bool CScriptCheck::operator()() {
    const CScript &scriptSig = ptxTo->vin[nIn].scriptSig;
    const CScriptWitness *witness = &ptxTo->vin[nIn].scriptWitness;

    return VerifyScript(scriptSig, scriptPubKey, witness, nFlags, CachingTransactionSignatureChecker(ptxTo, nIn, vchAmount, cacheStore, *txdata), &error);
    //return VerifyScript(scriptSig, m_tx_out.scriptPubKey, witness, nFlags, CachingTransactionSignatureChecker(ptxTo, nIn, m_tx_out.nValue, cacheStore, *txdata), &error);
}

int GetSpendHeight(const CCoinsViewCache& inputs)
{
    LOCK(cs_main);
<<<<<<< HEAD

    BlockMap::iterator mi = mapBlockIndex.find(inputs.GetBestBlock());
    if (mi == mapBlockIndex.end())
        return 0;
    CBlockIndex* pindexPrev = mi->second;

    //CBlockIndex* pindexPrev = mapBlockIndex.find(inputs.GetBestBlock())->second;
=======
    CBlockIndex* pindexPrev = LookupBlockIndex(inputs.GetBestBlock());
>>>>>>> 243c9bb7
    return pindexPrev->nHeight + 1;
}

static CuckooCache::cache<uint256, SignatureCacheHasher> scriptExecutionCache;
static uint256 scriptExecutionCacheNonce(GetRandHash());

void InitScriptExecutionCache() {
    // nMaxCacheSize is unsigned. If -maxsigcachesize is set to zero,
    // setup_bytes creates the minimum possible cache (2 elements).
    size_t nMaxCacheSize = std::min(std::max((int64_t)0, gArgs.GetArg("-maxsigcachesize", DEFAULT_MAX_SIG_CACHE_SIZE) / 2), MAX_MAX_SIG_CACHE_SIZE) * ((size_t) 1 << 20);
    size_t nElems = scriptExecutionCache.setup_bytes(nMaxCacheSize);
    LogPrintf("Using %zu MiB out of %zu/2 requested for script execution cache, able to store %zu elements\n",
            (nElems*sizeof(uint256)) >>20, (nMaxCacheSize*2)>>20, nElems);
}

/**
 * Check whether all inputs of this transaction are valid (no double spends, scripts & sigs, amounts)
 * This does not modify the UTXO set.
 *
 * If pvChecks is not nullptr, script checks are pushed onto it instead of being performed inline. Any
 * script checks which are not necessary (eg due to script execution cache hits) are, obviously,
 * not pushed onto pvChecks/run.
 *
 * Setting cacheSigStore/cacheFullScriptStore to false will remove elements from the corresponding cache
 * which are matched. This is useful for checking blocks where we will likely never need the cache
 * entry again.
 *
 * Non-static (and re-declared) in src/test/txvalidationcache_tests.cpp
 */
bool CheckInputs(const CTransaction& tx, CValidationState &state, const CCoinsViewCache &inputs, bool fScriptChecks, unsigned int flags, bool cacheSigStore, bool cacheFullScriptStore, PrecomputedTransactionData& txdata, std::vector<CScriptCheck> *pvChecks, bool fAnonChecks)
{
    if (!tx.IsCoinBase())
    {
        if (pvChecks)
            pvChecks->reserve(tx.vin.size());

        // The first loop above does all the inexpensive checks.
        // Only if ALL inputs pass do we perform expensive ECDSA signature checks.
        // Helps prevent CPU exhaustion attacks.

        // Skip script verification when connecting blocks under the
        // assumevalid block. Assuming the assumevalid block is valid this
        // is safe because block merkle hashes are still computed and checked,
        // Of course, if an assumed valid block is invalid due to false scriptSigs
        // this optimization would allow an invalid chain to be accepted.
        if (fScriptChecks) {
            bool fHasAnonInput = false;
            // First check if script executions have been cached with the same
            // flags. Note that this assumes that the inputs provided are
            // correct (ie that the transaction hash which is in tx's prevouts
            // properly commits to the scriptPubKey in the inputs view of that
            // transaction).
            uint256 hashCacheEntry;
            // We only use the first 19 bytes of nonce to avoid a second SHA
            // round - giving us 19 + 32 + 4 = 55 bytes (+ 8 + 1 = 64)
            static_assert(55 - sizeof(flags) - 32 >= 128/8, "Want at least 128 bits of nonce for script execution cache");
            CSHA256().Write(scriptExecutionCacheNonce.begin(), 55 - sizeof(flags) - 32).Write(tx.GetWitnessHash().begin(), 32).Write((unsigned char*)&flags, sizeof(flags)).Finalize(hashCacheEntry.begin());
            AssertLockHeld(cs_main); //TODO: Remove this requirement by making CuckooCache not require external locks

            if (scriptExecutionCache.contains(hashCacheEntry, !cacheFullScriptStore)) {
                return true;
            }

            for (unsigned int i = 0; i < tx.vin.size(); i++) {
                if (tx.vin[i].IsAnonInput())
                {
                    fHasAnonInput = true;
                    continue;
                };

                const COutPoint &prevout = tx.vin[i].prevout;
                const Coin& coin = inputs.AccessCoin(prevout);
                assert(!coin.IsSpent());

                // We very carefully only pass in things to CScriptCheck which
                // are clearly committed to by tx' witness hash. This provides
                // a sanity check that our caching is not introducing consensus
                // failures through additional data in, eg, the coins being
                // spent being checked as a part of CScriptCheck.
                const CScript& scriptPubKey = coin.out.scriptPubKey;
                const CAmount amount = coin.out.nValue;

                std::vector<uint8_t> vchAmount;
                if (coin.nType == OUTPUT_STANDARD)
                {
                    vchAmount.resize(8);
                    memcpy(vchAmount.data(), &amount, sizeof(amount));
                } else
                if (coin.nType == OUTPUT_CT)
                {
                    vchAmount.resize(33);
                    memcpy(vchAmount.data(), coin.commitment.data, 33);
                };

                // Verify signature
                CScriptCheck check(scriptPubKey, vchAmount, tx, i, flags, cacheSigStore, &txdata);
                if (pvChecks) {
                    pvChecks->push_back(CScriptCheck());
                    check.swap(pvChecks->back());
                } else if (!check()) {
                    if (flags & STANDARD_NOT_MANDATORY_VERIFY_FLAGS) {
                        // Check whether the failure was caused by a
                        // non-mandatory script verification check, such as
                        // non-standard DER encodings or non-null dummy
                        // arguments; if so, don't trigger DoS protection to
                        // avoid splitting the network between upgraded and
                        // non-upgraded nodes.
                        CScriptCheck check2(scriptPubKey, vchAmount, tx, i,
                                flags & ~STANDARD_NOT_MANDATORY_VERIFY_FLAGS, cacheSigStore, &txdata);

                        if (check2())
                            return state.Invalid(false, REJECT_NONSTANDARD, strprintf("non-mandatory-script-verify-flag (%s)", ScriptErrorString(check.GetScriptError())));
                    }
                    // Failures of other flags indicate a transaction that is
                    // invalid in new blocks, e.g. an invalid P2SH. We DoS ban
                    // such nodes as they are not following the protocol. That
                    // said during an upgrade careful thought should be taken
                    // as to the correct behavior - we may want to continue
                    // peering with non-upgraded nodes even after soft-fork
                    // super-majority signaling has occurred.
                    return state.DoS(100,false, REJECT_INVALID, strprintf("mandatory-script-verify-flag-failed (%s)", ScriptErrorString(check.GetScriptError())));
                }
            }

            if (fHasAnonInput && fAnonChecks
                && !VerifyMLSAG(tx, state))
                    return false;

            if (cacheFullScriptStore && !pvChecks) {
                // We executed all of the provided scripts, and were told to
                // cache the result. Do so now.
                scriptExecutionCache.insert(hashCacheEntry);
            }
        }
    }

    return true;
}

namespace {

bool UndoWriteToDisk(const CBlockUndo& blockundo, CDiskBlockPos& pos, const uint256& hashBlock, const CMessageHeader::MessageStartChars& messageStart)
{
    // Open history file to append
    CAutoFile fileout(OpenUndoFile(pos), SER_DISK, CLIENT_VERSION);
    if (fileout.IsNull())
        return error("%s: OpenUndoFile failed", __func__);

    // Write index header
    unsigned int nSize = GetSerializeSize(fileout, blockundo);
    fileout << messageStart << nSize;

    // Write undo data
    long fileOutPos = ftell(fileout.Get());
    if (fileOutPos < 0)
        return error("%s: ftell failed", __func__);
    pos.nPos = (unsigned int)fileOutPos;
    fileout << blockundo;

    // calculate & write checksum
    CHashWriter hasher(SER_GETHASH, PROTOCOL_VERSION);
    hasher << hashBlock;
    hasher << blockundo;
    fileout << hasher.GetHash();

    return true;
}

static bool UndoReadFromDisk(CBlockUndo& blockundo, const CBlockIndex *pindex)
{
    CDiskBlockPos pos = pindex->GetUndoPos();
    if (pos.IsNull()) {
        return error("%s: no undo data available", __func__);
    }

    // Open history file to read
    CAutoFile filein(OpenUndoFile(pos, true), SER_DISK, CLIENT_VERSION);
    if (filein.IsNull())
        return error("%s: OpenUndoFile failed", __func__);

    // Read block
    uint256 hashChecksum;
    CHashVerifier<CAutoFile> verifier(&filein); // We need a CHashVerifier as reserializing may lose data
    try {
        verifier << pindex->pprev->GetBlockHash();
        verifier >> blockundo;
        filein >> hashChecksum;
    }
    catch (const std::exception& e) {
        return error("%s: Deserialize or I/O error - %s", __func__, e.what());
    }

    // Verify checksum
    if (hashChecksum != verifier.GetHash())
        return error("%s: Checksum mismatch", __func__);

    return true;
}

/** Abort with a message */
bool AbortNode(const std::string& strMessage, const std::string& userMessage="")
{
    SetMiscWarning(strMessage);
    LogPrintf("*** %s\n", strMessage);
    uiInterface.ThreadSafeMessageBox(
        userMessage.empty() ? _("Error: A fatal internal error occurred, see debug.log for details") : userMessage,
        "", CClientUIInterface::MSG_ERROR);
    StartShutdown();
    return false;
}

bool AbortNode(CValidationState& state, const std::string& strMessage, const std::string& userMessage="")
{
    AbortNode(strMessage, userMessage);
    return state.Error(strMessage);
}

} // namespace

/**
 * Restore the UTXO in a Coin at a given COutPoint
 * @param undo The Coin to be restored.
 * @param view The coins view to which to apply the changes.
 * @param out The out point that corresponds to the tx input.
 * @return A DisconnectResult as an int
 */
int ApplyTxInUndo(Coin&& undo, CCoinsViewCache& view, const COutPoint& out)
{
    bool fClean = true;

    if (view.HaveCoin(out)) fClean = false; // overwriting transaction output

    if (undo.nHeight == 0) {
        // Missing undo metadata (height and coinbase). Older versions included this
        // information only in undo records for the last spend of a transactions'
        // outputs. This implies that it must be present for some other output of the same tx.
        const Coin& alternate = AccessByTxid(view, out.hash);
        if (!alternate.IsSpent()) {
            undo.nHeight = alternate.nHeight;
            undo.fCoinBase = alternate.fCoinBase;
        } else {
            return DISCONNECT_FAILED; // adding output for transaction without known metadata
        }
    }
    // The potential_overwrite parameter to AddCoin is only allowed to be false if we know for
    // sure that the coin did not already exist in the cache. As we have queried for that above
    // using HaveCoin, we don't need to guess. When fClean is false, a coin already existed and
    // it is an overwrite.
    view.AddCoin(out, std::move(undo), !fClean);

    return fClean ? DISCONNECT_OK : DISCONNECT_UNCLEAN;
}

/** Undo the effects of this block (with given index) on the UTXO set represented by coins.
 *  When FAILED is returned, view is left in an indeterminate state. */
DisconnectResult CChainState::DisconnectBlock(const CBlock& block, const CBlockIndex* pindex, CCoinsViewCache& view)
{
    if (LogAcceptCategory(BCLog::HDWALLET))
        LogPrintf("%s: hash %s, height %d\n", __func__, block.GetHash().ToString(), pindex->nHeight);

    assert(pindex->GetBlockHash() == view.GetBestBlock());

    bool fClean = true;

    CBlockUndo blockUndo;
    if (!UndoReadFromDisk(blockUndo, pindex)) {
        error("DisconnectBlock(): failure reading undo data");
        return DISCONNECT_FAILED;
    }

    if (!fParticlMode)
    {
        if (blockUndo.vtxundo.size() + 1 != block.vtx.size()) {
            error("DisconnectBlock(): block and undo data inconsistent");
            return DISCONNECT_FAILED;
        }
    } else
    {
        if (blockUndo.vtxundo.size() != block.vtx.size())
        {
            // Count non coinbase txns, this should only happen in early blocks.
            size_t nExpectTxns = 0;
            for (auto &tx : block.vtx)
                if (!tx->IsCoinBase())
                    nExpectTxns++;

            if (blockUndo.vtxundo.size() != nExpectTxns) {
                error("DisconnectBlock(): block and undo data inconsistent");
                return DISCONNECT_FAILED;
            };
        };
    };

    int nVtxundo = blockUndo.vtxundo.size()-1;
    // undo transactions in reverse order
    for (int i = block.vtx.size() - 1; i >= 0; i--)
    {
        const CTransaction &tx = *(block.vtx[i]);
        uint256 hash = tx.GetHash();

        for (const auto &txin : tx.vin)
        {
            if (txin.IsAnonInput())
            {
                uint32_t nInputs, nRingSize;
                txin.GetAnonInfo(nInputs, nRingSize);
                if (txin.scriptData.stack.size() != 1
                    || txin.scriptData.stack[0].size() != 33 * nInputs) {
                    error("%s: Bad scriptData stack, %s.", __func__, hash.ToString());
                    return DISCONNECT_FAILED;
                };

                const std::vector<uint8_t> &vKeyImages = txin.scriptData.stack[0];
                for (size_t k = 0; k < nInputs; ++k)
                {
                    const CCmpPubKey &ki = *((CCmpPubKey*)&vKeyImages[k*33]);

                    view.keyImages.push_back(std::make_pair(ki, hash));
                };
            };
        };

        bool is_coinbase = tx.IsCoinBase() || tx.IsCoinStake();

        for (size_t k = tx.vpout.size(); k-- > 0;)
        {
            const CTxOutBase *out = tx.vpout[k].get();

            if (out->IsType(OUTPUT_RINGCT))
            {
                CTxOutRingCT *txout = (CTxOutRingCT*)out;

                if (view.nLastRCTOutput == 0)
                {
                    pblocktree->ReadLastRCTOutput(view.nLastRCTOutput);
                    if (view.nLastRCTOutput == 0) {
                        error("%s: RCT index missing, txn %s, %d.", __func__, hash.ToString(), k);
                        if (!view.fForceDisconnect)
                            return DISCONNECT_FAILED;
                    };

                    // Verify data matches
                    CAnonOutput ao;
                    if (!pblocktree->ReadRCTOutput(view.nLastRCTOutput, ao)) {
                        error("%s: RCT output missing, txn %s, %d, index %d.", __func__, hash.ToString(), k, view.nLastRCTOutput);
                        if (!view.fForceDisconnect)
                            return DISCONNECT_FAILED;
                    } else
                    if (ao.pubkey != txout->pk) {
                        error("%s: RCT output mismatch, txn %s, %d, index %d.", __func__, hash.ToString(), k, view.nLastRCTOutput);
                        if (!view.fForceDisconnect)
                            return DISCONNECT_FAILED;
                    };
                };

                view.anonOutputLinks[txout->pk] = view.nLastRCTOutput;
                view.nLastRCTOutput--;

                continue;
            };

            // Check that all outputs are available and match the outputs in the block itself
            // exactly.
            if (out->IsType(OUTPUT_STANDARD) || out->IsType(OUTPUT_CT))
            {
                const CScript *pScript = out->GetPScriptPubKey();
                if (!pScript->IsUnspendable()) {
                    COutPoint op(hash, k);
                    Coin coin;

                    CTxOut txout(0, *pScript);

                    if (out->IsType(OUTPUT_STANDARD))
                        txout.nValue = out->GetValue();
                    bool is_spent = view.SpendCoin(op, &coin);
                    if (!is_spent || txout != coin.out || pindex->nHeight != coin.nHeight || is_coinbase != coin.fCoinBase) {
                        fClean = false; // transaction output mismatch
                    }
                }
            };

            if (!fAddressIndex
                || (!out->IsType(OUTPUT_STANDARD)
                && !out->IsType(OUTPUT_CT)))
                continue;

            const CScript *pScript;
            std::vector<unsigned char> hashBytes;
            int scriptType = 0;
            CAmount nValue;
            if (!ExtractIndexInfo(out, scriptType, hashBytes, nValue, pScript)
                || scriptType == 0)
                continue;
            // undo receiving activity
            view.addressIndex.push_back(std::make_pair(CAddressIndexKey(scriptType, uint256(hashBytes.data(), hashBytes.size()), pindex->nHeight, i, hash, k, false), nValue));
            // undo unspent index
            view.addressUnspentIndex.push_back(std::make_pair(CAddressUnspentKey(scriptType, uint256(hashBytes.data(), hashBytes.size()), hash, k), CAddressUnspentValue()));
        };


        if (fParticlMode)
        {
            // restore inputs
            if (!tx.IsCoinBase())
            {
                if (nVtxundo < 0 || nVtxundo >= (int)blockUndo.vtxundo.size())
                {
                    error("DisconnectBlock(): transaction undo data offset out of range.");
                    return DISCONNECT_FAILED;
                };

                size_t nExpectUndo = 0;
                for (const auto &txin : tx.vin)
                if (!txin.IsAnonInput())
                    nExpectUndo++;

                CTxUndo &txundo = blockUndo.vtxundo[nVtxundo--];
                if (txundo.vprevout.size() != nExpectUndo)
                {
                    error("DisconnectBlock(): transaction and undo data inconsistent");
                    return DISCONNECT_FAILED;
                };

                for (unsigned int j = tx.vin.size(); j-- > 0;)
                {
                    if (tx.vin[j].IsAnonInput())
                        continue;

                    const COutPoint &out = tx.vin[j].prevout;
                    int res = ApplyTxInUndo(std::move(txundo.vprevout[j]), view, out);
                    if (res == DISCONNECT_FAILED) return DISCONNECT_FAILED;
                    fClean = fClean && res != DISCONNECT_UNCLEAN;

                    const CTxIn input = tx.vin[j];

                    if (fSpentIndex) // undo and delete the spent index
                        view.spentIndex.push_back(std::make_pair(CSpentIndexKey(input.prevout.hash, input.prevout.n), CSpentIndexValue()));

                    if (fAddressIndex)
                    {
                        const Coin &coin = view.AccessCoin(tx.vin[j].prevout);
                        const CScript *pScript = &coin.out.scriptPubKey;

                        CAmount nValue = coin.nType == OUTPUT_CT ? 0 : coin.out.nValue;
                        std::vector<uint8_t> hashBytes;
                        int scriptType = 0;
                        if (!ExtractIndexInfo(pScript, scriptType, hashBytes)
                            || scriptType == 0)
                            continue;

                        // undo spending activity
                        view.addressIndex.push_back(std::make_pair(CAddressIndexKey(scriptType, uint256(hashBytes.data(), hashBytes.size()), pindex->nHeight, i, hash, j, true), nValue * -1));
                        // restore unspent index
                        view.addressUnspentIndex.push_back(std::make_pair(CAddressUnspentKey(scriptType, uint256(hashBytes.data(), hashBytes.size()), input.prevout.hash, input.prevout.n), CAddressUnspentValue(nValue, *pScript, coin.nHeight)));
                    }; // if (fAddressIndex)
                }; // for (unsigned int j = tx.vin.size(); j-- > 0;)
            };
        } else
        {
            // Check that all outputs are available and match the outputs in the block itself
            // exactly.
            for (size_t o = 0; o < tx.vout.size(); o++) {
                if (!tx.vout[o].scriptPubKey.IsUnspendable()) {
                    COutPoint out(hash, o);
                    Coin coin;
                    bool is_spent = view.SpendCoin(out, &coin);
                    if (!is_spent || tx.vout[o] != coin.out || pindex->nHeight != coin.nHeight || is_coinbase != coin.fCoinBase) {
                        fClean = false; // transaction output mismatch
                    }
                }
            }

            if (i > 0) { // not coinbases
                CTxUndo &txundo = blockUndo.vtxundo[i-1];
                if (txundo.vprevout.size() != tx.vin.size()) {
                    error("DisconnectBlock(): transaction and undo data inconsistent");
                    return DISCONNECT_FAILED;
                }
                for (unsigned int j = tx.vin.size(); j-- > 0;) {
                    const COutPoint &out = tx.vin[j].prevout;
                    int res = ApplyTxInUndo(std::move(txundo.vprevout[j]), view, out);
                    if (res == DISCONNECT_FAILED) return DISCONNECT_FAILED;
                    fClean = fClean && res != DISCONNECT_UNCLEAN;
                }
            }
            // At this point, all of txundo.vprevout should have been moved out.
        }
    }

    // move best block pointer to prevout block
    view.SetBestBlock(pindex->pprev->GetBlockHash(), pindex->pprev->nHeight);

    return fClean ? DISCONNECT_OK : DISCONNECT_UNCLEAN;
}

bool ConnectBlock(const CBlock& block, CValidationState& state, CBlockIndex* pindex,
    CCoinsViewCache& view, const CChainParams& chainparams, bool fJustCheck)
{
    return g_chainstate.ConnectBlock(block, state, pindex, view, chainparams, fJustCheck);
};

DisconnectResult DisconnectBlock(const CBlock& block, const CBlockIndex* pindex, CCoinsViewCache& view)
{
    return g_chainstate.DisconnectBlock(block, pindex, view);
};

void static FlushBlockFile(bool fFinalize = false)
{
    LOCK(cs_LastBlockFile);

    CDiskBlockPos posOld(nLastBlockFile, 0);

    FILE *fileOld = OpenBlockFile(posOld);
    if (fileOld) {
        if (fFinalize)
            TruncateFile(fileOld, vinfoBlockFile[nLastBlockFile].nSize);
        FileCommit(fileOld);
        fclose(fileOld);
    }

    fileOld = OpenUndoFile(posOld);
    if (fileOld) {
        if (fFinalize)
            TruncateFile(fileOld, vinfoBlockFile[nLastBlockFile].nUndoSize);
        FileCommit(fileOld);
        fclose(fileOld);
    }
}

static bool FindUndoPos(CValidationState &state, int nFile, CDiskBlockPos &pos, unsigned int nAddSize);

static bool WriteUndoDataForBlock(const CBlockUndo& blockundo, CValidationState& state, CBlockIndex* pindex, const CChainParams& chainparams)
{
    // Write undo information to disk
    if (pindex->GetUndoPos().IsNull()) {
        CDiskBlockPos _pos;
        if (!FindUndoPos(state, pindex->nFile, _pos, ::GetSerializeSize(blockundo, SER_DISK, CLIENT_VERSION) + 40))
            return error("ConnectBlock(): FindUndoPos failed");
        if (!UndoWriteToDisk(blockundo, _pos, pindex->pprev->GetBlockHash(), chainparams.MessageStart()))
            return AbortNode(state, "Failed to write undo data");

        // update nUndoPos in block index
        pindex->nUndoPos = _pos.nPos;
        pindex->nStatus |= BLOCK_HAVE_UNDO;
        setDirtyBlockIndex.insert(pindex);
    }

    return true;
}

static bool WriteTxIndexDataForBlock(const CBlock& block, CValidationState& state, CBlockIndex* pindex)
{
    if (!fTxIndex) return true;

    CDiskTxPos pos(pindex->GetBlockPos(), GetSizeOfCompactSize(block.vtx.size()));
    std::vector<std::pair<uint256, CDiskTxPos> > vPos;
    vPos.reserve(block.vtx.size());
    for (const CTransactionRef& tx : block.vtx)
    {
        vPos.push_back(std::make_pair(tx->GetHash(), pos));
        pos.nTxOffset += ::GetSerializeSize(*tx, SER_DISK, CLIENT_VERSION);
    }

    if (!pblocktree->WriteTxIndex(vPos)) {
        return AbortNode(state, "Failed to write transaction index");
    }

    return true;
}

static CCheckQueue<CScriptCheck> scriptcheckqueue(128);

void ThreadScriptCheck() {
    RenameThread("particl-scriptch");
    scriptcheckqueue.Thread();
}

// Protected by cs_main
VersionBitsCache versionbitscache;

int32_t ComputeBlockVersion(const CBlockIndex* pindexPrev, const Consensus::Params& params)
{
    LOCK(cs_main);
    int32_t nVersion = VERSIONBITS_TOP_BITS;

    for (int i = 0; i < (int)Consensus::MAX_VERSION_BITS_DEPLOYMENTS; i++) {
        ThresholdState state = VersionBitsState(pindexPrev, params, static_cast<Consensus::DeploymentPos>(i), versionbitscache);
        if (state == ThresholdState::LOCKED_IN || state == ThresholdState::STARTED) {
            nVersion |= VersionBitsMask(params, static_cast<Consensus::DeploymentPos>(i));
        }
    }

    return nVersion;
}

/**
 * Threshold condition checker that triggers when unknown versionbits are seen on the network.
 */
class WarningBitsConditionChecker : public AbstractThresholdConditionChecker
{
private:
    int bit;

public:
    explicit WarningBitsConditionChecker(int bitIn) : bit(bitIn) {}

    int64_t BeginTime(const Consensus::Params& params) const override { return 0; }
    int64_t EndTime(const Consensus::Params& params) const override { return std::numeric_limits<int64_t>::max(); }
    int Period(const Consensus::Params& params) const override { return params.nMinerConfirmationWindow; }
    int Threshold(const Consensus::Params& params) const override { return params.nRuleChangeActivationThreshold; }

    bool Condition(const CBlockIndex* pindex, const Consensus::Params& params) const override
    {
        return ((pindex->nVersion & VERSIONBITS_TOP_MASK) == VERSIONBITS_TOP_BITS) &&
               ((pindex->nVersion >> bit) & 1) != 0 &&
               ((ComputeBlockVersion(pindex->pprev, params) >> bit) & 1) == 0;
    }
};

// Protected by cs_main
static ThresholdConditionCache warningcache[VERSIONBITS_NUM_BITS];

static unsigned int GetBlockScriptFlags(const CBlockIndex* pindex, const Consensus::Params& consensusparams) {
    AssertLockHeld(cs_main);

    if (fParticlMode)
    {
        unsigned int flags = SCRIPT_VERIFY_P2SH;
        flags |= SCRIPT_VERIFY_DERSIG;
        flags |= SCRIPT_VERIFY_CHECKLOCKTIMEVERIFY;
        flags |= SCRIPT_VERIFY_CHECKSEQUENCEVERIFY;
        flags |= SCRIPT_VERIFY_WITNESS;
        flags |= SCRIPT_VERIFY_NULLDUMMY;
        return flags;
    };

    unsigned int flags = SCRIPT_VERIFY_NONE;

    // Start enforcing P2SH (BIP16)
    if (pindex->nHeight >= consensusparams.BIP16Height) {
        flags |= SCRIPT_VERIFY_P2SH;
    }

    // Start enforcing the DERSIG (BIP66) rule
    if (pindex->nHeight >= consensusparams.BIP66Height) {
        flags |= SCRIPT_VERIFY_DERSIG;
    }

    // Start enforcing CHECKLOCKTIMEVERIFY (BIP65) rule
    if (pindex->nHeight >= consensusparams.BIP65Height) {
        flags |= SCRIPT_VERIFY_CHECKLOCKTIMEVERIFY;
    }

    // Start enforcing BIP68 (sequence locks) and BIP112 (CHECKSEQUENCEVERIFY) using versionbits logic.
    if (VersionBitsState(pindex->pprev, consensusparams, Consensus::DEPLOYMENT_CSV, versionbitscache) == ThresholdState::ACTIVE) {
        flags |= SCRIPT_VERIFY_CHECKSEQUENCEVERIFY;
    }

    // Start enforcing WITNESS rules using versionbits logic.
    if (IsWitnessEnabled(pindex->pprev, consensusparams)) {
        flags |= SCRIPT_VERIFY_WITNESS;
        flags |= SCRIPT_VERIFY_NULLDUMMY;
    }

    return flags;
}



static int64_t nTimeCheck = 0;
static int64_t nTimeForks = 0;
static int64_t nTimeVerify = 0;
static int64_t nTimeConnect = 0;
static int64_t nTimeIndex = 0;
static int64_t nTimeCallbacks = 0;
static int64_t nTimeTotal = 0;
static int64_t nBlocksTotal = 0;

/** Apply the effects of this block (with given index) on the UTXO set represented by coins.
 *  Validity checks that depend on the UTXO set are also done; ConnectBlock()
 *  can fail if those validity checks fail (among other reasons). */
bool CChainState::ConnectBlock(const CBlock& block, CValidationState& state, CBlockIndex* pindex,
                  CCoinsViewCache& view, const CChainParams& chainparams, bool fJustCheck)
{
    AssertLockHeld(cs_main);
    assert(pindex);
    assert(*pindex->phashBlock == block.GetHash());
    int64_t nTimeStart = GetTimeMicros();

    // Check it again in case a previous version let a bad block in
    // NOTE: We don't currently (re-)invoke ContextualCheckBlock() or
    // ContextualCheckBlockHeader() here. This means that if we add a new
    // consensus rule that is enforced in one of those two functions, then we
    // may have let in a block that violates the rule prior to updating the
    // software, and we would NOT be enforcing the rule here. Fully solving
    // upgrade from one software version to the next after a consensus rule
    // change is potentially tricky and issue-specific (see RewindBlockIndex()
    // for one general approach that was used for BIP 141 deployment).
    // Also, currently the rule against blocks more than 2 hours in the future
    // is enforced in ContextualCheckBlockHeader(); we wouldn't want to
    // re-enforce that rule here (at least until we make it impossible for
    // GetAdjustedTime() to go backward).
    if (!CheckBlock(block, state, chainparams.GetConsensus(), !fJustCheck, !fJustCheck))
        return error("%s: Consensus::CheckBlock: %s", __func__, FormatStateMessage(state));

    if (block.IsProofOfStake())
    {
        pindex->bnStakeModifier = ComputeStakeModifierV2(pindex->pprev, pindex->prevoutStake.hash);
        setDirtyBlockIndex.insert(pindex);

        uint256 hashProof, targetProofOfStake;
        if (!CheckProofOfStake(pindex->pprev, *block.vtx[0], block.nTime, block.nBits, hashProof, targetProofOfStake))
            return state.DoS(100, error("%s: Check proof of stake failed.", __func__), REJECT_INVALID, "bad-proof-of-stake");
    };

    // verify that the view's current state corresponds to the previous block
    uint256 hashPrevBlock = pindex->pprev == nullptr ? uint256() : pindex->pprev->GetBlockHash();
    assert(hashPrevBlock == view.GetBestBlock());

    uint256 blockHash = block.GetHash();
    bool fIsGenesisBlock = blockHash == chainparams.GetConsensus().hashGenesisBlock;
    // Special case for the genesis block, skipping connection of its transactions
    // (its coinbase is unspendable)
    if (!fParticlMode  // genesis coinbase is spendable when in Particl mode
        && fIsGenesisBlock) {
        if (!fJustCheck)
            view.SetBestBlock(pindex->GetBlockHash(), pindex->nHeight);
        return true;
    }

    nBlocksTotal++;

    bool fScriptChecks = true;
    if (!hashAssumeValid.IsNull()) {
        // We've been configured with the hash of a block which has been externally verified to have a valid history.
        // A suitable default value is included with the software and updated from time to time.  Because validity
        //  relative to a piece of software is an objective fact these defaults can be easily reviewed.
        // This setting doesn't force the selection of any particular chain but makes validating some faster by
        //  effectively caching the result of part of the verification.
        BlockMap::const_iterator  it = mapBlockIndex.find(hashAssumeValid);
        if (it != mapBlockIndex.end()) {
            if (it->second->GetAncestor(pindex->nHeight) == pindex &&
                pindexBestHeader->GetAncestor(pindex->nHeight) == pindex &&
                pindexBestHeader->nChainWork >= nMinimumChainWork) {
                // This block is a member of the assumed verified chain and an ancestor of the best header.
                // The equivalent time check discourages hash power from extorting the network via DOS attack
                //  into accepting an invalid block through telling users they must manually set assumevalid.
                //  Requiring a software change or burying the invalid block, regardless of the setting, makes
                //  it hard to hide the implication of the demand.  This also avoids having release candidates
                //  that are hardly doing any signature verification at all in testing without having to
                //  artificially set the default assumed verified block further back.
                // The test against nMinimumChainWork prevents the skipping when denied access to any chain at
                //  least as good as the expected chain.
                fScriptChecks = (GetBlockProofEquivalentTime(*pindexBestHeader, *pindex, *pindexBestHeader, chainparams.GetConsensus()) <= 60 * 60 * 24 * 7 * 2);
            }
        }
    }

    int64_t nTime1 = GetTimeMicros(); nTimeCheck += nTime1 - nTimeStart;
    LogPrint(BCLog::BENCH, "    - Sanity checks: %.2fms [%.2fs (%.2fms/blk)]\n", MILLI * (nTime1 - nTimeStart), nTimeCheck * MICRO, nTimeCheck * MILLI / nBlocksTotal);

<<<<<<< HEAD
    bool fEnforceBIP30 = false;
    if (fParticlMode)
    {
        fEnforceBIP30 = true;
    } else
    {
        // Do not allow blocks that contain transactions which 'overwrite' older transactions,
        // unless those are already completely spent.
        // If such overwrites are allowed, coinbases and transactions depending upon those
        // can be duplicated to remove the ability to spend the first instance -- even after
        // being sent to another address.
        // See BIP30 and http://r6.ca/blog/20120206T005236Z.html for more information.
        // This logic is not necessary for memory pool transactions, as AcceptToMemoryPool
        // already refuses previously-known transaction ids entirely.
        // This rule was originally applied to all blocks with a timestamp after March 15, 2012, 0:00 UTC.
        // Now that the whole chain is irreversibly beyond that time it is applied to all blocks except the
        // two in the chain that violate it. This prevents exploiting the issue against nodes during their
        // initial block download.
        fEnforceBIP30 = (!pindex->phashBlock) || // Enforce on CreateNewBlock invocations which don't have a hash.
                         !((pindex->nHeight==91842 && pindex->GetBlockHash() == uint256S("0x00000000000a4d0a398161ffc163c503763b1f4360639393e0e4c8e300e0caec")) ||
                           (pindex->nHeight==91880 && pindex->GetBlockHash() == uint256S("0x00000000000743f190a18c5577a3c2d2a1f610ae9601ac046a38084ccb7cd721")));

        // Once BIP34 activated it was not possible to create new duplicate coinbases and thus other than starting
        // with the 2 existing duplicate coinbase pairs, not possible to create overwriting txs.  But by the
        // time BIP34 activated, in each of the existing pairs the duplicate coinbase had overwritten the first
        // before the first had been spent.  Since those coinbases are sufficiently buried its no longer possible to create further
        // duplicate transactions descending from the known pairs either.
        // If we're on the known chain at height greater than where BIP34 activated, we can save the db accesses needed for the BIP30 check.
        assert(pindex->pprev);
        CBlockIndex *pindexBIP34height = pindex->pprev->GetAncestor(chainparams.GetConsensus().BIP34Height);
        //Only continue to enforce if we're below BIP34 activation height or the block hash at that height doesn't correspond.
        fEnforceBIP30 = fEnforceBIP30 && (!pindexBIP34height || !(pindexBIP34height->GetBlockHash() == chainparams.GetConsensus().BIP34Hash));
    };
=======
    // Do not allow blocks that contain transactions which 'overwrite' older transactions,
    // unless those are already completely spent.
    // If such overwrites are allowed, coinbases and transactions depending upon those
    // can be duplicated to remove the ability to spend the first instance -- even after
    // being sent to another address.
    // See BIP30 and http://r6.ca/blog/20120206T005236Z.html for more information.
    // This logic is not necessary for memory pool transactions, as AcceptToMemoryPool
    // already refuses previously-known transaction ids entirely.
    // This rule was originally applied to all blocks with a timestamp after March 15, 2012, 0:00 UTC.
    // Now that the whole chain is irreversibly beyond that time it is applied to all blocks except the
    // two in the chain that violate it. This prevents exploiting the issue against nodes during their
    // initial block download.
    bool fEnforceBIP30 = !((pindex->nHeight==91842 && pindex->GetBlockHash() == uint256S("0x00000000000a4d0a398161ffc163c503763b1f4360639393e0e4c8e300e0caec")) ||
                           (pindex->nHeight==91880 && pindex->GetBlockHash() == uint256S("0x00000000000743f190a18c5577a3c2d2a1f610ae9601ac046a38084ccb7cd721")));

    // Once BIP34 activated it was not possible to create new duplicate coinbases and thus other than starting
    // with the 2 existing duplicate coinbase pairs, not possible to create overwriting txs.  But by the
    // time BIP34 activated, in each of the existing pairs the duplicate coinbase had overwritten the first
    // before the first had been spent.  Since those coinbases are sufficiently buried it's no longer possible to create further
    // duplicate transactions descending from the known pairs either.
    // If we're on the known chain at height greater than where BIP34 activated, we can save the db accesses needed for the BIP30 check.

    // BIP34 requires that a block at height X (block X) has its coinbase
    // scriptSig start with a CScriptNum of X (indicated height X).  The above
    // logic of no longer requiring BIP30 once BIP34 activates is flawed in the
    // case that there is a block X before the BIP34 height of 227,931 which has
    // an indicated height Y where Y is greater than X.  The coinbase for block
    // X would also be a valid coinbase for block Y, which could be a BIP30
    // violation.  An exhaustive search of all mainnet coinbases before the
    // BIP34 height which have an indicated height greater than the block height
    // reveals many occurrences. The 3 lowest indicated heights found are
    // 209,921, 490,897, and 1,983,702 and thus coinbases for blocks at these 3
    // heights would be the first opportunity for BIP30 to be violated.

    // The search reveals a great many blocks which have an indicated height
    // greater than 1,983,702, so we simply remove the optimization to skip
    // BIP30 checking for blocks at height 1,983,702 or higher.  Before we reach
    // that block in another 25 years or so, we should take advantage of a
    // future consensus change to do a new and improved version of BIP34 that
    // will actually prevent ever creating any duplicate coinbases in the
    // future.
    static constexpr int BIP34_IMPLIES_BIP30_LIMIT = 1983702;

    // There is no potential to create a duplicate coinbase at block 209,921
    // because this is still before the BIP34 height and so explicit BIP30
    // checking is still active.

    // The final case is block 176,684 which has an indicated height of
    // 490,897. Unfortunately, this issue was not discovered until about 2 weeks
    // before block 490,897 so there was not much opportunity to address this
    // case other than to carefully analyze it and determine it would not be a
    // problem. Block 490,897 was, in fact, mined with a different coinbase than
    // block 176,684, but it is important to note that even if it hadn't been or
    // is remined on an alternate fork with a duplicate coinbase, we would still
    // not run into a BIP30 violation.  This is because the coinbase for 176,684
    // is spent in block 185,956 in transaction
    // d4f7fbbf92f4a3014a230b2dc70b8058d02eb36ac06b4a0736d9d60eaa9e8781.  This
    // spending transaction can't be duplicated because it also spends coinbase
    // 0328dd85c331237f18e781d692c92de57649529bd5edf1d01036daea32ffde29.  This
    // coinbase has an indicated height of over 4.2 billion, and wouldn't be
    // duplicatable until that height, and it's currently impossible to create a
    // chain that long. Nevertheless we may wish to consider a future soft fork
    // which retroactively prevents block 490,897 from creating a duplicate
    // coinbase. The two historical BIP30 violations often provide a confusing
    // edge case when manipulating the UTXO and it would be simpler not to have
    // another edge case to deal with.

    // testnet3 has no blocks before the BIP34 height with indicated heights
    // post BIP34 before approximately height 486,000,000 and presumably will
    // be reset before it reaches block 1,983,702 and starts doing unnecessary
    // BIP30 checking again.
    assert(pindex->pprev);
    CBlockIndex *pindexBIP34height = pindex->pprev->GetAncestor(chainparams.GetConsensus().BIP34Height);
    //Only continue to enforce if we're below BIP34 activation height or the block hash at that height doesn't correspond.
    fEnforceBIP30 = fEnforceBIP30 && (!pindexBIP34height || !(pindexBIP34height->GetBlockHash() == chainparams.GetConsensus().BIP34Hash));
>>>>>>> 243c9bb7

    // TODO: Remove BIP30 checking from block height 1,983,702 on, once we have a
    // consensus change that ensures coinbases at those heights can not
    // duplicate earlier coinbases.
    if (fEnforceBIP30 || pindex->nHeight >= BIP34_IMPLIES_BIP30_LIMIT) {
        for (const auto& tx : block.vtx) {
            for (size_t o = 0; o < tx->GetNumVOuts(); o++) {
                if (view.HaveCoin(COutPoint(tx->GetHash(), o))) {
                    return state.DoS(100, error("ConnectBlock(): tried to overwrite transaction"),
                                     REJECT_INVALID, "bad-txns-BIP30");
                }
            }
        }
    }

    int nLockTimeFlags = 0;
<<<<<<< HEAD
    if (fParticlMode)
    {
=======
    if (VersionBitsState(pindex->pprev, chainparams.GetConsensus(), Consensus::DEPLOYMENT_CSV, versionbitscache) == ThresholdState::ACTIVE) {
>>>>>>> 243c9bb7
        nLockTimeFlags |= LOCKTIME_VERIFY_SEQUENCE;
    } else
    {
        if (VersionBitsState(pindex->pprev, chainparams.GetConsensus(), Consensus::DEPLOYMENT_CSV, versionbitscache) == THRESHOLD_ACTIVE) {
            nLockTimeFlags |= LOCKTIME_VERIFY_SEQUENCE;
        }
    };

    // Get the script flags for this block
    unsigned int flags = GetBlockScriptFlags(pindex, chainparams.GetConsensus());

    int64_t nTime2 = GetTimeMicros(); nTimeForks += nTime2 - nTime1;
    LogPrint(BCLog::BENCH, "    - Fork checks: %.2fms [%.2fs (%.2fms/blk)]\n", MILLI * (nTime2 - nTime1), nTimeForks * MICRO, nTimeForks * MILLI / nBlocksTotal);

    CBlockUndo blockundo;

    CCheckQueueControl<CScriptCheck> control(fScriptChecks && nScriptCheckThreads ? &scriptcheckqueue : nullptr);

    std::vector<int> prevheights;
    CAmount nFees = 0;
    int nInputs = 0;
    int64_t nSigOpsCost = 0;
    int64_t nAnonIn = 0;
    int64_t nStakeReward = 0;
    CDiskTxPos pos(pindex->GetBlockPos(), GetSizeOfCompactSize(block.vtx.size()));
    std::vector<std::pair<uint256, CDiskTxPos> > vPos;
    vPos.reserve(block.vtx.size());

    blockundo.vtxundo.reserve(block.vtx.size() - (fParticlMode ? 0 : 1));

    std::vector<PrecomputedTransactionData> txdata;
    txdata.reserve(block.vtx.size()); // Required so that pointers to individual PrecomputedTransactionData don't get invalidated

    // NOTE: Be careful tracking coin created, block reward is based on nMoneySupply
    CAmount nMoneyCreated = 0;

    state.fEnforceSmsgFees = block.nTime >= chainparams.GetConsensus().nPaidSmsgTime;
    for (unsigned int i = 0; i < block.vtx.size(); i++)
    {
        const CTransaction &tx = *(block.vtx[i]);
        const uint256 txhash = tx.GetHash();
        nInputs += tx.vin.size();

        if (!tx.IsCoinBase())
        {
            CAmount txfee = 0;
            if (!Consensus::CheckTxInputs(tx, state, view, pindex->nHeight, txfee)) {
                control.Wait();
                return error("%s: Consensus::CheckTxInputs: %s, %s", __func__, tx.GetHash().ToString(), FormatStateMessage(state));
            }
            if (tx.IsCoinStake())
            {
                // Stake reward is passed back in txfee (nPlainValueOut - nPlainValueIn)
                nStakeReward += txfee;
                nMoneyCreated += nStakeReward;
            } else
            {
                nFees += txfee;
            };
            if (!MoneyRange(nFees)) {
                control.Wait();
                return state.DoS(100, error("%s: accumulated fee in the block out of range.", __func__),
                                 REJECT_INVALID, "bad-txns-accumulated-fee-outofrange");
            }

            // Check that transaction is BIP68 final
            // BIP68 lock checks (as opposed to nLockTime checks) must
            // be in ConnectBlock because they require the UTXO set

            prevheights.resize(tx.vin.size());
            for (size_t j = 0; j < tx.vin.size(); j++) {
                if (tx.vin[j].IsAnonInput())
                    prevheights[j] = 0;
                else
                    prevheights[j] = view.AccessCoin(tx.vin[j].prevout).nHeight;
            }

            if (!SequenceLocks(tx, nLockTimeFlags, &prevheights, *pindex)) {
                control.Wait();
                return state.DoS(100, error("%s: contains a non-BIP68-final transaction", __func__),
                                 REJECT_INVALID, "bad-txns-nonfinal");
            }

            if (tx.IsParticlVersion()
                && (fAddressIndex || fSpentIndex))
            {
                // Update spent inputs for insight
                for (size_t j = 0; j < tx.vin.size(); j++)
                {
                    const CTxIn input = tx.vin[j];
                    if (input.IsAnonInput())
                    {
                        nAnonIn++;
                        continue;
                    };

                    const Coin &coin = view.AccessCoin(input.prevout);
                    const CScript *pScript = &coin.out.scriptPubKey;

                    CAmount nValue = coin.nType == OUTPUT_CT ? 0 : coin.out.nValue;
                    std::vector<uint8_t> hashBytes;
                    int scriptType = 0;

                    if (!ExtractIndexInfo(pScript, scriptType, hashBytes)
                        || scriptType == 0)
                        continue;

                    uint256 hashAddress;
                    if (scriptType > 0)
                        hashAddress = uint256(hashBytes.data(), hashBytes.size());

                    if (fAddressIndex && scriptType > 0)
                    {
                        // record spending activity
                        view.addressIndex.push_back(std::make_pair(CAddressIndexKey(scriptType, hashAddress, pindex->nHeight, i, txhash, j, true), nValue * -1));
                        // remove address from unspent index
                        view.addressUnspentIndex.push_back(std::make_pair(CAddressUnspentKey(scriptType, hashAddress, input.prevout.hash, input.prevout.n), CAddressUnspentValue()));
                    };

                    if (fSpentIndex)
                    {
                        CAmount nValue = coin.nType == OUTPUT_CT ? -1 : coin.out.nValue;
                        // add the spent index to determine the txid and input that spent an output
                        // and to find the amount and address from an input
                        view.spentIndex.push_back(std::make_pair(CSpentIndexKey(input.prevout.hash, input.prevout.n), CSpentIndexValue(txhash, j, pindex->nHeight, nValue, scriptType, hashAddress)));
                    };
                };
            };
        };

        // GetTransactionSigOpCost counts 3 types of sigops:
        // * legacy (always)
        // * p2sh (when P2SH enabled in flags and excludes coinbase)
        // * witness (when witness enabled in flags and excludes coinbase)
        nSigOpsCost += GetTransactionSigOpCost(tx, view, flags);
        if (nSigOpsCost > MAX_BLOCK_SIGOPS_COST) {
            control.Wait();
            return state.DoS(100, error("ConnectBlock(): too many sigops"),
                             REJECT_INVALID, "bad-blk-sigops");
        }
        txdata.emplace_back(tx);

        if (!tx.IsCoinBase())
        {
            std::vector<CScriptCheck> vChecks;
            bool fCacheResults = fJustCheck; /* Don't cache results if we're actually connecting blocks (still consult the cache, though) */
            if (!CheckInputs(tx, state, view, fScriptChecks, flags, fCacheResults, fCacheResults, txdata[i], nScriptCheckThreads ? &vChecks : nullptr)) {
                control.Wait();
                return error("ConnectBlock(): CheckInputs on %s failed with %s",
                    txhash.ToString(), FormatStateMessage(state));
            };

            control.Add(vChecks);

            blockundo.vtxundo.push_back(CTxUndo());
            UpdateCoins(tx, view, blockundo.vtxundo.back(), pindex->nHeight);
        } else
        {
            // tx is coinbase
            CTxUndo undoDummy;
            UpdateCoins(tx, view, undoDummy, pindex->nHeight);
            nMoneyCreated += tx.GetValueOut();
        };

        // Index rct outputs and keyimages
        if (state.fHasAnonOutput || state.fHasAnonInput)
        {
            if (view.nLastRCTOutput == 0)
            {
                if (!pblocktree->ReadLastRCTOutput(view.nLastRCTOutput))
                {
                    //LogPrint(BCLog::RINGCT, "%s: Writing 0 to LastRCTOutput\n", __func__);
                    //pblocktree->WriteLastRCTOutput(0);
                };
            };

            COutPoint op(txhash, 0);
            for (const auto &txin : tx.vin)
            {
                if (txin.IsAnonInput())
                {
                    uint32_t nInputs, nRingSize;
                    txin.GetAnonInfo(nInputs, nRingSize);
                    if (txin.scriptData.stack.size() != 1
                        || txin.scriptData.stack[0].size() != 33 * nInputs) {
                        control.Wait();
                        return error("%s: Bad scriptData stack, %s.", __func__, txhash.ToString());
                    };

                    const std::vector<uint8_t> &vKeyImages = txin.scriptData.stack[0];

                    for (size_t k = 0; k < nInputs; ++k)
                    {
                        const CCmpPubKey &ki = *((CCmpPubKey*)&vKeyImages[k*33]);

                        view.keyImages.push_back(std::make_pair(ki, txhash));
                    };
                };
            };

            for (unsigned int k = 0; k < tx.vpout.size(); k++)
            {
                if (!tx.vpout[k]->IsType(OUTPUT_RINGCT))
                    continue;

                CTxOutRingCT *txout = (CTxOutRingCT*)tx.vpout[k].get();

                int64_t nTestExists;
                if (!fVerifyingDB
                    && (pblocktree->ReadRCTOutputLink(txout->pk, nTestExists)
                        || view.ReadRCTOutputLink(txout->pk, nTestExists))) {
                    control.Wait();

                    if (!fTriedRewind &&
                        (GetNumPeers() < 1 || chainActive.Tip()->nHeight < GetNumBlocksOfPeers()-1)) // IsInitialBlockDownload()
                    {
                        LogPrintf("%s: Duplicate anon-output %s, index %d.\n", __func__, HexStr(txout->pk.begin(), txout->pk.end()), nTestExists);
                        LogPrintf("Rewinding to last checkpoint.\n");
                        fTriedRewind = true;
                        int nBlocks = 0;
                        std::string sError;
                        int nLastRCTCheckpointHeight = ((nHeightAtStartup-1) / 250) * 250;
                        RewindToCheckpoint(nLastRCTCheckpointHeight, nBlocks, sError);
                        return false;
                    };
                    return error("%s: Duplicate anon-output %s, index %d.", __func__, HexStr(txout->pk.begin(), txout->pk.end()), nTestExists);
                };

                op.n = k;
                view.nLastRCTOutput++;
                CAnonOutput ao(txout->pk, txout->commitment, op, pindex->nHeight, 0);

                view.anonOutputLinks[txout->pk] = view.nLastRCTOutput;
                view.anonOutputs.push_back(std::make_pair(view.nLastRCTOutput, ao));
            };
        };

        if (fAddressIndex)
        {
            // Update outputs for insight
            for (unsigned int k = 0; k < tx.vpout.size(); k++)
            {
                const CTxOutBase *out = tx.vpout[k].get();

                if (!out->IsType(OUTPUT_STANDARD)
                    && !out->IsType(OUTPUT_CT))
                    continue;

                const CScript *pScript;
                std::vector<unsigned char> hashBytes;
                int scriptType = 0;
                CAmount nValue;
                if (!ExtractIndexInfo(out, scriptType, hashBytes, nValue, pScript)
                    || scriptType == 0)
                    continue;

                // record receiving activity
                view.addressIndex.push_back(std::make_pair(CAddressIndexKey(scriptType, uint256(hashBytes.data(), hashBytes.size()), pindex->nHeight, i, txhash, k, false), nValue));
                // record unspent output
                view.addressUnspentIndex.push_back(std::make_pair(CAddressUnspentKey(scriptType, uint256(hashBytes.data(), hashBytes.size()), txhash, k), CAddressUnspentValue(nValue, *pScript, pindex->nHeight)));
            };
        }; // if (fAddressIndex)

        vPos.push_back(std::make_pair(txhash, pos));
        pos.nTxOffset += ::GetSerializeSize(tx, SER_DISK, CLIENT_VERSION);
    };

    int64_t nTime3 = GetTimeMicros(); nTimeConnect += nTime3 - nTime2;
    LogPrint(BCLog::BENCH, "      - Connect %u transactions: %.2fms (%.3fms/tx, %.3fms/txin) [%.2fs (%.2fms/blk)]\n", (unsigned)block.vtx.size(), MILLI * (nTime3 - nTime2), MILLI * (nTime3 - nTime2) / block.vtx.size(), nInputs <= 1 ? 0 : MILLI * (nTime3 - nTime2) / (nInputs-1), nTimeConnect * MICRO, nTimeConnect * MILLI / nBlocksTotal);

    if (!control.Wait())
        return state.DoS(100, error("%s: CheckQueue failed", __func__), REJECT_INVALID, "block-validation-failed");

    if (fParticlMode)
    {
        if (block.IsProofOfStake()) // only the genesis block isn't proof of stake
        {
            CTransactionRef txCoinstake = block.vtx[0];
            const DevFundSettings *pDevFundSettings = Params().GetDevFundSettings(block.nTime);

            CAmount nCalculatedStakeReward = Params().GetProofOfStakeReward(pindex->pprev, nFees);

            if (!pDevFundSettings || pDevFundSettings->nMinDevStakePercent <= 0)
            {
                if (nStakeReward < 0 || nStakeReward > nCalculatedStakeReward)
                    return state.DoS(100, error("ConnectBlock() : coinstake pays too much(actual=%d vs calculated=%d)", nStakeReward, nCalculatedStakeReward), REJECT_INVALID, "bad-cs-amount");
            } else
            {
                assert(pDevFundSettings->nMinDevStakePercent <= 100);

                CAmount nMinDevPart = (nCalculatedStakeReward * pDevFundSettings->nMinDevStakePercent) / 100;
                CAmount nMaxHolderPart = nCalculatedStakeReward - nMinDevPart;
                if (nMinDevPart < 0 || nMaxHolderPart < 0)
                    return state.DoS(100, error("%s: bad coinstake split amount (foundation=%d vs reward=%d)", __func__, nMinDevPart, nMaxHolderPart), REJECT_INVALID, "bad-cs-amount");


                CAmount nDevBfwd = 0, nDevCfwdCheck = 0;
                if (pindex->pprev->nHeight > 0) // genesis block is pow
                {
                    CTransactionRef txPrevCoinstake;
                    if (!coinStakeCache.GetCoinStake(pindex->pprev->GetBlockHash(), txPrevCoinstake))
                        return state.DoS(100, error("%s: Failed to get previous coinstake.", __func__), REJECT_INVALID, "bad-cs-amount");

                    assert(txPrevCoinstake->IsCoinStake()); // Sanity check

                    if (!txPrevCoinstake->GetDevFundCfwd(nDevBfwd))
                        nDevBfwd = 0;
                };

                if (pindex->nHeight % pDevFundSettings->nDevOutputPeriod == 0)
                {
                    // Fund output must exist and match cfwd, cfwd data output must be unset
                    // nStakeReward must == nDevBfwd + nCalculatedStakeReward

                    if (nStakeReward != nDevBfwd + nCalculatedStakeReward)
                        return state.DoS(100, error("%s: bad stake-reward (actual=%d vs expected=%d)", __func__, nStakeReward, nDevBfwd + nCalculatedStakeReward), REJECT_INVALID, "bad-cs-amount");

                    CTxDestination dfDest = CBitcoinAddress(pDevFundSettings->sDevFundAddresses).Get();
                    if (dfDest.type() == typeid(CNoDestination))
                        return error("%s: Failed to get foundation fund destination: %s.", __func__, pDevFundSettings->sDevFundAddresses);
                    CScript devFundScriptPubKey = GetScriptForDestination(dfDest);

                    // output 1 must be to the dev fund
                    const CTxOutStandard *outputDF = txCoinstake->vpout[1]->GetStandardOutput();
                    if (!outputDF)
                        return state.DoS(100, error("%s: Bad foundation fund output.", __func__), REJECT_INVALID, "bad-cs");

                    if (outputDF->scriptPubKey != devFundScriptPubKey)
                        return state.DoS(100, error("%s: Bad foundation fund output script.", __func__), REJECT_INVALID, "bad-cs");

                    if (outputDF->nValue < nDevBfwd + nMinDevPart) // max value is clamped already
                        return state.DoS(100, error("%s: Bad foundation-reward (actual=%d vs minfundpart=%d)", __func__, nStakeReward, nDevBfwd + nMinDevPart), REJECT_INVALID, "bad-cs-fund-amount");


                    if (txCoinstake->GetDevFundCfwd(nDevCfwdCheck))
                        return state.DoS(100, error("%s: Coinstake foundation cfwd must be unset.", __func__), REJECT_INVALID, "bad-cs-cfwd");
                } else
                {
                    // Ensure cfwd data output is correct and nStakeReward is <= nHolderPart
                    // cfwd must == nDevBfwd + (nCalculatedStakeReward - nStakeReward) // allowing users to set a higher split

                    if (nStakeReward < 0 || nStakeReward > nMaxHolderPart)
                        return state.DoS(100, error("%s: Bad stake-reward (actual=%d vs maxholderpart=%d)", __func__, nStakeReward, nMaxHolderPart), REJECT_INVALID, "bad-cs-amount");

                    CAmount nDevCfwd = nDevBfwd + nCalculatedStakeReward - nStakeReward;
                    if (!txCoinstake->GetDevFundCfwd(nDevCfwdCheck)
                        || nDevCfwdCheck != nDevCfwd)
                        return state.DoS(100, error("%s: Coinstake foundation fund carried forward mismatch (actual=%d vs expected=%d)", __func__, nDevCfwdCheck, nDevCfwd), REJECT_INVALID, "bad-cs-cfwd");
                };

                coinStakeCache.InsertCoinStake(blockHash, txCoinstake);
            };
        } else
        {
            if (block.GetHash() != Params().GenesisBlock().GetHash())
                return state.DoS(100, error("ConnectBlock() : Found block that isn't coinstake or genesis."), REJECT_INVALID, "bad-cs");
        }
    } else
    {
        CAmount blockReward = nFees + GetBlockSubsidy(pindex->nHeight, chainparams.GetConsensus());
        if (block.vtx[0]->GetValueOut() > blockReward) // particl coins are imported as coinbase txns
            return state.DoS(100,
                             error("ConnectBlock(): coinbase pays too much (actual=%d vs limit=%d)",
                                   block.vtx[0]->GetValueOut(), blockReward),
                                   REJECT_INVALID, "bad-cb-amount");
    };

    int64_t nTime4 = GetTimeMicros(); nTimeVerify += nTime4 - nTime2;
    LogPrint(BCLog::BENCH, "    - Verify %u txins: %.2fms (%.3fms/txin) [%.2fs (%.2fms/blk)]\n", nInputs - 1, MILLI * (nTime4 - nTime2), nInputs <= 1 ? 0 : MILLI * (nTime4 - nTime2) / (nInputs-1), nTimeVerify * MICRO, nTimeVerify * MILLI / nBlocksTotal);

    if (fJustCheck)
        return true;

    pindex->nMoneySupply = (pindex->pprev? pindex->pprev->nMoneySupply : 0) + nMoneyCreated;
    setDirtyBlockIndex.insert(pindex); // pindex has changed, must save to disk

    if (!fIsGenesisBlock
     && !WriteUndoDataForBlock(blockundo, state, pindex, chainparams))
        return false;

    if (!pindex->IsValid(BLOCK_VALID_SCRIPTS)) {
        pindex->RaiseValidity(BLOCK_VALID_SCRIPTS);
        setDirtyBlockIndex.insert(pindex);
    }

    if (!WriteTxIndexDataForBlock(block, state, pindex))
        return false;

    if (fTimestampIndex)
    {
        unsigned int logicalTS = pindex->nTime;
        unsigned int prevLogicalTS = 0;

        // retrieve logical timestamp of the previous block
        if (pindex->pprev)
            if (!pblocktree->ReadTimestampBlockIndex(pindex->pprev->GetBlockHash(), prevLogicalTS))
                LogPrintf("%s: Failed to read previous block's logical timestamp\n", __func__);

        if (logicalTS <= prevLogicalTS)
        {
            logicalTS = prevLogicalTS + 1;
            LogPrintf("%s: Previous logical timestamp is newer Actual[%d] prevLogical[%d] Logical[%d]\n", __func__, pindex->nTime, prevLogicalTS, logicalTS);
        }

        if (!pblocktree->WriteTimestampIndex(CTimestampIndexKey(logicalTS, pindex->GetBlockHash())))
            return AbortNode(state, "Failed to write timestamp index");

        if (!pblocktree->WriteTimestampBlockIndex(CTimestampBlockIndexKey(pindex->GetBlockHash()), CTimestampBlockIndexValue(logicalTS)))
            return AbortNode(state, "Failed to write blockhash index");
    };

    assert(pindex->phashBlock);
    // add this block to the view's block chain
    view.SetBestBlock(pindex->GetBlockHash(), pindex->nHeight);

    int64_t nTime5 = GetTimeMicros(); nTimeIndex += nTime5 - nTime4;
    LogPrint(BCLog::BENCH, "    - Index writing: %.2fms [%.2fs (%.2fms/blk)]\n", MILLI * (nTime5 - nTime4), nTimeIndex * MICRO, nTimeIndex * MILLI / nBlocksTotal);

    int64_t nTime6 = GetTimeMicros(); nTimeCallbacks += nTime6 - nTime5;
    LogPrint(BCLog::BENCH, "    - Callbacks: %.2fms [%.2fs (%.2fms/blk)]\n", MILLI * (nTime6 - nTime5), nTimeCallbacks * MICRO, nTimeCallbacks * MILLI / nBlocksTotal);

    return true;
}

/**
 * Update the on-disk chain state.
 * The caches and indexes are flushed depending on the mode we're called with
 * if they're too large, if it's been a while since the last write,
 * or always and in all cases if we're in prune mode and are deleting files.
 */
bool FlushStateToDisk(const CChainParams& chainparams, CValidationState &state, FlushStateMode mode, int nManualPruneHeight) {
    int64_t nMempoolUsage = mempool.DynamicMemoryUsage();
    LOCK(cs_main);
    static int64_t nLastWrite = 0;
    static int64_t nLastFlush = 0;
    static int64_t nLastSetChain = 0;
    std::set<int> setFilesToPrune;
    bool fFlushForPrune = false;
    bool fDoFullFlush = false;
    int64_t nNow = 0;
    try {
    {
        LOCK(cs_LastBlockFile);
        if (fPruneMode && (fCheckForPruning || nManualPruneHeight > 0) && !fReindex) {
            if (nManualPruneHeight > 0) {
                FindFilesToPruneManual(setFilesToPrune, nManualPruneHeight);
            } else {
                FindFilesToPrune(setFilesToPrune, chainparams.PruneAfterHeight());
                fCheckForPruning = false;
            }
            if (!setFilesToPrune.empty()) {
                fFlushForPrune = true;
                if (!fHavePruned) {
                    pblocktree->WriteFlag("prunedblockfiles", true);
                    fHavePruned = true;
                }
            }
        }
        nNow = GetTimeMicros();
        // Avoid writing/flushing immediately after startup.
        if (nLastWrite == 0) {
            nLastWrite = nNow;
        }
        if (nLastFlush == 0) {
            nLastFlush = nNow;
        }
        if (nLastSetChain == 0) {
            nLastSetChain = nNow;
        }
        int64_t nMempoolSizeMax = gArgs.GetArg("-maxmempool", DEFAULT_MAX_MEMPOOL_SIZE) * 1000000;
        int64_t cacheSize = pcoinsTip->DynamicMemoryUsage();
        int64_t nTotalSpace = nCoinCacheUsage + std::max<int64_t>(nMempoolSizeMax - nMempoolUsage, 0);
        // The cache is large and we're within 10% and 10 MiB of the limit, but we have time now (not in the middle of a block processing).
        bool fCacheLarge = mode == FlushStateMode::PERIODIC && cacheSize > std::max((9 * nTotalSpace) / 10, nTotalSpace - MAX_BLOCK_COINSDB_USAGE * 1024 * 1024);
        // The cache is over the limit, we have to write now.
        bool fCacheCritical = mode == FlushStateMode::IF_NEEDED && cacheSize > nTotalSpace;
        // It's been a while since we wrote the block index to disk. Do this frequently, so we don't need to redownload after a crash.
        bool fPeriodicWrite = mode == FlushStateMode::PERIODIC && nNow > nLastWrite + (int64_t)DATABASE_WRITE_INTERVAL * 1000000;
        // It's been very long since we flushed the cache. Do this infrequently, to optimize cache usage.
        bool fPeriodicFlush = mode == FlushStateMode::PERIODIC && nNow > nLastFlush + (int64_t)DATABASE_FLUSH_INTERVAL * 1000000;
        // Combine all conditions that result in a full cache flush.
        fDoFullFlush = (mode == FlushStateMode::ALWAYS) || fCacheLarge || fCacheCritical || fPeriodicFlush || fFlushForPrune;
        // Write blocks and block index to disk.
        if (fDoFullFlush || fPeriodicWrite) {
            // Depend on nMinDiskSpace to ensure we can write block index
            if (!CheckDiskSpace(0, true))
                return state.Error("out of disk space");
            // First make sure all block and undo data is flushed to disk.
            FlushBlockFile();
            // Then update all block file information (which may refer to block and undo files).
            {
                std::vector<std::pair<int, const CBlockFileInfo*> > vFiles;
                vFiles.reserve(setDirtyFileInfo.size());
                for (std::set<int>::iterator it = setDirtyFileInfo.begin(); it != setDirtyFileInfo.end(); ) {
                    vFiles.push_back(std::make_pair(*it, &vinfoBlockFile[*it]));
                    setDirtyFileInfo.erase(it++);
                }
                std::vector<const CBlockIndex*> vBlocks;
                vBlocks.reserve(setDirtyBlockIndex.size());
                for (std::set<CBlockIndex*>::iterator it = setDirtyBlockIndex.begin(); it != setDirtyBlockIndex.end(); ) {
                    vBlocks.push_back(*it);
                    setDirtyBlockIndex.erase(it++);
                }
                if (!pblocktree->WriteBatchSync(vFiles, nLastBlockFile, vBlocks)) {
                    return AbortNode(state, "Failed to write to block index database");
                }
            }
            // Finally remove any pruned files
            if (fFlushForPrune)
                UnlinkPrunedFiles(setFilesToPrune);
            nLastWrite = nNow;
        }
        // Flush best chain related state. This can only be done if the blocks / block index write was also done.
        if (fDoFullFlush && !pcoinsTip->GetBestBlock().IsNull()) {
            // Typical Coin structures on disk are around 48 bytes in size.
            // Pushing a new one to the database can cause it to be written
            // twice (once in the log, and once in the tables). This is already
            // an overestimation, as most will delete an existing entry or
            // overwrite one. Still, use a conservative safety factor of 2.
            if (!CheckDiskSpace(48 * 2 * 2 * pcoinsTip->GetCacheSize()))
                return state.Error("out of disk space");
            // Flush the chainstate (which may refer to block index entries).
            if (!pcoinsTip->Flush())
                return AbortNode(state, "Failed to write to coin database");
            nLastFlush = nNow;
        }
    }
    if (fDoFullFlush || ((mode == FlushStateMode::ALWAYS || mode == FlushStateMode::PERIODIC) && nNow > nLastSetChain + (int64_t)DATABASE_WRITE_INTERVAL * 1000000)) {
        // Update best block in wallet (so we can detect restored wallets).
        GetMainSignals().SetBestChain(chainActive.GetLocator());
        nLastSetChain = nNow;
    }
    } catch (const std::runtime_error& e) {
        return AbortNode(state, std::string("System error while flushing: ") + e.what());
    }
    return true;
}

void FlushStateToDisk() {
    CValidationState state;
    const CChainParams& chainparams = Params();
    FlushStateToDisk(chainparams, state, FlushStateMode::ALWAYS);
}

void PruneAndFlush() {
    CValidationState state;
    fCheckForPruning = true;
    const CChainParams& chainparams = Params();
    FlushStateToDisk(chainparams, state, FlushStateMode::NONE);
}

static void DoWarning(const std::string& strWarning)
{
    static bool fWarned = false;
    SetMiscWarning(strWarning);
    if (!fWarned) {
        AlertNotify(strWarning);
        fWarned = true;
    }
}

bool FlushView(CCoinsViewCache *view, CValidationState& state, bool fDisconnecting)
{
    if (!view->Flush())
        return false;

    if (fAddressIndex)
    {
        if (fDisconnecting)
        {
            if (!pblocktree->EraseAddressIndex(view->addressIndex))
                return AbortNode(state, "Failed to delete address index");
        } else
        {
            if (!pblocktree->WriteAddressIndex(view->addressIndex))
                return AbortNode(state, "Failed to write address index");
        };

        if (!pblocktree->UpdateAddressUnspentIndex(view->addressUnspentIndex))
            return AbortNode(state, "Failed to write address unspent index");
    };

    if (fSpentIndex)
    {
        if (!pblocktree->UpdateSpentIndex(view->spentIndex))
            return AbortNode(state, "Failed to write transaction index");
    };

    view->addressIndex.clear();
    view->addressUnspentIndex.clear();
    view->spentIndex.clear();

    if (fDisconnecting)
    {
        for (auto &it : view->keyImages)
            if (!pblocktree->EraseRCTKeyImage(it.first))
                return error("%s: EraseRCTKeyImage failed, txn %s.", __func__, it.second.ToString());

        if (view->anonOutputLinks.size() > 0)
        {
            for (auto &it : view->anonOutputLinks)
            {
                if (!pblocktree->EraseRCTOutput(it.second))
                    return error("%s: EraseRCTOutput failed.", __func__);

                if (!pblocktree->EraseRCTOutputLink(it.first))
                    return error("%s: EraseRCTOutput failed.", __func__);
            };

            if (!view->fForceDisconnect)
            if (!pblocktree->WriteLastRCTOutput(view->nLastRCTOutput))
                return error("%s: WriteLastRCTOutput failed.", __func__);
        };
    } else
    {
        CDBBatch batch(*pblocktree);

        if (view->anonOutputs.size() > 0)
        {
            batch.Write(DB_RCTOUTPUT_LAST, view->nLastRCTOutput);

            if (view->nBlockHeight % 250 == 0)
                batch.Write(std::make_pair(DB_RCTOUTPUT_CHECKPOINT, view->nBlockHeight), view->nLastRCTOutput);
        } else
        if (view->nBlockHeight % 250 == 0)
        {

            // TODO: Move nLastRCTOutput to chainindex
            if (pblocktree->ReadLastRCTOutput(view->nLastRCTOutput))
                batch.Write(std::make_pair(DB_RCTOUTPUT_CHECKPOINT, view->nBlockHeight), view->nLastRCTOutput);
        };

        for (auto &it : view->keyImages)
            batch.Write(std::make_pair(DB_RCTKEYIMAGE, it.first), it.second);

        for (auto &it : view->anonOutputs)
            batch.Write(std::make_pair(DB_RCTOUTPUT, it.first), it.second);

        for (auto &it : view->anonOutputLinks)
            batch.Write(std::make_pair(DB_RCTOUTPUT_LINK, it.first), it.second);

        if (!pblocktree->WriteBatch(batch))
            return error("%s: Write RCT outputs failed.", __func__);
    };

    view->nLastRCTOutput = 0;
    view->anonOutputs.clear();
    view->anonOutputLinks.clear();
    view->keyImages.clear();

    return true;
};

/** Check warning conditions and do some notifications on new chain tip set. */
void UpdateTip(const CBlockIndex *pindexNew, const CChainParams& chainParams) {
    // New best block
    mempool.AddTransactionsUpdated(1);

    cvBlockChange.notify_all();

    std::vector<std::string> warningMessages;
    if (!IsInitialBlockDownload())
    {
        int nUpgraded = 0;
        const CBlockIndex* pindex = pindexNew;
        for (int bit = 0; bit < VERSIONBITS_NUM_BITS; bit++) {
            WarningBitsConditionChecker checker(bit);
            ThresholdState state = checker.GetStateFor(pindex, chainParams.GetConsensus(), warningcache[bit]);
            if (state == ThresholdState::ACTIVE || state == ThresholdState::LOCKED_IN) {
                const std::string strWarning = strprintf(_("Warning: unknown new rules activated (versionbit %i)"), bit);
                if (state == ThresholdState::ACTIVE) {
                    DoWarning(strWarning);
                } else {
                    warningMessages.push_back(strWarning);
                }
            }
        }
        // Check the version of the last 100 blocks to see if we need to upgrade:
        for (int i = 0; i < 100 && pindex != nullptr; i++)
        {
            if (fParticlMode)
            {
                if (pindex->nVersion > PARTICL_BLOCK_VERSION)
                    ++nUpgraded;
            } else
            {
                int32_t nExpectedVersion = ComputeBlockVersion(pindex->pprev, chainParams.GetConsensus());
                if (pindex->nVersion > VERSIONBITS_LAST_OLD_BLOCK_VERSION && (pindex->nVersion & ~nExpectedVersion) != 0)
                    ++nUpgraded;
            }
            pindex = pindex->pprev;
        }
        if (nUpgraded > 0)
            warningMessages.push_back(strprintf(_("%d of last 100 blocks have unexpected version"), nUpgraded));
        if (nUpgraded > 100/2)
        {
            std::string strWarning = _("Warning: Unknown block versions being mined! It's possible unknown rules are in effect");
            // notify GetWarnings(), called by Qt and the JSON-RPC code to warn the user:
            DoWarning(strWarning);
        }
    }
    LogPrintf("%s: new best=%s height=%d version=0x%08x log2_work=%.8g tx=%lu date='%s' progress=%f cache=%.1fMiB(%utxo)", __func__,
      pindexNew->GetBlockHash().ToString(), pindexNew->nHeight, pindexNew->nVersion,
      log(pindexNew->nChainWork.getdouble())/log(2.0), (unsigned long)pindexNew->nChainTx,
      FormatISO8601DateTime(pindexNew->GetBlockTime()),
      GuessVerificationProgress(chainParams.TxData(), pindexNew), pcoinsTip->DynamicMemoryUsage() * (1.0 / (1<<20)), pcoinsTip->GetCacheSize());
    if (!warningMessages.empty())
        LogPrintf(" warning='%s'", boost::algorithm::join(warningMessages, ", "));
    LogPrintf("\n");

}

/** Disconnect chainActive's tip.
  * After calling, the mempool will be in an inconsistent state, with
  * transactions from disconnected blocks being added to disconnectpool.  You
  * should make the mempool consistent again by calling UpdateMempoolForReorg.
  * with cs_main held.
  *
  * If disconnectpool is nullptr, then no disconnected transactions are added to
  * disconnectpool (note that the caller is responsible for mempool consistency
  * in any case).
  */
bool CChainState::DisconnectTip(CValidationState& state, const CChainParams& chainparams, DisconnectedBlockTransactions *disconnectpool)
{
    CBlockIndex *pindexDelete = chainActive.Tip();
    assert(pindexDelete);
    // Read block from disk.
    std::shared_ptr<CBlock> pblock = std::make_shared<CBlock>();
    CBlock& block = *pblock;
    if (!ReadBlockFromDisk(block, pindexDelete, chainparams.GetConsensus()))
        return AbortNode(state, "Failed to read block");
    // Apply the block atomically to the chain state.
    int64_t nStart = GetTimeMicros();
    {
        CCoinsViewCache view(pcoinsTip.get());
        assert(view.GetBestBlock() == pindexDelete->GetBlockHash());
        if (DisconnectBlock(block, pindexDelete, view) != DISCONNECT_OK)
            return error("DisconnectTip(): DisconnectBlock %s failed", pindexDelete->GetBlockHash().ToString());
        bool flushed = FlushView(&view, state, true);
        assert(flushed);
    }
    LogPrint(BCLog::BENCH, "- Disconnect block: %.2fms\n", (GetTimeMicros() - nStart) * MILLI);
    // Write the chain state to disk, if necessary.
    if (!FlushStateToDisk(chainparams, state, FlushStateMode::IF_NEEDED))
        return false;

    if (disconnectpool) {
        // Save transactions to re-add to mempool at end of reorg
        for (auto it = block.vtx.rbegin(); it != block.vtx.rend(); ++it) {
            disconnectpool->addTransaction(*it);
        }
        while (disconnectpool->DynamicMemoryUsage() > MAX_DISCONNECTED_TX_POOL_SIZE * 1000) {
            // Drop the earliest entry, and remove its children from the mempool.
            auto it = disconnectpool->queuedTx.get<insertion_order>().begin();
            mempool.removeRecursive(**it, MemPoolRemovalReason::REORG);
            disconnectpool->removeEntry(it);
        }
    }

    chainActive.SetTip(pindexDelete->pprev);

    UpdateTip(pindexDelete->pprev, chainparams);
    // Let wallets know transactions went from 1-confirmed to
    // 0-confirmed or conflicted:
    GetMainSignals().BlockDisconnected(pblock);
    return true;
}

static int64_t nTimeReadFromDisk = 0;
static int64_t nTimeConnectTotal = 0;
static int64_t nTimeFlush = 0;
static int64_t nTimeChainState = 0;
static int64_t nTimePostConnect = 0;

struct PerBlockConnectTrace {
    CBlockIndex* pindex = nullptr;
    std::shared_ptr<const CBlock> pblock;
    std::shared_ptr<std::vector<CTransactionRef>> conflictedTxs;
    PerBlockConnectTrace() : conflictedTxs(std::make_shared<std::vector<CTransactionRef>>()) {}
};
/**
 * Used to track blocks whose transactions were applied to the UTXO state as a
 * part of a single ActivateBestChainStep call.
 *
 * This class also tracks transactions that are removed from the mempool as
 * conflicts (per block) and can be used to pass all those transactions
 * through SyncTransaction.
 *
 * This class assumes (and asserts) that the conflicted transactions for a given
 * block are added via mempool callbacks prior to the BlockConnected() associated
 * with those transactions. If any transactions are marked conflicted, it is
 * assumed that an associated block will always be added.
 *
 * This class is single-use, once you call GetBlocksConnected() you have to throw
 * it away and make a new one.
 */
class ConnectTrace {
private:
    std::vector<PerBlockConnectTrace> blocksConnected;
    CTxMemPool &pool;

public:
    explicit ConnectTrace(CTxMemPool &_pool) : blocksConnected(1), pool(_pool) {
        pool.NotifyEntryRemoved.connect(boost::bind(&ConnectTrace::NotifyEntryRemoved, this, _1, _2));
    }

    ~ConnectTrace() {
        pool.NotifyEntryRemoved.disconnect(boost::bind(&ConnectTrace::NotifyEntryRemoved, this, _1, _2));
    }

    void BlockConnected(CBlockIndex* pindex, std::shared_ptr<const CBlock> pblock) {
        assert(!blocksConnected.back().pindex);
        assert(pindex);
        assert(pblock);
        blocksConnected.back().pindex = pindex;
        blocksConnected.back().pblock = std::move(pblock);
        blocksConnected.emplace_back();
    }

    std::vector<PerBlockConnectTrace>& GetBlocksConnected() {
        // We always keep one extra block at the end of our list because
        // blocks are added after all the conflicted transactions have
        // been filled in. Thus, the last entry should always be an empty
        // one waiting for the transactions from the next block. We pop
        // the last entry here to make sure the list we return is sane.
        assert(!blocksConnected.back().pindex);
        assert(blocksConnected.back().conflictedTxs->empty());
        blocksConnected.pop_back();
        return blocksConnected;
    }

    void NotifyEntryRemoved(CTransactionRef txRemoved, MemPoolRemovalReason reason) {
        assert(!blocksConnected.back().pindex);
        if (reason == MemPoolRemovalReason::CONFLICT) {
            blocksConnected.back().conflictedTxs->emplace_back(std::move(txRemoved));
        }
    }
};

/**
 * Connect a new block to chainActive. pblock is either nullptr or a pointer to a CBlock
 * corresponding to pindexNew, to bypass loading it again from disk.
 *
 * The block is added to connectTrace if connection succeeds.
 */
bool CChainState::ConnectTip(CValidationState& state, const CChainParams& chainparams, CBlockIndex* pindexNew, const std::shared_ptr<const CBlock>& pblock, ConnectTrace& connectTrace, DisconnectedBlockTransactions &disconnectpool)
{
    assert(pindexNew->pprev == chainActive.Tip());
    // Read block from disk.
    int64_t nTime1 = GetTimeMicros();
    std::shared_ptr<const CBlock> pthisBlock;
    if (!pblock) {
        std::shared_ptr<CBlock> pblockNew = std::make_shared<CBlock>();
        if (!ReadBlockFromDisk(*pblockNew, pindexNew, chainparams.GetConsensus()))
            return AbortNode(state, "Failed to read block");
        pthisBlock = pblockNew;
    } else {
        pthisBlock = pblock;
    }
    const CBlock& blockConnecting = *pthisBlock;
    // Apply the block atomically to the chain state.
    int64_t nTime2 = GetTimeMicros(); nTimeReadFromDisk += nTime2 - nTime1;
    int64_t nTime3;

    LogPrint(BCLog::BENCH, "  - Load block from disk: %.2fms [%.2fs]\n", (nTime2 - nTime1) * MILLI, nTimeReadFromDisk * MICRO);
    int64_t nLastValidRCTOutput = 0;
    setConnectKi.clear();
    {
        if (!pblocktree->ReadLastRCTOutput(nLastValidRCTOutput))
        {
            LogPrint(BCLog::RINGCT, "%s: Writing 0 to LastRCTOutput\n", __func__);
            pblocktree->WriteLastRCTOutput(0);
        };

        CCoinsViewCache view(pcoinsTip.get());
        bool rv = ConnectBlock(blockConnecting, state, pindexNew, view, chainparams);
        if (pindexNew->nFlags & BLOCK_FAILED_DUPLICATE_STAKE)
            state.nFlags |= BLOCK_FAILED_DUPLICATE_STAKE;
        GetMainSignals().BlockChecked(blockConnecting, state);
        if (!rv) {
            if (state.IsInvalid())
                InvalidBlockFound(pindexNew, blockConnecting, state);

            return error("ConnectTip(): ConnectBlock %s failed", pindexNew->GetBlockHash().ToString());
        }
        nTime3 = GetTimeMicros(); nTimeConnectTotal += nTime3 - nTime2;
        LogPrint(BCLog::BENCH, "  - Connect total: %.2fms [%.2fs (%.2fms/blk)]\n", (nTime3 - nTime2) * MILLI, nTimeConnectTotal * MICRO, nTimeConnectTotal * MILLI / nBlocksTotal);
        bool flushed = FlushView(&view, state, false);
        assert(flushed);
    }
    int64_t nTime4 = GetTimeMicros(); nTimeFlush += nTime4 - nTime3;
    LogPrint(BCLog::BENCH, "  - Flush: %.2fms [%.2fs (%.2fms/blk)]\n", (nTime4 - nTime3) * MILLI, nTimeFlush * MICRO, nTimeFlush * MILLI / nBlocksTotal);
    // Write the chain state to disk, if necessary.
<<<<<<< HEAD
    if (!FlushStateToDisk(chainparams, state, FLUSH_STATE_IF_NEEDED))
    {
        //RollBackRCTIndex(nLastValidRCTOutput, setConnectKi);
=======
    if (!FlushStateToDisk(chainparams, state, FlushStateMode::IF_NEEDED))
>>>>>>> 243c9bb7
        return false;
    }
    int64_t nTime5 = GetTimeMicros(); nTimeChainState += nTime5 - nTime4;
    LogPrint(BCLog::BENCH, "  - Writing chainstate: %.2fms [%.2fs (%.2fms/blk)]\n", (nTime5 - nTime4) * MILLI, nTimeChainState * MICRO, nTimeChainState * MILLI / nBlocksTotal);
    // Remove conflicting transactions from the mempool.;
    mempool.removeForBlock(blockConnecting.vtx, pindexNew->nHeight);
    disconnectpool.removeForBlock(blockConnecting.vtx);
    // Update chainActive & related variables.
    chainActive.SetTip(pindexNew);
    UpdateTip(pindexNew, chainparams);

    int64_t nTime6 = GetTimeMicros(); nTimePostConnect += nTime6 - nTime5; nTimeTotal += nTime6 - nTime1;
    LogPrint(BCLog::BENCH, "  - Connect postprocess: %.2fms [%.2fs (%.2fms/blk)]\n", (nTime6 - nTime5) * MILLI, nTimePostConnect * MICRO, nTimePostConnect * MILLI / nBlocksTotal);
    LogPrint(BCLog::BENCH, "- Connect block: %.2fms [%.2fs (%.2fms/blk)]\n", (nTime6 - nTime1) * MILLI, nTimeTotal * MICRO, nTimeTotal * MILLI / nBlocksTotal);

    connectTrace.BlockConnected(pindexNew, std::move(pthisBlock));
    return true;
}

/**
 * Return the tip of the chain with the most work in it, that isn't
 * known to be invalid (it's however far from certain to be valid).
 */
CBlockIndex* CChainState::FindMostWorkChain() {
    do {
        CBlockIndex *pindexNew = nullptr;

        // Find the best candidate header.
        {
            std::set<CBlockIndex*, CBlockIndexWorkComparator>::reverse_iterator it = setBlockIndexCandidates.rbegin();
            if (it == setBlockIndexCandidates.rend())
                return nullptr;
            pindexNew = *it;
        }

        // Check whether all blocks on the path between the currently active chain and the candidate are valid.
        // Just going until the active chain is an optimization, as we know all blocks in it are valid already.
        CBlockIndex *pindexTest = pindexNew;
        bool fInvalidAncestor = false;
        while (pindexTest && !chainActive.Contains(pindexTest)) {
            assert(pindexTest->nChainTx || pindexTest->nHeight == 0);

            // Pruned nodes may have entries in setBlockIndexCandidates for
            // which block files have been deleted.  Remove those as candidates
            // for the most work chain if we come across them; we can't switch
            // to a chain unless we have all the non-active-chain parent blocks.
            bool fFailedChain = pindexTest->nStatus & BLOCK_FAILED_MASK;
            bool fMissingData = !(pindexTest->nStatus & BLOCK_HAVE_DATA);

            if (fFailedChain || fMissingData) {
                // Candidate chain is not usable (either invalid or missing data)
                if (fFailedChain && (pindexBestInvalid == nullptr || pindexNew->nChainWork > pindexBestInvalid->nChainWork))
                    pindexBestInvalid = pindexNew;
                CBlockIndex *pindexFailed = pindexNew;
                // Remove the entire chain from the set.
                while (pindexTest != pindexFailed) {
                    if (fFailedChain) {

                        if (pindexTest->nFlags & BLOCK_FAILED_DUPLICATE_STAKE)
                            pindexFailed->nFlags |= BLOCK_FAILED_DUPLICATE_STAKE;

                        pindexFailed->nStatus |= BLOCK_FAILED_CHILD;
                    } else if (fMissingData) {
                        // If we're missing data, then add back to mapBlocksUnlinked,
                        // so that if the block arrives in the future we can try adding
                        // to setBlockIndexCandidates again.
                        mapBlocksUnlinked.insert(std::make_pair(pindexFailed->pprev, pindexFailed));
                    }
                    setBlockIndexCandidates.erase(pindexFailed);
                    pindexFailed = pindexFailed->pprev;
                }
                setBlockIndexCandidates.erase(pindexTest);
                fInvalidAncestor = true;
                break;
            }
            pindexTest = pindexTest->pprev;
        }
        if (!fInvalidAncestor)
            return pindexNew;
    } while(true);
}

/** Delete all entries in setBlockIndexCandidates that are worse than the current tip. */
void CChainState::PruneBlockIndexCandidates() {
    // Note that we can't delete the current block itself, as we may need to return to it later in case a
    // reorganization to a better block fails.
    std::set<CBlockIndex*, CBlockIndexWorkComparator>::iterator it = setBlockIndexCandidates.begin();
    while (it != setBlockIndexCandidates.end() && setBlockIndexCandidates.value_comp()(*it, chainActive.Tip())) {
        setBlockIndexCandidates.erase(it++);
    }
    // Either the current tip or a successor of it we're working towards is left in setBlockIndexCandidates.
    assert(!setBlockIndexCandidates.empty());
}

/**
 * Try to make some progress towards making pindexMostWork the active block.
 * pblock is either nullptr or a pointer to a CBlock corresponding to pindexMostWork.
 */
bool CChainState::ActivateBestChainStep(CValidationState& state, const CChainParams& chainparams, CBlockIndex* pindexMostWork, const std::shared_ptr<const CBlock>& pblock, bool& fInvalidFound, ConnectTrace& connectTrace)
{
    AssertLockHeld(cs_main);
    const CBlockIndex *pindexOldTip = chainActive.Tip();
    const CBlockIndex *pindexFork = chainActive.FindFork(pindexMostWork);

    // Disconnect active blocks which are no longer in the best chain.
    bool fBlocksDisconnected = false;
    DisconnectedBlockTransactions disconnectpool;
    while (chainActive.Tip() && chainActive.Tip() != pindexFork) {
        if (!DisconnectTip(state, chainparams, &disconnectpool)) {
            // This is likely a fatal error, but keep the mempool consistent,
            // just in case. Only remove from the mempool in this case.
            UpdateMempoolForReorg(disconnectpool, false);
            return false;
        }
        fBlocksDisconnected = true;
    }

    // Build list of new blocks to connect.
    std::vector<CBlockIndex*> vpindexToConnect;
    bool fContinue = true;
    int nHeight = pindexFork ? pindexFork->nHeight : -1;
    while (fContinue && nHeight != pindexMostWork->nHeight) {
        // Don't iterate the entire list of potential improvements toward the best tip, as we likely only need
        // a few blocks along the way.
        int nTargetHeight = std::min(nHeight + 32, pindexMostWork->nHeight);
        vpindexToConnect.clear();
        vpindexToConnect.reserve(nTargetHeight - nHeight);
        CBlockIndex *pindexIter = pindexMostWork->GetAncestor(nTargetHeight);
        while (pindexIter && pindexIter->nHeight != nHeight) {
            vpindexToConnect.push_back(pindexIter);
            pindexIter = pindexIter->pprev;
        }
        nHeight = nTargetHeight;

        // Connect new blocks.
        for (CBlockIndex *pindexConnect : reverse_iterate(vpindexToConnect)) {
            if (!ConnectTip(state, chainparams, pindexConnect, pindexConnect == pindexMostWork ? pblock : std::shared_ptr<const CBlock>(), connectTrace, disconnectpool)) {
                if (state.IsInvalid()) {
                    // The block violates a consensus rule.
                    if (!state.CorruptionPossible())
                        InvalidChainFound(vpindexToConnect.back());
                    state = CValidationState();
                    fInvalidFound = true;
                    fContinue = false;
                    break;
                } else {
                    // A system error occurred (disk space, database error, ...).
                    // Make the mempool consistent with the current tip, just in case
                    // any observers try to use it before shutdown.
                    UpdateMempoolForReorg(disconnectpool, false);
                    return false;
                }
            } else {
                PruneBlockIndexCandidates();
                if (!pindexOldTip || chainActive.Tip()->nChainWork > pindexOldTip->nChainWork) {
                    // We're in a better position than we were. Return temporarily to release the lock.
                    fContinue = false;
                    break;
                }
            }
        }
    }

    if (fBlocksDisconnected) {
        // If any blocks were disconnected, disconnectpool may be non empty.  Add
        // any disconnected transactions back to the mempool.
        UpdateMempoolForReorg(disconnectpool, true);
    }
    mempool.check(pcoinsTip.get());


    // Callbacks/notifications for a new best chain.
    if (fInvalidFound)
        CheckForkWarningConditionsOnNewFork(vpindexToConnect.back());
    else
        CheckForkWarningConditions();

    return true;
}

static void NotifyHeaderTip() {
    bool fNotify = false;
    bool fInitialBlockDownload = false;
    static CBlockIndex* pindexHeaderOld = nullptr;
    CBlockIndex* pindexHeader = nullptr;
    {
        LOCK(cs_main);
        pindexHeader = pindexBestHeader;

        if (pindexHeader != pindexHeaderOld) {
            fNotify = true;
            fInitialBlockDownload = IsInitialBlockDownload();
            pindexHeaderOld = pindexHeader;
        }
    }
    // Send block tip changed notifications without cs_main
    if (fNotify) {
        uiInterface.NotifyHeaderTip(fInitialBlockDownload, pindexHeader);
    }
}

/**
 * Make the best chain active, in multiple steps. The result is either failure
 * or an activated best chain. pblock is either nullptr or a pointer to a block
 * that is already loaded (to avoid loading it again from disk).
 */
bool CChainState::ActivateBestChain(CValidationState &state, const CChainParams& chainparams, std::shared_ptr<const CBlock> pblock) {
    // Note that while we're often called here from ProcessNewBlock, this is
    // far from a guarantee. Things in the P2P/RPC will often end up calling
    // us in the middle of ProcessNewBlock - do not assume pblock is set
    // sanely for performance or correctness!
    AssertLockNotHeld(cs_main);

    CBlockIndex *pindexMostWork = nullptr;
    CBlockIndex *pindexNewTip = nullptr;
    int nStopAtHeight = gArgs.GetArg("-stopatheight", DEFAULT_STOPATHEIGHT);
    do {
        boost::this_thread::interruption_point();

        if (GetMainSignals().CallbacksPending() > 10) {
            // Block until the validation queue drains. This should largely
            // never happen in normal operation, however may happen during
            // reindex, causing memory blowup if we run too far ahead.
            SyncWithValidationInterfaceQueue();
        }

        const CBlockIndex *pindexFork;
        bool fInitialDownload;
        {
            LOCK(cs_main);
            ConnectTrace connectTrace(mempool); // Destructed before cs_main is unlocked

            CBlockIndex *pindexOldTip = chainActive.Tip();
            if (pindexMostWork == nullptr) {
                pindexMostWork = FindMostWorkChain();
            }

            // Whether we have anything to do at all.
            if (pindexMostWork == nullptr || pindexMostWork == chainActive.Tip())
                return true;
            bool fInvalidFound = false;
            std::shared_ptr<const CBlock> nullBlockPtr;
            if (!ActivateBestChainStep(state, chainparams, pindexMostWork, pblock && pblock->GetHash() == pindexMostWork->GetBlockHash() ? pblock : nullBlockPtr, fInvalidFound, connectTrace))
                return false;
            if (fInvalidFound) {
                // Wipe cache, we may need another branch now.
                pindexMostWork = nullptr;
            }
            pindexNewTip = chainActive.Tip();
            pindexFork = chainActive.FindFork(pindexOldTip);
            fInitialDownload = IsInitialBlockDownload();

            for (const PerBlockConnectTrace& trace : connectTrace.GetBlocksConnected()) {
                assert(trace.pblock && trace.pindex);
                GetMainSignals().BlockConnected(trace.pblock, trace.pindex, trace.conflictedTxs);
            }
        }
        // When we reach this point, we switched to a new tip (stored in pindexNewTip).

        // Notifications/callbacks that can run without cs_main

        // Notify external listeners about the new tip.
        GetMainSignals().UpdatedBlockTip(pindexNewTip, pindexFork, fInitialDownload);


        // Always notify the UI if a new block tip was connected
        if (pindexFork != pindexNewTip) {
            uiInterface.NotifyBlockTip(fInitialDownload, pindexNewTip);
        }

        if (nStopAtHeight && pindexNewTip && pindexNewTip->nHeight >= nStopAtHeight) StartShutdown();

        // We check shutdown only after giving ActivateBestChainStep a chance to run once so that we
        // never shutdown before connecting the genesis block during LoadChainTip(). Previously this
        // caused an assert() failure during shutdown in such cases as the UTXO DB flushing checks
        // that the best block hash is non-null.
        if (ShutdownRequested())
            break;
    } while (pindexNewTip != pindexMostWork);
    CheckBlockIndex(chainparams.GetConsensus());


    // Write changes periodically to disk, after relay.
    if (!FlushStateToDisk(chainparams, state, FlushStateMode::PERIODIC)) {
        return false;
    }
    return true;
}
bool ActivateBestChain(CValidationState &state, const CChainParams& chainparams, std::shared_ptr<const CBlock> pblock) {
    return g_chainstate.ActivateBestChain(state, chainparams, std::move(pblock));
}

bool CChainState::PreciousBlock(CValidationState& state, const CChainParams& params, CBlockIndex *pindex)
{
    {
        LOCK(cs_main);
        if (pindex->nChainWork < chainActive.Tip()->nChainWork) {
            // Nothing to do, this block is not at the tip.
            return true;
        }
        if (chainActive.Tip()->nChainWork > nLastPreciousChainwork) {
            // The chain has been extended since the last call, reset the counter.
            nBlockReverseSequenceId = -1;
        }
        nLastPreciousChainwork = chainActive.Tip()->nChainWork;
        setBlockIndexCandidates.erase(pindex);
        pindex->nSequenceId = nBlockReverseSequenceId;
        if (nBlockReverseSequenceId > std::numeric_limits<int32_t>::min()) {
            // We can't keep reducing the counter if somebody really wants to
            // call preciousblock 2**31-1 times on the same set of tips...
            nBlockReverseSequenceId--;
        }
        if (pindex->IsValid(BLOCK_VALID_TRANSACTIONS) && pindex->nChainTx) {
            setBlockIndexCandidates.insert(pindex);
            PruneBlockIndexCandidates();
        }
    }

    return ActivateBestChain(state, params, std::shared_ptr<const CBlock>());
}
bool PreciousBlock(CValidationState& state, const CChainParams& params, CBlockIndex *pindex) {
    return g_chainstate.PreciousBlock(state, params, pindex);
}

bool CChainState::InvalidateBlock(CValidationState& state, const CChainParams& chainparams, CBlockIndex *pindex)
{
    AssertLockHeld(cs_main);

    // We first disconnect backwards and then mark the blocks as invalid.
    // This prevents a case where pruned nodes may fail to invalidateblock
    // and be left unable to start as they have no tip candidates (as there
    // are no blocks that meet the "have data and are not invalid per
    // nStatus" criteria for inclusion in setBlockIndexCandidates).

    bool pindex_was_in_chain = false;
    CBlockIndex *invalid_walk_tip = chainActive.Tip();

    DisconnectedBlockTransactions disconnectpool;
    while (chainActive.Contains(pindex)) {
        pindex_was_in_chain = true;
        // ActivateBestChain considers blocks already in chainActive
        // unconditionally valid already, so force disconnect away from it.
        if (!DisconnectTip(state, chainparams, &disconnectpool)) {
            // It's probably hopeless to try to make the mempool consistent
            // here if DisconnectTip failed, but we can try.
            UpdateMempoolForReorg(disconnectpool, false);
            return false;
        }
    }

    // Now mark the blocks we just disconnected as descendants invalid
    // (note this may not be all descendants).
    while (pindex_was_in_chain && invalid_walk_tip != pindex) {
        invalid_walk_tip->nStatus |= BLOCK_FAILED_CHILD;
        setDirtyBlockIndex.insert(invalid_walk_tip);
        setBlockIndexCandidates.erase(invalid_walk_tip);
        invalid_walk_tip = invalid_walk_tip->pprev;
    }

    // Mark the block itself as invalid.
    pindex->nStatus |= BLOCK_FAILED_VALID;
    setDirtyBlockIndex.insert(pindex);
    setBlockIndexCandidates.erase(pindex);
    g_failed_blocks.insert(pindex);

    // DisconnectTip will add transactions to disconnectpool; try to add these
    // back to the mempool.
    UpdateMempoolForReorg(disconnectpool, true);

    // The resulting new best tip may not be in setBlockIndexCandidates anymore, so
    // add it again.
    BlockMap::iterator it = mapBlockIndex.begin();
    while (it != mapBlockIndex.end()) {
        if (it->second->IsValid(BLOCK_VALID_TRANSACTIONS) && it->second->nChainTx && !setBlockIndexCandidates.value_comp()(it->second, chainActive.Tip())) {
            setBlockIndexCandidates.insert(it->second);
        }
        it++;
    }

    InvalidChainFound(pindex);

    // Only notify about a new block tip if the active chain was modified.
    if (pindex_was_in_chain) {
        uiInterface.NotifyBlockTip(IsInitialBlockDownload(), pindex->pprev);
    }
    return true;
}
bool InvalidateBlock(CValidationState& state, const CChainParams& chainparams, CBlockIndex *pindex) {
    return g_chainstate.InvalidateBlock(state, chainparams, pindex);
}

bool CChainState::ResetBlockFailureFlags(CBlockIndex *pindex) {
    AssertLockHeld(cs_main);

    int nHeight = pindex->nHeight;

    // Remove the invalidity flag from this block and all its descendants.
    BlockMap::iterator it = mapBlockIndex.begin();
    while (it != mapBlockIndex.end()) {
        if (!it->second->IsValid() && it->second->GetAncestor(nHeight) == pindex) {
            it->second->nStatus &= ~BLOCK_FAILED_MASK;
            setDirtyBlockIndex.insert(it->second);
            if (it->second->IsValid(BLOCK_VALID_TRANSACTIONS) && it->second->nChainTx && setBlockIndexCandidates.value_comp()(chainActive.Tip(), it->second)) {
                setBlockIndexCandidates.insert(it->second);
            }
            if (it->second == pindexBestInvalid) {
                // Reset invalid block marker if it was pointing to one of those.
                pindexBestInvalid = nullptr;
            }
            g_failed_blocks.erase(it->second);
        }
        it++;
    }

    // Remove the invalidity flag from all ancestors too.
    while (pindex != nullptr) {
        if (pindex->nStatus & BLOCK_FAILED_MASK) {
            pindex->nStatus &= ~BLOCK_FAILED_MASK;
            setDirtyBlockIndex.insert(pindex);
        }
        pindex = pindex->pprev;
    }
    return true;
}
bool ResetBlockFailureFlags(CBlockIndex *pindex) {
    return g_chainstate.ResetBlockFailureFlags(pindex);
}

CBlockIndex* CChainState::AddToBlockIndex(const CBlockHeader& block)
{
    AssertLockHeld(cs_main);

    // Check for duplicate
    uint256 hash = block.GetHash();
    BlockMap::iterator it = mapBlockIndex.find(hash);
    if (it != mapBlockIndex.end())
        return it->second;

    // Construct new block index object
    CBlockIndex* pindexNew = new CBlockIndex(block);
    // We assign the sequence id to blocks only when the full data is available,
    // to avoid miners withholding blocks but broadcasting headers, to get a
    // competitive advantage.
    pindexNew->nSequenceId = 0;
    BlockMap::iterator mi = mapBlockIndex.insert(std::make_pair(hash, pindexNew)).first;
    pindexNew->phashBlock = &((*mi).first);
    BlockMap::iterator miPrev = mapBlockIndex.find(block.hashPrevBlock);
    if (miPrev != mapBlockIndex.end())
    {
        pindexNew->pprev = (*miPrev).second;
        pindexNew->nHeight = pindexNew->pprev->nHeight + 1;
        pindexNew->BuildSkip();
    }
    pindexNew->nTimeMax = (pindexNew->pprev ? std::max(pindexNew->pprev->nTimeMax, pindexNew->nTime) : pindexNew->nTime);
    pindexNew->nChainWork = (pindexNew->pprev ? pindexNew->pprev->nChainWork : 0) + GetBlockProof(*pindexNew);

    pindexNew->RaiseValidity(BLOCK_VALID_TREE);
    if (pindexBestHeader == nullptr || pindexBestHeader->nChainWork < pindexNew->nChainWork)
        pindexBestHeader = pindexNew;

    setDirtyBlockIndex.insert(pindexNew);

    return pindexNew;
}

/** Mark a block as having its data received and checked (up to BLOCK_VALID_TRANSACTIONS). */
bool CChainState::ReceivedBlockTransactions(const CBlock &block, CValidationState& state, CBlockIndex *pindexNew, const CDiskBlockPos& pos, const Consensus::Params& consensusParams)
{
    pindexNew->nTx = block.vtx.size();
    pindexNew->nChainTx = 0;
    pindexNew->nFile = pos.nFile;
    pindexNew->nDataPos = pos.nPos;
    pindexNew->nUndoPos = 0;
    pindexNew->nStatus |= BLOCK_HAVE_DATA;
    if (IsWitnessEnabled(pindexNew->pprev, consensusParams)) {
        pindexNew->nStatus |= BLOCK_OPT_WITNESS;
    }
    pindexNew->RaiseValidity(BLOCK_VALID_TRANSACTIONS);
    setDirtyBlockIndex.insert(pindexNew);
    if (pindexNew->pprev == nullptr || pindexNew->pprev->nChainTx) {
        // If pindexNew is the genesis block or all parents are BLOCK_VALID_TRANSACTIONS.
        std::deque<CBlockIndex*> queue;
        queue.push_back(pindexNew);

        // Recursively process any descendant blocks that now may be eligible to be connected.
        while (!queue.empty()) {
            CBlockIndex *pindex = queue.front();
            queue.pop_front();
            pindex->nChainTx = (pindex->pprev ? pindex->pprev->nChainTx : 0) + pindex->nTx;
            {
                LOCK(cs_nBlockSequenceId);
                pindex->nSequenceId = nBlockSequenceId++;
            }
            if (chainActive.Tip() == nullptr || !setBlockIndexCandidates.value_comp()(pindex, chainActive.Tip())) {
                setBlockIndexCandidates.insert(pindex);
            }
            std::pair<std::multimap<CBlockIndex*, CBlockIndex*>::iterator, std::multimap<CBlockIndex*, CBlockIndex*>::iterator> range = mapBlocksUnlinked.equal_range(pindex);
            while (range.first != range.second) {
                std::multimap<CBlockIndex*, CBlockIndex*>::iterator it = range.first;
                queue.push_back(it->second);
                range.first++;
                mapBlocksUnlinked.erase(it);
            }
        }
    } else {
        if (pindexNew->pprev && pindexNew->pprev->IsValid(BLOCK_VALID_TREE)) {
            mapBlocksUnlinked.insert(std::make_pair(pindexNew->pprev, pindexNew));
        }
    }

    return true;
}

static bool FindBlockPos(CDiskBlockPos &pos, unsigned int nAddSize, unsigned int nHeight, uint64_t nTime, bool fKnown = false)
{
    LOCK(cs_LastBlockFile);

    unsigned int nFile = fKnown ? pos.nFile : nLastBlockFile;
    if (vinfoBlockFile.size() <= nFile) {
        vinfoBlockFile.resize(nFile + 1);
    }

    if (!fKnown) {
        while (vinfoBlockFile[nFile].nSize + nAddSize >= MAX_BLOCKFILE_SIZE) {
            nFile++;
            if (vinfoBlockFile.size() <= nFile) {
                vinfoBlockFile.resize(nFile + 1);
            }
        }
        pos.nFile = nFile;
        pos.nPos = vinfoBlockFile[nFile].nSize;
    }

    if ((int)nFile != nLastBlockFile) {
        if (!fKnown) {
            LogPrintf("Leaving block file %i: %s\n", nLastBlockFile, vinfoBlockFile[nLastBlockFile].ToString());
        }
        FlushBlockFile(!fKnown);
        nLastBlockFile = nFile;
    }

    vinfoBlockFile[nFile].AddBlock(nHeight, nTime);
    if (fKnown)
        vinfoBlockFile[nFile].nSize = std::max(pos.nPos + nAddSize, vinfoBlockFile[nFile].nSize);
    else
        vinfoBlockFile[nFile].nSize += nAddSize;

    if (!fKnown) {
        unsigned int nOldChunks = (pos.nPos + BLOCKFILE_CHUNK_SIZE - 1) / BLOCKFILE_CHUNK_SIZE;
        unsigned int nNewChunks = (vinfoBlockFile[nFile].nSize + BLOCKFILE_CHUNK_SIZE - 1) / BLOCKFILE_CHUNK_SIZE;
        if (nNewChunks > nOldChunks) {
            if (fPruneMode)
                fCheckForPruning = true;
            if (CheckDiskSpace(nNewChunks * BLOCKFILE_CHUNK_SIZE - pos.nPos, true)) {
                FILE *file = OpenBlockFile(pos);
                if (file) {
                    LogPrintf("Pre-allocating up to position 0x%x in blk%05u.dat\n", nNewChunks * BLOCKFILE_CHUNK_SIZE, pos.nFile);
                    AllocateFileRange(file, pos.nPos, nNewChunks * BLOCKFILE_CHUNK_SIZE - pos.nPos);
                    fclose(file);
                }
            }
            else
                return error("out of disk space");
        }
    }

    setDirtyFileInfo.insert(nFile);
    return true;
}

static bool FindUndoPos(CValidationState &state, int nFile, CDiskBlockPos &pos, unsigned int nAddSize)
{
    pos.nFile = nFile;

    LOCK(cs_LastBlockFile);

    unsigned int nNewSize;
    pos.nPos = vinfoBlockFile[nFile].nUndoSize;
    nNewSize = vinfoBlockFile[nFile].nUndoSize += nAddSize;
    setDirtyFileInfo.insert(nFile);

    unsigned int nOldChunks = (pos.nPos + UNDOFILE_CHUNK_SIZE - 1) / UNDOFILE_CHUNK_SIZE;
    unsigned int nNewChunks = (nNewSize + UNDOFILE_CHUNK_SIZE - 1) / UNDOFILE_CHUNK_SIZE;
    if (nNewChunks > nOldChunks) {
        if (fPruneMode)
            fCheckForPruning = true;
        if (CheckDiskSpace(nNewChunks * UNDOFILE_CHUNK_SIZE - pos.nPos, true)) {
            FILE *file = OpenUndoFile(pos);
            if (file) {
                LogPrintf("Pre-allocating up to position 0x%x in rev%05u.dat\n", nNewChunks * UNDOFILE_CHUNK_SIZE, pos.nFile);
                AllocateFileRange(file, pos.nPos, nNewChunks * UNDOFILE_CHUNK_SIZE - pos.nPos);
                fclose(file);
            }
        }
        else
            return state.Error("out of disk space");
    }

    return true;
}

static bool CheckBlockHeader(const CBlockHeader& block, CValidationState& state, const Consensus::Params& consensusParams, bool fCheckPOW = true)
{
    // Check timestamp
    if (fParticlMode
        && !block.hashPrevBlock.IsNull() // allow genesis block to be created in the future
        && block.GetBlockTime() > FutureDrift(GetAdjustedTime()))
        return state.DoS(50, false, REJECT_INVALID, "block-timestamp", false, "block timestamp too far in the future");

    // Check proof of work matches claimed amount
    if (!fParticlMode
        && fCheckPOW && !CheckProofOfWork(block.GetHash(), block.nBits, consensusParams))
        return state.DoS(50, false, REJECT_INVALID, "high-hash", false, "proof of work failed");

    return true;
}


bool CheckBlockSignature(const CBlock &block)
{
    if (!block.IsProofOfStake())
        return block.vchBlockSig.empty();
    if (block.vchBlockSig.empty())
        return false;
    if (block.vtx[0]->vin.size() < 1)
        return false;

    const auto &txin = block.vtx[0]->vin[0];
    if (txin.scriptWitness.stack.size() != 2)
        return false;

    if (txin.scriptWitness.stack[1].size() != 33)
        return false;

    CPubKey pubKey(txin.scriptWitness.stack[1]);
    return pubKey.Verify(block.GetHash(), block.vchBlockSig);
};

bool AddToMapStakeSeen(const COutPoint &kernel, const uint256 &blockHash)
{
    // Overwrites existing values

    std::pair<std::map<COutPoint, uint256>::iterator,bool> ret;
    ret = mapStakeSeen.insert(std::pair<COutPoint, uint256>(kernel, blockHash));
    if (ret.second == false) // existing element
    {
        ret.first->second = blockHash;
    } else
    {
        listStakeSeen.push_back(kernel);
    };
    //mapStakeSeen[kernel] = blockHash;
    //listStakeSeen.push_back(kernel);
    return true;
};

bool CheckStakeUnused(const COutPoint &kernel)
{
    std::map<COutPoint, uint256>::const_iterator mi = mapStakeSeen.find(kernel);
    if (mi != mapStakeSeen.end())
        return false;
    return true;
}

bool CheckStakeUnique(const CBlock &block, bool fUpdate)
{
    uint256 blockHash = block.GetHash();
    const COutPoint &kernel = block.vtx[0]->vin[0].prevout;

    std::map<COutPoint, uint256>::const_iterator mi = mapStakeSeen.find(kernel);
    if (mi != mapStakeSeen.end())
    {
        if (mi->second == blockHash)
            return true;

        return error("%s: Stake kernel for %s first seen on %s.", __func__, blockHash.ToString(), mi->second.ToString());
    };

    if (!fUpdate)
        return true;



    if (listStakeSeen.size() > MAX_STAKE_SEEN_SIZE)
    {
        const COutPoint &oldest = listStakeSeen.front();
        if (1 != mapStakeSeen.erase(oldest))
            LogPrintf("%s: Warning: mapStakeSeen did not erase %s %n\n", __func__, oldest.hash.ToString(), oldest.n);
        listStakeSeen.pop_front();
    };

    return AddToMapStakeSeen(kernel, blockHash);
};

bool CheckBlock(const CBlock& block, CValidationState& state, const Consensus::Params& consensusParams, bool fCheckPOW, bool fCheckMerkleRoot)
{
    // These are checks that are independent of context.

    if (block.fChecked)
        return true;

    // Check that the header is valid (particularly PoW).  This is mostly
    // redundant with the call in AcceptBlockHeader.
    if (!CheckBlockHeader(block, state, consensusParams, fCheckPOW))
        return false;

    // Check the merkle root.
    if (fCheckMerkleRoot) {
        bool mutated;

        uint256 hashMerkleRoot2 = BlockMerkleRoot(block, &mutated);

        if (block.hashMerkleRoot != hashMerkleRoot2)
            return state.DoS(100, false, REJECT_INVALID, "bad-txnmrklroot", true, "hashMerkleRoot mismatch");

        // Check for merkle tree malleability (CVE-2012-2459): repeating sequences
        // of transactions in a block without affecting the merkle root of a block,
        // while still invalidating it.
        if (mutated)
            return state.DoS(100, false, REJECT_INVALID, "bad-txns-duplicate", true, "duplicate transaction");
    }

    // All potential-corruption validation must be done before we do any
    // transaction validation, as otherwise we may mark the header as invalid
    // because we receive the wrong transactions for it.
    // Note that witness malleability is checked in ContextualCheckBlock, so no
    // checks that use witness data may be performed here.

    // Size limits
    if (block.vtx.empty() || block.vtx.size() * WITNESS_SCALE_FACTOR > MAX_BLOCK_WEIGHT || ::GetSerializeSize(block, SER_NETWORK, PROTOCOL_VERSION | SERIALIZE_TRANSACTION_NO_WITNESS) * WITNESS_SCALE_FACTOR > MAX_BLOCK_WEIGHT)
        return state.DoS(100, false, REJECT_INVALID, "bad-blk-length", false, "size limits failed");

    if (fParticlMode)
    {
        if (!IsInitialBlockDownload()
            && block.vtx[0]->IsCoinStake()
            && !CheckStakeUnique(block))
        {
            //state.DoS(10, false, REJECT_INVALID, "bad-cs-duplicate", false, "duplicate coinstake");

            state.nFlags |= BLOCK_FAILED_DUPLICATE_STAKE;

            /*
            // TODO: ask peers which stake kernel they have
            if (chainActive.Tip()->nHeight < GetNumBlocksOfPeers() - 8) // peers have significantly longer chain, this node must've got the wrong stake 1st
            {
                LogPrint(BCLog::POS, "%s: Ignoring CheckStakeUnique for block %s, chain height behind peers.\n", __func__, block.GetHash().ToString());
                const COutPoint &kernel = block.vtx[0]->vin[0].prevout;
                mapStakeSeen[kernel] = block.GetHash();
            } else
                return state.DoS(20, false, REJECT_INVALID, "bad-cs-duplicate", false, "duplicate coinstake");
            */
        };

        // First transaction must be coinbase (genesis only) or coinstake
        // 2nd txn may be coinbase in early blocks: check further in ContextualCheckBlock
        if (!(block.vtx[0]->IsCoinBase() || block.vtx[0]->IsCoinStake())) // only genesis can be coinbase, check in ContextualCheckBlock
            return state.DoS(100, false, REJECT_INVALID, "bad-cb-missing", false, "first tx is not coinbase");

        // 2nd txn may never be coinstake, remaining txns must not be coinbase/stake
        for (size_t i = 1; i < block.vtx.size(); i++)
            if ((i > 1 && block.vtx[i]->IsCoinBase()) || block.vtx[i]->IsCoinStake())
                return state.DoS(100, false, REJECT_INVALID, "bad-cb-multiple", false, "more than one coinbase or coinstake");

        if (!CheckBlockSignature(block))
            return state.DoS(100, false, REJECT_INVALID, "bad-block-signature", false, "bad block signature");
    } else
    {
        // First transaction must be coinbase, the rest must not be
        if (block.vtx.empty() || !block.vtx[0]->IsCoinBase())
            return state.DoS(100, false, REJECT_INVALID, "bad-cb-missing", false, "first tx is not coinbase");

        // Remaining txns must not be coinbase/stake
        for (size_t i = 1; i < block.vtx.size(); i++)
            if (block.vtx[i]->IsCoinBase() || block.vtx[i]->IsCoinStake())
                return state.DoS(100, false, REJECT_INVALID, "bad-cb-multiple", false, "more than one coinbase");
    };

    // Check transactions
    for (const auto& tx : block.vtx)
    {
        //if (!CheckTransaction(*tx, state, false))
        if (!CheckTransaction(*tx, state)) // Check for duplicate inputs, TODO: UpdateCoins should return a bool, db/coinsview txn should be undone
            return state.Invalid(false, state.GetRejectCode(), state.GetRejectReason(),
                                 strprintf("Transaction check failed (tx hash %s) %s", tx->GetHash().ToString(), state.GetDebugMessage()));
    };

    unsigned int nSigOps = 0;
    for (const auto& tx : block.vtx)
    {
        nSigOps += GetLegacySigOpCount(*tx);
    }
    if (nSigOps * WITNESS_SCALE_FACTOR > MAX_BLOCK_SIGOPS_COST)
        return state.DoS(100, false, REJECT_INVALID, "bad-blk-sigops", false, "out-of-bounds SigOpCount");

    if (fCheckPOW && fCheckMerkleRoot)
        block.fChecked = true;

    return true;
}

bool IsWitnessEnabled(const CBlockIndex* pindexPrev, const Consensus::Params& params)
{
    if (fParticlMode) return true;

    LOCK(cs_main);
    return (VersionBitsState(pindexPrev, params, Consensus::DEPLOYMENT_SEGWIT, versionbitscache) == ThresholdState::ACTIVE);
}

// Compute at which vout of the block's coinbase transaction the witness
// commitment occurs, or -1 if not found.
static int GetWitnessCommitmentIndex(const CBlock& block)
{
    int commitpos = -1;
    if (!block.vtx.empty()) {
        for (size_t o = 0; o < block.vtx[0]->vout.size(); o++) {
            if (block.vtx[0]->vout[o].scriptPubKey.size() >= 38 && block.vtx[0]->vout[o].scriptPubKey[0] == OP_RETURN && block.vtx[0]->vout[o].scriptPubKey[1] == 0x24 && block.vtx[0]->vout[o].scriptPubKey[2] == 0xaa && block.vtx[0]->vout[o].scriptPubKey[3] == 0x21 && block.vtx[0]->vout[o].scriptPubKey[4] == 0xa9 && block.vtx[0]->vout[o].scriptPubKey[5] == 0xed) {
                commitpos = o;
            }
        }
    }
    return commitpos;
}

void UpdateUncommittedBlockStructures(CBlock& block, const CBlockIndex* pindexPrev, const Consensus::Params& consensusParams)
{
    int commitpos = GetWitnessCommitmentIndex(block);
    static const std::vector<unsigned char> nonce(32, 0x00);
    if (commitpos != -1 && IsWitnessEnabled(pindexPrev, consensusParams) && !block.vtx[0]->HasWitness()) {
        CMutableTransaction tx(*block.vtx[0]);
        tx.vin[0].scriptWitness.stack.resize(1);
        tx.vin[0].scriptWitness.stack[0] = nonce;
        block.vtx[0] = MakeTransactionRef(std::move(tx));
    }
}

std::vector<unsigned char> GenerateCoinbaseCommitment(CBlock& block, const CBlockIndex* pindexPrev, const Consensus::Params& consensusParams)
{
    std::vector<unsigned char> commitment;
    if (fParticlMode)
        return commitment;

    int commitpos = GetWitnessCommitmentIndex(block);
    std::vector<unsigned char> ret(32, 0x00);
    if (consensusParams.vDeployments[Consensus::DEPLOYMENT_SEGWIT].nTimeout != 0) {
        if (commitpos == -1) {
            uint256 witnessroot = BlockWitnessMerkleRoot(block, nullptr);
            CHash256().Write(witnessroot.begin(), 32).Write(ret.data(), 32).Finalize(witnessroot.begin());
            CTxOut out;
            out.nValue = 0;
            out.scriptPubKey.resize(38);
            out.scriptPubKey[0] = OP_RETURN;
            out.scriptPubKey[1] = 0x24;
            out.scriptPubKey[2] = 0xaa;
            out.scriptPubKey[3] = 0x21;
            out.scriptPubKey[4] = 0xa9;
            out.scriptPubKey[5] = 0xed;
            memcpy(&out.scriptPubKey[6], witnessroot.begin(), 32);
            commitment = std::vector<unsigned char>(out.scriptPubKey.begin(), out.scriptPubKey.end());
            CMutableTransaction tx(*block.vtx[0]);
            tx.vout.push_back(out);
            block.vtx[0] = MakeTransactionRef(std::move(tx));
        }
    }
    UpdateUncommittedBlockStructures(block, pindexPrev, consensusParams);
    return commitment;
}

unsigned int GetNextTargetRequired(const CBlockIndex *pindexLast)
{
    const Consensus::Params &consensus = Params().GetConsensus();

    arith_uint256 bnProofOfWorkLimit;
    unsigned int nProofOfWorkLimit;
    int nHeight = pindexLast ? pindexLast->nHeight+1 : 0;

    if (nHeight < (int)Params().GetLastImportHeight())
    {
        if (nHeight == 0)
            return arith_uint256("00ffffffffffffffffffffffffffffffffffffffffffffffffffffffffffffff").GetCompact();
        int nLastImportHeight = (int) Params().GetLastImportHeight();
        arith_uint256 nMaxProofOfWorkLimit = arith_uint256("000000000008ffffffffffffffffffffffffffffffffffffffffffffffffffff");
        arith_uint256 nMinProofOfWorkLimit = UintToArith256(consensus.powLimit);
        arith_uint256 nStep = (nMaxProofOfWorkLimit - nMinProofOfWorkLimit) / nLastImportHeight;


        bnProofOfWorkLimit = nMaxProofOfWorkLimit - (nStep * nHeight);
        nProofOfWorkLimit = bnProofOfWorkLimit.GetCompact();
    } else
    {
        bnProofOfWorkLimit = UintToArith256(consensus.powLimit);
        nProofOfWorkLimit = bnProofOfWorkLimit.GetCompact();
    };


    if (pindexLast == nullptr)
        return nProofOfWorkLimit; // Genesis block

    const CBlockIndex* pindexPrev = pindexLast;
    if (pindexPrev->pprev == nullptr)
        return nProofOfWorkLimit; // first block
    const CBlockIndex *pindexPrevPrev = pindexPrev->pprev;
    if (pindexPrevPrev->pprev == nullptr)
        return nProofOfWorkLimit; // second block

    int64_t nTargetSpacing = Params().GetTargetSpacing();
    int64_t nTargetTimespan = Params().GetTargetTimespan();
    int64_t nActualSpacing = pindexPrev->GetBlockTime() - pindexPrevPrev->GetBlockTime();

    if (nActualSpacing > nTargetSpacing * 10)
        nActualSpacing = nTargetSpacing * 10;

    // pos: target change every block
    // pos: retarget with exponential moving toward target spacing
    arith_uint256 bnNew;
    bnNew.SetCompact(pindexLast->nBits);

    int64_t nInterval = nTargetTimespan / nTargetSpacing;
    bnNew *= ((nInterval - 1) * nTargetSpacing + nActualSpacing + nActualSpacing);
    bnNew /= ((nInterval + 1) * nTargetSpacing);


    if (bnNew <= 0 || bnNew > bnProofOfWorkLimit)
        return nProofOfWorkLimit;

    return bnNew.GetCompact();
}

/** Context-dependent validity checks.
 *  By "context", we mean only the previous block headers, but not the UTXO
 *  set; UTXO-related validity checks are done in ConnectBlock().
 *  NOTE: This function is not currently invoked by ConnectBlock(), so we
 *  should consider upgrade issues if we change which consensus rules are
 *  enforced in this function (eg by adding a new consensus rule). See comment
 *  in ConnectBlock().
 *  Note that -reindex-chainstate skips the validation that happens here!
 */
static bool ContextualCheckBlockHeader(const CBlockHeader& block, CValidationState& state, const CChainParams& params, const CBlockIndex* pindexPrev, int64_t nAdjustedTime)
{
    const int nHeight = pindexPrev == nullptr ? 0 : pindexPrev->nHeight + 1;
    const Consensus::Params& consensusParams = params.GetConsensus();

    if (fParticlMode && pindexPrev)
    {
        // Check proof-of-stake
        if (block.nBits != GetNextTargetRequired(pindexPrev))
            return state.DoS(100, false, REJECT_INVALID, "bad-proof-of-stake", true, strprintf("%s: Bad proof-of-stake target", __func__));
    } else
    {
        // Check proof of work
        if (block.nBits != GetNextWorkRequired(pindexPrev, &block, consensusParams))
            return state.DoS(100, false, REJECT_INVALID, "bad-diffbits", false, "incorrect proof of work");
    };

    // Check against checkpoints
    if (fCheckpointsEnabled) {
        // Don't accept any forks from the main chain prior to last checkpoint.
        // GetLastCheckpoint finds the last checkpoint in MapCheckpoints that's in our
        // MapBlockIndex.
        CBlockIndex* pcheckpoint = Checkpoints::GetLastCheckpoint(params.Checkpoints());
        if (pcheckpoint && nHeight < pcheckpoint->nHeight)
            return state.DoS(100, error("%s: forked chain older than last checkpoint (height %d)", __func__, nHeight), REJECT_CHECKPOINT, "bad-fork-prior-to-checkpoint");
    }

    // Check timestamp against prev
    if (block.GetBlockTime() <= pindexPrev->GetMedianTimePast())
        return state.Invalid(false, REJECT_INVALID, "time-too-old", "block's timestamp is too early");

    // Check timestamp
    if (nHeight > 0
        && block.GetBlockTime() > nAdjustedTime + MAX_FUTURE_BLOCK_TIME)
        return state.Invalid(false, REJECT_INVALID, "time-too-new", "block timestamp too far in the future");

    // Reject outdated version blocks when 95% (75% on testnet) of the network has upgraded:
    // check for version 2, 3 and 4 upgrades
    if((block.nVersion < 2 && nHeight >= consensusParams.BIP34Height) ||
       (block.nVersion < 3 && nHeight >= consensusParams.BIP66Height) ||
       (block.nVersion < 4 && nHeight >= consensusParams.BIP65Height))
            return state.Invalid(false, REJECT_OBSOLETE, strprintf("bad-version(0x%08x)", block.nVersion),
                                 strprintf("rejected nVersion=0x%08x block", block.nVersion));

    return true;
}

/** NOTE: This function is not currently invoked by ConnectBlock(), so we
 *  should consider upgrade issues if we change which consensus rules are
 *  enforced in this function (eg by adding a new consensus rule). See comment
 *  in ConnectBlock().
 *  Note that -reindex-chainstate skips the validation that happens here!
 */
static bool ContextualCheckBlock(const CBlock& block, CValidationState& state, const Consensus::Params& consensusParams, const CBlockIndex* pindexPrev)
{
    const int nHeight = pindexPrev == nullptr ? 0 : pindexPrev->nHeight + 1;
    const int64_t nPrevTime = pindexPrev ? pindexPrev->nTime : 0;

    // Start enforcing BIP113 (Median Time Past) using versionbits logic.
    int nLockTimeFlags = 0;
<<<<<<< HEAD
    if (fParticlMode)
    {
=======
    if (VersionBitsState(pindexPrev, consensusParams, Consensus::DEPLOYMENT_CSV, versionbitscache) == ThresholdState::ACTIVE) {
>>>>>>> 243c9bb7
        nLockTimeFlags |= LOCKTIME_MEDIAN_TIME_PAST;
    } else
    {
        if (VersionBitsState(pindexPrev, consensusParams, Consensus::DEPLOYMENT_CSV, versionbitscache) == THRESHOLD_ACTIVE) {
            nLockTimeFlags |= LOCKTIME_MEDIAN_TIME_PAST;
        }
    };

    int64_t nLockTimeCutoff = (nLockTimeFlags & LOCKTIME_MEDIAN_TIME_PAST)
                              ? (pindexPrev ? pindexPrev->GetMedianTimePast() : block.GetBlockTime())
                              : block.GetBlockTime();

    // Check that all transactions are finalized
    for (const auto& tx : block.vtx) {
        if (!IsFinalTx(*tx, nHeight, nLockTimeCutoff)) {
            return state.DoS(10, false, REJECT_INVALID, "bad-txns-nonfinal", false, "non-final transaction");
        }
    }

    if (fParticlMode)
    {
<<<<<<< HEAD
        // Enforce rule that the coinbase/coinstake ends with serialized block height
        // genesis block scriptSig size will be different

        if (block.IsProofOfStake())
        {
            // Limit the number of outputs in a coinstake txn to 6: 1 data + 1 foundation + 4 user
            if (nPrevTime >= consensusParams.OpIsCoinstakeTime)
            {
                if (block.vtx[0]->vpout.size() > 6)
                    return state.DoS(100, false, REJECT_INVALID, "bad-cs-outputs", false, "Too many outputs in coinstake");
            };

            // coinstake output 0 must be data output of blockheight
            int i;
            if (!block.vtx[0]->GetCoinStakeHeight(i))
                return state.DoS(100, false, REJECT_INVALID, "bad-cs-malformed", false, "coinstake txn is malformed");

            if (i != nHeight)
                return state.DoS(100, false, REJECT_INVALID, "bad-cs-height", false, "block height mismatch in coinstake");

            std::vector<uint8_t> &vData = ((CTxOutData*)block.vtx[0]->vpout[0].get())->vData;
            if (vData.size() > 8 && vData[4] == DO_VOTE)
            {
                uint32_t voteToken;
                memcpy(&voteToken, &vData[5], 4);

                LogPrint(BCLog::HDWALLET, _("Block %d casts vote for option %u of proposal %u.\n").c_str(),
                    nHeight, voteToken >> 16, voteToken & 0xFFFF);
            };

            // check witness merkleroot, TODO: should witnessmerkleroot be hashed?
            bool malleated = false;
            uint256 hashWitness = BlockWitnessMerkleRoot(block, &malleated);

            if (hashWitness != block.hashWitnessMerkleRoot)
=======
        CScript expect = CScript() << nHeight;
        if (block.vtx[0]->vin[0].scriptSig.size() < expect.size() ||
            !std::equal(expect.begin(), expect.end(), block.vtx[0]->vin[0].scriptSig.begin())) {
            return state.DoS(100, false, REJECT_INVALID, "bad-cb-height", false, "block height mismatch in coinbase");
        }
    }

    // Validation for witness commitments.
    // * We compute the witness hash (which is the hash including witnesses) of all the block's transactions, except the
    //   coinbase (where 0x0000....0000 is used instead).
    // * The coinbase scriptWitness is a stack of a single 32-byte vector, containing a witness reserved value (unconstrained).
    // * We build a merkle tree with all those witness hashes as leaves (similar to the hashMerkleRoot in the block header).
    // * There must be at least one output whose scriptPubKey is a single 36-byte push, the first 4 bytes of which are
    //   {0xaa, 0x21, 0xa9, 0xed}, and the following 32 bytes are SHA256^2(witness root, witness reserved value). In case there are
    //   multiple, the last one is used.
    bool fHaveWitness = false;
    if (VersionBitsState(pindexPrev, consensusParams, Consensus::DEPLOYMENT_SEGWIT, versionbitscache) == ThresholdState::ACTIVE) {
        int commitpos = GetWitnessCommitmentIndex(block);
        if (commitpos != -1) {
            bool malleated = false;
            uint256 hashWitness = BlockWitnessMerkleRoot(block, &malleated);
            // The malleation check is ignored; as the transaction tree itself
            // already does not permit it, it is impossible to trigger in the
            // witness tree.
            if (block.vtx[0]->vin[0].scriptWitness.stack.size() != 1 || block.vtx[0]->vin[0].scriptWitness.stack[0].size() != 32) {
                return state.DoS(100, false, REJECT_INVALID, "bad-witness-nonce-size", true, strprintf("%s : invalid witness reserved value size", __func__));
            }
            CHash256().Write(hashWitness.begin(), 32).Write(&block.vtx[0]->vin[0].scriptWitness.stack[0][0], 32).Finalize(hashWitness.begin());
            if (memcmp(hashWitness.begin(), &block.vtx[0]->vout[commitpos].scriptPubKey[6], 32)) {
>>>>>>> 243c9bb7
                return state.DoS(100, false, REJECT_INVALID, "bad-witness-merkle-match", true, strprintf("%s : witness merkle commitment mismatch", __func__));

            if (!CheckCoinStakeTimestamp(nHeight, block.GetBlockTime()))
                return state.DoS(50, false, REJECT_INVALID, "bad-coinstake-time", true, strprintf("%s: coinstake timestamp violation nTimeBlock=%d", __func__, block.GetBlockTime()));

            // Check timestamp against prev
            if (block.GetBlockTime() <= pindexPrev->GetPastTimeLimit() || FutureDrift(block.GetBlockTime()) < pindexPrev->GetBlockTime())
                return state.DoS(50, false, REJECT_INVALID, "bad-block-time", true, strprintf("%s: block's timestamp is too early", __func__));

            uint256 hashProof, targetProofOfStake;

            // Blocks are connected at end of import / reindex
            // CheckProofOfStake is run again during connectblock
            if (!IsInitialBlockDownload() // checks (!fImporting && !fReindex)
                && !CheckProofOfStake(pindexPrev, *block.vtx[0], block.nTime, block.nBits, hashProof, targetProofOfStake))
            {
                LogPrintf("WARNING: ContextualCheckBlock(): check proof-of-stake failed for block %s\n", block.GetHash().ToString());
                //return false; // do not error here as we expect this during initial block download
                if (pindexPrev->bnStakeModifier.IsNull())
                    // Can happen if the block is received out of order - CheckProofOfStake will run again on connectblock.
                    LogPrint(BCLog::POS, "%s: Accepting failed CheckProofOfStake block, missing stake-modifier.\n", __func__);
                else
                    return state.DoS(50, false, REJECT_INVALID, "bad-proof-of-stake", true, strprintf("%s: CheckProofOfStake failed.", __func__));
            };
        } else
        {
            bool fCheckPOW = true; // TODO: pass properly
            if (fCheckPOW && !CheckProofOfWork(block.GetHash(), block.nBits, consensusParams, nHeight, Params().GetLastImportHeight()))
                return state.DoS(50, false, REJECT_INVALID, "high-hash", false, "proof of work failed");

            // Enforce rule that the coinbase/ ends with serialized block height
            // genesis block scriptSig size will be different
            CScript expect = CScript() << OP_RETURN << nHeight;
            const CScript &scriptSig = block.vtx[0]->vin[0].scriptSig;
            if (scriptSig.size() < expect.size() ||
                !std::equal(expect.begin()
                    , expect.end(), scriptSig.begin() + scriptSig.size()-expect.size())) {
                return state.DoS(100, false, REJECT_INVALID, "bad-cb-height", false, "block height mismatch in coinbase");
            }
        };

        if (nHeight > 0 && !block.vtx[0]->IsCoinStake()) // only genesis block can start with coinbase
            return state.DoS(100, false, REJECT_INVALID, "bad-cs-missing", false, "first tx is not coinstake");

        if (nHeight > 0 // skip genesis
            && Params().GetLastImportHeight() >= (uint32_t)nHeight)
        {
            // 2nd txn must be coinbase
            if (block.vtx.size() < 2 || !block.vtx[1]->IsCoinBase())
                return state.DoS(100, false, REJECT_INVALID, "bad-cb", false, "Second txn of import block must be coinbase");

            // Check hash of genesis import txn matches expected hash.
            uint256 txnHash = block.vtx[1]->GetHash();
            if (!Params().CheckImportCoinbase(nHeight, txnHash))
                return state.DoS(100, false, REJECT_INVALID, "bad-cb", false, "Incorrect outputs hash.");
        } else
        {
            // 2nd txn can't be coinbase if block height > GetLastImportHeight
            if (block.vtx.size() > 1 && block.vtx[1]->IsCoinBase())
                return state.DoS(100, false, REJECT_INVALID, "bad-cb-multiple", false, "unexpected coinbase");
        };
    } else
    {
        if (nHeight >= consensusParams.BIP34Height)
        {
            CScript expect = CScript() << nHeight;
            if (block.vtx[0]->vin[0].scriptSig.size() < expect.size() ||
                !std::equal(expect.begin(), expect.end(), block.vtx[0]->vin[0].scriptSig.begin())) {
                return state.DoS(100, false, REJECT_INVALID, "bad-cb-height", false, "block height mismatch in coinbase");
            }
        };

        // Validation for witness commitments.
        // * We compute the witness hash (which is the hash including witnesses) of all the block's transactions, except the
        //   coinbase (where 0x0000....0000 is used instead).
        // * The coinbase scriptWitness is a stack of a single 32-byte vector, containing a witness nonce (unconstrained).
        // * We build a merkle tree with all those witness hashes as leaves (similar to the hashMerkleRoot in the block header).
        // * There must be at least one output whose scriptPubKey is a single 36-byte push, the first 4 bytes of which are
        //   {0xaa, 0x21, 0xa9, 0xed}, and the following 32 bytes are SHA256^2(witness root, witness nonce). In case there are
        //   multiple, the last one is used.
        bool fHaveWitness = false;
        if (VersionBitsState(pindexPrev, consensusParams, Consensus::DEPLOYMENT_SEGWIT, versionbitscache) == THRESHOLD_ACTIVE) {
            int commitpos = GetWitnessCommitmentIndex(block);
            if (commitpos != -1) {
                bool malleated = false;
                uint256 hashWitness = BlockWitnessMerkleRoot(block, &malleated);
                // The malleation check is ignored; as the transaction tree itself
                // already does not permit it, it is impossible to trigger in the
                // witness tree.
                if (block.vtx[0]->vin[0].scriptWitness.stack.size() != 1 || block.vtx[0]->vin[0].scriptWitness.stack[0].size() != 32) {
                    return state.DoS(100, false, REJECT_INVALID, "bad-witness-nonce-size", true, strprintf("%s : invalid witness nonce size", __func__));
                }
                CHash256().Write(hashWitness.begin(), 32).Write(&block.vtx[0]->vin[0].scriptWitness.stack[0][0], 32).Finalize(hashWitness.begin());
                if (memcmp(hashWitness.begin(), &block.vtx[0]->vout[commitpos].scriptPubKey[6], 32)) {
                    return state.DoS(100, false, REJECT_INVALID, "bad-witness-merkle-match", true, strprintf("%s : witness merkle commitment mismatch", __func__));
                }
                fHaveWitness = true;
            }
        }

        // No witness data is allowed in blocks that don't commit to witness data, as this would otherwise leave room for spam
        if (!fHaveWitness) {
          for (const auto& tx : block.vtx) {
                if (tx->HasWitness()) {
                    return state.DoS(100, false, REJECT_INVALID, "unexpected-witness", true, strprintf("%s : unexpected witness data found", __func__));
                }
            }
        }
    };

    // After the coinbase witness reserved value and commitment are verified,
    // we can check if the block weight passes (before we've checked the
    // coinbase witness, it would be possible for the weight to be too
    // large by filling up the coinbase witness, which doesn't change
    // the block hash, so we couldn't mark the block as permanently
    // failed).
    if (GetBlockWeight(block) > MAX_BLOCK_WEIGHT) {
        return state.DoS(100, false, REJECT_INVALID, "bad-blk-weight", false, strprintf("%s : weight limit failed", __func__));
    }

    return true;
}

bool ProcessDuplicateStakeHeader(CBlockIndex *pindex, NodeId nodeId)
{
    if (!pindex)
        return false;

    uint256 hash = pindex->GetBlockHash();

    bool fMakeValid = false;
    if (nodeId == -1)
    {
        LogPrintf("%s: Duplicate stake block %s was received in a group, marking valid.\n",
            __func__, hash.ToString());

        fMakeValid = true;
    };

    if (nodeId > -1)
    {
        std::pair<std::map<uint256, StakeConflict>::iterator,bool> ret;
        ret = mapStakeConflict.insert(std::pair<uint256, StakeConflict>(hash, StakeConflict()));
        StakeConflict &sc = ret.first->second;
        sc.Add(nodeId);

        if ((int)sc.peerCount.size() > std::min(GetNumPeers() / 2, 4))
        {
            LogPrintf("%s: More than half the connected peers are building on block %s,"
                "  marked as duplicate stake, assuming this node has the duplicate.\n", __func__, hash.ToString());

            fMakeValid = true;
        };
    };

    if (fMakeValid)
    {
        pindex->nFlags &= (~BLOCK_FAILED_DUPLICATE_STAKE);
        pindex->nStatus |= BLOCK_VALID_HEADER;
        pindex->nStatus &= (~BLOCK_FAILED_VALID);
        setDirtyBlockIndex.insert(pindex);

        //if (pindex->nStatus & BLOCK_FAILED_CHILD)
        //{
            CBlockIndex *pindexPrev = pindex->pprev;
            while (pindexPrev)
            {
                if (pindexPrev->nStatus & BLOCK_VALID_MASK)
                    break;

                if (pindexPrev->nFlags & BLOCK_FAILED_DUPLICATE_STAKE)
                {
                    pindexPrev->nFlags &= (~BLOCK_FAILED_DUPLICATE_STAKE);
                    pindexPrev->nStatus |= BLOCK_VALID_HEADER;
                    pindexPrev->nStatus &= (~BLOCK_FAILED_VALID);
                    setDirtyBlockIndex.insert(pindexPrev);

                    if (!pindexPrev->prevoutStake.IsNull())
                    {
                        uint256 prevhash = pindexPrev->GetBlockHash();
                        AddToMapStakeSeen(pindexPrev->prevoutStake, prevhash);
                    };

                    pindexPrev->nStatus &= (~BLOCK_FAILED_CHILD);
                };

                pindexPrev = pindexPrev->pprev;
            };

            pindex->nStatus &= (~BLOCK_FAILED_CHILD);
        //};

        if (!pindex->prevoutStake.IsNull())
        {
            AddToMapStakeSeen(pindex->prevoutStake, hash);
        };
        return true;
    };

    return false;
}

bool CChainState::AcceptBlockHeader(const CBlockHeader& block, CValidationState& state, const CChainParams& chainparams, CBlockIndex** ppindex)
{
    AssertLockHeld(cs_main);
    // Check for duplicate
    uint256 hash = block.GetHash();
    BlockMap::iterator miSelf = mapBlockIndex.find(hash);
    CBlockIndex *pindex = nullptr;
    if (hash != chainparams.GetConsensus().hashGenesisBlock) {
        if (miSelf != mapBlockIndex.end()) {
            // Block header is already known.
            pindex = miSelf->second;
            if (ppindex)
                *ppindex = pindex;

            if (pindex->nStatus & BLOCK_FAILED_MASK)
            {
                /*
                if (pindex->nFlags & BLOCK_FAILED_DUPLICATE_STAKE
                    && ProcessDuplicateStakeHeader(pindex, state.nodeId))
                {
                    // pass
                } else */
                {
                    return state.Invalid(error("%s: block %s is marked invalid", __func__, hash.ToString()), 0, "duplicate");
                };
            };
            return true;
        }

        if (!CheckBlockHeader(block, state, chainparams.GetConsensus()))
            return error("%s: Consensus::CheckBlockHeader: %s, %s", __func__, hash.ToString(), FormatStateMessage(state));

        // Get prev block index
        CBlockIndex* pindexPrev = nullptr;
        BlockMap::iterator mi = mapBlockIndex.find(block.hashPrevBlock);
        if (mi == mapBlockIndex.end())
            return state.DoS(10, error("%s: prev block not found", __func__), 0, "prev-blk-not-found");
        pindexPrev = (*mi).second;

        if (pindexPrev->nStatus & BLOCK_FAILED_MASK)
            return state.DoS(100, error("%s: prev block invalid", __func__), REJECT_INVALID, "bad-prevblk");
        if (!ContextualCheckBlockHeader(block, state, chainparams, pindexPrev, GetAdjustedTime()))
            return error("%s: Consensus::ContextualCheckBlockHeader: %s, %s", __func__, hash.ToString(), FormatStateMessage(state));

        if (!pindexPrev->IsValid(BLOCK_VALID_SCRIPTS)) {
            for (const CBlockIndex* failedit : g_failed_blocks) {
                if (pindexPrev->GetAncestor(failedit->nHeight) == failedit) {
                    assert(failedit->nStatus & BLOCK_FAILED_VALID);
                    CBlockIndex* invalid_walk = pindexPrev;
                    while (invalid_walk != failedit) {
                        invalid_walk->nStatus |= BLOCK_FAILED_CHILD;
                        setDirtyBlockIndex.insert(invalid_walk);
                        invalid_walk = invalid_walk->pprev;
                    }
                    return state.DoS(100, error("%s: prev block invalid", __func__), REJECT_INVALID, "bad-prevblk");
                }
            }
        }
    }
    if (pindex == nullptr)
        pindex = AddToBlockIndex(block);

    if (ppindex)
        *ppindex = pindex;

    CheckBlockIndex(chainparams.GetConsensus());

    return true;
}

// Exposed wrapper for AcceptBlockHeader
bool ProcessNewBlockHeaders(const std::vector<CBlockHeader>& headers, CValidationState& state, const CChainParams& chainparams, const CBlockIndex** ppindex, CBlockHeader *first_invalid)
{
    if (first_invalid != nullptr) first_invalid->SetNull();
    {
        LOCK(cs_main);
        for (const CBlockHeader& header : headers) {
            CBlockIndex *pindex = nullptr; // Use a temp pindex instead of ppindex to avoid a const_cast
            if (!g_chainstate.AcceptBlockHeader(header, state, chainparams, &pindex)) {
                if (first_invalid) *first_invalid = header;
                return false;
            }
            if (ppindex) {
                *ppindex = pindex;
            }
        }
    }
    NotifyHeaderTip();
    return true;
}

/** Store block on disk. If dbp is non-nullptr, the file is known to already reside on disk */
static CDiskBlockPos SaveBlockToDisk(const CBlock& block, int nHeight, const CChainParams& chainparams, const CDiskBlockPos* dbp) {
    unsigned int nBlockSize = ::GetSerializeSize(block, SER_DISK, CLIENT_VERSION);
    CDiskBlockPos blockPos;
    if (dbp != nullptr)
        blockPos = *dbp;
    if (!FindBlockPos(blockPos, nBlockSize+8, nHeight, block.GetBlockTime(), dbp != nullptr)) {
        error("%s: FindBlockPos failed", __func__);
        return CDiskBlockPos();
    }
    if (dbp == nullptr) {
        if (!WriteBlockToDisk(block, blockPos, chainparams.MessageStart())) {
            AbortNode("Failed to write block");
            return CDiskBlockPos();
        }
    }
    return blockPos;
}

/** Store block on disk. If dbp is non-nullptr, the file is known to already reside on disk */
bool CChainState::AcceptBlock(const std::shared_ptr<const CBlock>& pblock, CValidationState& state, const CChainParams& chainparams, CBlockIndex** ppindex, bool fRequested, const CDiskBlockPos* dbp, bool* fNewBlock)
{
    const CBlock& block = *pblock;

    if (fNewBlock) *fNewBlock = false;
    AssertLockHeld(cs_main);

    CBlockIndex *pindexDummy = nullptr;
    CBlockIndex *&pindex = ppindex ? *ppindex : pindexDummy;

    if (!AcceptBlockHeader(block, state, chainparams, &pindex))
        return false;

    if (block.IsProofOfStake())
    {
        pindex->SetProofOfStake();
        pindex->prevoutStake = pblock->vtx[0]->vin[0].prevout;
        if (pindex->pprev && pindex->pprev->bnStakeModifier.IsNull()) // block received out of order
        {
            if (!IsInitialBlockDownload())
                LogPrintf("Warning: %s - Previous stake modifier is null.\n", __func__);
        } else
        {
            pindex->bnStakeModifier = ComputeStakeModifierV2(pindex->pprev, pindex->prevoutStake.hash);
        };
        setDirtyBlockIndex.insert(pindex);
    };

    // Try to process all requested blocks that we don't have, but only
    // process an unrequested block if it's new and has enough work to
    // advance our tip, and isn't too many blocks ahead.
    bool fAlreadyHave = pindex->nStatus & BLOCK_HAVE_DATA;
    bool fHasMoreOrSameWork = (chainActive.Tip() ? pindex->nChainWork >= chainActive.Tip()->nChainWork : true);
    // Blocks that are too out-of-order needlessly limit the effectiveness of
    // pruning, because pruning will not delete block files that contain any
    // blocks which are too close in height to the tip.  Apply this test
    // regardless of whether pruning is enabled; it should generally be safe to
    // not process unrequested blocks.
    bool fTooFarAhead = (pindex->nHeight > int(chainActive.Height() + MIN_BLOCKS_TO_KEEP));

    // TODO: Decouple this function from the block download logic by removing fRequested
    // This requires some new chain data structure to efficiently look up if a
    // block is in a chain leading to a candidate for best tip, despite not
    // being such a candidate itself.

    // TODO: deal better with return value and error conditions for duplicate
    // and unrequested blocks.
    if (fAlreadyHave) return true;
    if (!fRequested) {  // If we didn't ask for it:
        if (pindex->nTx != 0) return true;    // This is a previously-processed block that was pruned
        if (!fHasMoreOrSameWork) return true; // Don't process less-work chains
        if (fTooFarAhead) return true;        // Block height is too high

        // Protect against DoS attacks from low-work chains.
        // If our tip is behind, a peer could try to send us
        // low-work blocks on a fake chain that we would never
        // request; don't process these.
        if (pindex->nChainWork < nMinimumChainWork) return true;
    }
    if (fNewBlock) *fNewBlock = true;

    if (!CheckBlock(block, state, chainparams.GetConsensus()) ||
        !ContextualCheckBlock(block, state, chainparams.GetConsensus(), pindex->pprev)) {
        if (state.IsInvalid() && !state.CorruptionPossible()) {
            pindex->nStatus |= BLOCK_FAILED_VALID;
            setDirtyBlockIndex.insert(pindex);
        }
        return error("%s: %s", __func__, FormatStateMessage(state));
    }

    // Header is valid/has work, merkle tree and segwit merkle tree are good...RELAY NOW
    // (but if it does not build on our best tip, let the SendMessages loop relay it)
    if (!IsInitialBlockDownload() && chainActive.Tip() == pindex->pprev)
    {
        if (!(state.nFlags & BLOCK_FAILED_DUPLICATE_STAKE))
            GetMainSignals().NewPoWValidBlock(pindex, pblock);
    };

    // Write block to history file
    try {
        CDiskBlockPos blockPos = SaveBlockToDisk(block, pindex->nHeight, chainparams, dbp);
        if (blockPos.IsNull()) {
            state.Error(strprintf("%s: Failed to find position to write new block to disk", __func__));
            return false;
        }
        if (!ReceivedBlockTransactions(block, state, pindex, blockPos, chainparams.GetConsensus()))
            return error("AcceptBlock(): ReceivedBlockTransactions failed");
    } catch (const std::runtime_error& e) {
        return AbortNode(state, std::string("System error: ") + e.what());
    }

    if (fCheckForPruning)
        FlushStateToDisk(chainparams, state, FlushStateMode::NONE); // we just allocated more disk space for block files

    CheckBlockIndex(chainparams.GetConsensus());

    return true;
}

bool ProcessNewBlock(const CChainParams& chainparams, const std::shared_ptr<const CBlock> pblock, bool fForceProcessing, bool *fNewBlock)
{
    AssertLockNotHeld(cs_main);

    {
        /*
        uint256 hash = pblock->GetHash();
        // Limited duplicity on stake: prevents block flood attack
        // Duplicate stake allowed only when there is orphan child block
        if (!fReindex && !fImporting && pblock->IsProofOfStake() && setStakeSeen.count(pblock->GetProofOfStake()) && !mapOrphanBlocksByPrev.count(hash))
            return error("%s: Duplicate proof-of-stake (%s, %d) for block %s", pblock->GetProofOfStake().first.ToString(), pblock->GetProofOfStake().second, hash.ToString());
        */

        CBlockIndex *pindex = nullptr;
        if (fNewBlock) *fNewBlock = false;
        CValidationState state;
        // Ensure that CheckBlock() passes before calling AcceptBlock, as
        // belt-and-suspenders.
        bool ret = CheckBlock(*pblock, state, chainparams.GetConsensus());

        LOCK(cs_main);

        if (ret) {
            // Store to disk
            ret = g_chainstate.AcceptBlock(pblock, state, chainparams, &pindex, fForceProcessing, nullptr, fNewBlock);
        }
        if (!ret) {
            // Mark block as invalid to prevent re-requesting from peer.
            // Block will have been added to the block index in AcceptBlockHeader
            CBlockIndex *pindex = g_chainstate.AddToBlockIndex(*pblock);
            g_chainstate.InvalidBlockFound(pindex, *pblock, state);

            if (IncomingBlockChecked(*pblock, state)) // returns true if it did nothing
                GetMainSignals().BlockChecked(*pblock, state);

            return error("%s: AcceptBlock FAILED (%s)", __func__, state.GetDebugMessage());
        }

        if (pindex && state.nFlags & BLOCK_FAILED_DUPLICATE_STAKE)
        {
            pindex->nFlags |= BLOCK_FAILED_DUPLICATE_STAKE;
            setDirtyBlockIndex.insert(pindex);
            LogPrint(BCLog::POS, "%s Marking duplicate stake: %s.\n", __func__, pindex->GetBlockHash().ToString());
            //GetMainSignals().BlockChecked(*pblock, state);
            IncomingBlockChecked(*pblock, state);
        };
    }

    NotifyHeaderTip();

    CValidationState state; // Only used to report errors, not invalidity - ignore it
    if (!g_chainstate.ActivateBestChain(state, chainparams, pblock))
        return error("%s: ActivateBestChain failed", __func__);

    if (smsg::fSecMsgEnabled && gArgs.GetBoolArg("-smsgscanincoming", false))
        smsgModule.ScanBlock(*pblock);
    return true;
}

bool TestBlockValidity(CValidationState& state, const CChainParams& chainparams, const CBlock& block, CBlockIndex* pindexPrev, bool fCheckPOW, bool fCheckMerkleRoot)
{
    AssertLockHeld(cs_main);
    assert(pindexPrev && pindexPrev == chainActive.Tip());
    CCoinsViewCache viewNew(pcoinsTip.get());
    uint256 block_hash(block.GetHash());
    CBlockIndex indexDummy(block);
    indexDummy.pprev = pindexPrev;
    indexDummy.nHeight = pindexPrev->nHeight + 1;
    indexDummy.phashBlock = &block_hash;

    // NOTE: CheckBlockHeader is called by CheckBlock
    if (!ContextualCheckBlockHeader(block, state, chainparams, pindexPrev, GetAdjustedTime()))
        return error("%s: Consensus::ContextualCheckBlockHeader: %s", __func__, FormatStateMessage(state));
    if (!CheckBlock(block, state, chainparams.GetConsensus(), fCheckPOW, fCheckMerkleRoot))
        return error("%s: Consensus::CheckBlock: %s", __func__, FormatStateMessage(state));
    if (!ContextualCheckBlock(block, state, chainparams.GetConsensus(), pindexPrev))
        return error("%s: Consensus::ContextualCheckBlock: %s", __func__, FormatStateMessage(state));
    if (!g_chainstate.ConnectBlock(block, state, &indexDummy, viewNew, chainparams, true))
        return false;
    assert(state.IsValid());

    return true;
}

/**
 * BLOCK PRUNING CODE
 */

/* Calculate the amount of disk space the block & undo files currently use */
uint64_t CalculateCurrentUsage()
{
    LOCK(cs_LastBlockFile);

    uint64_t retval = 0;
    for (const CBlockFileInfo &file : vinfoBlockFile) {
        retval += file.nSize + file.nUndoSize;
    }
    return retval;
}

/* Prune a block file (modify associated database entries)*/
void PruneOneBlockFile(const int fileNumber)
{
    LOCK(cs_LastBlockFile);

    for (const auto& entry : mapBlockIndex) {
        CBlockIndex* pindex = entry.second;
        if (pindex->nFile == fileNumber) {
            pindex->nStatus &= ~BLOCK_HAVE_DATA;
            pindex->nStatus &= ~BLOCK_HAVE_UNDO;
            pindex->nFile = 0;
            pindex->nDataPos = 0;
            pindex->nUndoPos = 0;
            setDirtyBlockIndex.insert(pindex);

            // Prune from mapBlocksUnlinked -- any block we prune would have
            // to be downloaded again in order to consider its chain, at which
            // point it would be considered as a candidate for
            // mapBlocksUnlinked or setBlockIndexCandidates.
            std::pair<std::multimap<CBlockIndex*, CBlockIndex*>::iterator, std::multimap<CBlockIndex*, CBlockIndex*>::iterator> range = mapBlocksUnlinked.equal_range(pindex->pprev);
            while (range.first != range.second) {
                std::multimap<CBlockIndex *, CBlockIndex *>::iterator _it = range.first;
                range.first++;
                if (_it->second == pindex) {
                    mapBlocksUnlinked.erase(_it);
                }
            }
        }
    }

    vinfoBlockFile[fileNumber].SetNull();
    setDirtyFileInfo.insert(fileNumber);
}


void UnlinkPrunedFiles(const std::set<int>& setFilesToPrune)
{
    for (std::set<int>::iterator it = setFilesToPrune.begin(); it != setFilesToPrune.end(); ++it) {
        CDiskBlockPos pos(*it, 0);
        fs::remove(GetBlockPosFilename(pos, "blk"));
        fs::remove(GetBlockPosFilename(pos, "rev"));
        LogPrintf("Prune: %s deleted blk/rev (%05u)\n", __func__, *it);
    }
}

/* Calculate the block/rev files to delete based on height specified by user with RPC command pruneblockchain */
static void FindFilesToPruneManual(std::set<int>& setFilesToPrune, int nManualPruneHeight)
{
    assert(fPruneMode && nManualPruneHeight > 0);

    LOCK2(cs_main, cs_LastBlockFile);
    if (chainActive.Tip() == nullptr)
        return;

    // last block to prune is the lesser of (user-specified height, MIN_BLOCKS_TO_KEEP from the tip)
    unsigned int nLastBlockWeCanPrune = std::min((unsigned)nManualPruneHeight, chainActive.Tip()->nHeight - MIN_BLOCKS_TO_KEEP);
    int count=0;
    for (int fileNumber = 0; fileNumber < nLastBlockFile; fileNumber++) {
        if (vinfoBlockFile[fileNumber].nSize == 0 || vinfoBlockFile[fileNumber].nHeightLast > nLastBlockWeCanPrune)
            continue;
        PruneOneBlockFile(fileNumber);
        setFilesToPrune.insert(fileNumber);
        count++;
    }
    LogPrintf("Prune (Manual): prune_height=%d removed %d blk/rev pairs\n", nLastBlockWeCanPrune, count);
}

/* This function is called from the RPC code for pruneblockchain */
void PruneBlockFilesManual(int nManualPruneHeight)
{
    CValidationState state;
    const CChainParams& chainparams = Params();
    FlushStateToDisk(chainparams, state, FlushStateMode::NONE, nManualPruneHeight);
}

/**
 * Prune block and undo files (blk???.dat and undo???.dat) so that the disk space used is less than a user-defined target.
 * The user sets the target (in MB) on the command line or in config file.  This will be run on startup and whenever new
 * space is allocated in a block or undo file, staying below the target. Changing back to unpruned requires a reindex
 * (which in this case means the blockchain must be re-downloaded.)
 *
 * Pruning functions are called from FlushStateToDisk when the global fCheckForPruning flag has been set.
 * Block and undo files are deleted in lock-step (when blk00003.dat is deleted, so is rev00003.dat.)
 * Pruning cannot take place until the longest chain is at least a certain length (100000 on mainnet, 1000 on testnet, 1000 on regtest).
 * Pruning will never delete a block within a defined distance (currently 288) from the active chain's tip.
 * The block index is updated by unsetting HAVE_DATA and HAVE_UNDO for any blocks that were stored in the deleted files.
 * A db flag records the fact that at least some block files have been pruned.
 *
 * @param[out]   setFilesToPrune   The set of file indices that can be unlinked will be returned
 */
static void FindFilesToPrune(std::set<int>& setFilesToPrune, uint64_t nPruneAfterHeight)
{
    LOCK2(cs_main, cs_LastBlockFile);
    if (chainActive.Tip() == nullptr || nPruneTarget == 0) {
        return;
    }
    if ((uint64_t)chainActive.Tip()->nHeight <= nPruneAfterHeight) {
        return;
    }

    unsigned int nLastBlockWeCanPrune = chainActive.Tip()->nHeight - MIN_BLOCKS_TO_KEEP;
    uint64_t nCurrentUsage = CalculateCurrentUsage();
    // We don't check to prune until after we've allocated new space for files
    // So we should leave a buffer under our target to account for another allocation
    // before the next pruning.
    uint64_t nBuffer = BLOCKFILE_CHUNK_SIZE + UNDOFILE_CHUNK_SIZE;
    uint64_t nBytesToPrune;
    int count=0;

    if (nCurrentUsage + nBuffer >= nPruneTarget) {
        for (int fileNumber = 0; fileNumber < nLastBlockFile; fileNumber++) {
            nBytesToPrune = vinfoBlockFile[fileNumber].nSize + vinfoBlockFile[fileNumber].nUndoSize;

            if (vinfoBlockFile[fileNumber].nSize == 0)
                continue;

            if (nCurrentUsage + nBuffer < nPruneTarget)  // are we below our target?
                break;

            // don't prune files that could have a block within MIN_BLOCKS_TO_KEEP of the main chain's tip but keep scanning
            if (vinfoBlockFile[fileNumber].nHeightLast > nLastBlockWeCanPrune)
                continue;

            PruneOneBlockFile(fileNumber);
            // Queue up the files for removal
            setFilesToPrune.insert(fileNumber);
            nCurrentUsage -= nBytesToPrune;
            count++;
        }
    }

    LogPrint(BCLog::PRUNE, "Prune: target=%dMiB actual=%dMiB diff=%dMiB max_prune_height=%d removed %d blk/rev pairs\n",
           nPruneTarget/1024/1024, nCurrentUsage/1024/1024,
           ((int64_t)nPruneTarget - (int64_t)nCurrentUsage)/1024/1024,
           nLastBlockWeCanPrune, count);
}

bool CheckDiskSpace(uint64_t nAdditionalBytes, bool blocks_dir)
{
    uint64_t nFreeBytesAvailable = fs::space(blocks_dir ? GetBlocksDir() : GetDataDir()).available;

    // Check for nMinDiskSpace bytes (currently 50MB)
    if (nFreeBytesAvailable < nMinDiskSpace + nAdditionalBytes)
        return AbortNode("Disk space is low!", _("Error: Disk space is low!"));

    return true;
}

static FILE* OpenDiskFile(const CDiskBlockPos &pos, const char *prefix, bool fReadOnly)
{
    if (pos.IsNull())
        return nullptr;
    fs::path path = GetBlockPosFilename(pos, prefix);
    fs::create_directories(path.parent_path());
    FILE* file = fsbridge::fopen(path, fReadOnly ? "rb": "rb+");
    if (!file && !fReadOnly)
        file = fsbridge::fopen(path, "wb+");
    if (!file) {
        LogPrintf("Unable to open file %s\n", path.string());
        return nullptr;
    }
    if (pos.nPos) {
        if (fseek(file, pos.nPos, SEEK_SET)) {
            LogPrintf("Unable to seek to position %u of %s\n", pos.nPos, path.string());
            fclose(file);
            return nullptr;
        }
    }
    return file;
}

FILE* OpenBlockFile(const CDiskBlockPos &pos, bool fReadOnly) {
    return OpenDiskFile(pos, "blk", fReadOnly);
}

/** Open an undo file (rev?????.dat) */
static FILE* OpenUndoFile(const CDiskBlockPos &pos, bool fReadOnly) {
    return OpenDiskFile(pos, "rev", fReadOnly);
}

fs::path GetBlockPosFilename(const CDiskBlockPos &pos, const char *prefix)
{
    return GetBlocksDir() / strprintf("%s%05u.dat", prefix, pos.nFile);
}

CBlockIndex * CChainState::InsertBlockIndex(const uint256& hash)
{
    AssertLockHeld(cs_main);

    if (hash.IsNull())
        return nullptr;

    // Return existing
    BlockMap::iterator mi = mapBlockIndex.find(hash);
    if (mi != mapBlockIndex.end())
        return (*mi).second;

    // Create new
    CBlockIndex* pindexNew = new CBlockIndex();
    mi = mapBlockIndex.insert(std::make_pair(hash, pindexNew)).first;
    pindexNew->phashBlock = &((*mi).first);

    return pindexNew;
}

bool CChainState::LoadBlockIndex(const Consensus::Params& consensus_params, CBlockTreeDB& blocktree)
{
    if (!blocktree.LoadBlockIndexGuts(consensus_params, [this](const uint256& hash){ return this->InsertBlockIndex(hash); }))
        return false;

    boost::this_thread::interruption_point();

    // Calculate nChainWork
    std::vector<std::pair<int, CBlockIndex*> > vSortedByHeight;
    vSortedByHeight.reserve(mapBlockIndex.size());
    for (const std::pair<uint256, CBlockIndex*>& item : mapBlockIndex)
    {
        CBlockIndex* pindex = item.second;
        vSortedByHeight.push_back(std::make_pair(pindex->nHeight, pindex));
    }
    sort(vSortedByHeight.begin(), vSortedByHeight.end());
    for (const std::pair<int, CBlockIndex*>& item : vSortedByHeight)
    {
        CBlockIndex* pindex = item.second;
        pindex->nChainWork = (pindex->pprev ? pindex->pprev->nChainWork : 0) + GetBlockProof(*pindex);
        pindex->nTimeMax = (pindex->pprev ? std::max(pindex->pprev->nTimeMax, pindex->nTime) : pindex->nTime);
        // We can link the chain of blocks for which we've received transactions at some point.
        // Pruned nodes may have deleted the block.
        if (pindex->nTx > 0) {
            if (pindex->pprev) {
                if (pindex->pprev->nChainTx) {
                    pindex->nChainTx = pindex->pprev->nChainTx + pindex->nTx;
                } else {
                    pindex->nChainTx = 0;
                    mapBlocksUnlinked.insert(std::make_pair(pindex->pprev, pindex));
                }
            } else {
                pindex->nChainTx = pindex->nTx;
            }
        }
        if (!(pindex->nStatus & BLOCK_FAILED_MASK) && pindex->pprev && (pindex->pprev->nStatus & BLOCK_FAILED_MASK)) {
            pindex->nStatus |= BLOCK_FAILED_CHILD;
            setDirtyBlockIndex.insert(pindex);
        }
        if (pindex->IsValid(BLOCK_VALID_TRANSACTIONS) && (pindex->nChainTx || pindex->pprev == nullptr))
            setBlockIndexCandidates.insert(pindex);
        if (pindex->nStatus & BLOCK_FAILED_MASK && (!pindexBestInvalid || pindex->nChainWork > pindexBestInvalid->nChainWork))
            pindexBestInvalid = pindex;
        if (pindex->pprev)
            pindex->BuildSkip();
        if (pindex->IsValid(BLOCK_VALID_TREE) && (pindexBestHeader == nullptr || CBlockIndexWorkComparator()(pindexBestHeader, pindex)))
            pindexBestHeader = pindex;
    }

    return true;
}

bool static LoadBlockIndexDB(const CChainParams& chainparams)
{
    if (!g_chainstate.LoadBlockIndex(chainparams.GetConsensus(), *pblocktree))
        return false;

    // Load block file info
    pblocktree->ReadLastBlockFile(nLastBlockFile);
    vinfoBlockFile.resize(nLastBlockFile + 1);
    LogPrintf("%s: last block file = %i\n", __func__, nLastBlockFile);
    for (int nFile = 0; nFile <= nLastBlockFile; nFile++) {
        pblocktree->ReadBlockFileInfo(nFile, vinfoBlockFile[nFile]);
    }
    LogPrintf("%s: last block file info: %s\n", __func__, vinfoBlockFile[nLastBlockFile].ToString());
    for (int nFile = nLastBlockFile + 1; true; nFile++) {
        CBlockFileInfo info;
        if (pblocktree->ReadBlockFileInfo(nFile, info)) {
            vinfoBlockFile.push_back(info);
        } else {
            break;
        }
    }

    // Check presence of blk files
    LogPrintf("Checking all blk files are present...\n");
    std::set<int> setBlkDataFiles;
    for (const std::pair<uint256, CBlockIndex*>& item : mapBlockIndex)
    {
        CBlockIndex* pindex = item.second;
        if (pindex->nStatus & BLOCK_HAVE_DATA) {
            setBlkDataFiles.insert(pindex->nFile);
        }
    }
    for (std::set<int>::iterator it = setBlkDataFiles.begin(); it != setBlkDataFiles.end(); it++)
    {
        CDiskBlockPos pos(*it, 0);
        if (CAutoFile(OpenBlockFile(pos, true), SER_DISK, CLIENT_VERSION).IsNull()) {
            return false;
        }
    }

    // Check whether we have ever pruned block & undo files
    pblocktree->ReadFlag("prunedblockfiles", fHavePruned);
    if (fHavePruned)
        LogPrintf("LoadBlockIndexDB(): Block files have previously been pruned\n");

    // Check whether we need to continue reindexing
    bool fReindexing = false;
    pblocktree->ReadReindexing(fReindexing);
    if(fReindexing) fReindex = true;

    // Check whether we have a transaction index
    pblocktree->ReadFlag("txindex", fTxIndex);
    LogPrintf("%s: transaction index %s\n", __func__, fTxIndex ? "enabled" : "disabled");

    // Check whether we have an address index
    pblocktree->ReadFlag("addressindex", fAddressIndex);
    LogPrintf("%s: address index %s\n", __func__, fAddressIndex ? "enabled" : "disabled");

    // Check whether we have a timestamp index
    pblocktree->ReadFlag("timestampindex", fTimestampIndex);
    LogPrintf("%s: timestamp index %s\n", __func__, fTimestampIndex ? "enabled" : "disabled");

    // Check whether we have a spent index
    pblocktree->ReadFlag("spentindex", fSpentIndex);
    LogPrintf("%s: spent index %s\n", __func__, fSpentIndex ? "enabled" : "disabled");

    return true;
}

bool LoadChainTip(const CChainParams& chainparams)
{
    AssertLockHeld(cs_main);

    if (chainActive.Tip() && chainActive.Tip()->GetBlockHash() == pcoinsTip->GetBestBlock()) return true;

    if (pcoinsTip->GetBestBlock().IsNull() && mapBlockIndex.size() == 1) {
        // In case we just added the genesis block, connect it now, so
        // that we always have a chainActive.Tip() when we return.
        LogPrintf("%s: Connecting genesis block...\n", __func__);
        CValidationState state;
        if (!ActivateBestChain(state, chainparams)) {
            return false;
        }
    }

    // Load pointer to end of best chain
    CBlockIndex* pindex = LookupBlockIndex(pcoinsTip->GetBestBlock());
    if (!pindex) {
        return false;
    }
    chainActive.SetTip(pindex);

    g_chainstate.PruneBlockIndexCandidates();

    LogPrintf("Loaded best chain: hashBestChain=%s height=%d date=%s progress=%f\n",
        chainActive.Tip()->GetBlockHash().ToString(), chainActive.Height(),
        FormatISO8601DateTime(chainActive.Tip()->GetBlockTime()),
        GuessVerificationProgress(chainparams.TxData(), chainActive.Tip()));
    return true;
}

CVerifyDB::CVerifyDB()
{
    uiInterface.ShowProgress(_("Verifying blocks..."), 0, false);
}

CVerifyDB::~CVerifyDB()
{
    uiInterface.ShowProgress("", 100, false);
}

bool CVerifyDB::VerifyDB(const CChainParams& chainparams, CCoinsView *coinsview, int nCheckLevel, int nCheckDepth)
{
    LOCK(cs_main);
    if (chainActive.Tip() == nullptr || chainActive.Tip()->pprev == nullptr)
        return true;

    fVerifyingDB = true;

    // Verify blocks in the best chain
    if (nCheckDepth <= 0 || nCheckDepth > chainActive.Height())
        nCheckDepth = chainActive.Height();
    nCheckLevel = std::max(0, std::min(4, nCheckLevel));
    LogPrintf("Verifying last %i blocks at level %i\n", nCheckDepth, nCheckLevel);
    CCoinsViewCache coins(coinsview);
    CBlockIndex* pindexState = chainActive.Tip();
    CBlockIndex* pindexFailure = nullptr;
    int nGoodTransactions = 0;
    CValidationState state;
    int reportDone = 0;
    LogPrintf("[0%%]...");
    for (CBlockIndex* pindex = chainActive.Tip(); pindex && pindex->pprev; pindex = pindex->pprev)
    {
        boost::this_thread::interruption_point();
        int percentageDone = std::max(1, std::min(99, (int)(((double)(chainActive.Height() - pindex->nHeight)) / (double)nCheckDepth * (nCheckLevel >= 4 ? 50 : 100))));
        if (reportDone < percentageDone/10) {
            // report every 10% step
            LogPrintf("[%d%%]...", percentageDone);
            reportDone = percentageDone/10;
        }
        uiInterface.ShowProgress(_("Verifying blocks..."), percentageDone, false);
        if (pindex->nHeight < chainActive.Height()-nCheckDepth)
            break;
        if (fPruneMode && !(pindex->nStatus & BLOCK_HAVE_DATA)) {
            // If pruning, only go back as far as we have data.
            LogPrintf("VerifyDB(): block verification stopping at height %d (pruning, no data)\n", pindex->nHeight);
            break;
        }
        CBlock block;
        // check level 0: read from disk
        if (!ReadBlockFromDisk(block, pindex, chainparams.GetConsensus()))
            return error("VerifyDB(): *** ReadBlockFromDisk failed at %d, hash=%s", pindex->nHeight, pindex->GetBlockHash().ToString());
        // check level 1: verify block validity
        if (nCheckLevel >= 1 && !CheckBlock(block, state, chainparams.GetConsensus()))
            return error("%s: *** found bad block at %d, hash=%s (%s)\n", __func__,
                         pindex->nHeight, pindex->GetBlockHash().ToString(), FormatStateMessage(state));
        // check level 2: verify undo validity
        if (nCheckLevel >= 2 && pindex) {
            CBlockUndo undo;
            if (!pindex->GetUndoPos().IsNull()) {
                if (!UndoReadFromDisk(undo, pindex)) {
                    return error("VerifyDB(): *** found bad undo data at %d, hash=%s\n", pindex->nHeight, pindex->GetBlockHash().ToString());
                }
            }
        }
        // check level 3: check for inconsistencies during memory-only disconnect of tip blocks
        if (nCheckLevel >= 3 && pindex == pindexState && (coins.DynamicMemoryUsage() + pcoinsTip->DynamicMemoryUsage()) <= nCoinCacheUsage) {
            assert(coins.GetBestBlock() == pindex->GetBlockHash());
            DisconnectResult res = g_chainstate.DisconnectBlock(block, pindex, coins);
            if (res == DISCONNECT_FAILED) {
                return error("VerifyDB(): *** irrecoverable inconsistency in block data at %d, hash=%s", pindex->nHeight, pindex->GetBlockHash().ToString());
            }
            pindexState = pindex->pprev;
            if (res == DISCONNECT_UNCLEAN) {
                nGoodTransactions = 0;
                pindexFailure = pindex;
            } else {
                nGoodTransactions += block.vtx.size();
            }
        }
        if (ShutdownRequested())
            return true;
    }
    if (pindexFailure)
        return error("VerifyDB(): *** coin database inconsistencies found (last %i blocks, %i good transactions before that)\n", chainActive.Height() - pindexFailure->nHeight + 1, nGoodTransactions);

    // check level 4: try reconnecting blocks
    if (nCheckLevel >= 4) {
        CBlockIndex *pindex = pindexState;
        while (pindex != chainActive.Tip()) {
            boost::this_thread::interruption_point();
            uiInterface.ShowProgress(_("Verifying blocks..."), std::max(1, std::min(99, 100 - (int)(((double)(chainActive.Height() - pindex->nHeight)) / (double)nCheckDepth * 50))), false);
            pindex = chainActive.Next(pindex);
            CBlock block;
            if (!ReadBlockFromDisk(block, pindex, chainparams.GetConsensus()))
                return error("VerifyDB(): *** ReadBlockFromDisk failed at %d, hash=%s", pindex->nHeight, pindex->GetBlockHash().ToString());
            if (!g_chainstate.ConnectBlock(block, state, pindex, coins, chainparams))
                return error("VerifyDB(): *** found unconnectable block at %d, hash=%s", pindex->nHeight, pindex->GetBlockHash().ToString());
        }
    }

    LogPrintf("[DONE].\n");
    LogPrintf("No coin database inconsistencies in last %i blocks (%i transactions)\n", chainActive.Height() - pindexState->nHeight, nGoodTransactions);
    fVerifyingDB = false;

    return true;
}

/** Apply the effects of a block on the utxo cache, ignoring that it may already have been applied. */
bool CChainState::RollforwardBlock(const CBlockIndex* pindex, CCoinsViewCache& inputs, const CChainParams& params)
{
    // TODO: merge with ConnectBlock
    CBlock block;
    if (!ReadBlockFromDisk(block, pindex, params.GetConsensus())) {
        return error("ReplayBlock(): ReadBlockFromDisk failed at %d, hash=%s", pindex->nHeight, pindex->GetBlockHash().ToString());
    }

    for (const CTransactionRef& tx : block.vtx) {
        if (!tx->IsCoinBase()) {
            for (const CTxIn &txin : tx->vin) {
                inputs.SpendCoin(txin.prevout);
            }
        }
        // Pass check = true as every addition may be an overwrite.
        AddCoins(inputs, *tx, pindex->nHeight, true);
    }
    return true;
}

bool CChainState::ReplayBlocks(const CChainParams& params, CCoinsView* view)
{
    LOCK(cs_main);

    CCoinsViewCache cache(view);

    std::vector<uint256> hashHeads = view->GetHeadBlocks();
    if (hashHeads.empty()) return true; // We're already in a consistent state.
    if (hashHeads.size() != 2) return error("ReplayBlocks(): unknown inconsistent state");

    uiInterface.ShowProgress(_("Replaying blocks..."), 0, false);
    LogPrintf("Replaying blocks\n");

    const CBlockIndex* pindexOld = nullptr;  // Old tip during the interrupted flush.
    const CBlockIndex* pindexNew;            // New tip during the interrupted flush.
    const CBlockIndex* pindexFork = nullptr; // Latest block common to both the old and the new tip.

    if (mapBlockIndex.count(hashHeads[0]) == 0) {
        return error("ReplayBlocks(): reorganization to unknown block requested");
    }
    pindexNew = mapBlockIndex[hashHeads[0]];

    if (!hashHeads[1].IsNull()) { // The old tip is allowed to be 0, indicating it's the first flush.
        if (mapBlockIndex.count(hashHeads[1]) == 0) {
            return error("ReplayBlocks(): reorganization from unknown block requested");
        }
        pindexOld = mapBlockIndex[hashHeads[1]];
        pindexFork = LastCommonAncestor(pindexOld, pindexNew);
        assert(pindexFork != nullptr);
    }

    // Rollback along the old branch.
    while (pindexOld != pindexFork) {
        if (pindexOld->nHeight > 0) { // Never disconnect the genesis block.
            CBlock block;
            if (!ReadBlockFromDisk(block, pindexOld, params.GetConsensus())) {
                return error("RollbackBlock(): ReadBlockFromDisk() failed at %d, hash=%s", pindexOld->nHeight, pindexOld->GetBlockHash().ToString());
            }
            LogPrintf("Rolling back %s (%i)\n", pindexOld->GetBlockHash().ToString(), pindexOld->nHeight);
            DisconnectResult res = DisconnectBlock(block, pindexOld, cache);
            if (res == DISCONNECT_FAILED) {
                return error("RollbackBlock(): DisconnectBlock failed at %d, hash=%s", pindexOld->nHeight, pindexOld->GetBlockHash().ToString());
            }
            // If DISCONNECT_UNCLEAN is returned, it means a non-existing UTXO was deleted, or an existing UTXO was
            // overwritten. It corresponds to cases where the block-to-be-disconnect never had all its operations
            // applied to the UTXO set. However, as both writing a UTXO and deleting a UTXO are idempotent operations,
            // the result is still a version of the UTXO set with the effects of that block undone.
        }
        pindexOld = pindexOld->pprev;
    }

    // Roll forward from the forking point to the new tip.
    int nForkHeight = pindexFork ? pindexFork->nHeight : 0;
    for (int nHeight = nForkHeight + 1; nHeight <= pindexNew->nHeight; ++nHeight) {
        const CBlockIndex* pindex = pindexNew->GetAncestor(nHeight);
        LogPrintf("Rolling forward %s (%i)\n", pindex->GetBlockHash().ToString(), nHeight);
        if (!RollforwardBlock(pindex, cache, params)) return false;
    }

    cache.SetBestBlock(pindexNew->GetBlockHash(), pindexNew->nHeight);
    cache.Flush();
    uiInterface.ShowProgress("", 100, false);
    return true;
}

bool ReplayBlocks(const CChainParams& params, CCoinsView* view) {
    return g_chainstate.ReplayBlocks(params, view);
}

bool CChainState::RewindBlockIndex(const CChainParams& params)
{
    LOCK(cs_main);

    // Note that during -reindex-chainstate we are called with an empty chainActive!

    int nHeight = 1;
    while (nHeight <= chainActive.Height()) {
        if (IsWitnessEnabled(chainActive[nHeight - 1], params.GetConsensus()) && !(chainActive[nHeight]->nStatus & BLOCK_OPT_WITNESS)) {
            break;
        }
        nHeight++;
    }

    // nHeight is now the height of the first insufficiently-validated block, or tipheight + 1
    CValidationState state;
    CBlockIndex* pindex = chainActive.Tip();
    while (chainActive.Height() >= nHeight) {
        if (fPruneMode && !(chainActive.Tip()->nStatus & BLOCK_HAVE_DATA)) {
            // If pruning, don't try rewinding past the HAVE_DATA point;
            // since older blocks can't be served anyway, there's
            // no need to walk further, and trying to DisconnectTip()
            // will fail (and require a needless reindex/redownload
            // of the blockchain).
            break;
        }
        if (!DisconnectTip(state, params, nullptr)) {
            return error("RewindBlockIndex: unable to disconnect block at height %i", pindex->nHeight);
        }
        // Occasionally flush state to disk.
        if (!FlushStateToDisk(params, state, FlushStateMode::PERIODIC))
            return false;
    }

    // Reduce validity flag and have-data flags.
    // We do this after actual disconnecting, otherwise we'll end up writing the lack of data
    // to disk before writing the chainstate, resulting in a failure to continue if interrupted.
    for (const auto& entry : mapBlockIndex) {
        CBlockIndex* pindexIter = entry.second;

        // Note: If we encounter an insufficiently validated block that
        // is on chainActive, it must be because we are a pruning node, and
        // this block or some successor doesn't HAVE_DATA, so we were unable to
        // rewind all the way.  Blocks remaining on chainActive at this point
        // must not have their validity reduced.
        if (IsWitnessEnabled(pindexIter->pprev, params.GetConsensus()) && !(pindexIter->nStatus & BLOCK_OPT_WITNESS) && !chainActive.Contains(pindexIter)) {
            // Reduce validity
            pindexIter->nStatus = std::min<unsigned int>(pindexIter->nStatus & BLOCK_VALID_MASK, BLOCK_VALID_TREE) | (pindexIter->nStatus & ~BLOCK_VALID_MASK);
            // Remove have-data flags.
            pindexIter->nStatus &= ~(BLOCK_HAVE_DATA | BLOCK_HAVE_UNDO);
            // Remove storage location.
            pindexIter->nFile = 0;
            pindexIter->nDataPos = 0;
            pindexIter->nUndoPos = 0;
            // Remove various other things
            pindexIter->nTx = 0;
            pindexIter->nChainTx = 0;
            pindexIter->nSequenceId = 0;
            // Make sure it gets written.
            setDirtyBlockIndex.insert(pindexIter);
            // Update indexes
            setBlockIndexCandidates.erase(pindexIter);
            std::pair<std::multimap<CBlockIndex*, CBlockIndex*>::iterator, std::multimap<CBlockIndex*, CBlockIndex*>::iterator> ret = mapBlocksUnlinked.equal_range(pindexIter->pprev);
            while (ret.first != ret.second) {
                if (ret.first->second == pindexIter) {
                    mapBlocksUnlinked.erase(ret.first++);
                } else {
                    ++ret.first;
                }
            }
        } else if (pindexIter->IsValid(BLOCK_VALID_TRANSACTIONS) && pindexIter->nChainTx) {
            setBlockIndexCandidates.insert(pindexIter);
        }
    }

    if (chainActive.Tip() != nullptr) {
        // We can't prune block index candidates based on our tip if we have
        // no tip due to chainActive being empty!
        PruneBlockIndexCandidates();

        CheckBlockIndex(params.GetConsensus());
    }

    return true;
}

bool RewindBlockIndex(const CChainParams& params) {
    if (!g_chainstate.RewindBlockIndex(params)) {
        return false;
    }

    if (chainActive.Tip() != nullptr) {
        // FlushStateToDisk can possibly read chainActive. Be conservative
        // and skip it here, we're about to -reindex-chainstate anyway, so
        // it'll get called a bunch real soon.
        CValidationState state;
        if (!FlushStateToDisk(params, state, FlushStateMode::ALWAYS)) {
            return false;
        }
    }

    return true;
}

void CChainState::UnloadBlockIndex() {
    nBlockSequenceId = 1;
    g_failed_blocks.clear();
    setBlockIndexCandidates.clear();
}

// May NOT be used after any connections are up as much
// of the peer-processing logic assumes a consistent
// block index state
void UnloadBlockIndex()
{
    LOCK(cs_main);
    chainActive.SetTip(nullptr);
    pindexBestInvalid = nullptr;
    pindexBestHeader = nullptr;
    mempool.clear();
    mapBlocksUnlinked.clear();
    vinfoBlockFile.clear();
    nLastBlockFile = 0;
    setDirtyBlockIndex.clear();
    setDirtyFileInfo.clear();
    versionbitscache.Clear();
    for (int b = 0; b < VERSIONBITS_NUM_BITS; b++) {
        warningcache[b].clear();
    }

    for (BlockMap::value_type& entry : mapBlockIndex) {
        delete entry.second;
    }
    mapBlockIndex.clear();
    fHavePruned = false;

    g_chainstate.UnloadBlockIndex();
}

bool LoadBlockIndex(const CChainParams& chainparams)
{
    // Load block index from databases
    bool needs_init = fReindex;
    if (!fReindex) {
        bool ret = LoadBlockIndexDB(chainparams);
        if (!ret) return false;
        needs_init = mapBlockIndex.empty();
    }

    if (needs_init) {
        // Everything here is for *new* reindex/DBs. Thus, though
        // LoadBlockIndexDB may have set fReindex if we shut down
        // mid-reindex previously, we don't check fReindex and
        // instead only check it prior to LoadBlockIndexDB to set
        // needs_init.

        LogPrintf("Initializing databases...\n");
        // Use the provided setting for -txindex in the new database
        fTxIndex = gArgs.GetBoolArg("-txindex", DEFAULT_TXINDEX);
        pblocktree->WriteFlag("txindex", fTxIndex);
        LogPrintf("%s: transaction index %s\n", __func__, fTxIndex ? "enabled" : "disabled");

        // Use the provided setting for -addressindex in the new database
        fAddressIndex = gArgs.GetBoolArg("-addressindex", DEFAULT_ADDRESSINDEX);
        pblocktree->WriteFlag("addressindex", fAddressIndex);
        LogPrintf("%s: address index %s\n", __func__, fAddressIndex ? "enabled" : "disabled");

        // Use the provided setting for -timestampindex in the new database
        fTimestampIndex = gArgs.GetBoolArg("-timestampindex", DEFAULT_TIMESTAMPINDEX);
        pblocktree->WriteFlag("timestampindex", fTimestampIndex);
        LogPrintf("%s: timestamp index %s\n", __func__, fTimestampIndex ? "enabled" : "disabled");

        // Use the provided setting for -spentindex in the new database
        fSpentIndex = gArgs.GetBoolArg("-spentindex", DEFAULT_SPENTINDEX);
        pblocktree->WriteFlag("spentindex", fSpentIndex);
        LogPrintf("%s: spent index %s\n", __func__, fSpentIndex ? "enabled" : "disabled");
    }
    return true;
}

bool CChainState::LoadGenesisBlock(const CChainParams& chainparams)
{
    LOCK(cs_main);

    // Check whether we're already initialized by checking for genesis in
    // mapBlockIndex. Note that we can't use chainActive here, since it is
    // set based on the coins db, not the block index db, which is the only
    // thing loaded at this point.
    if (mapBlockIndex.count(chainparams.GenesisBlock().GetHash()))
        return true;

    try {
        CBlock &block = const_cast<CBlock&>(chainparams.GenesisBlock());
        CDiskBlockPos blockPos = SaveBlockToDisk(block, 0, chainparams, nullptr);
        if (blockPos.IsNull())
            return error("%s: writing genesis block to disk failed", __func__);
        CBlockIndex *pindex = AddToBlockIndex(block);
        CValidationState state;
        if (!ReceivedBlockTransactions(block, state, pindex, blockPos, chainparams.GetConsensus()))
            return error("%s: genesis block not accepted", __func__);
    } catch (const std::runtime_error& e) {
        return error("%s: failed to write genesis block: %s", __func__, e.what());
    }

    return true;
}

bool LoadGenesisBlock(const CChainParams& chainparams)
{
    return g_chainstate.LoadGenesisBlock(chainparams);
}

bool LoadExternalBlockFile(const CChainParams& chainparams, FILE* fileIn, CDiskBlockPos *dbp)
{
    // Map of disk positions for blocks with unknown parent (only used for reindex)
    static std::multimap<uint256, CDiskBlockPos> mapBlocksUnknownParent;
    int64_t nStart = GetTimeMillis();

    fTxIndex = gArgs.GetBoolArg("-txindex", DEFAULT_TXINDEX);
    fAddressIndex = gArgs.GetBoolArg("-addressindex", DEFAULT_ADDRESSINDEX);
    fTimestampIndex = gArgs.GetBoolArg("-timestampindex", DEFAULT_TIMESTAMPINDEX);
    fSpentIndex = gArgs.GetBoolArg("-spentindex", DEFAULT_SPENTINDEX);

    int nLoaded = 0;
    try {
        // This takes over fileIn and calls fclose() on it in the CBufferedFile destructor
        CBufferedFile blkdat(fileIn, 2*MAX_BLOCK_SERIALIZED_SIZE, MAX_BLOCK_SERIALIZED_SIZE+8, SER_DISK, CLIENT_VERSION);
        uint64_t nRewind = blkdat.GetPos();
        while (!blkdat.eof()) {
            boost::this_thread::interruption_point();

            blkdat.SetPos(nRewind);
            nRewind++; // start one byte further next time, in case of failure
            blkdat.SetLimit(); // remove former limit
            unsigned int nSize = 0;
            try {
                // locate a header
                unsigned char buf[CMessageHeader::MESSAGE_START_SIZE];
                blkdat.FindByte(chainparams.MessageStart()[0]);
                nRewind = blkdat.GetPos()+1;
                blkdat >> buf;
                if (memcmp(buf, chainparams.MessageStart(), CMessageHeader::MESSAGE_START_SIZE))
                    continue;
                // read size
                blkdat >> nSize;
                if (nSize < 80 || nSize > MAX_BLOCK_SERIALIZED_SIZE)
                    continue;
            } catch (const std::exception&) {
                // no valid block header found; don't complain
                break;
            }
            try {
                // read block
                uint64_t nBlockPos = blkdat.GetPos();
                if (dbp)
                    dbp->nPos = nBlockPos;
                blkdat.SetLimit(nBlockPos + nSize);
                blkdat.SetPos(nBlockPos);
                std::shared_ptr<CBlock> pblock = std::make_shared<CBlock>();
                CBlock& block = *pblock;
                blkdat >> block;
                nRewind = blkdat.GetPos();

                uint256 hash = block.GetHash();
                {
                    LOCK(cs_main);
                    // detect out of order blocks, and store them for later
                    if (hash != chainparams.GetConsensus().hashGenesisBlock && !LookupBlockIndex(block.hashPrevBlock)) {
                        LogPrint(BCLog::REINDEX, "%s: Out of order block %s, parent %s not known\n", __func__, hash.ToString(),
                                block.hashPrevBlock.ToString());
                        if (dbp)
                            mapBlocksUnknownParent.insert(std::make_pair(block.hashPrevBlock, *dbp));
                        continue;
                    }

                    // process in case the block isn't known yet
                    CBlockIndex* pindex = LookupBlockIndex(hash);
                    if (!pindex || (pindex->nStatus & BLOCK_HAVE_DATA) == 0) {
                      CValidationState state;
                      if (g_chainstate.AcceptBlock(pblock, state, chainparams, nullptr, true, dbp, nullptr)) {
                          nLoaded++;
                      }
                      if (state.IsError()) {
                          break;
                      }
                    } else if (hash != chainparams.GetConsensus().hashGenesisBlock && pindex->nHeight % 1000 == 0) {
                      LogPrint(BCLog::REINDEX, "Block Import: already had block %s at height %d\n", hash.ToString(), pindex->nHeight);
                    }
                }

                // Activate the genesis block so normal node progress can continue
                if (hash == chainparams.GetConsensus().hashGenesisBlock) {
                    CValidationState state;
                    if (!ActivateBestChain(state, chainparams)) {
                        break;
                    }
                }

                NotifyHeaderTip();

                // Recursively process earlier encountered successors of this block
                std::deque<uint256> queue;
                queue.push_back(hash);
                while (!queue.empty()) {
                    uint256 head = queue.front();
                    queue.pop_front();
                    std::pair<std::multimap<uint256, CDiskBlockPos>::iterator, std::multimap<uint256, CDiskBlockPos>::iterator> range = mapBlocksUnknownParent.equal_range(head);
                    while (range.first != range.second) {
                        std::multimap<uint256, CDiskBlockPos>::iterator it = range.first;
                        std::shared_ptr<CBlock> pblockrecursive = std::make_shared<CBlock>();
                        if (ReadBlockFromDisk(*pblockrecursive, it->second, chainparams.GetConsensus()))
                        {
                            LogPrint(BCLog::REINDEX, "%s: Processing out of order child %s of %s\n", __func__, pblockrecursive->GetHash().ToString(),
                                    head.ToString());
                            LOCK(cs_main);
                            CValidationState dummy;
                            if (g_chainstate.AcceptBlock(pblockrecursive, dummy, chainparams, nullptr, true, &it->second, nullptr))
                            {
                                nLoaded++;
                                queue.push_back(pblockrecursive->GetHash());
                            }
                        }
                        range.first++;
                        mapBlocksUnknownParent.erase(it);
                        NotifyHeaderTip();
                    }
                }
            } catch (const std::exception& e) {
                LogPrintf("%s: Deserialize or I/O error - %s\n", __func__, e.what());
            }
        }
    } catch (const std::runtime_error& e) {
        AbortNode(std::string("System error: ") + e.what());
    }
    if (nLoaded > 0)
        LogPrintf("Loaded %i blocks from external file in %dms\n", nLoaded, GetTimeMillis() - nStart);
    return nLoaded > 0;
}

void CChainState::CheckBlockIndex(const Consensus::Params& consensusParams)
{
    if (!fCheckBlockIndex) {
        return;
    }

    LOCK(cs_main);

    // During a reindex, we read the genesis block and call CheckBlockIndex before ActivateBestChain,
    // so we have the genesis block in mapBlockIndex but no active chain.  (A few of the tests when
    // iterating the block tree require that chainActive has been initialized.)
    if (chainActive.Height() < 0) {
        assert(mapBlockIndex.size() <= 1);
        return;
    }

    // Build forward-pointing map of the entire block tree.
    std::multimap<CBlockIndex*,CBlockIndex*> forward;
    for (auto& entry : mapBlockIndex) {
        forward.insert(std::make_pair(entry.second->pprev, entry.second));
    }

    assert(forward.size() == mapBlockIndex.size());

    std::pair<std::multimap<CBlockIndex*,CBlockIndex*>::iterator,std::multimap<CBlockIndex*,CBlockIndex*>::iterator> rangeGenesis = forward.equal_range(nullptr);
    CBlockIndex *pindex = rangeGenesis.first->second;
    rangeGenesis.first++;
    assert(rangeGenesis.first == rangeGenesis.second); // There is only one index entry with parent nullptr.

    // Iterate over the entire block tree, using depth-first search.
    // Along the way, remember whether there are blocks on the path from genesis
    // block being explored which are the first to have certain properties.
    size_t nNodes = 0;
    int nHeight = 0;
    CBlockIndex* pindexFirstInvalid = nullptr; // Oldest ancestor of pindex which is invalid.
    CBlockIndex* pindexFirstMissing = nullptr; // Oldest ancestor of pindex which does not have BLOCK_HAVE_DATA.
    CBlockIndex* pindexFirstNeverProcessed = nullptr; // Oldest ancestor of pindex for which nTx == 0.
    CBlockIndex* pindexFirstNotTreeValid = nullptr; // Oldest ancestor of pindex which does not have BLOCK_VALID_TREE (regardless of being valid or not).
    CBlockIndex* pindexFirstNotTransactionsValid = nullptr; // Oldest ancestor of pindex which does not have BLOCK_VALID_TRANSACTIONS (regardless of being valid or not).
    CBlockIndex* pindexFirstNotChainValid = nullptr; // Oldest ancestor of pindex which does not have BLOCK_VALID_CHAIN (regardless of being valid or not).
    CBlockIndex* pindexFirstNotScriptsValid = nullptr; // Oldest ancestor of pindex which does not have BLOCK_VALID_SCRIPTS (regardless of being valid or not).
    while (pindex != nullptr) {
        nNodes++;
        if (pindexFirstInvalid == nullptr && pindex->nStatus & BLOCK_FAILED_VALID) pindexFirstInvalid = pindex;
        if (pindexFirstMissing == nullptr && !(pindex->nStatus & BLOCK_HAVE_DATA)) pindexFirstMissing = pindex;
        if (pindexFirstNeverProcessed == nullptr && pindex->nTx == 0) pindexFirstNeverProcessed = pindex;
        if (pindex->pprev != nullptr && pindexFirstNotTreeValid == nullptr && (pindex->nStatus & BLOCK_VALID_MASK) < BLOCK_VALID_TREE) pindexFirstNotTreeValid = pindex;
        if (pindex->pprev != nullptr && pindexFirstNotTransactionsValid == nullptr && (pindex->nStatus & BLOCK_VALID_MASK) < BLOCK_VALID_TRANSACTIONS) pindexFirstNotTransactionsValid = pindex;
        if (pindex->pprev != nullptr && pindexFirstNotChainValid == nullptr && (pindex->nStatus & BLOCK_VALID_MASK) < BLOCK_VALID_CHAIN) pindexFirstNotChainValid = pindex;
        if (pindex->pprev != nullptr && pindexFirstNotScriptsValid == nullptr && (pindex->nStatus & BLOCK_VALID_MASK) < BLOCK_VALID_SCRIPTS) pindexFirstNotScriptsValid = pindex;

        // Begin: actual consistency checks.
        if (pindex->pprev == nullptr) {
            // Genesis block checks.
            assert(pindex->GetBlockHash() == consensusParams.hashGenesisBlock); // Genesis block's hash must match.
            assert(pindex == chainActive.Genesis()); // The current active chain's genesis block must be this block.
        }
        if (pindex->nChainTx == 0) assert(pindex->nSequenceId <= 0);  // nSequenceId can't be set positive for blocks that aren't linked (negative is used for preciousblock)
        // VALID_TRANSACTIONS is equivalent to nTx > 0 for all nodes (whether or not pruning has occurred).
        // HAVE_DATA is only equivalent to nTx > 0 (or VALID_TRANSACTIONS) if no pruning has occurred.
        if (!fHavePruned) {
            // If we've never pruned, then HAVE_DATA should be equivalent to nTx > 0
            assert(!(pindex->nStatus & BLOCK_HAVE_DATA) == (pindex->nTx == 0));
            assert(pindexFirstMissing == pindexFirstNeverProcessed);
        } else {
            // If we have pruned, then we can only say that HAVE_DATA implies nTx > 0
            if (pindex->nStatus & BLOCK_HAVE_DATA) assert(pindex->nTx > 0);
        }
        if (pindex->nStatus & BLOCK_HAVE_UNDO) assert(pindex->nStatus & BLOCK_HAVE_DATA);
        assert(((pindex->nStatus & BLOCK_VALID_MASK) >= BLOCK_VALID_TRANSACTIONS) == (pindex->nTx > 0)); // This is pruning-independent.
        // All parents having had data (at some point) is equivalent to all parents being VALID_TRANSACTIONS, which is equivalent to nChainTx being set.
        assert((pindexFirstNeverProcessed != nullptr) == (pindex->nChainTx == 0)); // nChainTx != 0 is used to signal that all parent blocks have been processed (but may have been pruned).
        assert((pindexFirstNotTransactionsValid != nullptr) == (pindex->nChainTx == 0));
        assert(pindex->nHeight == nHeight); // nHeight must be consistent.
        assert(pindex->pprev == nullptr || pindex->nChainWork >= pindex->pprev->nChainWork); // For every block except the genesis block, the chainwork must be larger than the parent's.
        assert(nHeight < 2 || (pindex->pskip && (pindex->pskip->nHeight < nHeight))); // The pskip pointer must point back for all but the first 2 blocks.
        assert(pindexFirstNotTreeValid == nullptr); // All mapBlockIndex entries must at least be TREE valid
        if ((pindex->nStatus & BLOCK_VALID_MASK) >= BLOCK_VALID_TREE) assert(pindexFirstNotTreeValid == nullptr); // TREE valid implies all parents are TREE valid
        if ((pindex->nStatus & BLOCK_VALID_MASK) >= BLOCK_VALID_CHAIN) assert(pindexFirstNotChainValid == nullptr); // CHAIN valid implies all parents are CHAIN valid
        if ((pindex->nStatus & BLOCK_VALID_MASK) >= BLOCK_VALID_SCRIPTS) assert(pindexFirstNotScriptsValid == nullptr); // SCRIPTS valid implies all parents are SCRIPTS valid
        if (pindexFirstInvalid == nullptr) {
            // Checks for not-invalid blocks.
            assert((pindex->nStatus & BLOCK_FAILED_MASK) == 0); // The failed mask cannot be set for blocks without invalid parents.
        }
        if (!CBlockIndexWorkComparator()(pindex, chainActive.Tip()) && pindexFirstNeverProcessed == nullptr) {
            if (pindexFirstInvalid == nullptr) {
                // If this block sorts at least as good as the current tip and
                // is valid and we have all data for its parents, it must be in
                // setBlockIndexCandidates.  chainActive.Tip() must also be there
                // even if some data has been pruned.
                if (pindexFirstMissing == nullptr || pindex == chainActive.Tip()) {
                    assert(setBlockIndexCandidates.count(pindex));
                }
                // If some parent is missing, then it could be that this block was in
                // setBlockIndexCandidates but had to be removed because of the missing data.
                // In this case it must be in mapBlocksUnlinked -- see test below.
            }
        } else { // If this block sorts worse than the current tip or some ancestor's block has never been seen, it cannot be in setBlockIndexCandidates.
            assert(setBlockIndexCandidates.count(pindex) == 0);
        }
        // Check whether this block is in mapBlocksUnlinked.
        std::pair<std::multimap<CBlockIndex*,CBlockIndex*>::iterator,std::multimap<CBlockIndex*,CBlockIndex*>::iterator> rangeUnlinked = mapBlocksUnlinked.equal_range(pindex->pprev);
        bool foundInUnlinked = false;
        while (rangeUnlinked.first != rangeUnlinked.second) {
            assert(rangeUnlinked.first->first == pindex->pprev);
            if (rangeUnlinked.first->second == pindex) {
                foundInUnlinked = true;
                break;
            }
            rangeUnlinked.first++;
        }
        if (pindex->pprev && (pindex->nStatus & BLOCK_HAVE_DATA) && pindexFirstNeverProcessed != nullptr && pindexFirstInvalid == nullptr) {
            // If this block has block data available, some parent was never received, and has no invalid parents, it must be in mapBlocksUnlinked.
            assert(foundInUnlinked);
        }
        if (!(pindex->nStatus & BLOCK_HAVE_DATA)) assert(!foundInUnlinked); // Can't be in mapBlocksUnlinked if we don't HAVE_DATA
        if (pindexFirstMissing == nullptr) assert(!foundInUnlinked); // We aren't missing data for any parent -- cannot be in mapBlocksUnlinked.
        if (pindex->pprev && (pindex->nStatus & BLOCK_HAVE_DATA) && pindexFirstNeverProcessed == nullptr && pindexFirstMissing != nullptr) {
            // We HAVE_DATA for this block, have received data for all parents at some point, but we're currently missing data for some parent.
            assert(fHavePruned); // We must have pruned.
            // This block may have entered mapBlocksUnlinked if:
            //  - it has a descendant that at some point had more work than the
            //    tip, and
            //  - we tried switching to that descendant but were missing
            //    data for some intermediate block between chainActive and the
            //    tip.
            // So if this block is itself better than chainActive.Tip() and it wasn't in
            // setBlockIndexCandidates, then it must be in mapBlocksUnlinked.
            if (!CBlockIndexWorkComparator()(pindex, chainActive.Tip()) && setBlockIndexCandidates.count(pindex) == 0) {
                if (pindexFirstInvalid == nullptr) {
                    assert(foundInUnlinked);
                }
            }
        }
        // assert(pindex->GetBlockHash() == pindex->GetBlockHeader().GetHash()); // Perhaps too slow
        // End: actual consistency checks.

        // Try descending into the first subnode.
        std::pair<std::multimap<CBlockIndex*,CBlockIndex*>::iterator,std::multimap<CBlockIndex*,CBlockIndex*>::iterator> range = forward.equal_range(pindex);
        if (range.first != range.second) {
            // A subnode was found.
            pindex = range.first->second;
            nHeight++;
            continue;
        }
        // This is a leaf node.
        // Move upwards until we reach a node of which we have not yet visited the last child.
        while (pindex) {
            // We are going to either move to a parent or a sibling of pindex.
            // If pindex was the first with a certain property, unset the corresponding variable.
            if (pindex == pindexFirstInvalid) pindexFirstInvalid = nullptr;
            if (pindex == pindexFirstMissing) pindexFirstMissing = nullptr;
            if (pindex == pindexFirstNeverProcessed) pindexFirstNeverProcessed = nullptr;
            if (pindex == pindexFirstNotTreeValid) pindexFirstNotTreeValid = nullptr;
            if (pindex == pindexFirstNotTransactionsValid) pindexFirstNotTransactionsValid = nullptr;
            if (pindex == pindexFirstNotChainValid) pindexFirstNotChainValid = nullptr;
            if (pindex == pindexFirstNotScriptsValid) pindexFirstNotScriptsValid = nullptr;
            // Find our parent.
            CBlockIndex* pindexPar = pindex->pprev;
            // Find which child we just visited.
            std::pair<std::multimap<CBlockIndex*,CBlockIndex*>::iterator,std::multimap<CBlockIndex*,CBlockIndex*>::iterator> rangePar = forward.equal_range(pindexPar);
            while (rangePar.first->second != pindex) {
                assert(rangePar.first != rangePar.second); // Our parent must have at least the node we're coming from as child.
                rangePar.first++;
            }
            // Proceed to the next one.
            rangePar.first++;
            if (rangePar.first != rangePar.second) {
                // Move to the sibling.
                pindex = rangePar.first->second;
                break;
            } else {
                // Move up further.
                pindex = pindexPar;
                nHeight--;
                continue;
            }
        }
    }

    // Check that we actually traversed the entire map.
    assert(nNodes == forward.size());
}

std::string CBlockFileInfo::ToString() const
{
    return strprintf("CBlockFileInfo(blocks=%u, size=%u, heights=%u...%u, time=%s...%s)", nBlocks, nSize, nHeightFirst, nHeightLast, FormatISO8601Date(nTimeFirst), FormatISO8601Date(nTimeLast));
}

CBlockFileInfo* GetBlockFileInfo(size_t n)
{
    LOCK(cs_LastBlockFile);

    return &vinfoBlockFile.at(n);
}

ThresholdState VersionBitsTipState(const Consensus::Params& params, Consensus::DeploymentPos pos)
{
    LOCK(cs_main);
    return VersionBitsState(chainActive.Tip(), params, pos, versionbitscache);
}

BIP9Stats VersionBitsTipStatistics(const Consensus::Params& params, Consensus::DeploymentPos pos)
{
    LOCK(cs_main);
    return VersionBitsStatistics(chainActive.Tip(), params, pos);
}

int VersionBitsTipStateSinceHeight(const Consensus::Params& params, Consensus::DeploymentPos pos)
{
    LOCK(cs_main);
    return VersionBitsStateSinceHeight(chainActive.Tip(), params, pos, versionbitscache);
}

static const uint64_t MEMPOOL_DUMP_VERSION = 1;

bool LoadMempool(void)
{
    const CChainParams& chainparams = Params();
    int64_t nExpiryTimeout = gArgs.GetArg("-mempoolexpiry", DEFAULT_MEMPOOL_EXPIRY) * 60 * 60;
    FILE* filestr = fsbridge::fopen(GetDataDir() / "mempool.dat", "rb");
    CAutoFile file(filestr, SER_DISK, CLIENT_VERSION);
    if (file.IsNull()) {
        LogPrintf("Failed to open mempool file from disk. Continuing anyway.\n");
        return false;
    }

    int64_t count = 0;
    int64_t expired = 0;
    int64_t failed = 0;
    int64_t already_there = 0;
    int64_t nNow = GetTime();

    try {
        uint64_t version;
        file >> version;
        if (version != MEMPOOL_DUMP_VERSION) {
            return false;
        }
        uint64_t num;
        file >> num;
        while (num--) {
            CTransactionRef tx;
            int64_t nTime;
            int64_t nFeeDelta;
            file >> tx;
            file >> nTime;
            file >> nFeeDelta;

            CAmount amountdelta = nFeeDelta;
            if (amountdelta) {
                mempool.PrioritiseTransaction(tx->GetHash(), amountdelta);
            }
            CValidationState state;
            if (nTime + nExpiryTimeout > nNow) {
                LOCK(cs_main);
                AcceptToMemoryPoolWithTime(chainparams, mempool, state, tx, nullptr /* pfMissingInputs */, nTime,
                                           nullptr /* plTxnReplaced */, false /* bypass_limits */, 0 /* nAbsurdFee */);
                if (state.IsValid()) {
                    ++count;
                } else {
                    // mempool may contain the transaction already, e.g. from
                    // wallet(s) having loaded it while we were processing
                    // mempool transactions; consider these as valid, instead of
                    // failed, but mark them as 'already there'
                    if (mempool.exists(tx->GetHash())) {
                        ++already_there;
                    } else {
                        ++failed;
                    }
                }
            } else {
                ++expired;
            }
            if (ShutdownRequested())
                return false;
        }
        std::map<uint256, CAmount> mapDeltas;
        file >> mapDeltas;

        for (const auto& i : mapDeltas) {
            mempool.PrioritiseTransaction(i.first, i.second);
        }
    } catch (const std::exception& e) {
        LogPrintf("Failed to deserialize mempool data on disk: %s. Continuing anyway.\n", e.what());
        return false;
    }

    LogPrintf("Imported mempool transactions from disk: %i succeeded, %i failed, %i expired, %i already there\n", count, failed, expired, already_there);
    return true;
}

bool DumpMempool(void)
{
    int64_t start = GetTimeMicros();

    std::map<uint256, CAmount> mapDeltas;
    std::vector<TxMempoolInfo> vinfo;

    {
        LOCK(mempool.cs);
        for (const auto &i : mempool.mapDeltas) {
            mapDeltas[i.first] = i.second;
        }
        vinfo = mempool.infoAll();
    }

    int64_t mid = GetTimeMicros();

    try {
        FILE* filestr = fsbridge::fopen(GetDataDir() / "mempool.dat.new", "wb");
        if (!filestr) {
            return false;
        }

        CAutoFile file(filestr, SER_DISK, CLIENT_VERSION);

        uint64_t version = MEMPOOL_DUMP_VERSION;
        file << version;

        file << (uint64_t)vinfo.size();
        for (const auto& i : vinfo) {
            file << *(i.tx);
            file << (int64_t)i.nTime;
            file << (int64_t)i.nFeeDelta;
            mapDeltas.erase(i.tx->GetHash());
        }
        file << mapDeltas;
        FileCommit(file.Get());
        file.fclose();
        RenameOver(GetDataDir() / "mempool.dat.new", GetDataDir() / "mempool.dat");
        int64_t last = GetTimeMicros();
        LogPrintf("Dumped mempool: %gs to copy, %gs to dump\n", (mid-start)*MICRO, (last-mid)*MICRO);
    } catch (const std::exception& e) {
        LogPrintf("Failed to dump mempool: %s. Continuing anyway.\n", e.what());
        return false;
    }
    return true;
}

//! Guess how far we are in the verification process at the given block index
//! require cs_main if pindex has not been validated yet (because nChainTx might be unset)
double GuessVerificationProgress(const ChainTxData& data, const CBlockIndex *pindex) {
    if (pindex == nullptr)
        return 0.0;

    int64_t nNow = time(nullptr);

    double fTxTotal;

    if (pindex->nChainTx <= data.nTxCount) {
        fTxTotal = data.nTxCount + (nNow - data.nTime) * data.dTxRate;
    } else {
        fTxTotal = pindex->nChainTx + (nNow - pindex->GetBlockTime()) * data.dTxRate;
    }

    return pindex->nChainTx / fTxTotal;
}

class CMainCleanup
{
public:
    CMainCleanup() {}
    ~CMainCleanup() {
        // block headers
        BlockMap::iterator it1 = mapBlockIndex.begin();
        for (; it1 != mapBlockIndex.end(); it1++)
            delete (*it1).second;
        mapBlockIndex.clear();
    }
} instance_of_cmaincleanup;


bool CoinStakeCache::GetCoinStake(const uint256 &blockHash, CTransactionRef &tx)
{

    for (const auto &i : lData)
    {
        if (blockHash != i.first)
            continue;
        tx = i.second;
        return true;
    };

    BlockMap::iterator mi = mapBlockIndex.find(blockHash);
    if (mi == mapBlockIndex.end())
        return false;

    CBlockIndex *pindex = mi->second;
    if (ReadTransactionFromDiskBlock(pindex, 0, tx))
        return InsertCoinStake(blockHash, tx);

    return false;
};

bool CoinStakeCache::InsertCoinStake(const uint256 &blockHash, const CTransactionRef &tx)
{
    lData.emplace_front(blockHash, tx);

    while (lData.size() > nMaxSize)
        lData.pop_back();

    return true;
};
<|MERGE_RESOLUTION|>--- conflicted
+++ resolved
@@ -322,16 +322,6 @@
 std::unique_ptr<CCoinsViewCache> pcoinsTip;
 std::unique_ptr<CBlockTreeDB> pblocktree;
 
-<<<<<<< HEAD
-=======
-enum class FlushStateMode {
-    NONE,
-    IF_NEEDED,
-    PERIODIC,
-    ALWAYS
-};
->>>>>>> 243c9bb7
-
 // See definition for documentation
 //static bool FlushStateToDisk(const CChainParams& chainParams, CValidationState &state, FlushStateMode mode, int nManualPruneHeight=0);
 static void FindFilesToPruneManual(std::set<int>& setFilesToPrune, int nManualPruneHeight);
@@ -1618,17 +1608,12 @@
 int GetSpendHeight(const CCoinsViewCache& inputs)
 {
     LOCK(cs_main);
-<<<<<<< HEAD
-
-    BlockMap::iterator mi = mapBlockIndex.find(inputs.GetBestBlock());
-    if (mi == mapBlockIndex.end())
+
+    const CBlockIndex* pindexPrev = LookupBlockIndex(inputs.GetBestBlock());
+
+    if (!pindexPrev)
         return 0;
-    CBlockIndex* pindexPrev = mi->second;
-
-    //CBlockIndex* pindexPrev = mapBlockIndex.find(inputs.GetBestBlock())->second;
-=======
-    CBlockIndex* pindexPrev = LookupBlockIndex(inputs.GetBestBlock());
->>>>>>> 243c9bb7
+
     return pindexPrev->nHeight + 1;
 }
 
@@ -2390,12 +2375,8 @@
     int64_t nTime1 = GetTimeMicros(); nTimeCheck += nTime1 - nTimeStart;
     LogPrint(BCLog::BENCH, "    - Sanity checks: %.2fms [%.2fs (%.2fms/blk)]\n", MILLI * (nTime1 - nTimeStart), nTimeCheck * MICRO, nTimeCheck * MILLI / nBlocksTotal);
 
-<<<<<<< HEAD
-    bool fEnforceBIP30 = false;
-    if (fParticlMode)
-    {
-        fEnforceBIP30 = true;
-    } else
+    bool fEnforceBIP30 = true;
+    if (!fParticlMode)
     {
         // Do not allow blocks that contain transactions which 'overwrite' older transactions,
         // unless those are already completely spent.
@@ -2409,55 +2390,61 @@
         // Now that the whole chain is irreversibly beyond that time it is applied to all blocks except the
         // two in the chain that violate it. This prevents exploiting the issue against nodes during their
         // initial block download.
-        fEnforceBIP30 = (!pindex->phashBlock) || // Enforce on CreateNewBlock invocations which don't have a hash.
-                         !((pindex->nHeight==91842 && pindex->GetBlockHash() == uint256S("0x00000000000a4d0a398161ffc163c503763b1f4360639393e0e4c8e300e0caec")) ||
-                           (pindex->nHeight==91880 && pindex->GetBlockHash() == uint256S("0x00000000000743f190a18c5577a3c2d2a1f610ae9601ac046a38084ccb7cd721")));
+        bool fEnforceBIP30 = !((pindex->nHeight==91842 && pindex->GetBlockHash() == uint256S("0x00000000000a4d0a398161ffc163c503763b1f4360639393e0e4c8e300e0caec")) ||
+                               (pindex->nHeight==91880 && pindex->GetBlockHash() == uint256S("0x00000000000743f190a18c5577a3c2d2a1f610ae9601ac046a38084ccb7cd721")));
 
         // Once BIP34 activated it was not possible to create new duplicate coinbases and thus other than starting
         // with the 2 existing duplicate coinbase pairs, not possible to create overwriting txs.  But by the
         // time BIP34 activated, in each of the existing pairs the duplicate coinbase had overwritten the first
-        // before the first had been spent.  Since those coinbases are sufficiently buried its no longer possible to create further
+        // before the first had been spent.  Since those coinbases are sufficiently buried it's no longer possible to create further
         // duplicate transactions descending from the known pairs either.
         // If we're on the known chain at height greater than where BIP34 activated, we can save the db accesses needed for the BIP30 check.
+
+        // BIP34 requires that a block at height X (block X) has its coinbase
+        // scriptSig start with a CScriptNum of X (indicated height X).  The above
+        // logic of no longer requiring BIP30 once BIP34 activates is flawed in the
+        // case that there is a block X before the BIP34 height of 227,931 which has
+        // an indicated height Y where Y is greater than X.  The coinbase for block
+        // X would also be a valid coinbase for block Y, which could be a BIP30
+        // violation.  An exhaustive search of all mainnet coinbases before the
+        // BIP34 height which have an indicated height greater than the block height
+        // reveals many occurrences. The 3 lowest indicated heights found are
+        // 209,921, 490,897, and 1,983,702 and thus coinbases for blocks at these 3
+        // heights would be the first opportunity for BIP30 to be violated.
+
+        // There is no potential to create a duplicate coinbase at block 209,921
+        // because this is still before the BIP34 height and so explicit BIP30
+        // checking is still active.
+
+        // The final case is block 176,684 which has an indicated height of
+        // 490,897. Unfortunately, this issue was not discovered until about 2 weeks
+        // before block 490,897 so there was not much opportunity to address this
+        // case other than to carefully analyze it and determine it would not be a
+        // problem. Block 490,897 was, in fact, mined with a different coinbase than
+        // block 176,684, but it is important to note that even if it hadn't been or
+        // is remined on an alternate fork with a duplicate coinbase, we would still
+        // not run into a BIP30 violation.  This is because the coinbase for 176,684
+        // is spent in block 185,956 in transaction
+        // d4f7fbbf92f4a3014a230b2dc70b8058d02eb36ac06b4a0736d9d60eaa9e8781.  This
+        // spending transaction can't be duplicated because it also spends coinbase
+        // 0328dd85c331237f18e781d692c92de57649529bd5edf1d01036daea32ffde29.  This
+        // coinbase has an indicated height of over 4.2 billion, and wouldn't be
+        // duplicatable until that height, and it's currently impossible to create a
+        // chain that long. Nevertheless we may wish to consider a future soft fork
+        // which retroactively prevents block 490,897 from creating a duplicate
+        // coinbase. The two historical BIP30 violations often provide a confusing
+        // edge case when manipulating the UTXO and it would be simpler not to have
+        // another edge case to deal with.
+
+        // testnet3 has no blocks before the BIP34 height with indicated heights
+        // post BIP34 before approximately height 486,000,000 and presumably will
+        // be reset before it reaches block 1,983,702 and starts doing unnecessary
+        // BIP30 checking again.
         assert(pindex->pprev);
         CBlockIndex *pindexBIP34height = pindex->pprev->GetAncestor(chainparams.GetConsensus().BIP34Height);
         //Only continue to enforce if we're below BIP34 activation height or the block hash at that height doesn't correspond.
         fEnforceBIP30 = fEnforceBIP30 && (!pindexBIP34height || !(pindexBIP34height->GetBlockHash() == chainparams.GetConsensus().BIP34Hash));
     };
-=======
-    // Do not allow blocks that contain transactions which 'overwrite' older transactions,
-    // unless those are already completely spent.
-    // If such overwrites are allowed, coinbases and transactions depending upon those
-    // can be duplicated to remove the ability to spend the first instance -- even after
-    // being sent to another address.
-    // See BIP30 and http://r6.ca/blog/20120206T005236Z.html for more information.
-    // This logic is not necessary for memory pool transactions, as AcceptToMemoryPool
-    // already refuses previously-known transaction ids entirely.
-    // This rule was originally applied to all blocks with a timestamp after March 15, 2012, 0:00 UTC.
-    // Now that the whole chain is irreversibly beyond that time it is applied to all blocks except the
-    // two in the chain that violate it. This prevents exploiting the issue against nodes during their
-    // initial block download.
-    bool fEnforceBIP30 = !((pindex->nHeight==91842 && pindex->GetBlockHash() == uint256S("0x00000000000a4d0a398161ffc163c503763b1f4360639393e0e4c8e300e0caec")) ||
-                           (pindex->nHeight==91880 && pindex->GetBlockHash() == uint256S("0x00000000000743f190a18c5577a3c2d2a1f610ae9601ac046a38084ccb7cd721")));
-
-    // Once BIP34 activated it was not possible to create new duplicate coinbases and thus other than starting
-    // with the 2 existing duplicate coinbase pairs, not possible to create overwriting txs.  But by the
-    // time BIP34 activated, in each of the existing pairs the duplicate coinbase had overwritten the first
-    // before the first had been spent.  Since those coinbases are sufficiently buried it's no longer possible to create further
-    // duplicate transactions descending from the known pairs either.
-    // If we're on the known chain at height greater than where BIP34 activated, we can save the db accesses needed for the BIP30 check.
-
-    // BIP34 requires that a block at height X (block X) has its coinbase
-    // scriptSig start with a CScriptNum of X (indicated height X).  The above
-    // logic of no longer requiring BIP30 once BIP34 activates is flawed in the
-    // case that there is a block X before the BIP34 height of 227,931 which has
-    // an indicated height Y where Y is greater than X.  The coinbase for block
-    // X would also be a valid coinbase for block Y, which could be a BIP30
-    // violation.  An exhaustive search of all mainnet coinbases before the
-    // BIP34 height which have an indicated height greater than the block height
-    // reveals many occurrences. The 3 lowest indicated heights found are
-    // 209,921, 490,897, and 1,983,702 and thus coinbases for blocks at these 3
-    // heights would be the first opportunity for BIP30 to be violated.
 
     // The search reveals a great many blocks which have an indicated height
     // greater than 1,983,702, so we simply remove the optimization to skip
@@ -2467,40 +2454,6 @@
     // will actually prevent ever creating any duplicate coinbases in the
     // future.
     static constexpr int BIP34_IMPLIES_BIP30_LIMIT = 1983702;
-
-    // There is no potential to create a duplicate coinbase at block 209,921
-    // because this is still before the BIP34 height and so explicit BIP30
-    // checking is still active.
-
-    // The final case is block 176,684 which has an indicated height of
-    // 490,897. Unfortunately, this issue was not discovered until about 2 weeks
-    // before block 490,897 so there was not much opportunity to address this
-    // case other than to carefully analyze it and determine it would not be a
-    // problem. Block 490,897 was, in fact, mined with a different coinbase than
-    // block 176,684, but it is important to note that even if it hadn't been or
-    // is remined on an alternate fork with a duplicate coinbase, we would still
-    // not run into a BIP30 violation.  This is because the coinbase for 176,684
-    // is spent in block 185,956 in transaction
-    // d4f7fbbf92f4a3014a230b2dc70b8058d02eb36ac06b4a0736d9d60eaa9e8781.  This
-    // spending transaction can't be duplicated because it also spends coinbase
-    // 0328dd85c331237f18e781d692c92de57649529bd5edf1d01036daea32ffde29.  This
-    // coinbase has an indicated height of over 4.2 billion, and wouldn't be
-    // duplicatable until that height, and it's currently impossible to create a
-    // chain that long. Nevertheless we may wish to consider a future soft fork
-    // which retroactively prevents block 490,897 from creating a duplicate
-    // coinbase. The two historical BIP30 violations often provide a confusing
-    // edge case when manipulating the UTXO and it would be simpler not to have
-    // another edge case to deal with.
-
-    // testnet3 has no blocks before the BIP34 height with indicated heights
-    // post BIP34 before approximately height 486,000,000 and presumably will
-    // be reset before it reaches block 1,983,702 and starts doing unnecessary
-    // BIP30 checking again.
-    assert(pindex->pprev);
-    CBlockIndex *pindexBIP34height = pindex->pprev->GetAncestor(chainparams.GetConsensus().BIP34Height);
-    //Only continue to enforce if we're below BIP34 activation height or the block hash at that height doesn't correspond.
-    fEnforceBIP30 = fEnforceBIP30 && (!pindexBIP34height || !(pindexBIP34height->GetBlockHash() == chainparams.GetConsensus().BIP34Hash));
->>>>>>> 243c9bb7
 
     // TODO: Remove BIP30 checking from block height 1,983,702 on, once we have a
     // consensus change that ensures coinbases at those heights can not
@@ -2517,19 +2470,9 @@
     }
 
     int nLockTimeFlags = 0;
-<<<<<<< HEAD
-    if (fParticlMode)
-    {
-=======
-    if (VersionBitsState(pindex->pprev, chainparams.GetConsensus(), Consensus::DEPLOYMENT_CSV, versionbitscache) == ThresholdState::ACTIVE) {
->>>>>>> 243c9bb7
+    if (fParticlMode || VersionBitsState(pindex->pprev, chainparams.GetConsensus(), Consensus::DEPLOYMENT_CSV, versionbitscache) == ThresholdState::ACTIVE) {
         nLockTimeFlags |= LOCKTIME_VERIFY_SEQUENCE;
-    } else
-    {
-        if (VersionBitsState(pindex->pprev, chainparams.GetConsensus(), Consensus::DEPLOYMENT_CSV, versionbitscache) == THRESHOLD_ACTIVE) {
-            nLockTimeFlags |= LOCKTIME_VERIFY_SEQUENCE;
-        }
-    };
+    }
 
     // Get the script flags for this block
     unsigned int flags = GetBlockScriptFlags(pindex, chainparams.GetConsensus());
@@ -3416,13 +3359,9 @@
     int64_t nTime4 = GetTimeMicros(); nTimeFlush += nTime4 - nTime3;
     LogPrint(BCLog::BENCH, "  - Flush: %.2fms [%.2fs (%.2fms/blk)]\n", (nTime4 - nTime3) * MILLI, nTimeFlush * MICRO, nTimeFlush * MILLI / nBlocksTotal);
     // Write the chain state to disk, if necessary.
-<<<<<<< HEAD
-    if (!FlushStateToDisk(chainparams, state, FLUSH_STATE_IF_NEEDED))
+    if (!FlushStateToDisk(chainparams, state, FlushStateMode::IF_NEEDED))
     {
         //RollBackRCTIndex(nLastValidRCTOutput, setConnectKi);
-=======
-    if (!FlushStateToDisk(chainparams, state, FlushStateMode::IF_NEEDED))
->>>>>>> 243c9bb7
         return false;
     }
     int64_t nTime5 = GetTimeMicros(); nTimeChainState += nTime5 - nTime4;
@@ -4420,16 +4359,12 @@
 
     // Start enforcing BIP113 (Median Time Past) using versionbits logic.
     int nLockTimeFlags = 0;
-<<<<<<< HEAD
     if (fParticlMode)
     {
-=======
-    if (VersionBitsState(pindexPrev, consensusParams, Consensus::DEPLOYMENT_CSV, versionbitscache) == ThresholdState::ACTIVE) {
->>>>>>> 243c9bb7
         nLockTimeFlags |= LOCKTIME_MEDIAN_TIME_PAST;
     } else
     {
-        if (VersionBitsState(pindexPrev, consensusParams, Consensus::DEPLOYMENT_CSV, versionbitscache) == THRESHOLD_ACTIVE) {
+        if (VersionBitsState(pindexPrev, consensusParams, Consensus::DEPLOYMENT_CSV, versionbitscache) == ThresholdState::ACTIVE) {
             nLockTimeFlags |= LOCKTIME_MEDIAN_TIME_PAST;
         }
     };
@@ -4447,7 +4382,6 @@
 
     if (fParticlMode)
     {
-<<<<<<< HEAD
         // Enforce rule that the coinbase/coinstake ends with serialized block height
         // genesis block scriptSig size will be different
 
@@ -4483,37 +4417,6 @@
             uint256 hashWitness = BlockWitnessMerkleRoot(block, &malleated);
 
             if (hashWitness != block.hashWitnessMerkleRoot)
-=======
-        CScript expect = CScript() << nHeight;
-        if (block.vtx[0]->vin[0].scriptSig.size() < expect.size() ||
-            !std::equal(expect.begin(), expect.end(), block.vtx[0]->vin[0].scriptSig.begin())) {
-            return state.DoS(100, false, REJECT_INVALID, "bad-cb-height", false, "block height mismatch in coinbase");
-        }
-    }
-
-    // Validation for witness commitments.
-    // * We compute the witness hash (which is the hash including witnesses) of all the block's transactions, except the
-    //   coinbase (where 0x0000....0000 is used instead).
-    // * The coinbase scriptWitness is a stack of a single 32-byte vector, containing a witness reserved value (unconstrained).
-    // * We build a merkle tree with all those witness hashes as leaves (similar to the hashMerkleRoot in the block header).
-    // * There must be at least one output whose scriptPubKey is a single 36-byte push, the first 4 bytes of which are
-    //   {0xaa, 0x21, 0xa9, 0xed}, and the following 32 bytes are SHA256^2(witness root, witness reserved value). In case there are
-    //   multiple, the last one is used.
-    bool fHaveWitness = false;
-    if (VersionBitsState(pindexPrev, consensusParams, Consensus::DEPLOYMENT_SEGWIT, versionbitscache) == ThresholdState::ACTIVE) {
-        int commitpos = GetWitnessCommitmentIndex(block);
-        if (commitpos != -1) {
-            bool malleated = false;
-            uint256 hashWitness = BlockWitnessMerkleRoot(block, &malleated);
-            // The malleation check is ignored; as the transaction tree itself
-            // already does not permit it, it is impossible to trigger in the
-            // witness tree.
-            if (block.vtx[0]->vin[0].scriptWitness.stack.size() != 1 || block.vtx[0]->vin[0].scriptWitness.stack[0].size() != 32) {
-                return state.DoS(100, false, REJECT_INVALID, "bad-witness-nonce-size", true, strprintf("%s : invalid witness reserved value size", __func__));
-            }
-            CHash256().Write(hashWitness.begin(), 32).Write(&block.vtx[0]->vin[0].scriptWitness.stack[0][0], 32).Finalize(hashWitness.begin());
-            if (memcmp(hashWitness.begin(), &block.vtx[0]->vout[commitpos].scriptPubKey[6], 32)) {
->>>>>>> 243c9bb7
                 return state.DoS(100, false, REJECT_INVALID, "bad-witness-merkle-match", true, strprintf("%s : witness merkle commitment mismatch", __func__));
 
             if (!CheckCoinStakeTimestamp(nHeight, block.GetBlockTime()))
@@ -4584,18 +4487,18 @@
                 !std::equal(expect.begin(), expect.end(), block.vtx[0]->vin[0].scriptSig.begin())) {
                 return state.DoS(100, false, REJECT_INVALID, "bad-cb-height", false, "block height mismatch in coinbase");
             }
-        };
+        }
 
         // Validation for witness commitments.
         // * We compute the witness hash (which is the hash including witnesses) of all the block's transactions, except the
         //   coinbase (where 0x0000....0000 is used instead).
-        // * The coinbase scriptWitness is a stack of a single 32-byte vector, containing a witness nonce (unconstrained).
+        // * The coinbase scriptWitness is a stack of a single 32-byte vector, containing a witness reserved value (unconstrained).
         // * We build a merkle tree with all those witness hashes as leaves (similar to the hashMerkleRoot in the block header).
         // * There must be at least one output whose scriptPubKey is a single 36-byte push, the first 4 bytes of which are
-        //   {0xaa, 0x21, 0xa9, 0xed}, and the following 32 bytes are SHA256^2(witness root, witness nonce). In case there are
+        //   {0xaa, 0x21, 0xa9, 0xed}, and the following 32 bytes are SHA256^2(witness root, witness reserved value). In case there are
         //   multiple, the last one is used.
         bool fHaveWitness = false;
-        if (VersionBitsState(pindexPrev, consensusParams, Consensus::DEPLOYMENT_SEGWIT, versionbitscache) == THRESHOLD_ACTIVE) {
+        if (VersionBitsState(pindexPrev, consensusParams, Consensus::DEPLOYMENT_SEGWIT, versionbitscache) == ThresholdState::ACTIVE) {
             int commitpos = GetWitnessCommitmentIndex(block);
             if (commitpos != -1) {
                 bool malleated = false;
@@ -4604,7 +4507,7 @@
                 // already does not permit it, it is impossible to trigger in the
                 // witness tree.
                 if (block.vtx[0]->vin[0].scriptWitness.stack.size() != 1 || block.vtx[0]->vin[0].scriptWitness.stack[0].size() != 32) {
-                    return state.DoS(100, false, REJECT_INVALID, "bad-witness-nonce-size", true, strprintf("%s : invalid witness nonce size", __func__));
+                    return state.DoS(100, false, REJECT_INVALID, "bad-witness-nonce-size", true, strprintf("%s : invalid witness reserved value size", __func__));
                 }
                 CHash256().Write(hashWitness.begin(), 32).Write(&block.vtx[0]->vin[0].scriptWitness.stack[0][0], 32).Finalize(hashWitness.begin());
                 if (memcmp(hashWitness.begin(), &block.vtx[0]->vout[commitpos].scriptPubKey[6], 32)) {
@@ -4953,14 +4856,19 @@
             ret = g_chainstate.AcceptBlock(pblock, state, chainparams, &pindex, fForceProcessing, nullptr, fNewBlock);
         }
         if (!ret) {
-            // Mark block as invalid to prevent re-requesting from peer.
-            // Block will have been added to the block index in AcceptBlockHeader
-            CBlockIndex *pindex = g_chainstate.AddToBlockIndex(*pblock);
-            g_chainstate.InvalidBlockFound(pindex, *pblock, state);
-
-            if (IncomingBlockChecked(*pblock, state)) // returns true if it did nothing
+            if (fParticlMode)
+            {
+                // Mark block as invalid to prevent re-requesting from peer.
+                // Block will have been added to the block index in AcceptBlockHeader
+                CBlockIndex *pindex = g_chainstate.AddToBlockIndex(*pblock);
+                g_chainstate.InvalidBlockFound(pindex, *pblock, state);
+
+                if (IncomingBlockChecked(*pblock, state)) // returns true if it did nothing
+                    GetMainSignals().BlockChecked(*pblock, state);
+            } else
+            {
                 GetMainSignals().BlockChecked(*pblock, state);
-
+            }
             return error("%s: AcceptBlock FAILED (%s)", __func__, state.GetDebugMessage());
         }
 
