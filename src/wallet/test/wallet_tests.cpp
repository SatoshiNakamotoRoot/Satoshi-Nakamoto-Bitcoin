// Copyright (c) 2012-2015 The Bitcoin Core developers
// Distributed under the MIT software license, see the accompanying
// file COPYING or http://www.opensource.org/licenses/mit-license.php.

#include "wallet/wallet.h"

#include <set>
#include <stdint.h>
#include <utility>
#include <vector>

#include "wallet/test/wallet_test_fixture.h"

#include <boost/foreach.hpp>
#include <boost/test/unit_test.hpp>

// how many times to run all the tests to have a chance to catch errors that only show up with particular random shuffles
#define RUN_TESTS 100

// some tests fail 1% of the time due to bad luck.
// we repeat those tests this many times and only complain if all iterations of the test fail
#define RANDOM_REPEATS 5

using namespace std;

typedef set<pair<const CWalletTx*,unsigned int> > CoinSet;

BOOST_FIXTURE_TEST_SUITE(wallet_tests, WalletTestingSetup)

static const CWallet wallet;
static vector<COutput> vCoins;

static void add_coin(const CAmount& nValue, int nAge = 6*24, bool fIsFromMe = false, int nInput=0)
{
    static int nextLockTime = 0;
    CMutableTransaction tx;
    tx.nLockTime = nextLockTime++;        // so all transactions get different hashes
    tx.vout.resize(nInput+1);
    tx.vout[nInput].nValue = nValue;
    if (fIsFromMe) {
        // IsFromMe() returns (GetDebit() > 0), and GetDebit() is 0 if vin.empty(),
        // so stop vin being empty, and cache a non-zero Debit to fake out IsFromMe()
        tx.vin.resize(1);
    }
    CWalletTx* wtx = new CWalletTx(&wallet, tx);
    if (fIsFromMe)
    {
        wtx->fDebitCached = true;
        wtx->nDebitCached = 1;
    }
    COutput output(wtx, nInput, nAge, true, true);
    vCoins.push_back(output);
}

static void empty_wallet(void)
{
    BOOST_FOREACH(COutput output, vCoins)
        delete output.tx;
    vCoins.clear();
}

static bool equal_sets(CoinSet a, CoinSet b)
{
    pair<CoinSet::iterator, CoinSet::iterator> ret = mismatch(a.begin(), a.end(), b.begin());
    return ret.first == a.end() && ret.second == b.end();
}

BOOST_AUTO_TEST_CASE(coin_selection_tests)
{
    CoinSet setCoinsRet, setCoinsRet2;
    CAmount nValueRet;

    LOCK(wallet.cs_wallet);

    // test multiple times to allow for differences in the shuffle order
    for (int i = 0; i < RUN_TESTS; i++)
    {
        empty_wallet();

        // with an empty wallet we can't even pay one cent
        BOOST_CHECK(!wallet.SelectCoinsMinConf( 1 * CENT, 1, 6, 0, vCoins, setCoinsRet, nValueRet));

        add_coin(1*CENT, 4);        // add a new 1 cent coin

        // with a new 1 cent coin, we still can't find a mature 1 cent
        BOOST_CHECK(!wallet.SelectCoinsMinConf( 1 * CENT, 1, 6, 0, vCoins, setCoinsRet, nValueRet));

        // but we can find a new 1 cent
        BOOST_CHECK( wallet.SelectCoinsMinConf( 1 * CENT, 1, 1, 0, vCoins, setCoinsRet, nValueRet));
        BOOST_CHECK_EQUAL(nValueRet, 1 * CENT);

        add_coin(2*CENT);           // add a mature 2 cent coin

        // we can't make 3 cents of mature coins
        BOOST_CHECK(!wallet.SelectCoinsMinConf( 3 * CENT, 1, 6, 0, vCoins, setCoinsRet, nValueRet));

        // we can make 3 cents of new  coins
        BOOST_CHECK( wallet.SelectCoinsMinConf( 3 * CENT, 1, 1, 0, vCoins, setCoinsRet, nValueRet));
        BOOST_CHECK_EQUAL(nValueRet, 3 * CENT);

        add_coin(5*CENT);           // add a mature 5 cent coin,
        add_coin(10*CENT, 3, true); // a new 10 cent coin sent from one of our own addresses
        add_coin(20*CENT);          // and a mature 20 cent coin

        // now we have new: 1+10=11 (of which 10 was self-sent), and mature: 2+5+20=27.  total = 38

        // we can't make 38 cents only if we disallow new coins:
        BOOST_CHECK(!wallet.SelectCoinsMinConf(38 * CENT, 1, 6, 0, vCoins, setCoinsRet, nValueRet));
        // we can't even make 37 cents if we don't allow new coins even if they're from us
        BOOST_CHECK(!wallet.SelectCoinsMinConf(38 * CENT, 6, 6, 0, vCoins, setCoinsRet, nValueRet));
        // but we can make 37 cents if we accept new coins from ourself
        BOOST_CHECK( wallet.SelectCoinsMinConf(37 * CENT, 1, 6, 0, vCoins, setCoinsRet, nValueRet));
        BOOST_CHECK_EQUAL(nValueRet, 37 * CENT);
        // and we can make 38 cents if we accept all new coins
        BOOST_CHECK( wallet.SelectCoinsMinConf(38 * CENT, 1, 1, 0, vCoins, setCoinsRet, nValueRet));
        BOOST_CHECK_EQUAL(nValueRet, 38 * CENT);

        // try making 34 cents from 1,2,5,10,20 - we can't do it exactly
        BOOST_CHECK( wallet.SelectCoinsMinConf(34 * CENT, 1, 1, 0, vCoins, setCoinsRet, nValueRet));
        BOOST_CHECK_EQUAL(nValueRet, 35 * CENT);       // but 35 cents is closest
        BOOST_CHECK_EQUAL(setCoinsRet.size(), 3U);     // the best should be 20+10+5.  it's incredibly unlikely the 1 or 2 got included (but possible)

        // when we try making 7 cents, the smaller coins (1,2,5) are enough.  We should see just 2+5
        BOOST_CHECK( wallet.SelectCoinsMinConf( 7 * CENT, 1, 1, 0, vCoins, setCoinsRet, nValueRet));
        BOOST_CHECK_EQUAL(nValueRet, 7 * CENT);
        BOOST_CHECK_EQUAL(setCoinsRet.size(), 2U);

        // when we try making 8 cents, the smaller coins (1,2,5) are exactly enough.
        BOOST_CHECK( wallet.SelectCoinsMinConf( 8 * CENT, 1, 1, 0, vCoins, setCoinsRet, nValueRet));
        BOOST_CHECK(nValueRet == 8 * CENT);
        BOOST_CHECK_EQUAL(setCoinsRet.size(), 3U);

        // when we try making 9 cents, no subset of smaller coins is enough, and we get the next bigger coin (10)
        BOOST_CHECK( wallet.SelectCoinsMinConf( 9 * CENT, 1, 1, 0, vCoins, setCoinsRet, nValueRet));
        BOOST_CHECK_EQUAL(nValueRet, 10 * CENT);
        BOOST_CHECK_EQUAL(setCoinsRet.size(), 1U);

        // now clear out the wallet and start again to test choosing between subsets of smaller coins and the next biggest coin
        empty_wallet();

        add_coin( 6*CENT);
        add_coin( 7*CENT);
        add_coin( 8*CENT);
        add_coin(20*CENT);
        add_coin(30*CENT); // now we have 6+7+8+20+30 = 71 cents total

        // check that we have 71 and not 72
        BOOST_CHECK( wallet.SelectCoinsMinConf(71 * CENT, 1, 1, 0, vCoins, setCoinsRet, nValueRet));
        BOOST_CHECK(!wallet.SelectCoinsMinConf(72 * CENT, 1, 1, 0, vCoins, setCoinsRet, nValueRet));

        // now try making 16 cents.  the best smaller coins can do is 6+7+8 = 21; not as good at the next biggest coin, 20
        BOOST_CHECK( wallet.SelectCoinsMinConf(16 * CENT, 1, 1, 0, vCoins, setCoinsRet, nValueRet));
        BOOST_CHECK_EQUAL(nValueRet, 20 * CENT); // we should get 20 in one coin
        BOOST_CHECK_EQUAL(setCoinsRet.size(), 1U);

        add_coin( 5*CENT); // now we have 5+6+7+8+20+30 = 75 cents total

        // now if we try making 16 cents again, the smaller coins can make 5+6+7 = 18 cents, better than the next biggest coin, 20
        BOOST_CHECK( wallet.SelectCoinsMinConf(16 * CENT, 1, 1, 0, vCoins, setCoinsRet, nValueRet));
        BOOST_CHECK_EQUAL(nValueRet, 18 * CENT); // we should get 18 in 3 coins
        BOOST_CHECK_EQUAL(setCoinsRet.size(), 3U);

        add_coin( 18*CENT); // now we have 5+6+7+8+18+20+30

        // and now if we try making 16 cents again, the smaller coins can make 5+6+7 = 18 cents, the same as the next biggest coin, 18
        BOOST_CHECK( wallet.SelectCoinsMinConf(16 * CENT, 1, 1, 0, vCoins, setCoinsRet, nValueRet));
        BOOST_CHECK_EQUAL(nValueRet, 18 * CENT);  // we should get 18 in 1 coin
        BOOST_CHECK_EQUAL(setCoinsRet.size(), 1U); // because in the event of a tie, the biggest coin wins

        // now try making 11 cents.  we should get 5+6
        BOOST_CHECK( wallet.SelectCoinsMinConf(11 * CENT, 1, 1, 0, vCoins, setCoinsRet, nValueRet));
        BOOST_CHECK_EQUAL(nValueRet, 11 * CENT);
        BOOST_CHECK_EQUAL(setCoinsRet.size(), 2U);

        // check that the smallest bigger coin is used
        add_coin( 1*COIN);
        add_coin( 2*COIN);
        add_coin( 3*COIN);
        add_coin( 4*COIN); // now we have 5+6+7+8+18+20+30+100+200+300+400 = 1094 cents
        BOOST_CHECK( wallet.SelectCoinsMinConf(95 * CENT, 1, 1, 0, vCoins, setCoinsRet, nValueRet));
        BOOST_CHECK_EQUAL(nValueRet, 1 * COIN);  // we should get 1 BTC in 1 coin
        BOOST_CHECK_EQUAL(setCoinsRet.size(), 1U);

        BOOST_CHECK( wallet.SelectCoinsMinConf(195 * CENT, 1, 1, 0, vCoins, setCoinsRet, nValueRet));
        BOOST_CHECK_EQUAL(nValueRet, 2 * COIN);  // we should get 2 BTC in 1 coin
        BOOST_CHECK_EQUAL(setCoinsRet.size(), 1U);

        // empty the wallet and start again, now with fractions of a cent, to test small change avoidance

        empty_wallet();
        add_coin(MIN_CHANGE * 1 / 10);
        add_coin(MIN_CHANGE * 2 / 10);
        add_coin(MIN_CHANGE * 3 / 10);
        add_coin(MIN_CHANGE * 4 / 10);
        add_coin(MIN_CHANGE * 5 / 10);

        // try making 1 * MIN_CHANGE from the 1.5 * MIN_CHANGE
        // we'll get change smaller than MIN_CHANGE whatever happens, so can expect MIN_CHANGE exactly
        BOOST_CHECK( wallet.SelectCoinsMinConf(MIN_CHANGE, 1, 1, 0, vCoins, setCoinsRet, nValueRet));
        BOOST_CHECK_EQUAL(nValueRet, MIN_CHANGE);

        // but if we add a bigger coin, small change is avoided
        add_coin(1111*MIN_CHANGE);

        // try making 1 from 0.1 + 0.2 + 0.3 + 0.4 + 0.5 + 1111 = 1112.5
        BOOST_CHECK( wallet.SelectCoinsMinConf(1 * MIN_CHANGE, 1, 1, 0, vCoins, setCoinsRet, nValueRet));
        BOOST_CHECK_EQUAL(nValueRet, 1 * MIN_CHANGE); // we should get the exact amount

        // if we add more small coins:
        add_coin(MIN_CHANGE * 6 / 10);
        add_coin(MIN_CHANGE * 7 / 10);

        // and try again to make 1.0 * MIN_CHANGE
        BOOST_CHECK( wallet.SelectCoinsMinConf(1 * MIN_CHANGE, 1, 1, 0, vCoins, setCoinsRet, nValueRet));
        BOOST_CHECK_EQUAL(nValueRet, 1 * MIN_CHANGE); // we should get the exact amount

        // run the 'mtgox' test (see http://blockexplorer.com/tx/29a3efd3ef04f9153d47a990bd7b048a4b2d213daaa5fb8ed670fb85f13bdbcf)
        // they tried to consolidate 10 50k coins into one 500k coin, and ended up with 50k in change
        empty_wallet();
        for (int i = 0; i < 20; i++)
            add_coin(50000 * COIN);

        BOOST_CHECK( wallet.SelectCoinsMinConf(500000 * COIN, 1, 1, 0, vCoins, setCoinsRet, nValueRet));
        BOOST_CHECK_EQUAL(nValueRet, 500000 * COIN); // we should get the exact amount
        BOOST_CHECK_EQUAL(setCoinsRet.size(), 10U); // in ten coins

        // if there's not enough in the smaller coins to make at least 1 * MIN_CHANGE change (0.5+0.6+0.7 < 1.0+1.0),
        // we need to try finding an exact subset anyway

        // sometimes it will fail, and so we use the next biggest coin:
        empty_wallet();
        add_coin(MIN_CHANGE * 5 / 10);
        add_coin(MIN_CHANGE * 6 / 10);
        add_coin(MIN_CHANGE * 7 / 10);
        add_coin(1111 * MIN_CHANGE);
        BOOST_CHECK( wallet.SelectCoinsMinConf(1 * MIN_CHANGE, 1, 1, 0, vCoins, setCoinsRet, nValueRet));
        BOOST_CHECK_EQUAL(nValueRet, 1111 * MIN_CHANGE); // we get the bigger coin
        BOOST_CHECK_EQUAL(setCoinsRet.size(), 1U);

        // but sometimes it's possible, and we use an exact subset (0.4 + 0.6 = 1.0)
        empty_wallet();
        add_coin(MIN_CHANGE * 4 / 10);
        add_coin(MIN_CHANGE * 6 / 10);
        add_coin(MIN_CHANGE * 8 / 10);
        add_coin(1111 * MIN_CHANGE);
        BOOST_CHECK( wallet.SelectCoinsMinConf(MIN_CHANGE, 1, 1, 0, vCoins, setCoinsRet, nValueRet));
        BOOST_CHECK_EQUAL(nValueRet, MIN_CHANGE);   // we should get the exact amount
        BOOST_CHECK_EQUAL(setCoinsRet.size(), 2U); // in two coins 0.4+0.6

        // test avoiding small change
        empty_wallet();
        add_coin(MIN_CHANGE * 5 / 100);
        add_coin(MIN_CHANGE * 1);
        add_coin(MIN_CHANGE * 100);

        // trying to make 100.01 from these three coins
        BOOST_CHECK(wallet.SelectCoinsMinConf(MIN_CHANGE * 10001 / 100, 1, 1, 0, vCoins, setCoinsRet, nValueRet));
        BOOST_CHECK_EQUAL(nValueRet, MIN_CHANGE * 10105 / 100); // we should get all coins
        BOOST_CHECK_EQUAL(setCoinsRet.size(), 3U);

        // but if we try to make 99.9, we should take the bigger of the two small coins to avoid small change
        BOOST_CHECK(wallet.SelectCoinsMinConf(MIN_CHANGE * 9990 / 100, 1, 1, 0, vCoins, setCoinsRet, nValueRet));
        BOOST_CHECK_EQUAL(nValueRet, 101 * MIN_CHANGE);
        BOOST_CHECK_EQUAL(setCoinsRet.size(), 2U);

        // test with many inputs
        for (CAmount amt=1500; amt < COIN; amt*=10) {
             empty_wallet();
             // Create 676 inputs (= MAX_STANDARD_TX_SIZE / 148 bytes per input)
             for (uint16_t j = 0; j < 676; j++)
                 add_coin(amt);
             BOOST_CHECK(wallet.SelectCoinsMinConf(2000, 1, 1, 0, vCoins, setCoinsRet, nValueRet));
             if (amt - 2000 < MIN_CHANGE) {
                 // needs more than one input:
                 uint16_t returnSize = std::ceil((2000.0 + MIN_CHANGE)/amt);
                 CAmount returnValue = amt * returnSize;
                 BOOST_CHECK_EQUAL(nValueRet, returnValue);
                 BOOST_CHECK_EQUAL(setCoinsRet.size(), returnSize);
             } else {
                 // one input is sufficient:
                 BOOST_CHECK_EQUAL(nValueRet, amt);
                 BOOST_CHECK_EQUAL(setCoinsRet.size(), 1U);
             }
        }

        // test randomness
        {
            empty_wallet();
            for (int i2 = 0; i2 < 100; i2++)
                add_coin(COIN);

            // picking 50 from 100 coins doesn't depend on the shuffle,
            // but does depend on randomness in the stochastic approximation code
            BOOST_CHECK(wallet.SelectCoinsMinConf(50 * COIN, 1, 6, 0, vCoins, setCoinsRet , nValueRet));
            BOOST_CHECK(wallet.SelectCoinsMinConf(50 * COIN, 1, 6, 0, vCoins, setCoinsRet2, nValueRet));
            BOOST_CHECK(!equal_sets(setCoinsRet, setCoinsRet2));

            int fails = 0;
            for (int i = 0; i < RANDOM_REPEATS; i++)
            {
                // selecting 1 from 100 identical coins depends on the shuffle; this test will fail 1% of the time
                // run the test RANDOM_REPEATS times and only complain if all of them fail
                BOOST_CHECK(wallet.SelectCoinsMinConf(COIN, 1, 6, 0, vCoins, setCoinsRet , nValueRet));
                BOOST_CHECK(wallet.SelectCoinsMinConf(COIN, 1, 6, 0, vCoins, setCoinsRet2, nValueRet));
                if (equal_sets(setCoinsRet, setCoinsRet2))
                    fails++;
            }
            BOOST_CHECK_NE(fails, RANDOM_REPEATS);

            // add 75 cents in small change.  not enough to make 90 cents,
            // then try making 90 cents.  there are multiple competing "smallest bigger" coins,
            // one of which should be picked at random
            add_coin(5 * CENT);
            add_coin(10 * CENT);
            add_coin(15 * CENT);
            add_coin(20 * CENT);
            add_coin(25 * CENT);

            fails = 0;
            for (int i = 0; i < RANDOM_REPEATS; i++)
            {
                // selecting 1 from 100 identical coins depends on the shuffle; this test will fail 1% of the time
                // run the test RANDOM_REPEATS times and only complain if all of them fail
                BOOST_CHECK(wallet.SelectCoinsMinConf(90*CENT, 1, 6, 0, vCoins, setCoinsRet , nValueRet));
                BOOST_CHECK(wallet.SelectCoinsMinConf(90*CENT, 1, 6, 0, vCoins, setCoinsRet2, nValueRet));
                if (equal_sets(setCoinsRet, setCoinsRet2))
                    fails++;
            }
            BOOST_CHECK_NE(fails, RANDOM_REPEATS);
        }
    }
    empty_wallet();
}

BOOST_AUTO_TEST_CASE(ApproximateBestSubset)
{
    CoinSet setCoinsRet;
    CAmount nValueRet;

    LOCK(wallet.cs_wallet);

    empty_wallet();

    // Test vValue sort order
    for (int i = 0; i < 1000; i++)
        add_coin(1000 * COIN);
    add_coin(3 * COIN);

<<<<<<< HEAD
    BOOST_CHECK(wallet.SelectCoinsMinConf(1003 * COIN, 1, 6, vCoins, setCoinsRet, nValueRet));
    BOOST_CHECK_EQUAL(nValueRet, 1003 * COIN);
    BOOST_CHECK_EQUAL(setCoinsRet.size(), 2U);

    empty_wallet();

    // Test trimming
    for (int i = 0; i < 100; i++)
        add_coin(10 * COIN);
    for (int i = 0; i < 100; i++)
        add_coin(1000 * COIN);

    BOOST_CHECK(wallet.SelectCoinsMinConf(100001 * COIN, 1, 6, vCoins, setCoinsRet, nValueRet));
    // We need all 100 larger coins and exactly one small coin.
    // Superfluous small coins must be trimmed from the set:
    BOOST_CHECK_EQUAL(nValueRet, 100010 * COIN);
    BOOST_CHECK_EQUAL(setCoinsRet.size(), 101);
=======
    BOOST_CHECK(wallet.SelectCoinsMinConf(1003 * COIN, 1, 6, 0, vCoins, setCoinsRet, nValueRet));
    BOOST_CHECK_EQUAL(nValueRet, 1003 * COIN);
    BOOST_CHECK_EQUAL(setCoinsRet.size(), 2U);
>>>>>>> 0d719145
}

BOOST_AUTO_TEST_SUITE_END()<|MERGE_RESOLUTION|>--- conflicted
+++ resolved
@@ -346,29 +346,9 @@
         add_coin(1000 * COIN);
     add_coin(3 * COIN);
 
-<<<<<<< HEAD
-    BOOST_CHECK(wallet.SelectCoinsMinConf(1003 * COIN, 1, 6, vCoins, setCoinsRet, nValueRet));
-    BOOST_CHECK_EQUAL(nValueRet, 1003 * COIN);
-    BOOST_CHECK_EQUAL(setCoinsRet.size(), 2U);
-
-    empty_wallet();
-
-    // Test trimming
-    for (int i = 0; i < 100; i++)
-        add_coin(10 * COIN);
-    for (int i = 0; i < 100; i++)
-        add_coin(1000 * COIN);
-
-    BOOST_CHECK(wallet.SelectCoinsMinConf(100001 * COIN, 1, 6, vCoins, setCoinsRet, nValueRet));
-    // We need all 100 larger coins and exactly one small coin.
-    // Superfluous small coins must be trimmed from the set:
-    BOOST_CHECK_EQUAL(nValueRet, 100010 * COIN);
-    BOOST_CHECK_EQUAL(setCoinsRet.size(), 101);
-=======
     BOOST_CHECK(wallet.SelectCoinsMinConf(1003 * COIN, 1, 6, 0, vCoins, setCoinsRet, nValueRet));
     BOOST_CHECK_EQUAL(nValueRet, 1003 * COIN);
     BOOST_CHECK_EQUAL(setCoinsRet.size(), 2U);
->>>>>>> 0d719145
 }
 
 BOOST_AUTO_TEST_SUITE_END()