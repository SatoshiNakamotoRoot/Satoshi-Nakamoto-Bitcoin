// Copyright (c) 2018-2021 The Bitcoin Core developers
// Distributed under the MIT software license, see the accompanying
// file COPYING or http://www.opensource.org/licenses/mit-license.php.

#include <boost/test/unit_test.hpp>

#include <fs.h>
#include <test/util/setup_common.h>
#include <wallet/bdb.h>

#include <fstream>
#include <memory>
#include <string>

namespace wallet {
BOOST_FIXTURE_TEST_SUITE(db_tests, BasicTestingSetup)

static std::shared_ptr<BerkeleyEnvironment> GetWalletEnv(const fs::path& path, std::string& database_filename)
{
    fs::path data_file = BDBDataFile(path);
    database_filename = fs::PathToString(data_file.filename());
    return GetBerkeleyEnv(data_file.parent_path());
}

BOOST_AUTO_TEST_CASE(getwalletenv_file)
{
    std::string test_name = "test_name.dat";
    const fs::path datadir = gArgs.GetDataDirNet();
    fs::path file_path = datadir / test_name;
<<<<<<< HEAD
#if BOOST_VERSION >= 107700
    std::ofstream f(BOOST_FILESYSTEM_C_STR(file_path));
#else
    std::ofstream f(file_path.BOOST_FILESYSTEM_C_STR);
#endif // BOOST_VERSION >= 107700
=======
    std::ofstream f{file_path};
>>>>>>> f6a356d2
    f.close();

    std::string filename;
    std::shared_ptr<BerkeleyEnvironment> env = GetWalletEnv(file_path, filename);
    BOOST_CHECK_EQUAL(filename, test_name);
    BOOST_CHECK_EQUAL(env->Directory(), datadir);
}

BOOST_AUTO_TEST_CASE(getwalletenv_directory)
{
    std::string expected_name = "wallet.dat";
    const fs::path datadir = gArgs.GetDataDirNet();

    std::string filename;
    std::shared_ptr<BerkeleyEnvironment> env = GetWalletEnv(datadir, filename);
    BOOST_CHECK_EQUAL(filename, expected_name);
    BOOST_CHECK_EQUAL(env->Directory(), datadir);
}

BOOST_AUTO_TEST_CASE(getwalletenv_g_dbenvs_multiple)
{
    fs::path datadir = gArgs.GetDataDirNet() / "1";
    fs::path datadir_2 = gArgs.GetDataDirNet() / "2";
    std::string filename;

    std::shared_ptr<BerkeleyEnvironment> env_1 = GetWalletEnv(datadir, filename);
    std::shared_ptr<BerkeleyEnvironment> env_2 = GetWalletEnv(datadir, filename);
    std::shared_ptr<BerkeleyEnvironment> env_3 = GetWalletEnv(datadir_2, filename);

    BOOST_CHECK(env_1 == env_2);
    BOOST_CHECK(env_2 != env_3);
}

BOOST_AUTO_TEST_CASE(getwalletenv_g_dbenvs_free_instance)
{
    fs::path datadir = gArgs.GetDataDirNet() / "1";
    fs::path datadir_2 = gArgs.GetDataDirNet() / "2";
    std::string filename;

    std::shared_ptr <BerkeleyEnvironment> env_1_a = GetWalletEnv(datadir, filename);
    std::shared_ptr <BerkeleyEnvironment> env_2_a = GetWalletEnv(datadir_2, filename);
    env_1_a.reset();

    std::shared_ptr<BerkeleyEnvironment> env_1_b = GetWalletEnv(datadir, filename);
    std::shared_ptr<BerkeleyEnvironment> env_2_b = GetWalletEnv(datadir_2, filename);

    BOOST_CHECK(env_1_a != env_1_b);
    BOOST_CHECK(env_2_a == env_2_b);
}

BOOST_AUTO_TEST_SUITE_END()
} // namespace wallet<|MERGE_RESOLUTION|>--- conflicted
+++ resolved
@@ -27,15 +27,7 @@
     std::string test_name = "test_name.dat";
     const fs::path datadir = gArgs.GetDataDirNet();
     fs::path file_path = datadir / test_name;
-<<<<<<< HEAD
-#if BOOST_VERSION >= 107700
-    std::ofstream f(BOOST_FILESYSTEM_C_STR(file_path));
-#else
-    std::ofstream f(file_path.BOOST_FILESYSTEM_C_STR);
-#endif // BOOST_VERSION >= 107700
-=======
     std::ofstream f{file_path};
->>>>>>> f6a356d2
     f.close();
 
     std::string filename;
