// Copyright (c) 2010 Satoshi Nakamoto
// Copyright (c) 2009-2017 The Bitcoin Core developers
// Distributed under the MIT software license, see the accompanying
// file COPYING or http://www.opensource.org/licenses/mit-license.php.

#include <amount.h>
#include <base58.h>
#include <chain.h>
#include <consensus/validation.h>
#include <core_io.h>
#include <httpserver.h>
#include <validation.h>
#include <net.h>
#include <policy/feerate.h>
#include <policy/fees.h>
#include <policy/policy.h>
#include <rpc/mining.h>
#include <rpc/safemode.h>
#include <rpc/server.h>
#include <rpc/util.h>
#include <script/sign.h>
#include <timedata.h>
#include <util.h>
#include <utilmoneystr.h>
#include <wallet/coincontrol.h>
#include <wallet/wallet.h>
#include <wallet/walletdb.h>
#include <wallet/walletutil.h>

#include <init.h>  // For StartShutdown

#include <stdint.h>

#include <univalue.h>

#include <kernelrecord.h>
#include <miner.h>
#include <boost/lexical_cast.hpp>

static const std::string WALLET_ENDPOINT_BASE = "/wallet/";

CWallet *GetWalletForJSONRPCRequest(const JSONRPCRequest& request)
{
    if (request.URI.substr(0, WALLET_ENDPOINT_BASE.size()) == WALLET_ENDPOINT_BASE) {
        // wallet endpoint was used
        std::string requestedWallet = urlDecode(request.URI.substr(WALLET_ENDPOINT_BASE.size()));
        for (CWalletRef pwallet : ::vpwallets) {
            if (pwallet->GetName() == requestedWallet) {
                return pwallet;
            }
        }
        throw JSONRPCError(RPC_WALLET_NOT_FOUND, "Requested wallet does not exist or is not loaded");
    }
    return ::vpwallets.size() == 1 || (request.fHelp && ::vpwallets.size() > 0) ? ::vpwallets[0] : nullptr;
}

std::string HelpRequiringPassphrase(CWallet * const pwallet)
{
    return pwallet && pwallet->IsCrypted()
        ? "\nRequires wallet passphrase to be set with walletpassphrase call."
        : "";
}

bool EnsureWalletIsAvailable(CWallet * const pwallet, bool avoidException)
{
    if (pwallet) return true;
    if (avoidException) return false;
    if (::vpwallets.empty()) {
        // Note: It isn't currently possible to trigger this error because
        // wallet RPC methods aren't registered unless a wallet is loaded. But
        // this error is being kept as a precaution, because it's possible in
        // the future that wallet RPC methods might get or remain registered
        // when no wallets are loaded.
        throw JSONRPCError(
            RPC_METHOD_NOT_FOUND, "Method not found (wallet method is disabled because no wallet is loaded)");
    }
    throw JSONRPCError(RPC_WALLET_NOT_SPECIFIED,
        "Wallet file not specified (must request wallet RPC through /wallet/<filename> uri-path).");
}

void EnsureWalletIsUnlocked(CWallet * const pwallet)
{
    if (pwallet->IsLocked()) {
        throw JSONRPCError(RPC_WALLET_UNLOCK_NEEDED, "Error: Please enter the wallet passphrase with walletpassphrase first.");
    }
    if (fWalletUnlockMintOnly)
        throw JSONRPCError(RPC_WALLET_UNLOCK_NEEDED, "Error: Wallet unlocked for block minting only.");
}

void WalletTxToJSON(const CWalletTx& wtx, UniValue& entry)
{
    int confirms = wtx.GetDepthInMainChain();
    entry.push_back(Pair("confirmations", confirms));
    if (wtx.IsCoinBase())
        entry.push_back(Pair("generated", true));
    if (confirms > 0)
    {
        entry.push_back(Pair("blockhash", wtx.hashBlock.GetHex()));
        entry.push_back(Pair("blockindex", wtx.nIndex));
        entry.push_back(Pair("blocktime", mapBlockIndex[wtx.hashBlock]->GetBlockTime()));
    } else {
        entry.push_back(Pair("trusted", wtx.IsTrusted()));
    }
    uint256 hash = wtx.GetHash();
    entry.push_back(Pair("txid", hash.GetHex()));
    UniValue conflicts(UniValue::VARR);
    for (const uint256& conflict : wtx.GetConflicts())
        conflicts.push_back(conflict.GetHex());
    entry.push_back(Pair("walletconflicts", conflicts));
    entry.push_back(Pair("time", wtx.GetTxTime()));
    entry.push_back(Pair("timereceived", (int64_t)wtx.nTimeReceived));

    for (const std::pair<std::string, std::string>& item : wtx.mapValue)
        entry.push_back(Pair(item.first, item.second));
}

std::string AccountFromValue(const UniValue& value)
{
    std::string strAccount = value.get_str();
    if (strAccount == "*")
        throw JSONRPCError(RPC_WALLET_INVALID_ACCOUNT_NAME, "Invalid account name");
    return strAccount;
}

UniValue getnewaddress(const JSONRPCRequest& request)
{
    CWallet * const pwallet = GetWalletForJSONRPCRequest(request);
    if (!EnsureWalletIsAvailable(pwallet, request.fHelp)) {
        return NullUniValue;
    }

    if (request.fHelp || request.params.size() > 2)
        throw std::runtime_error(
            "getnewaddress ( \"account\" \"address_type\" )\n"
            "\nReturns a new Peercoin address for receiving payments.\n"
            "If 'account' is specified (DEPRECATED), it is added to the address book \n"
            "so payments received with the address will be credited to 'account'.\n"
            "\nArguments:\n"
            "1. \"account\"        (string, optional) DEPRECATED. The account name for the address to be linked to. If not provided, the default account \"\" is used. It can also be set to the empty string \"\" to represent the default account. The account does not need to exist, it will be created if there is no account by the given name.\n"
            "2. \"address_type\"   (string, optional) The address type to use. Options are \"legacy\", \"p2sh-segwit\", and \"bech32\". Default is set by -addresstype.\n"
            "\nResult:\n"
            "\"address\"    (string) The new peercoin address\n"
            "\nExamples:\n"
            + HelpExampleCli("getnewaddress", "")
            + HelpExampleRpc("getnewaddress", "")
        );

    LOCK2(cs_main, pwallet->cs_wallet);

    // Parse the account first so we don't generate a key if there's an error
    std::string strAccount;
    if (!request.params[0].isNull())
        strAccount = AccountFromValue(request.params[0]);

    OutputType output_type = g_address_type;
    if (!request.params[1].isNull()) {
        output_type = ParseOutputType(request.params[1].get_str(), g_address_type);
        if (output_type == OUTPUT_TYPE_NONE) {
            throw JSONRPCError(RPC_INVALID_ADDRESS_OR_KEY, strprintf("Unknown address type '%s'", request.params[1].get_str()));
        }
    }

    if (!pwallet->IsLocked()) {
        pwallet->TopUpKeyPool();
    }

    // Generate a new key that is added to wallet
    CPubKey newKey;
    if (!pwallet->GetKeyFromPool(newKey)) {
        throw JSONRPCError(RPC_WALLET_KEYPOOL_RAN_OUT, "Error: Keypool ran out, please call keypoolrefill first");
    }
    pwallet->LearnRelatedScripts(newKey, output_type);
    CTxDestination dest = GetDestinationForKey(newKey, output_type);

    pwallet->SetAddressBook(dest, strAccount, "receive");

    return EncodeDestination(dest);
}


CTxDestination GetAccountDestination(CWallet* const pwallet, std::string strAccount, bool bForceNew=false)
{
    CTxDestination dest;
    if (!pwallet->GetAccountDestination(dest, strAccount, bForceNew)) {
        throw JSONRPCError(RPC_WALLET_KEYPOOL_RAN_OUT, "Error: Keypool ran out, please call keypoolrefill first");
    }

    return dest;
}

UniValue getaccountaddress(const JSONRPCRequest& request)
{
    CWallet * const pwallet = GetWalletForJSONRPCRequest(request);
    if (!EnsureWalletIsAvailable(pwallet, request.fHelp)) {
        return NullUniValue;
    }

    if (request.fHelp || request.params.size() != 1)
        throw std::runtime_error(
            "getaccountaddress \"account\"\n"
            "\nDEPRECATED. Returns the current Peercoin address for receiving payments to this account.\n"
            "\nArguments:\n"
            "1. \"account\"       (string, required) The account name for the address. It can also be set to the empty string \"\" to represent the default account. The account does not need to exist, it will be created and a new address created  if there is no account by the given name.\n"
            "\nResult:\n"
            "\"address\"          (string) The account peercoin address\n"
            "\nExamples:\n"
            + HelpExampleCli("getaccountaddress", "")
            + HelpExampleCli("getaccountaddress", "\"\"")
            + HelpExampleCli("getaccountaddress", "\"myaccount\"")
            + HelpExampleRpc("getaccountaddress", "\"myaccount\"")
        );

    LOCK2(cs_main, pwallet->cs_wallet);

    // Parse the account first so we don't generate a key if there's an error
    std::string strAccount = AccountFromValue(request.params[0]);

    UniValue ret(UniValue::VSTR);

    ret = EncodeDestination(GetAccountDestination(pwallet, strAccount));
    return ret;
}


UniValue getrawchangeaddress(const JSONRPCRequest& request)
{
    CWallet * const pwallet = GetWalletForJSONRPCRequest(request);
    if (!EnsureWalletIsAvailable(pwallet, request.fHelp)) {
        return NullUniValue;
    }

    if (request.fHelp || request.params.size() > 1)
        throw std::runtime_error(
            "getrawchangeaddress ( \"address_type\" )\n"
            "\nReturns a new Peercoin address, for receiving change.\n"
            "This is for use with raw transactions, NOT normal use.\n"
            "\nArguments:\n"
            "1. \"address_type\"           (string, optional) The address type to use. Options are \"legacy\", \"p2sh-segwit\", and \"bech32\". Default is set by -changetype.\n"
            "\nResult:\n"
            "\"address\"    (string) The address\n"
            "\nExamples:\n"
            + HelpExampleCli("getrawchangeaddress", "")
            + HelpExampleRpc("getrawchangeaddress", "")
       );

    LOCK2(cs_main, pwallet->cs_wallet);

    if (!pwallet->IsLocked()) {
        pwallet->TopUpKeyPool();
    }

    OutputType output_type = g_change_type != OUTPUT_TYPE_NONE ? g_change_type : g_address_type;
    if (!request.params[0].isNull()) {
        output_type = ParseOutputType(request.params[0].get_str(), output_type);
        if (output_type == OUTPUT_TYPE_NONE) {
            throw JSONRPCError(RPC_INVALID_ADDRESS_OR_KEY, strprintf("Unknown address type '%s'", request.params[0].get_str()));
        }
    }

    CReserveKey reservekey(pwallet);
    CPubKey vchPubKey;
    if (!reservekey.GetReservedKey(vchPubKey, true))
        throw JSONRPCError(RPC_WALLET_KEYPOOL_RAN_OUT, "Error: Keypool ran out, please call keypoolrefill first");

    reservekey.KeepKey();

    pwallet->LearnRelatedScripts(vchPubKey, output_type);
    CTxDestination dest = GetDestinationForKey(vchPubKey, output_type);

    return EncodeDestination(dest);
}


UniValue setaccount(const JSONRPCRequest& request)
{
    CWallet * const pwallet = GetWalletForJSONRPCRequest(request);
    if (!EnsureWalletIsAvailable(pwallet, request.fHelp)) {
        return NullUniValue;
    }

    if (request.fHelp || request.params.size() < 1 || request.params.size() > 2)
        throw std::runtime_error(
            "setaccount \"address\" \"account\"\n"
            "\nDEPRECATED. Sets the account associated with the given address.\n"
            "\nArguments:\n"
            "1. \"address\"         (string, required) The peercoin address to be associated with an account.\n"
            "2. \"account\"         (string, required) The account to assign the address to.\n"
            "\nExamples:\n"
            + HelpExampleCli("setaccount", "\"1D1ZrZNe3JUo7ZycKEYQQiQAWd9y54F4XX\" \"tabby\"")
            + HelpExampleRpc("setaccount", "\"1D1ZrZNe3JUo7ZycKEYQQiQAWd9y54F4XX\", \"tabby\"")
        );

    LOCK2(cs_main, pwallet->cs_wallet);

    CTxDestination dest = DecodeDestination(request.params[0].get_str());
    if (!IsValidDestination(dest)) {
        throw JSONRPCError(RPC_INVALID_ADDRESS_OR_KEY, "Invalid Peercoin address");
    }

    std::string strAccount;
    if (!request.params[1].isNull())
        strAccount = AccountFromValue(request.params[1]);

    // Only add the account if the address is yours.
    if (IsMine(*pwallet, dest)) {
        // Detect when changing the account of an address that is the 'unused current key' of another account:
        if (pwallet->mapAddressBook.count(dest)) {
            std::string strOldAccount = pwallet->mapAddressBook[dest].name;
            if (dest == GetAccountDestination(pwallet, strOldAccount)) {
                GetAccountDestination(pwallet, strOldAccount, true);
            }
        }
        pwallet->SetAddressBook(dest, strAccount, "receive");
    }
    else
        throw JSONRPCError(RPC_MISC_ERROR, "setaccount can only be used with own address");

    return NullUniValue;
}


UniValue getaccount(const JSONRPCRequest& request)
{
    CWallet * const pwallet = GetWalletForJSONRPCRequest(request);
    if (!EnsureWalletIsAvailable(pwallet, request.fHelp)) {
        return NullUniValue;
    }

    if (request.fHelp || request.params.size() != 1)
        throw std::runtime_error(
            "getaccount \"address\"\n"
            "\nDEPRECATED. Returns the account associated with the given address.\n"
            "\nArguments:\n"
            "1. \"address\"         (string, required) The peercoin address for account lookup.\n"
            "\nResult:\n"
            "\"accountname\"        (string) the account address\n"
            "\nExamples:\n"
            + HelpExampleCli("getaccount", "\"1D1ZrZNe3JUo7ZycKEYQQiQAWd9y54F4XX\"")
            + HelpExampleRpc("getaccount", "\"1D1ZrZNe3JUo7ZycKEYQQiQAWd9y54F4XX\"")
        );

    LOCK2(cs_main, pwallet->cs_wallet);

    CTxDestination dest = DecodeDestination(request.params[0].get_str());
    if (!IsValidDestination(dest)) {
        throw JSONRPCError(RPC_INVALID_ADDRESS_OR_KEY, "Invalid Peercoin address");
    }

    std::string strAccount;
    std::map<CTxDestination, CAddressBookData>::iterator mi = pwallet->mapAddressBook.find(dest);
    if (mi != pwallet->mapAddressBook.end() && !(*mi).second.name.empty()) {
        strAccount = (*mi).second.name;
    }
    return strAccount;
}


UniValue getaddressesbyaccount(const JSONRPCRequest& request)
{
    CWallet * const pwallet = GetWalletForJSONRPCRequest(request);
    if (!EnsureWalletIsAvailable(pwallet, request.fHelp)) {
        return NullUniValue;
    }

    if (request.fHelp || request.params.size() != 1)
        throw std::runtime_error(
            "getaddressesbyaccount \"account\"\n"
            "\nDEPRECATED. Returns the list of addresses for the given account.\n"
            "\nArguments:\n"
            "1. \"account\"        (string, required) The account name.\n"
            "\nResult:\n"
            "[                     (json array of string)\n"
            "  \"address\"         (string) a peercoin address associated with the given account\n"
            "  ,...\n"
            "]\n"
            "\nExamples:\n"
            + HelpExampleCli("getaddressesbyaccount", "\"tabby\"")
            + HelpExampleRpc("getaddressesbyaccount", "\"tabby\"")
        );

    LOCK2(cs_main, pwallet->cs_wallet);

    std::string strAccount = AccountFromValue(request.params[0]);

    // Find all addresses that have the given account
    UniValue ret(UniValue::VARR);
    for (const std::pair<CTxDestination, CAddressBookData>& item : pwallet->mapAddressBook) {
        const CTxDestination& dest = item.first;
        const std::string& strName = item.second.name;
        if (strName == strAccount) {
            ret.push_back(EncodeDestination(dest));
        }
    }
    return ret;
}

static void SendMoney(CWallet * const pwallet, const CTxDestination &address, CAmount nValue, bool fSubtractFeeFromAmount, CWalletTx& wtxNew, const CCoinControl& coin_control)
{
    CAmount curBalance = pwallet->GetBalance();

    // Check amount
    if (nValue <= 0)
        throw JSONRPCError(RPC_INVALID_PARAMETER, "Invalid amount");

    if (nValue > curBalance)
        throw JSONRPCError(RPC_WALLET_INSUFFICIENT_FUNDS, "Insufficient funds");

    if (pwallet->GetBroadcastTransactions() && !g_connman) {
        throw JSONRPCError(RPC_CLIENT_P2P_DISABLED, "Error: Peer-to-peer functionality missing or disabled");
    }

    if (fWalletUnlockMintOnly)
        throw JSONRPCError(RPC_WALLET_ERROR, "Error: Wallet unlocked for block minting only, unable to create transaction.");

    // Parse Bitcoin address
    CScript scriptPubKey = GetScriptForDestination(address);

    // Create and send the transaction
    CReserveKey reservekey(pwallet);
    CAmount nFeeRequired;
    std::string strError;
    std::vector<CRecipient> vecSend;
    int nChangePosRet = -1;
    CRecipient recipient = {scriptPubKey, nValue, fSubtractFeeFromAmount};
    vecSend.push_back(recipient);
    if (!pwallet->CreateTransaction(vecSend, wtxNew, reservekey, nFeeRequired, nChangePosRet, strError, coin_control)) {
        if (!fSubtractFeeFromAmount && nValue + nFeeRequired > curBalance)
            strError = strprintf("Error: This transaction requires a transaction fee of at least %s", FormatMoney(nFeeRequired));
        throw JSONRPCError(RPC_WALLET_ERROR, strError);
    }
    CValidationState state;
    if (!pwallet->CommitTransaction(wtxNew, reservekey, g_connman.get(), state)) {
        strError = strprintf("Error: The transaction was rejected! Reason given: %s", state.GetRejectReason());
        throw JSONRPCError(RPC_WALLET_ERROR, strError);
    }
}

UniValue sendtoaddress(const JSONRPCRequest& request)
{
    CWallet * const pwallet = GetWalletForJSONRPCRequest(request);
    if (!EnsureWalletIsAvailable(pwallet, request.fHelp)) {
        return NullUniValue;
    }

    if (request.fHelp || request.params.size() < 2 || request.params.size() > 8)
        throw std::runtime_error(
            "sendtoaddress \"address\" amount ( \"comment\" \"comment_to\" subtractfeefromamount replaceable conf_target \"estimate_mode\")\n"
            "\nSend an amount to a given address.\n"
            + HelpRequiringPassphrase(pwallet) +
            "\nArguments:\n"
            "1. \"address\"            (string, required) The peercoin address to send to.\n"
            "2. \"amount\"             (numeric or string, required) The amount in " + CURRENCY_UNIT + " to send. eg 0.1\n"
            "3. \"comment\"            (string, optional) A comment used to store what the transaction is for. \n"
            "                             This is not part of the transaction, just kept in your wallet.\n"
            "4. \"comment_to\"         (string, optional) A comment to store the name of the person or organization \n"
            "                             to which you're sending the transaction. This is not part of the \n"
            "                             transaction, just kept in your wallet.\n"
            "5. subtractfeefromamount  (boolean, optional, default=false) The fee will be deducted from the amount being sent.\n"
            "                             The recipient will receive less peercoins than you enter in the amount field.\n"
            "6. replaceable            (boolean, optional) disabled, left for rpc backward compatibility\n"
            "7. conf_target            (numeric, optional) Confirmation target (in blocks)\n"
            "8. \"estimate_mode\"      (string, optional, default=UNSET) The fee estimate mode, must be one of:\n"
            "       \"UNSET\"\n"
            "       \"ECONOMICAL\"\n"
            "       \"CONSERVATIVE\"\n"
            "\nResult:\n"
            "\"txid\"                  (string) The transaction id.\n"
            "\nExamples:\n"
            + HelpExampleCli("sendtoaddress", "\"1M72Sfpbz1BPpXFHz9m3CdqATR44Jvaydd\" 0.1")
            + HelpExampleCli("sendtoaddress", "\"1M72Sfpbz1BPpXFHz9m3CdqATR44Jvaydd\" 0.1 \"donation\" \"seans outpost\"")
            + HelpExampleCli("sendtoaddress", "\"1M72Sfpbz1BPpXFHz9m3CdqATR44Jvaydd\" 0.1 \"\" \"\" true")
            + HelpExampleRpc("sendtoaddress", "\"1M72Sfpbz1BPpXFHz9m3CdqATR44Jvaydd\", 0.1, \"donation\", \"seans outpost\"")
        );

    ObserveSafeMode();

    // Make sure the results are valid at least up to the most recent block
    // the user could have gotten from another RPC command prior to now
    pwallet->BlockUntilSyncedToCurrentChain();

    LOCK2(cs_main, pwallet->cs_wallet);

    CTxDestination dest = DecodeDestination(request.params[0].get_str());
    if (!IsValidDestination(dest)) {
        throw JSONRPCError(RPC_INVALID_ADDRESS_OR_KEY, "Invalid address");
    }

    // Amount
    CAmount nAmount = AmountFromValue(request.params[1]);
    if (nAmount <= 0)
        throw JSONRPCError(RPC_TYPE_ERROR, "Invalid amount for send");
    if (nAmount < MIN_TXOUT_AMOUNT)
        throw JSONRPCError(RPC_INSUFFICIENT_SEND_AMOUNT, "Send amount too small");

    // Wallet comments
    CWalletTx wtx;
    if (!request.params[2].isNull() && !request.params[2].get_str().empty())
        wtx.mapValue["comment"] = request.params[2].get_str();
    if (!request.params[3].isNull() && !request.params[3].get_str().empty())
        wtx.mapValue["to"]      = request.params[3].get_str();

    bool fSubtractFeeFromAmount = false;
    if (!request.params[4].isNull()) {
        fSubtractFeeFromAmount = request.params[4].get_bool();
    }

    CCoinControl coin_control;
    if (!request.params[6].isNull()) {
        coin_control.m_confirm_target = ParseConfirmTarget(request.params[6]);
    }

    if (!request.params[7].isNull()) {
        if (!FeeModeFromString(request.params[7].get_str(), coin_control.m_fee_mode)) {
            throw JSONRPCError(RPC_INVALID_PARAMETER, "Invalid estimate_mode parameter");
        }
    }


    EnsureWalletIsUnlocked(pwallet);

    SendMoney(pwallet, dest, nAmount, fSubtractFeeFromAmount, wtx, coin_control);

    return wtx.GetHash().GetHex();
}

UniValue listaddressgroupings(const JSONRPCRequest& request)
{
    CWallet * const pwallet = GetWalletForJSONRPCRequest(request);
    if (!EnsureWalletIsAvailable(pwallet, request.fHelp)) {
        return NullUniValue;
    }

    if (request.fHelp || request.params.size() != 0)
        throw std::runtime_error(
            "listaddressgroupings\n"
            "\nLists groups of addresses which have had their common ownership\n"
            "made public by common use as inputs or as the resulting change\n"
            "in past transactions\n"
            "\nResult:\n"
            "[\n"
            "  [\n"
            "    [\n"
            "      \"address\",            (string) The peercoin address\n"
            "      amount,                 (numeric) The amount in " + CURRENCY_UNIT + "\n"
            "      \"account\"             (string, optional) DEPRECATED. The account\n"
            "    ]\n"
            "    ,...\n"
            "  ]\n"
            "  ,...\n"
            "]\n"
            "\nExamples:\n"
            + HelpExampleCli("listaddressgroupings", "")
            + HelpExampleRpc("listaddressgroupings", "")
        );

    ObserveSafeMode();

    // Make sure the results are valid at least up to the most recent block
    // the user could have gotten from another RPC command prior to now
    pwallet->BlockUntilSyncedToCurrentChain();

    LOCK2(cs_main, pwallet->cs_wallet);

    UniValue jsonGroupings(UniValue::VARR);
    std::map<CTxDestination, CAmount> balances = pwallet->GetAddressBalances();
    for (const std::set<CTxDestination>& grouping : pwallet->GetAddressGroupings()) {
        UniValue jsonGrouping(UniValue::VARR);
        for (const CTxDestination& address : grouping)
        {
            UniValue addressInfo(UniValue::VARR);
            addressInfo.push_back(EncodeDestination(address));
            addressInfo.push_back(ValueFromAmount(balances[address]));
            {
                if (pwallet->mapAddressBook.find(address) != pwallet->mapAddressBook.end()) {
                    addressInfo.push_back(pwallet->mapAddressBook.find(address)->second.name);
                }
            }
            jsonGrouping.push_back(addressInfo);
        }
        jsonGroupings.push_back(jsonGrouping);
    }
    return jsonGroupings;
}

UniValue signmessage(const JSONRPCRequest& request)
{
    CWallet * const pwallet = GetWalletForJSONRPCRequest(request);
    if (!EnsureWalletIsAvailable(pwallet, request.fHelp)) {
        return NullUniValue;
    }

    if (request.fHelp || request.params.size() != 2)
        throw std::runtime_error(
            "signmessage \"address\" \"message\"\n"
            "\nSign a message with the private key of an address"
            + HelpRequiringPassphrase(pwallet) + "\n"
            "\nArguments:\n"
            "1. \"address\"         (string, required) The peercoin address to use for the private key.\n"
            "2. \"message\"         (string, required) The message to create a signature of.\n"
            "\nResult:\n"
            "\"signature\"          (string) The signature of the message encoded in base 64\n"
            "\nExamples:\n"
            "\nUnlock the wallet for 30 seconds\n"
            + HelpExampleCli("walletpassphrase", "\"mypassphrase\" 30") +
            "\nCreate the signature\n"
            + HelpExampleCli("signmessage", "\"1D1ZrZNe3JUo7ZycKEYQQiQAWd9y54F4XX\" \"my message\"") +
            "\nVerify the signature\n"
            + HelpExampleCli("verifymessage", "\"1D1ZrZNe3JUo7ZycKEYQQiQAWd9y54F4XX\" \"signature\" \"my message\"") +
            "\nAs json rpc\n"
            + HelpExampleRpc("signmessage", "\"1D1ZrZNe3JUo7ZycKEYQQiQAWd9y54F4XX\", \"my message\"")
        );

    LOCK2(cs_main, pwallet->cs_wallet);

    EnsureWalletIsUnlocked(pwallet);

    std::string strAddress = request.params[0].get_str();
    std::string strMessage = request.params[1].get_str();

    CTxDestination dest = DecodeDestination(strAddress);
    if (!IsValidDestination(dest)) {
        throw JSONRPCError(RPC_TYPE_ERROR, "Invalid address");
    }

    const CKeyID *keyID = boost::get<CKeyID>(&dest);
    if (!keyID) {
        throw JSONRPCError(RPC_TYPE_ERROR, "Address does not refer to key");
    }

    CKey key;
    if (!pwallet->GetKey(*keyID, key)) {
        throw JSONRPCError(RPC_WALLET_ERROR, "Private key not available");
    }

    CHashWriter ss(SER_GETHASH, 0);
    ss << strMessageMagic;
    ss << strMessage;

    std::vector<unsigned char> vchSig;
    if (!key.SignCompact(ss.GetHash(), vchSig))
        throw JSONRPCError(RPC_INVALID_ADDRESS_OR_KEY, "Sign failed");

    return EncodeBase64(vchSig.data(), vchSig.size());
}

UniValue getreceivedbyaddress(const JSONRPCRequest& request)
{
    CWallet * const pwallet = GetWalletForJSONRPCRequest(request);
    if (!EnsureWalletIsAvailable(pwallet, request.fHelp)) {
        return NullUniValue;
    }

    if (request.fHelp || request.params.size() < 1 || request.params.size() > 2)
        throw std::runtime_error(
            "getreceivedbyaddress \"address\" ( minconf )\n"
            "\nReturns the total amount received by the given address in transactions with at least minconf confirmations.\n"
            "\nArguments:\n"
            "1. \"address\"         (string, required) The peercoin address for transactions.\n"
            "2. minconf             (numeric, optional, default=1) Only include transactions confirmed at least this many times.\n"
            "\nResult:\n"
            "amount   (numeric) The total amount in " + CURRENCY_UNIT + " received at this address.\n"
            "\nExamples:\n"
            "\nThe amount from transactions with at least 1 confirmation\n"
            + HelpExampleCli("getreceivedbyaddress", "\"1D1ZrZNe3JUo7ZycKEYQQiQAWd9y54F4XX\"") +
            "\nThe amount including unconfirmed transactions, zero confirmations\n"
            + HelpExampleCli("getreceivedbyaddress", "\"1D1ZrZNe3JUo7ZycKEYQQiQAWd9y54F4XX\" 0") +
            "\nThe amount with at least 6 confirmations\n"
            + HelpExampleCli("getreceivedbyaddress", "\"1D1ZrZNe3JUo7ZycKEYQQiQAWd9y54F4XX\" 6") +
            "\nAs a json rpc call\n"
            + HelpExampleRpc("getreceivedbyaddress", "\"1D1ZrZNe3JUo7ZycKEYQQiQAWd9y54F4XX\", 6")
       );

    ObserveSafeMode();

    // Make sure the results are valid at least up to the most recent block
    // the user could have gotten from another RPC command prior to now
    pwallet->BlockUntilSyncedToCurrentChain();

    LOCK2(cs_main, pwallet->cs_wallet);

    // Bitcoin address
    CTxDestination dest = DecodeDestination(request.params[0].get_str());
    if (!IsValidDestination(dest)) {
        throw JSONRPCError(RPC_INVALID_ADDRESS_OR_KEY, "Invalid Peercoin address");
    }
    CScript scriptPubKey = GetScriptForDestination(dest);
    if (!IsMine(*pwallet, scriptPubKey)) {
        throw JSONRPCError(RPC_WALLET_ERROR, "Address not found in wallet");
    }

    // Minimum confirmations
    int nMinDepth = 1;
    if (!request.params[1].isNull())
        nMinDepth = request.params[1].get_int();

    // Tally
    CAmount nAmount = 0;
    for (const std::pair<uint256, CWalletTx>& pairWtx : pwallet->mapWallet) {
        const CWalletTx& wtx = pairWtx.second;
        if (wtx.IsCoinBase() || !CheckFinalTx(*wtx.tx))
            continue;

        for (const CTxOut& txout : wtx.tx->vout)
            if (txout.scriptPubKey == scriptPubKey)
                if (wtx.GetDepthInMainChain() >= nMinDepth)
                    nAmount += txout.nValue;
    }

    return  ValueFromAmount(nAmount);
}


UniValue getreceivedbyaccount(const JSONRPCRequest& request)
{
    CWallet * const pwallet = GetWalletForJSONRPCRequest(request);
    if (!EnsureWalletIsAvailable(pwallet, request.fHelp)) {
        return NullUniValue;
    }

    if (request.fHelp || request.params.size() < 1 || request.params.size() > 2)
        throw std::runtime_error(
            "getreceivedbyaccount \"account\" ( minconf )\n"
            "\nDEPRECATED. Returns the total amount received by addresses with <account> in transactions with at least [minconf] confirmations.\n"
            "\nArguments:\n"
            "1. \"account\"      (string, required) The selected account, may be the default account using \"\".\n"
            "2. minconf          (numeric, optional, default=1) Only include transactions confirmed at least this many times.\n"
            "\nResult:\n"
            "amount              (numeric) The total amount in " + CURRENCY_UNIT + " received for this account.\n"
            "\nExamples:\n"
            "\nAmount received by the default account with at least 1 confirmation\n"
            + HelpExampleCli("getreceivedbyaccount", "\"\"") +
            "\nAmount received at the tabby account including unconfirmed amounts with zero confirmations\n"
            + HelpExampleCli("getreceivedbyaccount", "\"tabby\" 0") +
            "\nThe amount with at least 6 confirmations\n"
            + HelpExampleCli("getreceivedbyaccount", "\"tabby\" 6") +
            "\nAs a json rpc call\n"
            + HelpExampleRpc("getreceivedbyaccount", "\"tabby\", 6")
        );

    ObserveSafeMode();

    // Make sure the results are valid at least up to the most recent block
    // the user could have gotten from another RPC command prior to now
    pwallet->BlockUntilSyncedToCurrentChain();

    LOCK2(cs_main, pwallet->cs_wallet);

    // Minimum confirmations
    int nMinDepth = 1;
    if (!request.params[1].isNull())
        nMinDepth = request.params[1].get_int();

    // Get the set of pub keys assigned to account
    std::string strAccount = AccountFromValue(request.params[0]);
    std::set<CTxDestination> setAddress = pwallet->GetAccountAddresses(strAccount);

    // Tally
    CAmount nAmount = 0;
    for (const std::pair<uint256, CWalletTx>& pairWtx : pwallet->mapWallet) {
        const CWalletTx& wtx = pairWtx.second;
        if (wtx.IsCoinBase() || !CheckFinalTx(*wtx.tx))
            continue;

        for (const CTxOut& txout : wtx.tx->vout)
        {
            CTxDestination address;
            if (ExtractDestination(txout.scriptPubKey, address) && IsMine(*pwallet, address) && setAddress.count(address)) {
                if (wtx.GetDepthInMainChain() >= nMinDepth)
                    nAmount += txout.nValue;
            }
        }
    }

    return ValueFromAmount(nAmount);
}


UniValue getbalance(const JSONRPCRequest& request)
{
    CWallet * const pwallet = GetWalletForJSONRPCRequest(request);
    if (!EnsureWalletIsAvailable(pwallet, request.fHelp)) {
        return NullUniValue;
    }

    if (request.fHelp || request.params.size() > 3)
        throw std::runtime_error(
            "getbalance ( \"account\" minconf include_watchonly )\n"
            "\nIf account is not specified, returns the server's total available balance.\n"
            "The available balance is what the wallet considers currently spendable, and is\n"
            "thus affected by options which limit spendability such as -spendzeroconfchange.\n"
            "If account is specified (DEPRECATED), returns the balance in the account.\n"
            "Note that the account \"\" is not the same as leaving the parameter out.\n"
            "The server total may be different to the balance in the default \"\" account.\n"
            "\nArguments:\n"
            "1. \"account\"         (string, optional) DEPRECATED. The account string may be given as a\n"
            "                     specific account name to find the balance associated with wallet keys in\n"
            "                     a named account, or as the empty string (\"\") to find the balance\n"
            "                     associated with wallet keys not in any named account, or as \"*\" to find\n"
            "                     the balance associated with all wallet keys regardless of account.\n"
            "                     When this option is specified, it calculates the balance in a different\n"
            "                     way than when it is not specified, and which can count spends twice when\n"
            "                     there are conflicting pending transactions temporarily resulting in low or even negative\n"
            "                     balances. In general, account balance calculation is not considered\n"
            "                     reliable and has resulted in confusing outcomes, so it is recommended to\n"
            "                     avoid passing this argument.\n"
            "2. minconf           (numeric, optional, default=1) Only include transactions confirmed at least this many times.\n"
            "3. include_watchonly (bool, optional, default=false) Also include balance in watch-only addresses (see 'importaddress')\n"
            "\nResult:\n"
            "amount              (numeric) The total amount in " + CURRENCY_UNIT + " received for this account.\n"
            "\nExamples:\n"
            "\nThe total amount in the wallet with 1 or more confirmations\n"
            + HelpExampleCli("getbalance", "") +
            "\nThe total amount in the wallet at least 6 blocks confirmed\n"
            + HelpExampleCli("getbalance", "\"*\" 6") +
            "\nAs a json rpc call\n"
            + HelpExampleRpc("getbalance", "\"*\", 6")
        );

    ObserveSafeMode();

    // Make sure the results are valid at least up to the most recent block
    // the user could have gotten from another RPC command prior to now
    pwallet->BlockUntilSyncedToCurrentChain();

    LOCK2(cs_main, pwallet->cs_wallet);

    const UniValue& account_value = request.params[0];
    const UniValue& minconf = request.params[1];
    const UniValue& include_watchonly = request.params[2];

    if (account_value.isNull()) {
        if (!minconf.isNull()) {
            throw JSONRPCError(RPC_INVALID_PARAMETER,
                "getbalance minconf option is only currently supported if an account is specified");
        }
        if (!include_watchonly.isNull()) {
            throw JSONRPCError(RPC_INVALID_PARAMETER,
                "getbalance include_watchonly option is only currently supported if an account is specified");
        }
        return ValueFromAmount(pwallet->GetBalance());
    }

    const std::string& account_param = account_value.get_str();
    const std::string* account = account_param != "*" ? &account_param : nullptr;

    int nMinDepth = 1;
    if (!minconf.isNull())
        nMinDepth = minconf.get_int();
    isminefilter filter = ISMINE_SPENDABLE;
    if(!include_watchonly.isNull())
        if(include_watchonly.get_bool())
            filter = filter | ISMINE_WATCH_ONLY;

    return ValueFromAmount(pwallet->GetLegacyBalance(filter, nMinDepth, account));
}

UniValue getunconfirmedbalance(const JSONRPCRequest &request)
{
    CWallet * const pwallet = GetWalletForJSONRPCRequest(request);
    if (!EnsureWalletIsAvailable(pwallet, request.fHelp)) {
        return NullUniValue;
    }

    if (request.fHelp || request.params.size() > 0)
        throw std::runtime_error(
                "getunconfirmedbalance\n"
                "Returns the server's total unconfirmed balance\n");

    ObserveSafeMode();

    // Make sure the results are valid at least up to the most recent block
    // the user could have gotten from another RPC command prior to now
    pwallet->BlockUntilSyncedToCurrentChain();

    LOCK2(cs_main, pwallet->cs_wallet);

    return ValueFromAmount(pwallet->GetUnconfirmedBalance());
}


UniValue movecmd(const JSONRPCRequest& request)
{
    CWallet * const pwallet = GetWalletForJSONRPCRequest(request);
    if (!EnsureWalletIsAvailable(pwallet, request.fHelp)) {
        return NullUniValue;
    }

    if (request.fHelp || request.params.size() < 3 || request.params.size() > 5)
        throw std::runtime_error(
            "move \"fromaccount\" \"toaccount\" amount ( minconf \"comment\" )\n"
            "\nDEPRECATED. Move a specified amount from one account in your wallet to another.\n"
            "\nArguments:\n"
            "1. \"fromaccount\"   (string, required) The name of the account to move funds from. May be the default account using \"\".\n"
            "2. \"toaccount\"     (string, required) The name of the account to move funds to. May be the default account using \"\".\n"
            "3. amount            (numeric) Quantity of " + CURRENCY_UNIT + " to move between accounts.\n"
            "4. (dummy)           (numeric, optional) Ignored. Remains for backward compatibility.\n"
            "5. \"comment\"       (string, optional) An optional comment, stored in the wallet only.\n"
            "\nResult:\n"
            "true|false           (boolean) true if successful.\n"
            "\nExamples:\n"
            "\nMove 0.01 " + CURRENCY_UNIT + " from the default account to the account named tabby\n"
            + HelpExampleCli("move", "\"\" \"tabby\" 0.01") +
            "\nMove 0.01 " + CURRENCY_UNIT + " timotei to akiko with a comment and funds have 6 confirmations\n"
            + HelpExampleCli("move", "\"timotei\" \"akiko\" 0.01 6 \"happy birthday!\"") +
            "\nAs a json rpc call\n"
            + HelpExampleRpc("move", "\"timotei\", \"akiko\", 0.01, 6, \"happy birthday!\"")
        );

    ObserveSafeMode();
    LOCK2(cs_main, pwallet->cs_wallet);

    std::string strFrom = AccountFromValue(request.params[0]);
    std::string strTo = AccountFromValue(request.params[1]);
    CAmount nAmount = AmountFromValue(request.params[2]);
    if (nAmount <= 0)
        throw JSONRPCError(RPC_TYPE_ERROR, "Invalid amount for send");
    if (!request.params[3].isNull())
        // unused parameter, used to be nMinDepth, keep type-checking it though
        (void)request.params[3].get_int();
    std::string strComment;
    if (!request.params[4].isNull())
        strComment = request.params[4].get_str();

    if (!pwallet->AccountMove(strFrom, strTo, nAmount, strComment)) {
        throw JSONRPCError(RPC_DATABASE_ERROR, "database error");
    }

    return true;
}


UniValue sendfrom(const JSONRPCRequest& request)
{
    CWallet * const pwallet = GetWalletForJSONRPCRequest(request);
    if (!EnsureWalletIsAvailable(pwallet, request.fHelp)) {
        return NullUniValue;
    }

    if (request.fHelp || request.params.size() < 3 || request.params.size() > 6)
        throw std::runtime_error(
            "sendfrom \"fromaccount\" \"toaddress\" amount ( minconf \"comment\" \"comment_to\" )\n"
            "\nDEPRECATED (use sendtoaddress). Sent an amount from an account to a peercoin address."
            + HelpRequiringPassphrase(pwallet) + "\n"
            "\nArguments:\n"
            "1. \"fromaccount\"       (string, required) The name of the account to send funds from. May be the default account using \"\".\n"
            "                       Specifying an account does not influence coin selection, but it does associate the newly created\n"
            "                       transaction with the account, so the account's balance computation and transaction history can reflect\n"
            "                       the spend.\n"
            "2. \"toaddress\"         (string, required) The peercoin address to send funds to.\n"
            "3. amount                (numeric or string, required) The amount in " + CURRENCY_UNIT + " (transaction fee is added on top).\n"
            "4. minconf               (numeric, optional, default=1) Only use funds with at least this many confirmations.\n"
            "5. \"comment\"           (string, optional) A comment used to store what the transaction is for. \n"
            "                                     This is not part of the transaction, just kept in your wallet.\n"
            "6. \"comment_to\"        (string, optional) An optional comment to store the name of the person or organization \n"
            "                                     to which you're sending the transaction. This is not part of the transaction, \n"
            "                                     it is just kept in your wallet.\n"
            "\nResult:\n"
            "\"txid\"                 (string) The transaction id.\n"
            "\nExamples:\n"
            "\nSend 0.01 " + CURRENCY_UNIT + " from the default account to the address, must have at least 1 confirmation\n"
            + HelpExampleCli("sendfrom", "\"\" \"1M72Sfpbz1BPpXFHz9m3CdqATR44Jvaydd\" 0.01") +
            "\nSend 0.01 from the tabby account to the given address, funds must have at least 6 confirmations\n"
            + HelpExampleCli("sendfrom", "\"tabby\" \"1M72Sfpbz1BPpXFHz9m3CdqATR44Jvaydd\" 0.01 6 \"donation\" \"seans outpost\"") +
            "\nAs a json rpc call\n"
            + HelpExampleRpc("sendfrom", "\"tabby\", \"1M72Sfpbz1BPpXFHz9m3CdqATR44Jvaydd\", 0.01, 6, \"donation\", \"seans outpost\"")
        );

    ObserveSafeMode();

    // Make sure the results are valid at least up to the most recent block
    // the user could have gotten from another RPC command prior to now
    pwallet->BlockUntilSyncedToCurrentChain();

    LOCK2(cs_main, pwallet->cs_wallet);

    std::string strAccount = AccountFromValue(request.params[0]);
    CTxDestination dest = DecodeDestination(request.params[1].get_str());
    if (!IsValidDestination(dest)) {
        throw JSONRPCError(RPC_INVALID_ADDRESS_OR_KEY, "Invalid Peercoin address");
    }
    CAmount nAmount = AmountFromValue(request.params[2]);
    if (nAmount <= 0)
        throw JSONRPCError(RPC_TYPE_ERROR, "Invalid amount for send");
    if (nAmount < MIN_TXOUT_AMOUNT)
        throw JSONRPCError(RPC_INSUFFICIENT_SEND_AMOUNT, "Send amount too small");
    int nMinDepth = 1;
    if (!request.params[3].isNull())
        nMinDepth = request.params[3].get_int();

    CWalletTx wtx;
    wtx.strFromAccount = strAccount;
    if (!request.params[4].isNull() && !request.params[4].get_str().empty())
        wtx.mapValue["comment"] = request.params[4].get_str();
    if (!request.params[5].isNull() && !request.params[5].get_str().empty())
        wtx.mapValue["to"]      = request.params[5].get_str();

    EnsureWalletIsUnlocked(pwallet);

    // Check funds
    CAmount nBalance = pwallet->GetLegacyBalance(ISMINE_SPENDABLE, nMinDepth, &strAccount);
    if (nAmount > nBalance)
        throw JSONRPCError(RPC_WALLET_INSUFFICIENT_FUNDS, "Account has insufficient funds");

    CCoinControl no_coin_control; // This is a deprecated API
    SendMoney(pwallet, dest, nAmount, false, wtx, no_coin_control);

    return wtx.GetHash().GetHex();
}


UniValue sendmany(const JSONRPCRequest& request)
{
    CWallet * const pwallet = GetWalletForJSONRPCRequest(request);
    if (!EnsureWalletIsAvailable(pwallet, request.fHelp)) {
        return NullUniValue;
    }

    if (request.fHelp || request.params.size() < 2 || request.params.size() > 8)
        throw std::runtime_error(
            "sendmany \"fromaccount\" {\"address\":amount,...} ( minconf \"comment\" [\"address\",...] replaceable conf_target \"estimate_mode\")\n"
            "\nSend multiple times. Amounts are double-precision floating point numbers."
            + HelpRequiringPassphrase(pwallet) + "\n"
            "\nArguments:\n"
            "1. \"fromaccount\"         (string, required) DEPRECATED. The account to send the funds from. Should be \"\" for the default account\n"
            "2. \"amounts\"             (string, required) A json object with addresses and amounts\n"
            "    {\n"
            "      \"address\":amount   (numeric or string) The peercoin address is the key, the numeric amount (can be string) in " + CURRENCY_UNIT + " is the value\n"
            "      ,...\n"
            "    }\n"
            "3. minconf                 (numeric, optional, default=1) Only use the balance confirmed at least this many times.\n"
            "4. \"comment\"             (string, optional) A comment\n"
            "5. subtractfeefrom         (array, optional) A json array with addresses.\n"
            "                           The fee will be equally deducted from the amount of each selected address.\n"
            "                           Those recipients will receive less peercoins than you enter in their corresponding amount field.\n"
            "                           If no addresses are specified here, the sender pays the fee.\n"
            "    [\n"
            "      \"address\"          (string) Subtract fee from this address\n"
            "      ,...\n"
            "    ]\n"
            "6. replaceable            (boolean, optional) disabled, left for rpc backward compatibility\n"
            "7. conf_target            (numeric, optional) Confirmation target (in blocks)\n"
            "8. \"estimate_mode\"      (string, optional, default=UNSET) The fee estimate mode, must be one of:\n"
            "       \"UNSET\"\n"
            "       \"ECONOMICAL\"\n"
            "       \"CONSERVATIVE\"\n"
             "\nResult:\n"
            "\"txid\"                   (string) The transaction id for the send. Only 1 transaction is created regardless of \n"
            "                                    the number of addresses.\n"
            "\nExamples:\n"
            "\nSend two amounts to two different addresses:\n"
            + HelpExampleCli("sendmany", "\"\" \"{\\\"1D1ZrZNe3JUo7ZycKEYQQiQAWd9y54F4XX\\\":0.01,\\\"1353tsE8YMTA4EuV7dgUXGjNFf9KpVvKHz\\\":0.02}\"") +
            "\nSend two amounts to two different addresses setting the confirmation and comment:\n"
            + HelpExampleCli("sendmany", "\"\" \"{\\\"1D1ZrZNe3JUo7ZycKEYQQiQAWd9y54F4XX\\\":0.01,\\\"1353tsE8YMTA4EuV7dgUXGjNFf9KpVvKHz\\\":0.02}\" 6 \"testing\"") +
            "\nSend two amounts to two different addresses, subtract fee from amount:\n"
            + HelpExampleCli("sendmany", "\"\" \"{\\\"1D1ZrZNe3JUo7ZycKEYQQiQAWd9y54F4XX\\\":0.01,\\\"1353tsE8YMTA4EuV7dgUXGjNFf9KpVvKHz\\\":0.02}\" 1 \"\" \"[\\\"1D1ZrZNe3JUo7ZycKEYQQiQAWd9y54F4XX\\\",\\\"1353tsE8YMTA4EuV7dgUXGjNFf9KpVvKHz\\\"]\"") +
            "\nAs a json rpc call\n"
            + HelpExampleRpc("sendmany", "\"\", {\"1D1ZrZNe3JUo7ZycKEYQQiQAWd9y54F4XX\":0.01,\"1353tsE8YMTA4EuV7dgUXGjNFf9KpVvKHz\":0.02}, 6, \"testing\"")
        );

    ObserveSafeMode();

    // Make sure the results are valid at least up to the most recent block
    // the user could have gotten from another RPC command prior to now
    pwallet->BlockUntilSyncedToCurrentChain();

    LOCK2(cs_main, pwallet->cs_wallet);

    if (pwallet->GetBroadcastTransactions() && !g_connman) {
        throw JSONRPCError(RPC_CLIENT_P2P_DISABLED, "Error: Peer-to-peer functionality missing or disabled");
    }

    std::string strAccount = AccountFromValue(request.params[0]);
    UniValue sendTo = request.params[1].get_obj();
    int nMinDepth = 1;
    if (!request.params[2].isNull())
        nMinDepth = request.params[2].get_int();

    CWalletTx wtx;
    wtx.strFromAccount = strAccount;
    if (!request.params[3].isNull() && !request.params[3].get_str().empty())
        wtx.mapValue["comment"] = request.params[3].get_str();

    UniValue subtractFeeFromAmount(UniValue::VARR);
    if (!request.params[4].isNull())
        subtractFeeFromAmount = request.params[4].get_array();

    CCoinControl coin_control;
    if (!request.params[6].isNull()) {
        coin_control.m_confirm_target = ParseConfirmTarget(request.params[6]);
    }

    if (!request.params[7].isNull()) {
        if (!FeeModeFromString(request.params[7].get_str(), coin_control.m_fee_mode)) {
            throw JSONRPCError(RPC_INVALID_PARAMETER, "Invalid estimate_mode parameter");
        }
    }

    std::set<CTxDestination> destinations;
    std::vector<CRecipient> vecSend;

    CAmount totalAmount = 0;
    std::vector<std::string> keys = sendTo.getKeys();
    for (const std::string& name_ : keys) {
        CTxDestination dest = DecodeDestination(name_);
        if (!IsValidDestination(dest)) {
            throw JSONRPCError(RPC_INVALID_ADDRESS_OR_KEY, std::string("Invalid Peercoin address: ") + name_);
        }

        if (destinations.count(dest)) {
            throw JSONRPCError(RPC_INVALID_PARAMETER, std::string("Invalid parameter, duplicated address: ") + name_);
        }
        destinations.insert(dest);

        CScript scriptPubKey = GetScriptForDestination(dest);
        CAmount nAmount = AmountFromValue(sendTo[name_]);
        if (nAmount <= 0)
            throw JSONRPCError(RPC_TYPE_ERROR, "Invalid amount for send");
        if (nAmount < MIN_TXOUT_AMOUNT)
            throw JSONRPCError(RPC_INSUFFICIENT_SEND_AMOUNT, "Send amount too small");
        totalAmount += nAmount;

        bool fSubtractFeeFromAmount = false;
        for (unsigned int idx = 0; idx < subtractFeeFromAmount.size(); idx++) {
            const UniValue& addr = subtractFeeFromAmount[idx];
            if (addr.get_str() == name_)
                fSubtractFeeFromAmount = true;
        }

        CRecipient recipient = {scriptPubKey, nAmount, fSubtractFeeFromAmount};
        vecSend.push_back(recipient);
    }

    EnsureWalletIsUnlocked(pwallet);

    // Check funds
    CAmount nBalance = pwallet->GetLegacyBalance(ISMINE_SPENDABLE, nMinDepth, &strAccount);
    if (totalAmount > nBalance)
        throw JSONRPCError(RPC_WALLET_INSUFFICIENT_FUNDS, "Account has insufficient funds");

    // Send
    CReserveKey keyChange(pwallet);
    CAmount nFeeRequired = 0;
    int nChangePosRet = -1;
    std::string strFailReason;
    bool fCreated = pwallet->CreateTransaction(vecSend, wtx, keyChange, nFeeRequired, nChangePosRet, strFailReason, coin_control);
    if (!fCreated)
        throw JSONRPCError(RPC_WALLET_INSUFFICIENT_FUNDS, strFailReason);
    CValidationState state;
    if (!pwallet->CommitTransaction(wtx, keyChange, g_connman.get(), state)) {
        strFailReason = strprintf("Transaction commit failed:: %s", state.GetRejectReason());
        throw JSONRPCError(RPC_WALLET_ERROR, strFailReason);
    }

    return wtx.GetHash().GetHex();
}

UniValue addmultisigaddress(const JSONRPCRequest& request)
{
    CWallet * const pwallet = GetWalletForJSONRPCRequest(request);
    if (!EnsureWalletIsAvailable(pwallet, request.fHelp)) {
        return NullUniValue;
    }

    if (request.fHelp || request.params.size() < 2 || request.params.size() > 4) {
        std::string msg = "addmultisigaddress nrequired [\"key\",...] ( \"account\" \"address_type\" )\n"
            "\nAdd a nrequired-to-sign multisignature address to the wallet. Requires a new wallet backup.\n"
            "Each key is a peercoin address or hex-encoded public key.\n"
            "This functionality is only intended for use with non-watchonly addresses.\n"
            "See `importaddress` for watchonly p2sh address support.\n"
            "If 'account' is specified (DEPRECATED), assign address to that account.\n"

            "\nArguments:\n"
            "1. nrequired                      (numeric, required) The number of required signatures out of the n keys or addresses.\n"
            "2. \"keys\"                         (string, required) A json array of peercoin addresses or hex-encoded public keys\n"
            "     [\n"
            "       \"address\"                  (string) peercoin address or hex-encoded public key\n"
            "       ...,\n"
            "     ]\n"
            "3. \"account\"                      (string, optional) DEPRECATED. An account to assign the addresses to.\n"
            "4. \"address_type\"                 (string, optional) The address type to use. Options are \"legacy\", \"p2sh-segwit\", and \"bech32\". Default is set by -addresstype.\n"

            "\nResult:\n"
            "{\n"
            "  \"address\":\"multisigaddress\",    (string) The value of the new multisig address.\n"
            "  \"redeemScript\":\"script\"         (string) The string value of the hex-encoded redemption script.\n"
            "}\n"
            "\nResult (DEPRECATED. To see this result in v0.16 instead, please start peercoind with -deprecatedrpc=addmultisigaddress).\n"
            "        clients should transition to the new output api before upgrading to v0.17.\n"
            "\"address\"                         (string) A peercoin address associated with the keys.\n"

            "\nExamples:\n"
            "\nAdd a multisig address from 2 addresses\n"
            + HelpExampleCli("addmultisigaddress", "2 \"[\\\"16sSauSf5pF2UkUwvKGq4qjNRzBZYqgEL5\\\",\\\"171sgjn4YtPu27adkKGrdDwzRTxnRkBfKV\\\"]\"") +
            "\nAs json rpc call\n"
            + HelpExampleRpc("addmultisigaddress", "2, \"[\\\"16sSauSf5pF2UkUwvKGq4qjNRzBZYqgEL5\\\",\\\"171sgjn4YtPu27adkKGrdDwzRTxnRkBfKV\\\"]\"")
        ;
        throw std::runtime_error(msg);
    }

    LOCK2(cs_main, pwallet->cs_wallet);

    std::string strAccount;
    if (!request.params[2].isNull())
        strAccount = AccountFromValue(request.params[2]);

    int required = request.params[0].get_int();

    // Get the public keys
    const UniValue& keys_or_addrs = request.params[1].get_array();
    std::vector<CPubKey> pubkeys;
    for (unsigned int i = 0; i < keys_or_addrs.size(); ++i) {
        if (IsHex(keys_or_addrs[i].get_str()) && (keys_or_addrs[i].get_str().length() == 66 || keys_or_addrs[i].get_str().length() == 130)) {
            pubkeys.push_back(HexToPubKey(keys_or_addrs[i].get_str()));
        } else {
            pubkeys.push_back(AddrToPubKey(pwallet, keys_or_addrs[i].get_str()));
        }
    }

    OutputType output_type = g_address_type;
    if (!request.params[3].isNull()) {
        output_type = ParseOutputType(request.params[3].get_str(), output_type);
        if (output_type == OUTPUT_TYPE_NONE) {
            throw JSONRPCError(RPC_INVALID_ADDRESS_OR_KEY, strprintf("Unknown address type '%s'", request.params[3].get_str()));
        }
    }

    // Construct using pay-to-script-hash:
    CScript inner = CreateMultisigRedeemscript(required, pubkeys);
    pwallet->AddCScript(inner);
    CTxDestination dest = pwallet->AddAndGetDestinationForScript(inner, output_type);
    pwallet->SetAddressBook(dest, strAccount, "send");

    // Return old style interface
    if (IsDeprecatedRPCEnabled("addmultisigaddress")) {
        return EncodeDestination(dest);
    }

    UniValue result(UniValue::VOBJ);
    result.pushKV("address", EncodeDestination(dest));
    result.pushKV("redeemScript", HexStr(inner.begin(), inner.end()));
    return result;
}

class Witnessifier : public boost::static_visitor<bool>
{
public:
    CWallet * const pwallet;
    CTxDestination result;
    bool already_witness;

    explicit Witnessifier(CWallet *_pwallet) : pwallet(_pwallet), already_witness(false) {}

    bool operator()(const CKeyID &keyID) {
        if (pwallet) {
            CScript basescript = GetScriptForDestination(keyID);
            CScript witscript = GetScriptForWitness(basescript);
            if (!IsSolvable(*pwallet, witscript)) {
                return false;
            }
            return ExtractDestination(witscript, result);
        }
        return false;
    }

    bool operator()(const CScriptID &scriptID) {
        CScript subscript;
        if (pwallet && pwallet->GetCScript(scriptID, subscript)) {
            int witnessversion;
            std::vector<unsigned char> witprog;
            if (subscript.IsWitnessProgram(witnessversion, witprog)) {
                ExtractDestination(subscript, result);
                already_witness = true;
                return true;
            }
            CScript witscript = GetScriptForWitness(subscript);
            if (!IsSolvable(*pwallet, witscript)) {
                return false;
            }
            return ExtractDestination(witscript, result);
        }
        return false;
    }

    bool operator()(const WitnessV0KeyHash& id)
    {
        already_witness = true;
        result = id;
        return true;
    }

    bool operator()(const WitnessV0ScriptHash& id)
    {
        already_witness = true;
        result = id;
        return true;
    }

    template<typename T>
    bool operator()(const T& dest) { return false; }
};

UniValue addwitnessaddress(const JSONRPCRequest& request)
{
    CWallet * const pwallet = GetWalletForJSONRPCRequest(request);
    if (!EnsureWalletIsAvailable(pwallet, request.fHelp)) {
        return NullUniValue;
    }

    if (request.fHelp || request.params.size() < 1 || request.params.size() > 2)
    {
        std::string msg = "addwitnessaddress \"address\" ( p2sh )\n"
            "\nDEPRECATED: set the address_type argument of getnewaddress, or option -addresstype=[bech32|p2sh-segwit] instead.\n"
            "Add a witness address for a script (with pubkey or redeemscript known). Requires a new wallet backup.\n"
            "It returns the witness script.\n"

            "\nArguments:\n"
            "1. \"address\"       (string, required) An address known to the wallet\n"
            "2. p2sh            (bool, optional, default=true) Embed inside P2SH\n"

            "\nResult:\n"
            "\"witnessaddress\",  (string) The value of the new address (P2SH or BIP173).\n"
            "}\n"
        ;
        throw std::runtime_error(msg);
    }

    if (!IsDeprecatedRPCEnabled("addwitnessaddress")) {
        throw JSONRPCError(RPC_METHOD_DEPRECATED, "addwitnessaddress is deprecated and will be fully removed in v0.17. "
            "To use addwitnessaddress in v0.16, restart peercoind with -deprecatedrpc=addwitnessaddress.\n"
            "Projects should transition to using the address_type argument of getnewaddress, or option -addresstype=[bech32|p2sh-segwit] instead.\n");
    }

    {
        LOCK(cs_main);
        if (!IsWitnessEnabled(chainActive.Tip(), Params().GetConsensus()) && !gArgs.GetBoolArg("-walletprematurewitness", false)) {
            throw JSONRPCError(RPC_WALLET_ERROR, "Segregated witness not enabled on network");
        }
    }

    CTxDestination dest = DecodeDestination(request.params[0].get_str());
    if (!IsValidDestination(dest)) {
        throw JSONRPCError(RPC_INVALID_ADDRESS_OR_KEY, "Invalid Peercoin address");
    }

    bool p2sh = true;
    if (!request.params[1].isNull()) {
        p2sh = request.params[1].get_bool();
    }

    Witnessifier w(pwallet);
    bool ret = boost::apply_visitor(w, dest);
    if (!ret) {
        throw JSONRPCError(RPC_WALLET_ERROR, "Public key or redeemscript not known to wallet, or the key is uncompressed");
    }

    CScript witprogram = GetScriptForDestination(w.result);

    if (p2sh) {
        w.result = CScriptID(witprogram);
    }

    if (w.already_witness) {
        if (!(dest == w.result)) {
            throw JSONRPCError(RPC_WALLET_ERROR, "Cannot convert between witness address types");
        }
    } else {
        pwallet->AddCScript(witprogram); // Implicit for single-key now, but necessary for multisig and for compatibility with older software
        pwallet->SetAddressBook(w.result, "", "receive");
    }

    return EncodeDestination(w.result);
}

struct tallyitem
{
    CAmount nAmount;
    int nConf;
    std::vector<uint256> txids;
    bool fIsWatchonly;
    tallyitem()
    {
        nAmount = 0;
        nConf = std::numeric_limits<int>::max();
        fIsWatchonly = false;
    }
};

UniValue ListReceived(CWallet * const pwallet, const UniValue& params, bool fByAccounts)
{
    // Minimum confirmations
    int nMinDepth = 1;
    if (!params[0].isNull())
        nMinDepth = params[0].get_int();

    // Whether to include empty accounts
    bool fIncludeEmpty = false;
    if (!params[1].isNull())
        fIncludeEmpty = params[1].get_bool();

    isminefilter filter = ISMINE_SPENDABLE;
    if(!params[2].isNull())
        if(params[2].get_bool())
            filter = filter | ISMINE_WATCH_ONLY;

    // Tally
    std::map<CTxDestination, tallyitem> mapTally;
    for (const std::pair<uint256, CWalletTx>& pairWtx : pwallet->mapWallet) {
        const CWalletTx& wtx = pairWtx.second;

        if (wtx.IsCoinBase() || !CheckFinalTx(*wtx.tx))
            continue;

        int nDepth = wtx.GetDepthInMainChain();
        if (nDepth < nMinDepth)
            continue;

        for (const CTxOut& txout : wtx.tx->vout)
        {
            CTxDestination address;
            if (!ExtractDestination(txout.scriptPubKey, address))
                continue;

            isminefilter mine = IsMine(*pwallet, address);
            if(!(mine & filter))
                continue;

            tallyitem& item = mapTally[address];
            item.nAmount += txout.nValue;
            item.nConf = std::min(item.nConf, nDepth);
            item.txids.push_back(wtx.GetHash());
            if (mine & ISMINE_WATCH_ONLY)
                item.fIsWatchonly = true;
        }
    }

    // Reply
    UniValue ret(UniValue::VARR);
    std::map<std::string, tallyitem> mapAccountTally;
    for (const std::pair<CTxDestination, CAddressBookData>& item : pwallet->mapAddressBook) {
        const CTxDestination& dest = item.first;
        const std::string& strAccount = item.second.name;
        std::map<CTxDestination, tallyitem>::iterator it = mapTally.find(dest);
        if (it == mapTally.end() && !fIncludeEmpty)
            continue;

        CAmount nAmount = 0;
        int nConf = std::numeric_limits<int>::max();
        bool fIsWatchonly = false;
        if (it != mapTally.end())
        {
            nAmount = (*it).second.nAmount;
            nConf = (*it).second.nConf;
            fIsWatchonly = (*it).second.fIsWatchonly;
        }

        if (fByAccounts)
        {
            tallyitem& _item = mapAccountTally[strAccount];
            _item.nAmount += nAmount;
            _item.nConf = std::min(_item.nConf, nConf);
            _item.fIsWatchonly = fIsWatchonly;
        }
        else
        {
            UniValue obj(UniValue::VOBJ);
            if(fIsWatchonly)
                obj.push_back(Pair("involvesWatchonly", true));
            obj.push_back(Pair("address",       EncodeDestination(dest)));
            obj.push_back(Pair("account",       strAccount));
            obj.push_back(Pair("amount",        ValueFromAmount(nAmount)));
            obj.push_back(Pair("confirmations", (nConf == std::numeric_limits<int>::max() ? 0 : nConf)));
            if (!fByAccounts)
                obj.push_back(Pair("label", strAccount));
            UniValue transactions(UniValue::VARR);
            if (it != mapTally.end())
            {
                for (const uint256& _item : (*it).second.txids)
                {
                    transactions.push_back(_item.GetHex());
                }
            }
            obj.push_back(Pair("txids", transactions));
            ret.push_back(obj);
        }
    }

    if (fByAccounts)
    {
        for (const auto& entry : mapAccountTally)
        {
            CAmount nAmount = entry.second.nAmount;
            int nConf = entry.second.nConf;
            UniValue obj(UniValue::VOBJ);
            if (entry.second.fIsWatchonly)
                obj.push_back(Pair("involvesWatchonly", true));
            obj.push_back(Pair("account",       entry.first));
            obj.push_back(Pair("amount",        ValueFromAmount(nAmount)));
            obj.push_back(Pair("confirmations", (nConf == std::numeric_limits<int>::max() ? 0 : nConf)));
            ret.push_back(obj);
        }
    }

    return ret;
}

UniValue listreceivedbyaddress(const JSONRPCRequest& request)
{
    CWallet * const pwallet = GetWalletForJSONRPCRequest(request);
    if (!EnsureWalletIsAvailable(pwallet, request.fHelp)) {
        return NullUniValue;
    }

    if (request.fHelp || request.params.size() > 3)
        throw std::runtime_error(
            "listreceivedbyaddress ( minconf include_empty include_watchonly)\n"
            "\nList balances by receiving address.\n"
            "\nArguments:\n"
            "1. minconf           (numeric, optional, default=1) The minimum number of confirmations before payments are included.\n"
            "2. include_empty     (bool, optional, default=false) Whether to include addresses that haven't received any payments.\n"
            "3. include_watchonly (bool, optional, default=false) Whether to include watch-only addresses (see 'importaddress').\n"

            "\nResult:\n"
            "[\n"
            "  {\n"
            "    \"involvesWatchonly\" : true,        (bool) Only returned if imported addresses were involved in transaction\n"
            "    \"address\" : \"receivingaddress\",  (string) The receiving address\n"
            "    \"account\" : \"accountname\",       (string) DEPRECATED. The account of the receiving address. The default account is \"\".\n"
            "    \"amount\" : x.xxx,                  (numeric) The total amount in " + CURRENCY_UNIT + " received by the address\n"
            "    \"confirmations\" : n,               (numeric) The number of confirmations of the most recent transaction included\n"
            "    \"label\" : \"label\",               (string) A comment for the address/transaction, if any\n"
            "    \"txids\": [\n"
            "       \"txid\",                         (string) The ids of transactions received with the address \n"
            "       ...\n"
            "    ]\n"
            "  }\n"
            "  ,...\n"
            "]\n"

            "\nExamples:\n"
            + HelpExampleCli("listreceivedbyaddress", "")
            + HelpExampleCli("listreceivedbyaddress", "6 true")
            + HelpExampleRpc("listreceivedbyaddress", "6, true, true")
        );

    ObserveSafeMode();

    // Make sure the results are valid at least up to the most recent block
    // the user could have gotten from another RPC command prior to now
    pwallet->BlockUntilSyncedToCurrentChain();

    LOCK2(cs_main, pwallet->cs_wallet);

    return ListReceived(pwallet, request.params, false);
}

UniValue listreceivedbyaccount(const JSONRPCRequest& request)
{
    CWallet * const pwallet = GetWalletForJSONRPCRequest(request);
    if (!EnsureWalletIsAvailable(pwallet, request.fHelp)) {
        return NullUniValue;
    }

    if (request.fHelp || request.params.size() > 3)
        throw std::runtime_error(
            "listreceivedbyaccount ( minconf include_empty include_watchonly)\n"
            "\nDEPRECATED. List balances by account.\n"
            "\nArguments:\n"
            "1. minconf           (numeric, optional, default=1) The minimum number of confirmations before payments are included.\n"
            "2. include_empty     (bool, optional, default=false) Whether to include accounts that haven't received any payments.\n"
            "3. include_watchonly (bool, optional, default=false) Whether to include watch-only addresses (see 'importaddress').\n"

            "\nResult:\n"
            "[\n"
            "  {\n"
            "    \"involvesWatchonly\" : true,   (bool) Only returned if imported addresses were involved in transaction\n"
            "    \"account\" : \"accountname\",  (string) The account name of the receiving account\n"
            "    \"amount\" : x.xxx,             (numeric) The total amount received by addresses with this account\n"
            "    \"confirmations\" : n,          (numeric) The number of confirmations of the most recent transaction included\n"
            "    \"label\" : \"label\"           (string) A comment for the address/transaction, if any\n"
            "  }\n"
            "  ,...\n"
            "]\n"

            "\nExamples:\n"
            + HelpExampleCli("listreceivedbyaccount", "")
            + HelpExampleCli("listreceivedbyaccount", "6 true")
            + HelpExampleRpc("listreceivedbyaccount", "6, true, true")
        );

    ObserveSafeMode();

    // Make sure the results are valid at least up to the most recent block
    // the user could have gotten from another RPC command prior to now
    pwallet->BlockUntilSyncedToCurrentChain();

    LOCK2(cs_main, pwallet->cs_wallet);

    return ListReceived(pwallet, request.params, true);
}

static void MaybePushAddress(UniValue & entry, const CTxDestination &dest)
{
    if (IsValidDestination(dest)) {
        entry.push_back(Pair("address", EncodeDestination(dest)));
    }
}

static void PushCoinStakeCategory(UniValue & entry, const CWalletTx &wtx)
{
    if (wtx.GetDepthInMainChain() < 1)
        entry.push_back(Pair("category", "stake-orphan"));
    else if (wtx.GetBlocksToMaturity() > 0)
        entry.push_back(Pair("category", "stake"));
    else
        entry.push_back(Pair("category", "stake-mint"));
}

/**
 * List transactions based on the given criteria.
 *
 * @param  pwallet    The wallet.
 * @param  wtx        The wallet transaction.
 * @param  strAccount The account, if any, or "*" for all.
 * @param  nMinDepth  The minimum confirmation depth.
 * @param  fLong      Whether to include the JSON version of the transaction.
 * @param  ret        The UniValue into which the result is stored.
 * @param  filter     The "is mine" filter bool.
 */
void ListTransactions(CWallet* const pwallet, const CWalletTx& wtx, const std::string& strAccount, int nMinDepth, bool fLong, UniValue& ret, const isminefilter& filter)
{
    CAmount nFee;
    std::string strSentAccount;
    std::list<COutputEntry> listReceived;
    std::list<COutputEntry> listSent;

    wtx.GetAmounts(listReceived, listSent, nFee, strSentAccount, filter);

    bool fAllAccounts = (strAccount == std::string("*"));
    bool involvesWatchonly = wtx.IsFromMe(ISMINE_WATCH_ONLY);

    // Sent
    if ((!listSent.empty() || nFee != 0) && (fAllAccounts || strAccount == strSentAccount))
    {
        for (const COutputEntry& s : listSent)
        {
            UniValue entry(UniValue::VOBJ);
            if (involvesWatchonly || (::IsMine(*pwallet, s.destination) & ISMINE_WATCH_ONLY)) {
                entry.push_back(Pair("involvesWatchonly", true));
            }
            entry.push_back(Pair("account", strSentAccount));
            MaybePushAddress(entry, s.destination);
            if (wtx.IsCoinStake())
                PushCoinStakeCategory(entry, wtx);
            else
                entry.push_back(Pair("category", "send"));
            entry.push_back(Pair("amount", ValueFromAmount(-s.amount)));
            if (pwallet->mapAddressBook.count(s.destination)) {
                entry.push_back(Pair("label", pwallet->mapAddressBook[s.destination].name));
            }
            entry.push_back(Pair("vout", s.vout));
            entry.push_back(Pair("fee", ValueFromAmount(-nFee)));
            if (fLong)
                WalletTxToJSON(wtx, entry);
            entry.push_back(Pair("abandoned", wtx.isAbandoned()));
            ret.push_back(entry);
        }
    }

    // Received
    if (listReceived.size() > 0 && wtx.GetDepthInMainChain() >= nMinDepth)
    {
        for (const COutputEntry& r : listReceived)
        {
            std::string account;
            if (pwallet->mapAddressBook.count(r.destination)) {
                account = pwallet->mapAddressBook[r.destination].name;
            }
            if (fAllAccounts || (account == strAccount))
            {
                UniValue entry(UniValue::VOBJ);
                if (involvesWatchonly || (::IsMine(*pwallet, r.destination) & ISMINE_WATCH_ONLY)) {
                    entry.push_back(Pair("involvesWatchonly", true));
                }
                entry.push_back(Pair("account", account));
                MaybePushAddress(entry, r.destination);
                if (wtx.IsCoinBase())
                {
                    if (wtx.GetDepthInMainChain() < 1)
                        entry.push_back(Pair("category", "orphan"));
                    else if (wtx.GetBlocksToMaturity() > 0)
                        entry.push_back(Pair("category", "immature"));
                    else
                        entry.push_back(Pair("category", "generate"));
                }
                else if (wtx.IsCoinStake())
                {
                    PushCoinStakeCategory(entry, wtx);
                }
                else
                {
                    entry.push_back(Pair("category", "receive"));
                }
                entry.push_back(Pair("amount", ValueFromAmount(r.amount)));
                if (pwallet->mapAddressBook.count(r.destination)) {
                    entry.push_back(Pair("label", account));
                }
                entry.push_back(Pair("vout", r.vout));
                if (fLong)
                    WalletTxToJSON(wtx, entry);
                ret.push_back(entry);
            }
        }
    }
}

void AcentryToJSON(const CAccountingEntry& acentry, const std::string& strAccount, UniValue& ret)
{
    bool fAllAccounts = (strAccount == std::string("*"));

    if (fAllAccounts || acentry.strAccount == strAccount)
    {
        UniValue entry(UniValue::VOBJ);
        entry.push_back(Pair("account", acentry.strAccount));
        entry.push_back(Pair("category", "move"));
        entry.push_back(Pair("time", acentry.nTime));
        entry.push_back(Pair("amount", ValueFromAmount(acentry.nCreditDebit)));
        entry.push_back(Pair("otheraccount", acentry.strOtherAccount));
        entry.push_back(Pair("comment", acentry.strComment));
        ret.push_back(entry);
    }
}

UniValue listtransactions(const JSONRPCRequest& request)
{
    CWallet * const pwallet = GetWalletForJSONRPCRequest(request);
    if (!EnsureWalletIsAvailable(pwallet, request.fHelp)) {
        return NullUniValue;
    }

    if (request.fHelp || request.params.size() > 4)
        throw std::runtime_error(
            "listtransactions ( \"account\" count skip include_watchonly)\n"
            "\nReturns up to 'count' most recent transactions skipping the first 'from' transactions for account 'account'.\n"
            "\nArguments:\n"
            "1. \"account\"    (string, optional) DEPRECATED. The account name. Should be \"*\".\n"
            "2. count          (numeric, optional, default=10) The number of transactions to return\n"
            "3. skip           (numeric, optional, default=0) The number of transactions to skip\n"
            "4. include_watchonly (bool, optional, default=false) Include transactions to watch-only addresses (see 'importaddress')\n"
            "\nResult:\n"
            "[\n"
            "  {\n"
            "    \"account\":\"accountname\",       (string) DEPRECATED. The account name associated with the transaction. \n"
            "                                                It will be \"\" for the default account.\n"
            "    \"address\":\"address\",    (string) The peercoin address of the transaction. Not present for \n"
            "                                                move transactions (category = move).\n"
            "    \"category\":\"send|receive|move\", (string) The transaction category. 'move' is a local (off blockchain)\n"
            "                                                transaction between accounts, and not associated with an address,\n"
            "                                                transaction id or block. 'send' and 'receive' transactions are \n"
            "                                                associated with an address, transaction id and block details\n"
            "    \"amount\": x.xxx,          (numeric) The amount in " + CURRENCY_UNIT + ". This is negative for the 'send' category, and for the\n"
            "                                         'move' category for moves outbound. It is positive for the 'receive' category,\n"
            "                                         and for the 'move' category for inbound funds.\n"
            "    \"label\": \"label\",       (string) A comment for the address/transaction, if any\n"
            "    \"vout\": n,                (numeric) the vout value\n"
            "    \"fee\": x.xxx,             (numeric) The amount of the fee in " + CURRENCY_UNIT + ". This is negative and only available for the \n"
            "                                         'send' category of transactions.\n"
            "    \"confirmations\": n,       (numeric) The number of confirmations for the transaction. Available for 'send' and \n"
            "                                         'receive' category of transactions. Negative confirmations indicate the\n"
            "                                         transaction conflicts with the block chain\n"
            "    \"trusted\": xxx,           (bool) Whether we consider the outputs of this unconfirmed transaction safe to spend.\n"
            "    \"blockhash\": \"hashvalue\", (string) The block hash containing the transaction. Available for 'send' and 'receive'\n"
            "                                          category of transactions.\n"
            "    \"blockindex\": n,          (numeric) The index of the transaction in the block that includes it. Available for 'send' and 'receive'\n"
            "                                          category of transactions.\n"
            "    \"blocktime\": xxx,         (numeric) The block time in seconds since epoch (1 Jan 1970 GMT).\n"
            "    \"txid\": \"transactionid\", (string) The transaction id. Available for 'send' and 'receive' category of transactions.\n"
            "    \"time\": xxx,              (numeric) The transaction time in seconds since epoch (midnight Jan 1 1970 GMT).\n"
            "    \"timereceived\": xxx,      (numeric) The time received in seconds since epoch (midnight Jan 1 1970 GMT). Available \n"
            "                                          for 'send' and 'receive' category of transactions.\n"
            "    \"comment\": \"...\",       (string) If a comment is associated with the transaction.\n"
            "    \"otheraccount\": \"accountname\",  (string) DEPRECATED. For the 'move' category of transactions, the account the funds came \n"
            "                                          from (for receiving funds, positive amounts), or went to (for sending funds,\n"
            "                                          negative amounts).\n"
            "    \"abandoned\": xxx          (bool) 'true' if the transaction has been abandoned (inputs are respendable). Only available for the \n"
            "                                         'send' category of transactions.\n"
            "  }\n"
            "]\n"

            "\nExamples:\n"
            "\nList the most recent 10 transactions in the systems\n"
            + HelpExampleCli("listtransactions", "") +
            "\nList transactions 100 to 120\n"
            + HelpExampleCli("listtransactions", "\"*\" 20 100") +
            "\nAs a json rpc call\n"
            + HelpExampleRpc("listtransactions", "\"*\", 20, 100")
        );

    ObserveSafeMode();

    // Make sure the results are valid at least up to the most recent block
    // the user could have gotten from another RPC command prior to now
    pwallet->BlockUntilSyncedToCurrentChain();

    LOCK2(cs_main, pwallet->cs_wallet);

    std::string strAccount = "*";
    if (!request.params[0].isNull())
        strAccount = request.params[0].get_str();
    int nCount = 10;
    if (!request.params[1].isNull())
        nCount = request.params[1].get_int();
    int nFrom = 0;
    if (!request.params[2].isNull())
        nFrom = request.params[2].get_int();
    isminefilter filter = ISMINE_SPENDABLE;
    if(!request.params[3].isNull())
        if(request.params[3].get_bool())
            filter = filter | ISMINE_WATCH_ONLY;

    if (nCount < 0)
        throw JSONRPCError(RPC_INVALID_PARAMETER, "Negative count");
    if (nFrom < 0)
        throw JSONRPCError(RPC_INVALID_PARAMETER, "Negative from");

    UniValue ret(UniValue::VARR);

    const CWallet::TxItems & txOrdered = pwallet->wtxOrdered;

    // iterate backwards until we have nCount items to return:
    for (CWallet::TxItems::const_reverse_iterator it = txOrdered.rbegin(); it != txOrdered.rend(); ++it)
    {
        CWalletTx *const pwtx = (*it).second.first;
        if (pwtx != nullptr)
            ListTransactions(pwallet, *pwtx, strAccount, 0, true, ret, filter);
        CAccountingEntry *const pacentry = (*it).second.second;
        if (pacentry != nullptr)
            AcentryToJSON(*pacentry, strAccount, ret);

        if ((int)ret.size() >= (nCount+nFrom)) break;
    }
    // ret is newest to oldest

    if (nFrom > (int)ret.size())
        nFrom = ret.size();
    if ((nFrom + nCount) > (int)ret.size())
        nCount = ret.size() - nFrom;

    std::vector<UniValue> arrTmp = ret.getValues();

    std::vector<UniValue>::iterator first = arrTmp.begin();
    std::advance(first, nFrom);
    std::vector<UniValue>::iterator last = arrTmp.begin();
    std::advance(last, nFrom+nCount);

    if (last != arrTmp.end()) arrTmp.erase(last, arrTmp.end());
    if (first != arrTmp.begin()) arrTmp.erase(arrTmp.begin(), first);

    std::reverse(arrTmp.begin(), arrTmp.end()); // Return oldest to newest

    ret.clear();
    ret.setArray();
    ret.push_backV(arrTmp);

    return ret;
}

UniValue listaccounts(const JSONRPCRequest& request)
{
    CWallet * const pwallet = GetWalletForJSONRPCRequest(request);
    if (!EnsureWalletIsAvailable(pwallet, request.fHelp)) {
        return NullUniValue;
    }

    if (request.fHelp || request.params.size() > 2)
        throw std::runtime_error(
            "listaccounts ( minconf include_watchonly)\n"
            "\nDEPRECATED. Returns Object that has account names as keys, account balances as values.\n"
            "\nArguments:\n"
            "1. minconf             (numeric, optional, default=1) Only include transactions with at least this many confirmations\n"
            "2. include_watchonly   (bool, optional, default=false) Include balances in watch-only addresses (see 'importaddress')\n"
            "\nResult:\n"
            "{                      (json object where keys are account names, and values are numeric balances\n"
            "  \"account\": x.xxx,  (numeric) The property name is the account name, and the value is the total balance for the account.\n"
            "  ...\n"
            "}\n"
            "\nExamples:\n"
            "\nList account balances where there at least 1 confirmation\n"
            + HelpExampleCli("listaccounts", "") +
            "\nList account balances including zero confirmation transactions\n"
            + HelpExampleCli("listaccounts", "0") +
            "\nList account balances for 6 or more confirmations\n"
            + HelpExampleCli("listaccounts", "6") +
            "\nAs json rpc call\n"
            + HelpExampleRpc("listaccounts", "6")
        );

    ObserveSafeMode();

    // Make sure the results are valid at least up to the most recent block
    // the user could have gotten from another RPC command prior to now
    pwallet->BlockUntilSyncedToCurrentChain();

    LOCK2(cs_main, pwallet->cs_wallet);

    int nMinDepth = 1;
    if (!request.params[0].isNull())
        nMinDepth = request.params[0].get_int();
    isminefilter includeWatchonly = ISMINE_SPENDABLE;
    if(!request.params[1].isNull())
        if(request.params[1].get_bool())
            includeWatchonly = includeWatchonly | ISMINE_WATCH_ONLY;

    std::map<std::string, CAmount> mapAccountBalances;
    for (const std::pair<CTxDestination, CAddressBookData>& entry : pwallet->mapAddressBook) {
        if (IsMine(*pwallet, entry.first) & includeWatchonly) {  // This address belongs to me
            mapAccountBalances[entry.second.name] = 0;
        }
    }

    for (const std::pair<uint256, CWalletTx>& pairWtx : pwallet->mapWallet) {
        const CWalletTx& wtx = pairWtx.second;
        CAmount nFee;
        std::string strSentAccount;
        std::list<COutputEntry> listReceived;
        std::list<COutputEntry> listSent;
        int nDepth = wtx.GetDepthInMainChain();
        if (wtx.GetBlocksToMaturity() > 0 || nDepth < 0)
            continue;
        wtx.GetAmounts(listReceived, listSent, nFee, strSentAccount, includeWatchonly);
        mapAccountBalances[strSentAccount] -= nFee;
        for (const COutputEntry& s : listSent)
            mapAccountBalances[strSentAccount] -= s.amount;
        if (nDepth >= nMinDepth)
        {
            for (const COutputEntry& r : listReceived)
                if (pwallet->mapAddressBook.count(r.destination)) {
                    mapAccountBalances[pwallet->mapAddressBook[r.destination].name] += r.amount;
                }
                else
                    mapAccountBalances[""] += r.amount;
        }
    }

    const std::list<CAccountingEntry>& acentries = pwallet->laccentries;
    for (const CAccountingEntry& entry : acentries)
        mapAccountBalances[entry.strAccount] += entry.nCreditDebit;

    UniValue ret(UniValue::VOBJ);
    for (const std::pair<std::string, CAmount>& accountBalance : mapAccountBalances) {
        ret.push_back(Pair(accountBalance.first, ValueFromAmount(accountBalance.second)));
    }
    return ret;
}

UniValue listsinceblock(const JSONRPCRequest& request)
{
    CWallet * const pwallet = GetWalletForJSONRPCRequest(request);
    if (!EnsureWalletIsAvailable(pwallet, request.fHelp)) {
        return NullUniValue;
    }

    if (request.fHelp || request.params.size() > 4)
        throw std::runtime_error(
            "listsinceblock ( \"blockhash\" target_confirmations include_watchonly include_removed )\n"
            "\nGet all transactions in blocks since block [blockhash], or all transactions if omitted.\n"
            "If \"blockhash\" is no longer a part of the main chain, transactions from the fork point onward are included.\n"
            "Additionally, if include_removed is set, transactions affecting the wallet which were removed are returned in the \"removed\" array.\n"
            "\nArguments:\n"
            "1. \"blockhash\"            (string, optional) The block hash to list transactions since\n"
            "2. target_confirmations:    (numeric, optional, default=1) Return the nth block hash from the main chain. e.g. 1 would mean the best block hash. Note: this is not used as a filter, but only affects [lastblock] in the return value\n"
            "3. include_watchonly:       (bool, optional, default=false) Include transactions to watch-only addresses (see 'importaddress')\n"
            "4. include_removed:         (bool, optional, default=true) Show transactions that were removed due to a reorg in the \"removed\" array\n"
            "                                                           (not guaranteed to work on pruned nodes)\n"
            "\nResult:\n"
            "{\n"
            "  \"transactions\": [\n"
            "    \"account\":\"accountname\",       (string) DEPRECATED. The account name associated with the transaction. Will be \"\" for the default account.\n"
            "    \"address\":\"address\",    (string) The peercoin address of the transaction. Not present for move transactions (category = move).\n"
            "    \"category\":\"send|receive\",     (string) The transaction category. 'send' has negative amounts, 'receive' has positive amounts.\n"
            "    \"amount\": x.xxx,          (numeric) The amount in " + CURRENCY_UNIT + ". This is negative for the 'send' category, and for the 'move' category for moves \n"
            "                                          outbound. It is positive for the 'receive' category, and for the 'move' category for inbound funds.\n"
            "    \"vout\" : n,               (numeric) the vout value\n"
            "    \"fee\": x.xxx,             (numeric) The amount of the fee in " + CURRENCY_UNIT + ". This is negative and only available for the 'send' category of transactions.\n"
            "    \"confirmations\": n,       (numeric) The number of confirmations for the transaction. Available for 'send' and 'receive' category of transactions.\n"
            "                                          When it's < 0, it means the transaction conflicted that many blocks ago.\n"
            "    \"blockhash\": \"hashvalue\",     (string) The block hash containing the transaction. Available for 'send' and 'receive' category of transactions.\n"
            "    \"blockindex\": n,          (numeric) The index of the transaction in the block that includes it. Available for 'send' and 'receive' category of transactions.\n"
            "    \"blocktime\": xxx,         (numeric) The block time in seconds since epoch (1 Jan 1970 GMT).\n"
            "    \"txid\": \"transactionid\",  (string) The transaction id. Available for 'send' and 'receive' category of transactions.\n"
            "    \"time\": xxx,              (numeric) The transaction time in seconds since epoch (Jan 1 1970 GMT).\n"
            "    \"timereceived\": xxx,      (numeric) The time received in seconds since epoch (Jan 1 1970 GMT). Available for 'send' and 'receive' category of transactions.\n"
            "    \"abandoned\": xxx,         (bool) 'true' if the transaction has been abandoned (inputs are respendable). Only available for the 'send' category of transactions.\n"
            "    \"comment\": \"...\",       (string) If a comment is associated with the transaction.\n"
            "    \"label\" : \"label\"       (string) A comment for the address/transaction, if any\n"
            "    \"to\": \"...\",            (string) If a comment to is associated with the transaction.\n"
            "  ],\n"
            "  \"removed\": [\n"
            "    <structure is the same as \"transactions\" above, only present if include_removed=true>\n"
            "    Note: transactions that were readded in the active chain will appear as-is in this array, and may thus have a positive confirmation count.\n"
            "  ],\n"
            "  \"lastblock\": \"lastblockhash\"     (string) The hash of the block (target_confirmations-1) from the best block on the main chain. This is typically used to feed back into listsinceblock the next time you call it. So you would generally use a target_confirmations of say 6, so you will be continually re-notified of transactions until they've reached 6 confirmations plus any new ones\n"
            "}\n"
            "\nExamples:\n"
            + HelpExampleCli("listsinceblock", "")
            + HelpExampleCli("listsinceblock", "\"000000000000000bacf66f7497b7dc45ef753ee9a7d38571037cdb1a57f663ad\" 6")
            + HelpExampleRpc("listsinceblock", "\"000000000000000bacf66f7497b7dc45ef753ee9a7d38571037cdb1a57f663ad\", 6")
        );

    ObserveSafeMode();

    // Make sure the results are valid at least up to the most recent block
    // the user could have gotten from another RPC command prior to now
    pwallet->BlockUntilSyncedToCurrentChain();

    LOCK2(cs_main, pwallet->cs_wallet);

    const CBlockIndex* pindex = nullptr;    // Block index of the specified block or the common ancestor, if the block provided was in a deactivated chain.
    const CBlockIndex* paltindex = nullptr; // Block index of the specified block, even if it's in a deactivated chain.
    int target_confirms = 1;
    isminefilter filter = ISMINE_SPENDABLE;

    if (!request.params[0].isNull() && !request.params[0].get_str().empty()) {
        uint256 blockId;

        blockId.SetHex(request.params[0].get_str());
        BlockMap::iterator it = mapBlockIndex.find(blockId);
        if (it == mapBlockIndex.end()) {
            throw JSONRPCError(RPC_INVALID_ADDRESS_OR_KEY, "Block not found");
        }
        paltindex = pindex = it->second;
        if (chainActive[pindex->nHeight] != pindex) {
            // the block being asked for is a part of a deactivated chain;
            // we don't want to depend on its perceived height in the block
            // chain, we want to instead use the last common ancestor
            pindex = chainActive.FindFork(pindex);
        }
    }

    if (!request.params[1].isNull()) {
        target_confirms = request.params[1].get_int();

        if (target_confirms < 1) {
            throw JSONRPCError(RPC_INVALID_PARAMETER, "Invalid parameter");
        }
    }

    if (!request.params[2].isNull() && request.params[2].get_bool()) {
        filter = filter | ISMINE_WATCH_ONLY;
    }

    bool include_removed = (request.params[3].isNull() || request.params[3].get_bool());

    int depth = pindex ? (1 + chainActive.Height() - pindex->nHeight) : -1;

    UniValue transactions(UniValue::VARR);

    for (const std::pair<uint256, CWalletTx>& pairWtx : pwallet->mapWallet) {
        CWalletTx tx = pairWtx.second;

        if (depth == -1 || tx.GetDepthInMainChain() < depth) {
            ListTransactions(pwallet, tx, "*", 0, true, transactions, filter);
        }
    }

    // when a reorg'd block is requested, we also list any relevant transactions
    // in the blocks of the chain that was detached
    UniValue removed(UniValue::VARR);
    while (include_removed && paltindex && paltindex != pindex) {
        CBlock block;
        if (!ReadBlockFromDisk(block, paltindex, Params().GetConsensus())) {
            throw JSONRPCError(RPC_INTERNAL_ERROR, "Can't read block from disk");
        }
        for (const CTransactionRef& tx : block.vtx) {
            auto it = pwallet->mapWallet.find(tx->GetHash());
            if (it != pwallet->mapWallet.end()) {
                // We want all transactions regardless of confirmation count to appear here,
                // even negative confirmation ones, hence the big negative.
                ListTransactions(pwallet, it->second, "*", -100000000, true, removed, filter);
            }
        }
        paltindex = paltindex->pprev;
    }

    CBlockIndex *pblockLast = chainActive[chainActive.Height() + 1 - target_confirms];
    uint256 lastblock = pblockLast ? pblockLast->GetBlockHash() : uint256();

    UniValue ret(UniValue::VOBJ);
    ret.push_back(Pair("transactions", transactions));
    if (include_removed) ret.push_back(Pair("removed", removed));
    ret.push_back(Pair("lastblock", lastblock.GetHex()));

    return ret;
}

UniValue gettransaction(const JSONRPCRequest& request)
{
    CWallet * const pwallet = GetWalletForJSONRPCRequest(request);
    if (!EnsureWalletIsAvailable(pwallet, request.fHelp)) {
        return NullUniValue;
    }

    if (request.fHelp || request.params.size() < 1 || request.params.size() > 2)
        throw std::runtime_error(
            "gettransaction \"txid\" ( include_watchonly )\n"
            "\nGet detailed information about in-wallet transaction <txid>\n"
            "\nArguments:\n"
            "1. \"txid\"                  (string, required) The transaction id\n"
            "2. \"include_watchonly\"     (bool, optional, default=false) Whether to include watch-only addresses in balance calculation and details[]\n"
            "\nResult:\n"
            "{\n"
            "  \"amount\" : x.xxx,        (numeric) The transaction amount in " + CURRENCY_UNIT + "\n"
            "  \"fee\": x.xxx,            (numeric) The amount of the fee in " + CURRENCY_UNIT + ". This is negative and only available for the \n"
            "                              'send' category of transactions.\n"
            "  \"confirmations\" : n,     (numeric) The number of confirmations\n"
            "  \"blockhash\" : \"hash\",  (string) The block hash\n"
            "  \"blockindex\" : xx,       (numeric) The index of the transaction in the block that includes it\n"
            "  \"blocktime\" : ttt,       (numeric) The time in seconds since epoch (1 Jan 1970 GMT)\n"
            "  \"txid\" : \"transactionid\",   (string) The transaction id.\n"
            "  \"time\" : ttt,            (numeric) The transaction time in seconds since epoch (1 Jan 1970 GMT)\n"
            "  \"timereceived\" : ttt,    (numeric) The time received in seconds since epoch (1 Jan 1970 GMT)\n"
            "  \"details\" : [\n"
            "    {\n"
            "      \"account\" : \"accountname\",      (string) DEPRECATED. The account name involved in the transaction, can be \"\" for the default account.\n"
            "      \"address\" : \"address\",          (string) The peercoin address involved in the transaction\n"
            "      \"category\" : \"send|receive\",    (string) The category, either 'send' or 'receive'\n"
            "      \"amount\" : x.xxx,                 (numeric) The amount in " + CURRENCY_UNIT + "\n"
            "      \"label\" : \"label\",              (string) A comment for the address/transaction, if any\n"
            "      \"vout\" : n,                       (numeric) the vout value\n"
            "      \"fee\": x.xxx,                     (numeric) The amount of the fee in " + CURRENCY_UNIT + ". This is negative and only available for the \n"
            "                                           'send' category of transactions.\n"
            "      \"abandoned\": xxx                  (bool) 'true' if the transaction has been abandoned (inputs are respendable). Only available for the \n"
            "                                           'send' category of transactions.\n"
            "    }\n"
            "    ,...\n"
            "  ],\n"
            "  \"hex\" : \"data\"         (string) Raw data for transaction\n"
            "}\n"

            "\nExamples:\n"
            + HelpExampleCli("gettransaction", "\"1075db55d416d3ca199f55b6084e2115b9345e16c5cf302fc80e9d5fbf5d48d\"")
            + HelpExampleCli("gettransaction", "\"1075db55d416d3ca199f55b6084e2115b9345e16c5cf302fc80e9d5fbf5d48d\" true")
            + HelpExampleRpc("gettransaction", "\"1075db55d416d3ca199f55b6084e2115b9345e16c5cf302fc80e9d5fbf5d48d\"")
        );

    ObserveSafeMode();

    // Make sure the results are valid at least up to the most recent block
    // the user could have gotten from another RPC command prior to now
    pwallet->BlockUntilSyncedToCurrentChain();

    LOCK2(cs_main, pwallet->cs_wallet);

    uint256 hash;
    hash.SetHex(request.params[0].get_str());

    isminefilter filter = ISMINE_SPENDABLE;
    if(!request.params[1].isNull())
        if(request.params[1].get_bool())
            filter = filter | ISMINE_WATCH_ONLY;

    UniValue entry(UniValue::VOBJ);
    auto it = pwallet->mapWallet.find(hash);
    if (it == pwallet->mapWallet.end()) {
        throw JSONRPCError(RPC_INVALID_ADDRESS_OR_KEY, "Invalid or non-wallet transaction id");
    }
    const CWalletTx& wtx = it->second;

    CAmount nCredit = wtx.GetCredit(filter);
    CAmount nDebit = wtx.GetDebit(filter);
    CAmount nNet = nCredit - nDebit;
    CAmount nFee = (wtx.IsFromMe(filter) ? wtx.tx->GetValueOut() - nDebit : 0);

    entry.push_back(Pair("amount", ValueFromAmount(nNet - nFee)));
    if (wtx.IsFromMe(filter))
        entry.push_back(Pair("fee", ValueFromAmount(nFee)));

    WalletTxToJSON(wtx, entry);

    UniValue details(UniValue::VARR);
    ListTransactions(pwallet, wtx, "*", 0, false, details, filter);
    entry.push_back(Pair("details", details));

    std::string strHex = EncodeHexTx(*wtx.tx, RPCSerializationFlags());
    entry.push_back(Pair("hex", strHex));

    return entry;
}

UniValue abandontransaction(const JSONRPCRequest& request)
{
    CWallet * const pwallet = GetWalletForJSONRPCRequest(request);
    if (!EnsureWalletIsAvailable(pwallet, request.fHelp)) {
        return NullUniValue;
    }

    if (request.fHelp || request.params.size() != 1)
        throw std::runtime_error(
            "abandontransaction \"txid\"\n"
            "\nMark in-wallet transaction <txid> as abandoned\n"
            "This will mark this transaction and all its in-wallet descendants as abandoned which will allow\n"
            "for their inputs to be respent.  It can be used to replace \"stuck\" or evicted transactions.\n"
            "It only works on transactions which are not included in a block and are not currently in the mempool.\n"
            "It has no effect on transactions which are already conflicted or abandoned.\n"
            "\nArguments:\n"
            "1. \"txid\"    (string, required) The transaction id\n"
            "\nResult:\n"
            "\nExamples:\n"
            + HelpExampleCli("abandontransaction", "\"1075db55d416d3ca199f55b6084e2115b9345e16c5cf302fc80e9d5fbf5d48d\"")
            + HelpExampleRpc("abandontransaction", "\"1075db55d416d3ca199f55b6084e2115b9345e16c5cf302fc80e9d5fbf5d48d\"")
        );

    ObserveSafeMode();

    // Make sure the results are valid at least up to the most recent block
    // the user could have gotten from another RPC command prior to now
    pwallet->BlockUntilSyncedToCurrentChain();

    LOCK2(cs_main, pwallet->cs_wallet);

    uint256 hash;
    hash.SetHex(request.params[0].get_str());

    if (!pwallet->mapWallet.count(hash)) {
        throw JSONRPCError(RPC_INVALID_ADDRESS_OR_KEY, "Invalid or non-wallet transaction id");
    }
    if (!pwallet->AbandonTransaction(hash)) {
        throw JSONRPCError(RPC_INVALID_ADDRESS_OR_KEY, "Transaction not eligible for abandonment");
    }

    return NullUniValue;
}


UniValue backupwallet(const JSONRPCRequest& request)
{
    CWallet * const pwallet = GetWalletForJSONRPCRequest(request);
    if (!EnsureWalletIsAvailable(pwallet, request.fHelp)) {
        return NullUniValue;
    }

    if (request.fHelp || request.params.size() != 1)
        throw std::runtime_error(
            "backupwallet \"destination\"\n"
            "\nSafely copies current wallet file to destination, which can be a directory or a path with filename.\n"
            "\nArguments:\n"
            "1. \"destination\"   (string) The destination directory or file\n"
            "\nExamples:\n"
            + HelpExampleCli("backupwallet", "\"backup.dat\"")
            + HelpExampleRpc("backupwallet", "\"backup.dat\"")
        );

    // Make sure the results are valid at least up to the most recent block
    // the user could have gotten from another RPC command prior to now
    pwallet->BlockUntilSyncedToCurrentChain();

    LOCK2(cs_main, pwallet->cs_wallet);

    std::string strDest = request.params[0].get_str();
    if (!pwallet->BackupWallet(strDest)) {
        throw JSONRPCError(RPC_WALLET_ERROR, "Error: Wallet backup failed!");
    }

    return NullUniValue;
}


UniValue keypoolrefill(const JSONRPCRequest& request)
{
    CWallet * const pwallet = GetWalletForJSONRPCRequest(request);
    if (!EnsureWalletIsAvailable(pwallet, request.fHelp)) {
        return NullUniValue;
    }

    if (request.fHelp || request.params.size() > 1)
        throw std::runtime_error(
            "keypoolrefill ( newsize )\n"
            "\nFills the keypool."
            + HelpRequiringPassphrase(pwallet) + "\n"
            "\nArguments\n"
            "1. newsize     (numeric, optional, default=100) The new keypool size\n"
            "\nExamples:\n"
            + HelpExampleCli("keypoolrefill", "")
            + HelpExampleRpc("keypoolrefill", "")
        );

    LOCK2(cs_main, pwallet->cs_wallet);

    // 0 is interpreted by TopUpKeyPool() as the default keypool size given by -keypool
    unsigned int kpSize = 0;
    if (!request.params[0].isNull()) {
        if (request.params[0].get_int() < 0)
            throw JSONRPCError(RPC_INVALID_PARAMETER, "Invalid parameter, expected valid size.");
        kpSize = (unsigned int)request.params[0].get_int();
    }

    EnsureWalletIsUnlocked(pwallet);
    pwallet->TopUpKeyPool(kpSize);

    if (pwallet->GetKeyPoolSize() < kpSize) {
        throw JSONRPCError(RPC_WALLET_ERROR, "Error refreshing keypool.");
    }

    return NullUniValue;
}


static void LockWallet(CWallet* pWallet)
{
    LOCK(pWallet->cs_wallet);
    pWallet->nRelockTime = 0;
    pWallet->Lock();
}

UniValue walletpassphrase(const JSONRPCRequest& request)
{
    CWallet * const pwallet = GetWalletForJSONRPCRequest(request);
    if (!EnsureWalletIsAvailable(pwallet, request.fHelp)) {
        return NullUniValue;
    }

    if (request.fHelp || request.params.size() < 2 || request.params.size() > 3) {
        throw std::runtime_error(
            "walletpassphrase \"passphrase\" timeout\n"
            "\nStores the wallet decryption key in memory for 'timeout' seconds.\n"
            "This is needed prior to performing transactions related to private keys such as sending peercoins\n"
            "\nArguments:\n"
            "1. \"passphrase\"     (string, required) The wallet passphrase\n"
<<<<<<< HEAD
            "2. timeout            (numeric, required) The time to keep the decryption key in seconds. Limited to at most 1073741824 (2^30) seconds.\n"
            "3. mintonly           optional true/false allowing only block minting.\n"
            "                                          Any value greater than 1073741824 seconds will be set to 1073741824 seconds.\n"
=======
            "2. timeout            (numeric, required) The time to keep the decryption key in seconds; capped at 100000000 (~3 years).\n"
>>>>>>> f56c00b2
            "\nNote:\n"
            "Issuing the walletpassphrase command while the wallet is already unlocked will set a new unlock\n"
            "time that overrides the old one.\n"
            "\nExamples:\n"
            "\nUnlock the wallet for 60 seconds\n"
            + HelpExampleCli("walletpassphrase", "\"my pass phrase\" 60") +
            "\nLock the wallet again (before 60 seconds)\n"
            + HelpExampleCli("walletlock", "") +
            "\nAs json rpc call\n"
            + HelpExampleRpc("walletpassphrase", "\"my pass phrase\", 60")
        );
    }

    LOCK2(cs_main, pwallet->cs_wallet);

    if (request.fHelp)
        return true;
    if (!pwallet->IsCrypted()) {
        throw JSONRPCError(RPC_WALLET_WRONG_ENC_STATE, "Error: running with an unencrypted wallet, but walletpassphrase was called.");
    }

    // Note that the walletpassphrase is stored in request.params[0] which is not mlock()ed
    SecureString strWalletPass;
    strWalletPass.reserve(100);
    // TODO: get rid of this .c_str() by implementing SecureString::operator=(std::string)
    // Alternately, find a way to make request.params[0] mlock()'d to begin with.
    strWalletPass = request.params[0].get_str().c_str();

    // Get the timeout
    int64_t nSleepTime = request.params[1].get_int64();
    // Timeout cannot be negative, otherwise it will relock immediately
    if (nSleepTime < 0) {
        throw JSONRPCError(RPC_INVALID_PARAMETER, "Timeout cannot be negative.");
    }
    // Clamp timeout
    constexpr int64_t MAX_SLEEP_TIME = 100000000; // larger values trigger a macos/libevent bug?
    if (nSleepTime > MAX_SLEEP_TIME) {
        nSleepTime = MAX_SLEEP_TIME;
    }

    if (strWalletPass.length() > 0)
    {
        if (!pwallet->Unlock(strWalletPass)) {
            throw JSONRPCError(RPC_WALLET_PASSPHRASE_INCORRECT, "Error: The wallet passphrase entered was incorrect.");
        }
    }
    else
        throw std::runtime_error(
            "walletpassphrase <passphrase> <timeout>\n"
            "Stores the wallet decryption key in memory for <timeout> seconds.");

    pwallet->TopUpKeyPool();

    pwallet->nRelockTime = GetTime() + nSleepTime;
    RPCRunLater(strprintf("lockwallet(%s)", pwallet->GetName()), boost::bind(LockWallet, pwallet), nSleepTime);

    // peercoin: if user OS account compromised prevent trivial sendmoney commands
    if (request.params.size() > 2)
        fWalletUnlockMintOnly = request.params[2].get_bool();
    else
        fWalletUnlockMintOnly = false;

    UniValue ret(UniValue::VOBJ);
    ret.push_back(Pair("mint only", fWalletUnlockMintOnly));

    return ret;
}


UniValue walletpassphrasechange(const JSONRPCRequest& request)
{
    CWallet * const pwallet = GetWalletForJSONRPCRequest(request);
    if (!EnsureWalletIsAvailable(pwallet, request.fHelp)) {
        return NullUniValue;
    }

    if (request.fHelp || request.params.size() != 2) {
        throw std::runtime_error(
            "walletpassphrasechange \"oldpassphrase\" \"newpassphrase\"\n"
            "\nChanges the wallet passphrase from 'oldpassphrase' to 'newpassphrase'.\n"
            "\nArguments:\n"
            "1. \"oldpassphrase\"      (string) The current passphrase\n"
            "2. \"newpassphrase\"      (string) The new passphrase\n"
            "\nExamples:\n"
            + HelpExampleCli("walletpassphrasechange", "\"old one\" \"new one\"")
            + HelpExampleRpc("walletpassphrasechange", "\"old one\", \"new one\"")
        );
    }

    LOCK2(cs_main, pwallet->cs_wallet);

    if (request.fHelp)
        return true;
    if (!pwallet->IsCrypted()) {
        throw JSONRPCError(RPC_WALLET_WRONG_ENC_STATE, "Error: running with an unencrypted wallet, but walletpassphrasechange was called.");
    }

    // TODO: get rid of these .c_str() calls by implementing SecureString::operator=(std::string)
    // Alternately, find a way to make request.params[0] mlock()'d to begin with.
    SecureString strOldWalletPass;
    strOldWalletPass.reserve(100);
    strOldWalletPass = request.params[0].get_str().c_str();

    SecureString strNewWalletPass;
    strNewWalletPass.reserve(100);
    strNewWalletPass = request.params[1].get_str().c_str();

    if (strOldWalletPass.length() < 1 || strNewWalletPass.length() < 1)
        throw std::runtime_error(
            "walletpassphrasechange <oldpassphrase> <newpassphrase>\n"
            "Changes the wallet passphrase from <oldpassphrase> to <newpassphrase>.");

    if (!pwallet->ChangeWalletPassphrase(strOldWalletPass, strNewWalletPass)) {
        throw JSONRPCError(RPC_WALLET_PASSPHRASE_INCORRECT, "Error: The wallet passphrase entered was incorrect.");
    }

    return NullUniValue;
}


UniValue walletlock(const JSONRPCRequest& request)
{
    CWallet * const pwallet = GetWalletForJSONRPCRequest(request);
    if (!EnsureWalletIsAvailable(pwallet, request.fHelp)) {
        return NullUniValue;
    }

    if (request.fHelp || request.params.size() != 0) {
        throw std::runtime_error(
            "walletlock\n"
            "\nRemoves the wallet encryption key from memory, locking the wallet.\n"
            "After calling this method, you will need to call walletpassphrase again\n"
            "before being able to call any methods which require the wallet to be unlocked.\n"
            "\nExamples:\n"
            "\nSet the passphrase for 2 minutes to perform a transaction\n"
            + HelpExampleCli("walletpassphrase", "\"my pass phrase\" 120") +
            "\nPerform a send (requires passphrase set)\n"
            + HelpExampleCli("sendtoaddress", "\"1M72Sfpbz1BPpXFHz9m3CdqATR44Jvaydd\" 1.0") +
            "\nClear the passphrase since we are done before 2 minutes is up\n"
            + HelpExampleCli("walletlock", "") +
            "\nAs json rpc call\n"
            + HelpExampleRpc("walletlock", "")
        );
    }

    LOCK2(cs_main, pwallet->cs_wallet);

    if (request.fHelp)
        return true;
    if (!pwallet->IsCrypted()) {
        throw JSONRPCError(RPC_WALLET_WRONG_ENC_STATE, "Error: running with an unencrypted wallet, but walletlock was called.");
    }

    pwallet->Lock();
    pwallet->nRelockTime = 0;

    return NullUniValue;
}


UniValue encryptwallet(const JSONRPCRequest& request)
{
    CWallet * const pwallet = GetWalletForJSONRPCRequest(request);
    if (!EnsureWalletIsAvailable(pwallet, request.fHelp)) {
        return NullUniValue;
    }

    if (request.fHelp || request.params.size() != 1) {
        throw std::runtime_error(
            "encryptwallet \"passphrase\"\n"
            "\nEncrypts the wallet with 'passphrase'. This is for first time encryption.\n"
            "After this, any calls that interact with private keys such as sending or signing \n"
            "will require the passphrase to be set prior the making these calls.\n"
            "Use the walletpassphrase call for this, and then walletlock call.\n"
            "If the wallet is already encrypted, use the walletpassphrasechange call.\n"
            "Note that this will shutdown the server.\n"
            "\nArguments:\n"
            "1. \"passphrase\"    (string) The pass phrase to encrypt the wallet with. It must be at least 1 character, but should be long.\n"
            "\nExamples:\n"
            "\nEncrypt your wallet\n"
            + HelpExampleCli("encryptwallet", "\"my pass phrase\"") +
            "\nNow set the passphrase to use the wallet, such as for signing or sending peercoin\n"
            + HelpExampleCli("walletpassphrase", "\"my pass phrase\"") +
            "\nNow we can do something like sign\n"
            + HelpExampleCli("signmessage", "\"address\" \"test message\"") +
            "\nNow lock the wallet again by removing the passphrase\n"
            + HelpExampleCli("walletlock", "") +
            "\nAs a json rpc call\n"
            + HelpExampleRpc("encryptwallet", "\"my pass phrase\"")
        );
    }

    LOCK2(cs_main, pwallet->cs_wallet);

    if (request.fHelp)
        return true;
    if (pwallet->IsCrypted()) {
        throw JSONRPCError(RPC_WALLET_WRONG_ENC_STATE, "Error: running with an encrypted wallet, but encryptwallet was called.");
    }

    // TODO: get rid of this .c_str() by implementing SecureString::operator=(std::string)
    // Alternately, find a way to make request.params[0] mlock()'d to begin with.
    SecureString strWalletPass;
    strWalletPass.reserve(100);
    strWalletPass = request.params[0].get_str().c_str();

    if (strWalletPass.length() < 1)
        throw std::runtime_error(
            "encryptwallet <passphrase>\n"
            "Encrypts the wallet with <passphrase>.");

    if (!pwallet->EncryptWallet(strWalletPass)) {
        throw JSONRPCError(RPC_WALLET_ENCRYPTION_FAILED, "Error: Failed to encrypt the wallet.");
    }

    // BDB seems to have a bad habit of writing old data into
    // slack space in .dat files; that is bad if the old data is
    // unencrypted private keys. So:
    StartShutdown();
    return "wallet encrypted; Peercoin server stopping, restart to run with encrypted wallet. The keypool has been flushed and a new HD seed was generated (if you are using HD). You need to make a new backup.";
}

UniValue lockunspent(const JSONRPCRequest& request)
{
    CWallet * const pwallet = GetWalletForJSONRPCRequest(request);
    if (!EnsureWalletIsAvailable(pwallet, request.fHelp)) {
        return NullUniValue;
    }

    if (request.fHelp || request.params.size() < 1 || request.params.size() > 2)
        throw std::runtime_error(
            "lockunspent unlock ([{\"txid\":\"txid\",\"vout\":n},...])\n"
            "\nUpdates list of temporarily unspendable outputs.\n"
            "Temporarily lock (unlock=false) or unlock (unlock=true) specified transaction outputs.\n"
            "If no transaction outputs are specified when unlocking then all current locked transaction outputs are unlocked.\n"
            "A locked transaction output will not be chosen by automatic coin selection, when spending peercoins.\n"
            "Locks are stored in memory only. Nodes start with zero locked outputs, and the locked output list\n"
            "is always cleared (by virtue of process exit) when a node stops or fails.\n"
            "Also see the listunspent call\n"
            "\nArguments:\n"
            "1. unlock            (boolean, required) Whether to unlock (true) or lock (false) the specified transactions\n"
            "2. \"transactions\"  (string, optional) A json array of objects. Each object the txid (string) vout (numeric)\n"
            "     [           (json array of json objects)\n"
            "       {\n"
            "         \"txid\":\"id\",    (string) The transaction id\n"
            "         \"vout\": n         (numeric) The output number\n"
            "       }\n"
            "       ,...\n"
            "     ]\n"

            "\nResult:\n"
            "true|false    (boolean) Whether the command was successful or not\n"

            "\nExamples:\n"
            "\nList the unspent transactions\n"
            + HelpExampleCli("listunspent", "") +
            "\nLock an unspent transaction\n"
            + HelpExampleCli("lockunspent", "false \"[{\\\"txid\\\":\\\"a08e6907dbbd3d809776dbfc5d82e371b764ed838b5655e72f463568df1aadf0\\\",\\\"vout\\\":1}]\"") +
            "\nList the locked transactions\n"
            + HelpExampleCli("listlockunspent", "") +
            "\nUnlock the transaction again\n"
            + HelpExampleCli("lockunspent", "true \"[{\\\"txid\\\":\\\"a08e6907dbbd3d809776dbfc5d82e371b764ed838b5655e72f463568df1aadf0\\\",\\\"vout\\\":1}]\"") +
            "\nAs a json rpc call\n"
            + HelpExampleRpc("lockunspent", "false, \"[{\\\"txid\\\":\\\"a08e6907dbbd3d809776dbfc5d82e371b764ed838b5655e72f463568df1aadf0\\\",\\\"vout\\\":1}]\"")
        );

    // Make sure the results are valid at least up to the most recent block
    // the user could have gotten from another RPC command prior to now
    pwallet->BlockUntilSyncedToCurrentChain();

    LOCK2(cs_main, pwallet->cs_wallet);

    RPCTypeCheckArgument(request.params[0], UniValue::VBOOL);

    bool fUnlock = request.params[0].get_bool();

    if (request.params[1].isNull()) {
        if (fUnlock)
            pwallet->UnlockAllCoins();
        return true;
    }

    RPCTypeCheckArgument(request.params[1], UniValue::VARR);

    const UniValue& output_params = request.params[1];

    // Create and validate the COutPoints first.

    std::vector<COutPoint> outputs;
    outputs.reserve(output_params.size());

    for (unsigned int idx = 0; idx < output_params.size(); idx++) {
        const UniValue& o = output_params[idx].get_obj();

        RPCTypeCheckObj(o,
            {
                {"txid", UniValueType(UniValue::VSTR)},
                {"vout", UniValueType(UniValue::VNUM)},
            });

        const std::string& txid = find_value(o, "txid").get_str();
        if (!IsHex(txid)) {
            throw JSONRPCError(RPC_INVALID_PARAMETER, "Invalid parameter, expected hex txid");
        }

        const int nOutput = find_value(o, "vout").get_int();
        if (nOutput < 0) {
            throw JSONRPCError(RPC_INVALID_PARAMETER, "Invalid parameter, vout must be positive");
        }

        const COutPoint outpt(uint256S(txid), nOutput);

        const auto it = pwallet->mapWallet.find(outpt.hash);
        if (it == pwallet->mapWallet.end()) {
            throw JSONRPCError(RPC_INVALID_PARAMETER, "Invalid parameter, unknown transaction");
        }

        const CWalletTx& trans = it->second;

        if (outpt.n >= trans.tx->vout.size()) {
            throw JSONRPCError(RPC_INVALID_PARAMETER, "Invalid parameter, vout index out of bounds");
        }

        if (pwallet->IsSpent(outpt.hash, outpt.n)) {
            throw JSONRPCError(RPC_INVALID_PARAMETER, "Invalid parameter, expected unspent output");
        }

        const bool is_locked = pwallet->IsLockedCoin(outpt.hash, outpt.n);

        if (fUnlock && !is_locked) {
            throw JSONRPCError(RPC_INVALID_PARAMETER, "Invalid parameter, expected locked output");
        }

        if (!fUnlock && is_locked) {
            throw JSONRPCError(RPC_INVALID_PARAMETER, "Invalid parameter, output already locked");
        }

        outputs.push_back(outpt);
    }

    // Atomically set (un)locked status for the outputs.
    for (const COutPoint& outpt : outputs) {
        if (fUnlock) pwallet->UnlockCoin(outpt);
        else pwallet->LockCoin(outpt);
    }

    return true;
}

UniValue listlockunspent(const JSONRPCRequest& request)
{
    CWallet * const pwallet = GetWalletForJSONRPCRequest(request);
    if (!EnsureWalletIsAvailable(pwallet, request.fHelp)) {
        return NullUniValue;
    }

    if (request.fHelp || request.params.size() > 0)
        throw std::runtime_error(
            "listlockunspent\n"
            "\nReturns list of temporarily unspendable outputs.\n"
            "See the lockunspent call to lock and unlock transactions for spending.\n"
            "\nResult:\n"
            "[\n"
            "  {\n"
            "    \"txid\" : \"transactionid\",     (string) The transaction id locked\n"
            "    \"vout\" : n                      (numeric) The vout value\n"
            "  }\n"
            "  ,...\n"
            "]\n"
            "\nExamples:\n"
            "\nList the unspent transactions\n"
            + HelpExampleCli("listunspent", "") +
            "\nLock an unspent transaction\n"
            + HelpExampleCli("lockunspent", "false \"[{\\\"txid\\\":\\\"a08e6907dbbd3d809776dbfc5d82e371b764ed838b5655e72f463568df1aadf0\\\",\\\"vout\\\":1}]\"") +
            "\nList the locked transactions\n"
            + HelpExampleCli("listlockunspent", "") +
            "\nUnlock the transaction again\n"
            + HelpExampleCli("lockunspent", "true \"[{\\\"txid\\\":\\\"a08e6907dbbd3d809776dbfc5d82e371b764ed838b5655e72f463568df1aadf0\\\",\\\"vout\\\":1}]\"") +
            "\nAs a json rpc call\n"
            + HelpExampleRpc("listlockunspent", "")
        );

    ObserveSafeMode();
    LOCK2(cs_main, pwallet->cs_wallet);

    std::vector<COutPoint> vOutpts;
    pwallet->ListLockedCoins(vOutpts);

    UniValue ret(UniValue::VARR);

    for (COutPoint &outpt : vOutpts) {
        UniValue o(UniValue::VOBJ);

        o.push_back(Pair("txid", outpt.hash.GetHex()));
        o.push_back(Pair("vout", (int)outpt.n));
        ret.push_back(o);
    }

    return ret;
}

UniValue settxfee(const JSONRPCRequest& request)
{
    CWallet * const pwallet = GetWalletForJSONRPCRequest(request);
    if (!EnsureWalletIsAvailable(pwallet, request.fHelp)) {
        return NullUniValue;
    }

    if (request.fHelp || request.params.size() < 1 || request.params.size() > 1 || AmountFromValue(request.params[0]) < MIN_TX_FEE)
        throw std::runtime_error(
            "settxfee amount\n"
            "\nSet the transaction fee per kB. Overwrites the paytxfee parameter.\n"
            "Minimum and default transaction fee per KB is 1 cent\n"
            "\nArguments:\n"
            "1. amount         (numeric or string, required) The transaction fee in " + CURRENCY_UNIT + "/kB\n"
            "\nResult\n"
            "true|false        (boolean) Returns true if successful\n"
            "\nExamples:\n"
            + HelpExampleCli("settxfee", "0.00001")
            + HelpExampleRpc("settxfee", "0.00001")
        );

    LOCK2(cs_main, pwallet->cs_wallet);

    // Amount
    CAmount nAmount = AmountFromValue(request.params[0]);
    nAmount = (nAmount / CENT) * CENT;

    payTxFee = CFeeRate(nAmount, 1000);
    return true;
}

UniValue getwalletinfo(const JSONRPCRequest& request)
{
    CWallet * const pwallet = GetWalletForJSONRPCRequest(request);
    if (!EnsureWalletIsAvailable(pwallet, request.fHelp)) {
        return NullUniValue;
    }

    if (request.fHelp || request.params.size() != 0)
        throw std::runtime_error(
            "getwalletinfo\n"
            "Returns an object containing various wallet state info.\n"
            "\nResult:\n"
            "{\n"
            "  \"walletname\": xxxxx,             (string) the wallet name\n"
            "  \"walletversion\": xxxxx,          (numeric) the wallet version\n"
            "  \"balance\": xxxxxxx,              (numeric) the total confirmed balance of the wallet in " + CURRENCY_UNIT + "\n"
            "  \"unconfirmed_balance\": xxx,      (numeric) the total unconfirmed balance of the wallet in " + CURRENCY_UNIT + "\n"
            "  \"immature_balance\": xxxxxx,      (numeric) the total immature balance of the wallet in " + CURRENCY_UNIT + "\n"
            "  \"txcount\": xxxxxxx,              (numeric) the total number of transactions in the wallet\n"
            "  \"keypoololdest\": xxxxxx,         (numeric) the timestamp (seconds since Unix epoch) of the oldest pre-generated key in the key pool\n"
            "  \"keypoolsize\": xxxx,             (numeric) how many new keys are pre-generated (only counts external keys)\n"
            "  \"keypoolsize_hd_internal\": xxxx, (numeric) how many new keys are pre-generated for internal use (used for change outputs, only appears if the wallet is using this feature, otherwise external keys are used)\n"
            "  \"unlocked_until\": ttt,           (numeric) the timestamp in seconds since epoch (midnight Jan 1 1970 GMT) that the wallet is unlocked for transfers, or 0 if the wallet is locked\n"
            "  \"paytxfee\": x.xxxx,              (numeric) the transaction fee configuration, set in " + CURRENCY_UNIT + "/kB\n"
            "  \"hdmasterkeyid\": \"<hash160>\"     (string, optional) the Hash160 of the HD master pubkey (only present when HD is enabled)\n"
            "}\n"
            "\nExamples:\n"
            + HelpExampleCli("getwalletinfo", "")
            + HelpExampleRpc("getwalletinfo", "")
        );

    ObserveSafeMode();

    // Make sure the results are valid at least up to the most recent block
    // the user could have gotten from another RPC command prior to now
    pwallet->BlockUntilSyncedToCurrentChain();

    LOCK2(cs_main, pwallet->cs_wallet);

    UniValue obj(UniValue::VOBJ);

    size_t kpExternalSize = pwallet->KeypoolCountExternalKeys();
    obj.push_back(Pair("walletname", pwallet->GetName()));
    obj.push_back(Pair("walletversion", pwallet->GetVersion()));
    obj.push_back(Pair("balance",       ValueFromAmount(pwallet->GetBalance())));
    obj.push_back(Pair("unconfirmed_balance", ValueFromAmount(pwallet->GetUnconfirmedBalance())));
    obj.push_back(Pair("immature_balance",    ValueFromAmount(pwallet->GetImmatureBalance())));
    obj.push_back(Pair("txcount",       (int)pwallet->mapWallet.size()));
    obj.push_back(Pair("keypoololdest", pwallet->GetOldestKeyPoolTime()));
    obj.push_back(Pair("keypoolsize", (int64_t)kpExternalSize));
    CKeyID masterKeyID = pwallet->GetHDChain().masterKeyID;
    if (!masterKeyID.IsNull() && pwallet->CanSupportFeature(FEATURE_HD_SPLIT)) {
        obj.push_back(Pair("keypoolsize_hd_internal",   (int64_t)(pwallet->GetKeyPoolSize() - kpExternalSize)));
    }
    if (pwallet->IsCrypted()) {
        obj.push_back(Pair("unlocked_until", pwallet->nRelockTime));
    }
    obj.push_back(Pair("paytxfee",      ValueFromAmount(payTxFee.GetFeePerK())));
    if (!masterKeyID.IsNull())
         obj.push_back(Pair("hdmasterkeyid", masterKeyID.GetHex()));
    return obj;
}

UniValue listwallets(const JSONRPCRequest& request)
{
    if (request.fHelp || request.params.size() != 0)
        throw std::runtime_error(
            "listwallets\n"
            "Returns a list of currently loaded wallets.\n"
            "For full information on the wallet, use \"getwalletinfo\"\n"
            "\nResult:\n"
            "[                         (json array of strings)\n"
            "  \"walletname\"            (string) the wallet name\n"
            "   ...\n"
            "]\n"
            "\nExamples:\n"
            + HelpExampleCli("listwallets", "")
            + HelpExampleRpc("listwallets", "")
        );

    UniValue obj(UniValue::VARR);

    for (CWalletRef pwallet : vpwallets) {

        if (!EnsureWalletIsAvailable(pwallet, request.fHelp)) {
            return NullUniValue;
        }

        LOCK(pwallet->cs_wallet);

        obj.push_back(pwallet->GetName());
    }

    return obj;
}

UniValue resendwallettransactions(const JSONRPCRequest& request)
{
    CWallet * const pwallet = GetWalletForJSONRPCRequest(request);
    if (!EnsureWalletIsAvailable(pwallet, request.fHelp)) {
        return NullUniValue;
    }

    if (request.fHelp || request.params.size() != 0)
        throw std::runtime_error(
            "resendwallettransactions\n"
            "Immediately re-broadcast unconfirmed wallet transactions to all peers.\n"
            "Intended only for testing; the wallet code periodically re-broadcasts\n"
            "automatically.\n"
            "Returns an RPC error if -walletbroadcast is set to false.\n"
            "Returns array of transaction ids that were re-broadcast.\n"
            );

    if (!g_connman)
        throw JSONRPCError(RPC_CLIENT_P2P_DISABLED, "Error: Peer-to-peer functionality missing or disabled");

    LOCK2(cs_main, pwallet->cs_wallet);

    if (!pwallet->GetBroadcastTransactions()) {
        throw JSONRPCError(RPC_WALLET_ERROR, "Error: Wallet transaction broadcasting is disabled with -walletbroadcast");
    }

    std::vector<uint256> txids = pwallet->ResendWalletTransactionsBefore(GetTime(), g_connman.get());
    UniValue result(UniValue::VARR);
    for (const uint256& txid : txids)
    {
        result.push_back(txid.ToString());
    }
    return result;
}

UniValue listunspent(const JSONRPCRequest& request)
{
    CWallet * const pwallet = GetWalletForJSONRPCRequest(request);
    if (!EnsureWalletIsAvailable(pwallet, request.fHelp)) {
        return NullUniValue;
    }

    if (request.fHelp || request.params.size() > 5)
        throw std::runtime_error(
            "listunspent ( minconf maxconf  [\"addresses\",...] [include_unsafe] [query_options])\n"
            "\nReturns array of unspent transaction outputs\n"
            "with between minconf and maxconf (inclusive) confirmations.\n"
            "Optionally filter to only include txouts paid to specified addresses.\n"
            "\nArguments:\n"
            "1. minconf          (numeric, optional, default=1) The minimum confirmations to filter\n"
            "2. maxconf          (numeric, optional, default=9999999) The maximum confirmations to filter\n"
            "3. \"addresses\"      (string) A json array of peercoin addresses to filter\n"
            "    [\n"
            "      \"address\"     (string) peercoin address\n"
            "      ,...\n"
            "    ]\n"
            "4. include_unsafe (bool, optional, default=true) Include outputs that are not safe to spend\n"
            "                  See description of \"safe\" attribute below.\n"
            "5. query_options    (json, optional) JSON with query options\n"
            "    {\n"
            "      \"minimumAmount\"    (numeric or string, default=0) Minimum value of each UTXO in " + CURRENCY_UNIT + "\n"
            "      \"maximumAmount\"    (numeric or string, default=unlimited) Maximum value of each UTXO in " + CURRENCY_UNIT + "\n"
            "      \"maximumCount\"     (numeric or string, default=unlimited) Maximum number of UTXOs\n"
            "      \"minimumSumAmount\" (numeric or string, default=unlimited) Minimum sum value of all UTXOs in " + CURRENCY_UNIT + "\n"
            "    }\n"
            "\nResult\n"
            "[                   (array of json object)\n"
            "  {\n"
            "    \"txid\" : \"txid\",          (string) the transaction id \n"
            "    \"vout\" : n,               (numeric) the vout value\n"
            "    \"address\" : \"address\",    (string) the peercoin address\n"
            "    \"account\" : \"account\",    (string) DEPRECATED. The associated account, or \"\" for the default account\n"
            "    \"scriptPubKey\" : \"key\",   (string) the script key\n"
            "    \"amount\" : x.xxx,         (numeric) the transaction output amount in " + CURRENCY_UNIT + "\n"
            "    \"confirmations\" : n,      (numeric) The number of confirmations\n"
            "    \"redeemScript\" : n        (string) The redeemScript if scriptPubKey is P2SH\n"
            "    \"spendable\" : xxx,        (bool) Whether we have the private keys to spend this output\n"
            "    \"solvable\" : xxx,         (bool) Whether we know how to spend this output, ignoring the lack of keys\n"
            "    \"safe\" : xxx              (bool) Whether this output is considered safe to spend. Unconfirmed transactions\n"
            "                              from outside keys and unconfirmed replacement transactions are considered unsafe\n"
            "                              and are not eligible for spending by fundrawtransaction and sendtoaddress.\n"
            "  }\n"
            "  ,...\n"
            "]\n"

            "\nExamples\n"
            + HelpExampleCli("listunspent", "")
            + HelpExampleCli("listunspent", "6 9999999 \"[\\\"1PGFqEzfmQch1gKD3ra4k18PNj3tTUUSqg\\\",\\\"1LtvqCaApEdUGFkpKMM4MstjcaL4dKg8SP\\\"]\"")
            + HelpExampleRpc("listunspent", "6, 9999999 \"[\\\"1PGFqEzfmQch1gKD3ra4k18PNj3tTUUSqg\\\",\\\"1LtvqCaApEdUGFkpKMM4MstjcaL4dKg8SP\\\"]\"")
            + HelpExampleCli("listunspent", "6 9999999 '[]' true '{ \"minimumAmount\": 0.005 }'")
            + HelpExampleRpc("listunspent", "6, 9999999, [] , true, { \"minimumAmount\": 0.005 } ")
        );

    ObserveSafeMode();

    int nMinDepth = 1;
    if (!request.params[0].isNull()) {
        RPCTypeCheckArgument(request.params[0], UniValue::VNUM);
        nMinDepth = request.params[0].get_int();
    }

    int nMaxDepth = 9999999;
    if (!request.params[1].isNull()) {
        RPCTypeCheckArgument(request.params[1], UniValue::VNUM);
        nMaxDepth = request.params[1].get_int();
    }

    std::set<CTxDestination> destinations;
    if (!request.params[2].isNull()) {
        RPCTypeCheckArgument(request.params[2], UniValue::VARR);
        UniValue inputs = request.params[2].get_array();
        for (unsigned int idx = 0; idx < inputs.size(); idx++) {
            const UniValue& input = inputs[idx];
            CTxDestination dest = DecodeDestination(input.get_str());
            if (!IsValidDestination(dest)) {
                throw JSONRPCError(RPC_INVALID_ADDRESS_OR_KEY, std::string("Invalid Peercoin address: ") + input.get_str());
            }
            if (!destinations.insert(dest).second) {
                throw JSONRPCError(RPC_INVALID_PARAMETER, std::string("Invalid parameter, duplicated address: ") + input.get_str());
            }
        }
    }

    bool include_unsafe = true;
    if (!request.params[3].isNull()) {
        RPCTypeCheckArgument(request.params[3], UniValue::VBOOL);
        include_unsafe = request.params[3].get_bool();
    }

    CAmount nMinimumAmount = 0;
    CAmount nMaximumAmount = MAX_MONEY;
    CAmount nMinimumSumAmount = MAX_MONEY;
    uint64_t nMaximumCount = 0;

    if (!request.params[4].isNull()) {
        const UniValue& options = request.params[4].get_obj();

        if (options.exists("minimumAmount"))
            nMinimumAmount = AmountFromValue(options["minimumAmount"]);

        if (options.exists("maximumAmount"))
            nMaximumAmount = AmountFromValue(options["maximumAmount"]);

        if (options.exists("minimumSumAmount"))
            nMinimumSumAmount = AmountFromValue(options["minimumSumAmount"]);

        if (options.exists("maximumCount"))
            nMaximumCount = options["maximumCount"].get_int64();
    }

    // Make sure the results are valid at least up to the most recent block
    // the user could have gotten from another RPC command prior to now
    pwallet->BlockUntilSyncedToCurrentChain();

    UniValue results(UniValue::VARR);
    std::vector<COutput> vecOutputs;
    LOCK2(cs_main, pwallet->cs_wallet);

    pwallet->AvailableCoins(vecOutputs, !include_unsafe, nullptr, nMinimumAmount, nMaximumAmount, nMinimumSumAmount, nMaximumCount, nMinDepth, nMaxDepth);
    for (const COutput& out : vecOutputs) {
        CTxDestination address;
        const CScript& scriptPubKey = out.tx->tx->vout[out.i].scriptPubKey;
        bool fValidAddress = ExtractDestination(scriptPubKey, address);

        if (destinations.size() && (!fValidAddress || !destinations.count(address)))
            continue;

        UniValue entry(UniValue::VOBJ);
        entry.push_back(Pair("txid", out.tx->GetHash().GetHex()));
        entry.push_back(Pair("vout", out.i));

        if (fValidAddress) {
            entry.push_back(Pair("address", EncodeDestination(address)));

            if (pwallet->mapAddressBook.count(address)) {
                entry.push_back(Pair("account", pwallet->mapAddressBook[address].name));
            }

            if (scriptPubKey.IsPayToScriptHash()) {
                const CScriptID& hash = boost::get<CScriptID>(address);
                CScript redeemScript;
                if (pwallet->GetCScript(hash, redeemScript)) {
                    entry.push_back(Pair("redeemScript", HexStr(redeemScript.begin(), redeemScript.end())));
                }
            }
        }

        entry.push_back(Pair("scriptPubKey", HexStr(scriptPubKey.begin(), scriptPubKey.end())));
        entry.push_back(Pair("amount", ValueFromAmount(out.tx->tx->vout[out.i].nValue)));
        entry.push_back(Pair("confirmations", out.nDepth));
        entry.push_back(Pair("spendable", out.fSpendable));
        entry.push_back(Pair("solvable", out.fSolvable));
        entry.push_back(Pair("safe", out.fSafe));
        results.push_back(entry);
    }

    return results;
}

UniValue fundrawtransaction(const JSONRPCRequest& request)
{
    CWallet * const pwallet = GetWalletForJSONRPCRequest(request);
    if (!EnsureWalletIsAvailable(pwallet, request.fHelp)) {
        return NullUniValue;
    }

    if (request.fHelp || request.params.size() < 1 || request.params.size() > 3)
        throw std::runtime_error(
                            "fundrawtransaction \"hexstring\" ( options iswitness )\n"
                            "\nAdd inputs to a transaction until it has enough in value to meet its out value.\n"
                            "This will not modify existing inputs, and will add at most one change output to the outputs.\n"
                            "No existing outputs will be modified unless \"subtractFeeFromOutputs\" is specified.\n"
                            "Note that inputs which were signed may need to be resigned after completion since in/outputs have been added.\n"
                            "The inputs added will not be signed, use signrawtransaction for that.\n"
                            "Note that all existing inputs must have their previous output transaction be in the wallet.\n"
                            "Note that all inputs selected must be of standard form and P2SH scripts must be\n"
                            "in the wallet using importaddress or addmultisigaddress (to calculate fees).\n"
                            "You can see whether this is the case by checking the \"solvable\" field in the listunspent output.\n"
                            "Only pay-to-pubkey, multisig, and P2SH versions thereof are currently supported for watch-only\n"
                            "\nArguments:\n"
                            "1. \"hexstring\"           (string, required) The hex string of the raw transaction\n"
                            "2. options                 (object, optional)\n"
                            "   {\n"
                            "     \"changeAddress\"          (string, optional, default pool address) The peercoin address to receive the change\n"
                            "     \"changePosition\"         (numeric, optional, default random) The index of the change output\n"
                            "     \"change_type\"            (string, optional) The output type to use. Only valid if changeAddress is not specified. Options are \"legacy\", \"p2sh-segwit\", and \"bech32\". Default is set by -changetype.\n"
                            "     \"includeWatching\"        (boolean, optional, default false) Also select inputs which are watch only\n"
                            "     \"lockUnspents\"           (boolean, optional, default false) Lock selected unspent outputs\n"
                            "     \"feeRate\"                (numeric, optional, default not set: makes wallet determine the fee) Set a specific fee rate in " + CURRENCY_UNIT + "/kB\n"
                            "     \"subtractFeeFromOutputs\" (array, optional) A json array of integers.\n"
                            "                              The fee will be equally deducted from the amount of each specified output.\n"
                            "                              The outputs are specified by their zero-based index, before any change output is added.\n"
                            "                              Those recipients will receive less peercoins than you enter in their corresponding amount field.\n"
                            "                              If no outputs are specified here, the sender pays the fee.\n"
                            "                                  [vout_index,...]\n"
                            "     \"replaceable\"            (boolean, optional) disabled, left for rpc backward compatibility.\n"
                            "     \"conf_target\"            (numeric, optional) Confirmation target (in blocks)\n"
                            "     \"estimate_mode\"          (string, optional, default=UNSET) The fee estimate mode, must be one of:\n"
                            "         \"UNSET\"\n"
                            "         \"ECONOMICAL\"\n"
                            "         \"CONSERVATIVE\"\n"
                            "   }\n"
                            "                         for backward compatibility: passing in a true instead of an object will result in {\"includeWatching\":true}\n"
                            "3. iswitness               (boolean, optional) Whether the transaction hex is a serialized witness transaction \n"
                            "                              If iswitness is not present, heuristic tests will be used in decoding\n"

                            "\nResult:\n"
                            "{\n"
                            "  \"hex\":       \"value\", (string)  The resulting raw transaction (hex-encoded string)\n"
                            "  \"fee\":       n,         (numeric) Fee in " + CURRENCY_UNIT + " the resulting transaction pays\n"
                            "  \"changepos\": n          (numeric) The position of the added change output, or -1\n"
                            "}\n"
                            "\nExamples:\n"
                            "\nCreate a transaction with no inputs\n"
                            + HelpExampleCli("createrawtransaction", "\"[]\" \"{\\\"myaddress\\\":0.01}\"") +
                            "\nAdd sufficient unsigned inputs to meet the output value\n"
                            + HelpExampleCli("fundrawtransaction", "\"rawtransactionhex\"") +
                            "\nSign the transaction\n"
                            + HelpExampleCli("signrawtransaction", "\"fundedtransactionhex\"") +
                            "\nSend the transaction\n"
                            + HelpExampleCli("sendrawtransaction", "\"signedtransactionhex\"")
                            );

    ObserveSafeMode();
    RPCTypeCheck(request.params, {UniValue::VSTR});

    // Make sure the results are valid at least up to the most recent block
    // the user could have gotten from another RPC command prior to now
    pwallet->BlockUntilSyncedToCurrentChain();

    CCoinControl coinControl;
    int changePosition = -1;
    bool lockUnspents = false;
    UniValue subtractFeeFromOutputs;
    std::set<int> setSubtractFeeFromOutputs;

    if (!request.params[1].isNull()) {
      if (request.params[1].type() == UniValue::VBOOL) {
        // backward compatibility bool only fallback
        coinControl.fAllowWatchOnly = request.params[1].get_bool();
      }
      else {
        RPCTypeCheck(request.params, {UniValue::VSTR, UniValue::VOBJ, UniValue::VBOOL});

        UniValue options = request.params[1];

        RPCTypeCheckObj(options,
            {
                {"changeAddress", UniValueType(UniValue::VSTR)},
                {"changePosition", UniValueType(UniValue::VNUM)},
                {"change_type", UniValueType(UniValue::VSTR)},
                {"includeWatching", UniValueType(UniValue::VBOOL)},
                {"lockUnspents", UniValueType(UniValue::VBOOL)},
                {"reserveChangeKey", UniValueType(UniValue::VBOOL)}, // DEPRECATED (and ignored), should be removed in 0.16 or so.
                {"feeRate", UniValueType()}, // will be checked below
                {"subtractFeeFromOutputs", UniValueType(UniValue::VARR)},
                {"replaceable", UniValueType(UniValue::VBOOL)},
                {"conf_target", UniValueType(UniValue::VNUM)},
                {"estimate_mode", UniValueType(UniValue::VSTR)},
            },
            true, true);

        if (options.exists("changeAddress")) {
            CTxDestination dest = DecodeDestination(options["changeAddress"].get_str());

            if (!IsValidDestination(dest)) {
                throw JSONRPCError(RPC_INVALID_ADDRESS_OR_KEY, "changeAddress must be a valid peercoin address");
            }

            coinControl.destChange = dest;
        }

        if (options.exists("changePosition"))
            changePosition = options["changePosition"].get_int();

        if (options.exists("change_type")) {
            if (options.exists("changeAddress")) {
                throw JSONRPCError(RPC_INVALID_PARAMETER, "Cannot specify both changeAddress and address_type options");
            }
            coinControl.change_type = ParseOutputType(options["change_type"].get_str(), coinControl.change_type);
            if (coinControl.change_type == OUTPUT_TYPE_NONE) {
                throw JSONRPCError(RPC_INVALID_ADDRESS_OR_KEY, strprintf("Unknown change type '%s'", options["change_type"].get_str()));
            }
        }

        if (options.exists("includeWatching"))
            coinControl.fAllowWatchOnly = options["includeWatching"].get_bool();

        if (options.exists("lockUnspents"))
            lockUnspents = options["lockUnspents"].get_bool();

        if (options.exists("feeRate"))
        {
            coinControl.m_feerate = CFeeRate(AmountFromValue(options["feeRate"]));
            coinControl.fOverrideFeeRate = true;
        }

        if (options.exists("subtractFeeFromOutputs"))
            subtractFeeFromOutputs = options["subtractFeeFromOutputs"].get_array();

        if (options.exists("conf_target")) {
            if (options.exists("feeRate")) {
                throw JSONRPCError(RPC_INVALID_PARAMETER, "Cannot specify both conf_target and feeRate");
            }
            coinControl.m_confirm_target = ParseConfirmTarget(options["conf_target"]);
        }
        if (options.exists("estimate_mode")) {
            if (options.exists("feeRate")) {
                throw JSONRPCError(RPC_INVALID_PARAMETER, "Cannot specify both estimate_mode and feeRate");
            }
            if (!FeeModeFromString(options["estimate_mode"].get_str(), coinControl.m_fee_mode)) {
                throw JSONRPCError(RPC_INVALID_PARAMETER, "Invalid estimate_mode parameter");
            }
        }
      }
    }

    // parse hex string from parameter
    CMutableTransaction tx;
    bool try_witness = request.params[2].isNull() ? true : request.params[2].get_bool();
    bool try_no_witness = request.params[2].isNull() ? true : !request.params[2].get_bool();
    if (!DecodeHexTx(tx, request.params[0].get_str(), try_no_witness, try_witness)) {
        throw JSONRPCError(RPC_DESERIALIZATION_ERROR, "TX decode failed");
    }

    if (tx.vout.size() == 0)
        throw JSONRPCError(RPC_INVALID_PARAMETER, "TX must have at least one output");

    if (changePosition != -1 && (changePosition < 0 || (unsigned int)changePosition > tx.vout.size()))
        throw JSONRPCError(RPC_INVALID_PARAMETER, "changePosition out of bounds");

    for (unsigned int idx = 0; idx < subtractFeeFromOutputs.size(); idx++) {
        int pos = subtractFeeFromOutputs[idx].get_int();
        if (setSubtractFeeFromOutputs.count(pos))
            throw JSONRPCError(RPC_INVALID_PARAMETER, strprintf("Invalid parameter, duplicated position: %d", pos));
        if (pos < 0)
            throw JSONRPCError(RPC_INVALID_PARAMETER, strprintf("Invalid parameter, negative position: %d", pos));
        if (pos >= int(tx.vout.size()))
            throw JSONRPCError(RPC_INVALID_PARAMETER, strprintf("Invalid parameter, position too large: %d", pos));
        setSubtractFeeFromOutputs.insert(pos);
    }

    CAmount nFeeOut;
    std::string strFailReason;

    if (!pwallet->FundTransaction(tx, nFeeOut, changePosition, strFailReason, lockUnspents, setSubtractFeeFromOutputs, coinControl)) {
        throw JSONRPCError(RPC_WALLET_ERROR, strFailReason);
    }

    UniValue result(UniValue::VOBJ);
    result.push_back(Pair("hex", EncodeHexTx(tx)));
    result.push_back(Pair("changepos", changePosition));
    result.push_back(Pair("fee", ValueFromAmount(nFeeOut)));

    return result;
}

UniValue generate(const JSONRPCRequest& request)
{
    CWallet * const pwallet = GetWalletForJSONRPCRequest(request);

    if (!EnsureWalletIsAvailable(pwallet, request.fHelp)) {
        return NullUniValue;
    }

    if (request.fHelp || request.params.size() < 1 || request.params.size() > 2) {
        throw std::runtime_error(
            "generate nblocks ( maxtries )\n"
            "\nMine up to nblocks blocks immediately (before the RPC call returns) to an address in the wallet.\n"
            "\nArguments:\n"
            "1. nblocks      (numeric, required) How many blocks are generated immediately.\n"
            "2. maxtries     (numeric, optional) How many iterations to try (default = 1000000).\n"
            "\nResult:\n"
            "[ blockhashes ]     (array) hashes of blocks generated\n"
            "\nExamples:\n"
            "\nGenerate 11 blocks\n"
            + HelpExampleCli("generate", "11")
        );
    }

    int num_generate = request.params[0].get_int();
    uint64_t max_tries = 1000000;
    if (!request.params[1].isNull()) {
        max_tries = request.params[1].get_int();
    }

    std::shared_ptr<CReserveScript> coinbase_script;
    pwallet->GetScriptForMining(coinbase_script);

    // If the keypool is exhausted, no script is returned at all.  Catch this.
    if (!coinbase_script) {
        throw JSONRPCError(RPC_WALLET_KEYPOOL_RAN_OUT, "Error: Keypool ran out, please call keypoolrefill first");
    }

    //throw an error if no script was provided
    if (coinbase_script->reserveScript.empty()) {
        throw JSONRPCError(RPC_INTERNAL_ERROR, "No coinbase script available");
    }

    return generateBlocks(coinbase_script, num_generate, max_tries, true);
}

UniValue rescanblockchain(const JSONRPCRequest& request)
{
    CWallet * const pwallet = GetWalletForJSONRPCRequest(request);
    if (!EnsureWalletIsAvailable(pwallet, request.fHelp)) {
        return NullUniValue;
    }

    if (request.fHelp || request.params.size() > 2) {
        throw std::runtime_error(
            "rescanblockchain (\"start_height\") (\"stop_height\")\n"
            "\nRescan the local blockchain for wallet related transactions.\n"
            "\nArguments:\n"
            "1. \"start_height\"    (numeric, optional) block height where the rescan should start\n"
            "2. \"stop_height\"     (numeric, optional) the last block height that should be scanned\n"
            "\nResult:\n"
            "{\n"
            "  \"start_height\"     (numeric) The block height where the rescan has started. If omitted, rescan started from the genesis block.\n"
            "  \"stop_height\"      (numeric) The height of the last rescanned block. If omitted, rescan stopped at the chain tip.\n"
            "}\n"
            "\nExamples:\n"
            + HelpExampleCli("rescanblockchain", "100000 120000")
            + HelpExampleRpc("rescanblockchain", "100000, 120000")
            );
    }

    WalletRescanReserver reserver(pwallet);
    if (!reserver.reserve()) {
        throw JSONRPCError(RPC_WALLET_ERROR, "Wallet is currently rescanning. Abort existing rescan or wait.");
    }

    CBlockIndex *pindexStart = nullptr;
    CBlockIndex *pindexStop = nullptr;
    CBlockIndex *pChainTip = nullptr;
    {
        LOCK(cs_main);
        pindexStart = chainActive.Genesis();
        pChainTip = chainActive.Tip();

        if (!request.params[0].isNull()) {
            pindexStart = chainActive[request.params[0].get_int()];
            if (!pindexStart) {
                throw JSONRPCError(RPC_INVALID_PARAMETER, "Invalid start_height");
            }
        }

        if (!request.params[1].isNull()) {
            pindexStop = chainActive[request.params[1].get_int()];
            if (!pindexStop) {
                throw JSONRPCError(RPC_INVALID_PARAMETER, "Invalid stop_height");
            }
            else if (pindexStop->nHeight < pindexStart->nHeight) {
                throw JSONRPCError(RPC_INVALID_PARAMETER, "stop_height must be greater then start_height");
            }
        }
    }

    // We can't rescan beyond non-pruned blocks, stop and throw an error
    if (fPruneMode) {
        LOCK(cs_main);
        CBlockIndex *block = pindexStop ? pindexStop : pChainTip;
        while (block && block->nHeight >= pindexStart->nHeight) {
            if (!(block->nStatus & BLOCK_HAVE_DATA)) {
                throw JSONRPCError(RPC_MISC_ERROR, "Can't rescan beyond pruned data. Use RPC call getblockchaininfo to determine your pruned height.");
            }
            block = block->pprev;
        }
    }

    CBlockIndex *stopBlock = pwallet->ScanForWalletTransactions(pindexStart, pindexStop, reserver, true);
    if (!stopBlock) {
        if (pwallet->IsAbortingRescan()) {
            throw JSONRPCError(RPC_MISC_ERROR, "Rescan aborted.");
        }
        // if we got a nullptr returned, ScanForWalletTransactions did rescan up to the requested stopindex
        stopBlock = pindexStop ? pindexStop : pChainTip;
    }
    else {
        throw JSONRPCError(RPC_MISC_ERROR, "Rescan failed. Potentially corrupted data files.");
    }
    UniValue response(UniValue::VOBJ);
    response.pushKV("start_height", pindexStart->nHeight);
    response.pushKV("stop_height", stopBlock->nHeight);
    return response;
}

UniValue listminting(const JSONRPCRequest& request)
{
    if(request.fHelp || request.params.size() > 2)
        throw std::runtime_error(
                "listminting [count=-1] [from=0]\n"
                "Return all mintable outputs and provide details for each of them.");

    int64_t count = -1;
    if(request.params.size() > 0)
        count = request.params[0].get_int();

//    int64_t from = 0;
//    if(request.params.size() > 1)
//        from = request.params[1].get_int();

    UniValue ret(UniValue::VARR);

    const CBlockIndex *p = GetLastBlockIndex(chainActive.Tip(), true);
    double difficulty = p->GetBlockDifficulty();
    int64_t nStakeMinAge = Params().GetConsensus().nStakeMinAge;

    if (!vpwallets.empty())
    for (std::map<uint256, CWalletTx>::iterator it = vpwallets[0]->mapWallet.begin(); it != vpwallets[0]->mapWallet.end(); ++it)
    {

        std::vector<KernelRecord> txList = KernelRecord::decomposeOutput(vpwallets[0], it->second);
        int64_t minAge = nStakeMinAge / 60 / 60 / 24;
        for (auto& kr : txList) {
            if(!kr.spent) {

                if(count > 0 && (int32_t)ret.size() >= count) {
                    break;
                }

                std::string strTime = boost::lexical_cast<std::string>(kr.nTime);
                std::string strAmount = boost::lexical_cast<std::string>(kr.nValue);
                std::string strAge = boost::lexical_cast<std::string>(kr.getAge());
                std::string strCoinAge = boost::lexical_cast<std::string>(kr.coinAge);

                UniValue params(UniValue::VARR);
                params.push_back(kr.address);
                std::string account = AccountFromValue(getaccount(request));

                std::string status = "immature";
                int searchInterval = 0;
                int attemps = 0;
                if(kr.getAge() >=  minAge)
                {
                    status = "mature";
                    searchInterval = (int)nLastCoinStakeSearchInterval;
                    attemps = GetAdjustedTime() - kr.nTime - nStakeMinAge;
                }

                UniValue obj(UniValue::VOBJ);
                obj.push_back(Pair("account",                   account));
                obj.push_back(Pair("address",                   kr.address));
                obj.push_back(Pair("input-txid",                kr.hash.ToString()));
                obj.push_back(Pair("time",                      strTime));
                obj.push_back(Pair("amount",                    strAmount));
                obj.push_back(Pair("status",                    status));
                obj.push_back(Pair("age-in-day",                strAge));
                obj.push_back(Pair("coin-day-weight",           strCoinAge));
                obj.push_back(Pair("proof-of-stake-difficulty", difficulty));
                obj.push_back(Pair("minting-probability-10min", kr.getProbToMintWithinNMinutes(difficulty, 10)));
                obj.push_back(Pair("minting-probability-24h",   kr.getProbToMintWithinNMinutes(difficulty, 60*24)));
                obj.push_back(Pair("minting-probability-30d",   kr.getProbToMintWithinNMinutes(difficulty, 60*24*30)));
                obj.push_back(Pair("minting-probability-90d",   kr.getProbToMintWithinNMinutes(difficulty, 60*24*90)));
                obj.push_back(Pair("search-interval-in-sec",    searchInterval));
                obj.push_back(Pair("attempts",                  attemps));
                ret.push_back(obj);
            }
        }
    }

    return ret;
}

// peercoin: make a public-private key pair
UniValue makekeypair(const JSONRPCRequest& request)
{
    if (request.fHelp || request.params.size() > 1)
        throw std::runtime_error(
            "makekeypair [prefix]\n"
            "Make a public/private key pair.\n"
            "[prefix] is optional preferred prefix for the public key.\n");

    std::string strPrefix = "";
    if (request.params.size() > 0)
        strPrefix = request.params[0].get_str();

    CKey key;
    int nCount = 0;
    do
    {
        key.MakeNewKey(false);
        nCount++;
    } while (nCount < 10000 && strPrefix != HexStr(key.GetPubKey()).substr(0, strPrefix.size()));

    if (strPrefix != HexStr(key.GetPubKey()).substr(0, strPrefix.size()))
        return NullUniValue;

    CPrivKey vchPrivKey = key.GetPrivKey();
    UniValue result(UniValue::VOBJ);
    result.push_back(Pair("PrivateKey", HexStr<CPrivKey::iterator>(vchPrivKey.begin(), vchPrivKey.end())));
    result.push_back(Pair("PublicKey", HexStr(key.GetPubKey())));
    return result;
}

// peercoin: display key pair from hex private key
UniValue showkeypair(const JSONRPCRequest& request)
{
    if (request.fHelp || request.params.size() != 1)
        throw std::runtime_error(
            "showkeypair <hexprivkey>\n"
            "Display a public/private key pair with given hex private key.\n"
            "<hexprivkey> is the private key in hex form.\n");

    std::string strPrivKey = request.params[0].get_str();

    CBitcoinSecret vchSecret;
    bool fGood = vchSecret.SetString(strPrivKey);

    if (!fGood) throw JSONRPCError(RPC_INVALID_ADDRESS_OR_KEY, "Invalid private key encoding");

    CKey key = vchSecret.GetKey();
    if (!key.IsValid()) throw JSONRPCError(RPC_INVALID_ADDRESS_OR_KEY, "Private key outside allowed range");

    CPubKey pubkey = key.GetPubKey();
    assert(key.VerifyPubKey(pubkey));

    // Test signing some message
    std::string strMsg = "Test sign by showkeypair";
    std::vector<unsigned char> vchMsg(strMsg.begin(), strMsg.end());
    std::vector<unsigned char> vchSig;
    if (!key.Sign(Hash(vchMsg.begin(), vchMsg.end()), vchSig))
        throw std::runtime_error(
            "Failed to sign using the key, bad key?\n");

    UniValue result(UniValue::VOBJ);
    result.push_back(Pair("PublicKey", HexStr(key.GetPubKey())));
    CPrivKey vchPrivKey = key.GetPrivKey();
    result.push_back(Pair("PrivateKey", HexStr<CPrivKey::iterator>(vchPrivKey.begin(), vchPrivKey.end())));
    result.push_back(Pair("PrivateKeyHex", strPrivKey));
    return result;
}

// peercoin: reserve balance from being staked for network protection
UniValue reservebalance(const JSONRPCRequest& request)
{
    if (request.fHelp || request.params.size() > 2)
        throw std::runtime_error(
            "reservebalance [<reserve> [amount]]\n"
            "<reserve> is true or false to turn balance reserve on or off.\n"
            "<amount> is a real and rounded to cent.\n"
            "Set reserve amount not participating in network protection.\n"
            "If no parameters provided current setting is printed.\n");

    if (request.params.size() > 0)
    {
        bool fReserve = request.params[0].get_bool();
        if (fReserve)
        {
            if (request.params.size() == 1)
                throw std::runtime_error("must provide amount to reserve balance.\n");
            int64_t nAmount = AmountFromValue(request.params[1]);
            nAmount = (nAmount / CENT) * CENT;  // round to cent
            if (nAmount < 0)
                throw std::runtime_error("amount cannot be negative.\n");
            gArgs.ForceSetArg("-reservebalance", FormatMoney(nAmount));
        }
        else
        {
            if (request.params.size() > 1)
                throw std::runtime_error("cannot specify amount to turn off reserve.\n");
            gArgs.ForceSetArg("-reservebalance", "0");
        }
    }

    UniValue result(UniValue::VOBJ);
    CAmount nReserveBalance = 0;
    if (gArgs.IsArgSet("-reservebalance") && !ParseMoney(gArgs.GetArg("-reservebalance", ""), nReserveBalance))
        throw std::runtime_error("invalid reserve balance amount\n");
    result.push_back(Pair("reserve", (nReserveBalance > 0)));
    result.push_back(Pair("amount", ValueFromAmount(nReserveBalance)));
    return result;
}

extern UniValue abortrescan(const JSONRPCRequest& request); // in rpcdump.cpp
extern UniValue dumpprivkey(const JSONRPCRequest& request); // in rpcdump.cpp
extern UniValue importprivkey(const JSONRPCRequest& request);
extern UniValue importaddress(const JSONRPCRequest& request);
extern UniValue importpubkey(const JSONRPCRequest& request);
extern UniValue dumpwallet(const JSONRPCRequest& request);
extern UniValue importwallet(const JSONRPCRequest& request);
extern UniValue importprunedfunds(const JSONRPCRequest& request);
extern UniValue removeprunedfunds(const JSONRPCRequest& request);
extern UniValue importmulti(const JSONRPCRequest& request);
extern UniValue rescanblockchain(const JSONRPCRequest& request);

static const CRPCCommand commands[] =
{ //  category              name                        actor (function)           argNames
    //  --------------------- ------------------------    -----------------------  ----------
    { "rawtransactions",    "fundrawtransaction",       &fundrawtransaction,       {"hexstring","options","iswitness"} },
    { "hidden",             "resendwallettransactions", &resendwallettransactions, {} },
    { "wallet",             "abandontransaction",       &abandontransaction,       {"txid"} },
    { "wallet",             "abortrescan",              &abortrescan,              {} },
    { "wallet",             "addmultisigaddress",       &addmultisigaddress,       {"nrequired","keys","account","address_type"} },
    { "hidden",             "addwitnessaddress",        &addwitnessaddress,        {"address","p2sh"} },
    { "wallet",             "backupwallet",             &backupwallet,             {"destination"} },
    { "wallet",             "dumpprivkey",              &dumpprivkey,              {"address"}  },
    { "wallet",             "dumpwallet",               &dumpwallet,               {"filename"} },
    { "wallet",             "encryptwallet",            &encryptwallet,            {"passphrase"} },
    { "wallet",             "getaccountaddress",        &getaccountaddress,        {"account"} },
    { "wallet",             "getaccount",               &getaccount,               {"address"} },
    { "wallet",             "getaddressesbyaccount",    &getaddressesbyaccount,    {"account"} },
    { "wallet",             "getbalance",               &getbalance,               {"account","minconf","include_watchonly"} },
    { "wallet",             "getnewaddress",            &getnewaddress,            {"account","address_type"} },
    { "wallet",             "getrawchangeaddress",      &getrawchangeaddress,      {"address_type"} },
    { "wallet",             "getreceivedbyaccount",     &getreceivedbyaccount,     {"account","minconf"} },
    { "wallet",             "getreceivedbyaddress",     &getreceivedbyaddress,     {"address","minconf"} },
    { "wallet",             "gettransaction",           &gettransaction,           {"txid","include_watchonly"} },
    { "wallet",             "getunconfirmedbalance",    &getunconfirmedbalance,    {} },
    { "wallet",             "getwalletinfo",            &getwalletinfo,            {} },
    { "wallet",             "importmulti",              &importmulti,              {"requests","options"} },
    { "wallet",             "importprivkey",            &importprivkey,            {"privkey","label","rescan"} },
    { "wallet",             "importwallet",             &importwallet,             {"filename"} },
    { "wallet",             "importaddress",            &importaddress,            {"address","label","rescan","p2sh"} },
    { "wallet",             "importprunedfunds",        &importprunedfunds,        {"rawtransaction","txoutproof"} },
    { "wallet",             "importpubkey",             &importpubkey,             {"pubkey","label","rescan"} },
    { "wallet",             "keypoolrefill",            &keypoolrefill,            {"newsize"} },
    { "wallet",             "listaccounts",             &listaccounts,             {"minconf","include_watchonly"} },
    { "wallet",             "listaddressgroupings",     &listaddressgroupings,     {} },
    { "wallet",             "listlockunspent",          &listlockunspent,          {} },
    { "wallet",             "listreceivedbyaccount",    &listreceivedbyaccount,    {"minconf","include_empty","include_watchonly"} },
    { "wallet",             "listreceivedbyaddress",    &listreceivedbyaddress,    {"minconf","include_empty","include_watchonly"} },
    { "wallet",             "listsinceblock",           &listsinceblock,           {"blockhash","target_confirmations","include_watchonly","include_removed"} },
    { "wallet",             "listtransactions",         &listtransactions,         {"account","count","skip","include_watchonly"} },
    { "wallet",             "listunspent",              &listunspent,              {"minconf","maxconf","addresses","include_unsafe","query_options"} },
    { "wallet",             "listwallets",              &listwallets,              {} },
    { "wallet",             "lockunspent",              &lockunspent,              {"unlock","transactions"} },
    { "wallet",             "move",                     &movecmd,                  {"fromaccount","toaccount","amount","minconf","comment"} },
    { "wallet",             "sendfrom",                 &sendfrom,                 {"fromaccount","toaddress","amount","minconf","comment","comment_to"} },
    { "wallet",             "sendmany",                 &sendmany,                 {"fromaccount","amounts","minconf","comment","subtractfeefrom","replaceable","conf_target","estimate_mode"} },
    { "wallet",             "sendtoaddress",            &sendtoaddress,            {"address","amount","comment","comment_to","subtractfeefromamount","replaceable","conf_target","estimate_mode"} },
    { "wallet",             "setaccount",               &setaccount,               {"address","account"} },
    { "wallet",             "settxfee",                 &settxfee,                 {"amount"} },
    { "wallet",             "signmessage",              &signmessage,              {"address","message"} },
    { "wallet",             "walletlock",               &walletlock,               {} },
    { "wallet",             "walletpassphrasechange",   &walletpassphrasechange,   {"oldpassphrase","newpassphrase"} },
    { "wallet",             "walletpassphrase",         &walletpassphrase,         {"passphrase","timeout"} },
    { "wallet",             "removeprunedfunds",        &removeprunedfunds,        {"txid"} },
    { "wallet",             "rescanblockchain",         &rescanblockchain,         {"start_height", "stop_height"} },

    // peercoin commands
    { "wallet",             "listminting",              &listminting,              {"count", "from"} },
    { "wallet",             "makekeypair",              &makekeypair,              {"prefix"} },
    { "wallet",             "showkeypair",              &showkeypair,              {"hexprivkey"} },
    { "wallet",             "reservebalance",           &reservebalance,           {"reserve", "amount"} },

    { "generating",         "generate",                 &generate,                 {"nblocks","maxtries"} },
};

void RegisterWalletRPCCommands(CRPCTable &t)
{
    for (unsigned int vcidx = 0; vcidx < ARRAYLEN(commands); vcidx++)
        t.appendCommand(commands[vcidx].name, &commands[vcidx]);
}<|MERGE_RESOLUTION|>--- conflicted
+++ resolved
@@ -2325,13 +2325,8 @@
             "This is needed prior to performing transactions related to private keys such as sending peercoins\n"
             "\nArguments:\n"
             "1. \"passphrase\"     (string, required) The wallet passphrase\n"
-<<<<<<< HEAD
-            "2. timeout            (numeric, required) The time to keep the decryption key in seconds. Limited to at most 1073741824 (2^30) seconds.\n"
+            "2. timeout            (numeric, required) The time to keep the decryption key in seconds; capped at 100000000 (~3 years).\n"
             "3. mintonly           optional true/false allowing only block minting.\n"
-            "                                          Any value greater than 1073741824 seconds will be set to 1073741824 seconds.\n"
-=======
-            "2. timeout            (numeric, required) The time to keep the decryption key in seconds; capped at 100000000 (~3 years).\n"
->>>>>>> f56c00b2
             "\nNote:\n"
             "Issuing the walletpassphrase command while the wallet is already unlocked will set a new unlock\n"
             "time that overrides the old one.\n"
