--- conflicted
+++ resolved
@@ -41,11 +41,6 @@
 static const unsigned int DEFAULT_KEYPOOL_SIZE = 100;
 //! -paytxfee default
 static const CAmount DEFAULT_TRANSACTION_FEE = 0;
-<<<<<<< HEAD
-//! -paytxfee will warn if called with a higher fee than this amount (in satoshis) per KB
-static const CAmount nHighTransactionFeeWarning = 0.01 * COIN;
-=======
->>>>>>> 0d719145
 //! -fallbackfee default
 static const CAmount DEFAULT_FALLBACK_FEE = 20000;
 //! -mintxfee default
@@ -219,12 +214,8 @@
     int GetDepthInMainChain() const { const CBlockIndex *pindexRet; return GetDepthInMainChain(pindexRet); }
     bool IsInMainChain() const { const CBlockIndex *pindexRet; return GetDepthInMainChain(pindexRet) > 0; }
     int GetBlocksToMaturity() const;
-<<<<<<< HEAD
-    bool AcceptToMemoryPool(bool fLimitFree=true, bool fRejectAbsurdFee=true);
-=======
     /** Pass this transaction to the mempool. Fails if absolute fee exceeds absurd fee. */
     bool AcceptToMemoryPool(bool fLimitFree, const CAmount nAbsurdFee, CValidationState& state);
->>>>>>> 0d719145
     bool hashUnset() const { return (hashBlock.IsNull() || hashBlock == ABANDON_HASH); }
     bool isAbandoned() const { return (hashBlock == ABANDON_HASH); }
     void setAbandoned() { hashBlock = ABANDON_HASH; }
@@ -896,8 +887,6 @@
 
     /* Mark a transaction (and it in-wallet descendants) as abandoned so its inputs may be respent. */
     bool AbandonTransaction(const uint256& hashTx);
-<<<<<<< HEAD
-=======
 
     /* Returns the wallets help message */
     static std::string GetWalletHelpString(bool showDebug);
@@ -919,7 +908,6 @@
     
     /* Set the current HD master key (will reset the chain child index counters) */
     bool SetHDMasterKey(const CPubKey& key);
->>>>>>> 0d719145
 };
 
 /** A key allocated from the key pool. */
