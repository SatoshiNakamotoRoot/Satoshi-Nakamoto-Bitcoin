--- conflicted
+++ resolved
@@ -9,12 +9,6 @@
  * network protocol versioning
  */
 
-/*
-static const int PROTOCOL_VERSION = 90001;
-static const int MIN_PARTICL_VERSION = 90001;
-*/
-
-// FOR TESTNET - SET BACK TO 90001
 static const int PROTOCOL_VERSION = 90004;
 static const int MIN_PARTICL_VERSION = 90004;
 
@@ -31,13 +25,8 @@
 //! if possible, avoid requesting addresses nodes older than this
 static const int CADDR_TIME_VERSION = 31402;
 
-<<<<<<< HEAD
-//! "mempool" command, enhanced "getdata" behavior starts with this version
-static const int MEMPOOL_GD_VERSION = 60002;
-=======
 //! BIP 0031, pong message, is enabled for all versions AFTER this one
 static const int BIP0031_VERSION = 60000;
->>>>>>> 0d3e8183
 
 //! "filter*" commands are disabled without NODE_BLOOM after and including this version
 static const int NO_BLOOM_VERSION = 70011;
