--- conflicted
+++ resolved
@@ -3575,15 +3575,10 @@
 
         // Address refresh broadcast
         int64_t nNow = GetTimeMicros();
-<<<<<<< HEAD
-        if (!::ChainstateActive().IsInitialBlockDownload() && pto->nNextLocalAddrSend < nNow) {
+        auto current_time = GetTime<std::chrono::microseconds>();
+
+        if (pto->IsAddrRelayPeer() && !::ChainstateActive().IsInitialBlockDownload() && pto->nNextLocalAddrSend < nNow) {
             AdvertiseLocal(pto, connman->isDiscover());
-=======
-        auto current_time = GetTime<std::chrono::microseconds>();
-
-        if (pto->IsAddrRelayPeer() && !::ChainstateActive().IsInitialBlockDownload() && pto->nNextLocalAddrSend < nNow) {
-            AdvertiseLocal(pto);
->>>>>>> 80fdb6fa
             pto->nNextLocalAddrSend = PoissonNextSend(nNow, AVG_LOCAL_ADDRESS_BROADCAST_INTERVAL);
         }
 
