// Copyright (c) 2022 The Navcoin developers
// Distributed under the MIT software license, see the accompanying
// file COPYING or http://www.opensource.org/licenses/mit-license.php.

#include <blsct/arith/mcl/mcl_g1point.h>
#include <numeric>
#include <streams.h>

MclG1Point::MclG1Point()
{
<<<<<<< HEAD
//    mclBnG1_clear(&m_p);
=======
    // Replacement of mclBnG1_clear to avoid segfault in static context
    std::memset(&m_p, 0, sizeof(MclG1Point::UnderlyingType));
>>>>>>> eb1519c5
}

MclG1Point::MclG1Point(const std::vector<uint8_t>& v)
{
    MclG1Point::SetVch(v);
}

MclG1Point::MclG1Point(const mclBnG1& q)
{
    m_p = q;
}

MclG1Point::MclG1Point(const uint256& b)
{
    // Not using MclG1Point::MapToG1 since uint256 deserialization is big-endian
    MclG1Point temp;
    mclBnFp v;
    if (mclBnFp_setBigEndianMod(&v, b.data(), b.size()) != 0) {
        throw std::runtime_error("MclG1Point(uint256): mclBnFp_setLittleEndianMod failed");
    }
    if (mclBnFp_mapToG1(&temp.m_p, &v) != 0) {
        throw std::runtime_error("MclG1Point(uint256): mclBnFp_mapToG1 failed");
    }
    m_p = temp.m_p;
}

mclBnG1 MclG1Point::Underlying() const
{
    return m_p;
}

MclG1Point MclG1Point::operator=(const mclBnG1& q)
{
    m_p = q;
    return *this;
}

MclG1Point MclG1Point::operator+(const MclG1Point& p) const
{
    MclG1Point ret;
    mclBnG1_add(&ret.m_p, &m_p, &p.m_p);
    return ret;
}

MclG1Point MclG1Point::operator-(const MclG1Point& p) const
{
    MclG1Point ret;
    mclBnG1_sub(&ret.m_p, &m_p, &p.m_p);
    return ret;
}

MclG1Point MclG1Point::operator*(const MclScalar& s) const
{
    MclG1Point ret;
    mclBnG1_mul(&ret.m_p, &m_p, &s.m_fr);
    return ret;
}

std::vector<MclG1Point> MclG1Point::operator*(const std::vector<MclScalar>& ss) const
{
    if (ss.size() == 0) {
        throw std::runtime_error("MclG1Point::operator*: cannot multiplyMclG1Point by empty Scalars");
    }
    std::vector<MclG1Point> ret;

    MclG1Point p = *this;
    for (size_t i = 0; i < ss.size(); ++i) {
        MclG1Point q = p * ss[i];
        ret.push_back(q);
    }
    return ret;
}

MclG1Point MclG1Point::Double() const
{
    MclG1Point temp;
    mclBnG1_dbl(&temp.m_p, &m_p);
    return temp;
}

MclG1Point MclG1Point::GetBasePoint()
{
    static mclBnG1* g = nullptr;
    if (g == nullptr) {
        g = new mclBnG1();
        auto g_str = "1 3685416753713387016781088315183077757961620795782546409894578378688607592378376318836054947676345821548104185464507 1339506544944476473020471379941921221584933875938349620426543736416511423956333506472724655353366534992391756441569"s;
        if (mclBnG1_setStr(g, g_str.c_str(), g_str.length(), 10) == -1) {
            throw std::runtime_error("MclG1Point::GetBasePoint(): mclBnG1_setStr failed");
        }
    }
    MclG1Point ret(*g);
    return ret;
}

MclG1Point MclG1Point::MapToG1(const std::vector<uint8_t>& vec, const Endianness e)
{
    if (vec.size() == 0) {
        throw std::runtime_error("MclG1Point::MapToG1(): input vector is empty");
    }
    MclG1Point temp;
    mclBnFp v;
    if (e == Endianness::Little) {
        if (mclBnFp_setLittleEndianMod(&v, &vec[0], vec.size()) != 0) {
            throw std::runtime_error("MclG1Point::MapToG1(): mclBnFp_setLittleEndianMod failed");
        }
    } else {
        if (mclBnFp_setBigEndianMod(&v, &vec[0], vec.size()) != 0) {
            throw std::runtime_error("MclG1Point::MapToG1(): mclBnFp_setBigEndianMod failed");
        }
    }
    if (mclBnFp_mapToG1(&temp.m_p, &v) != 0) {
        throw std::runtime_error("MclG1Point::MapToG1(): mclBnFp_mapToG1 failed");
    }
    return temp;
}

MclG1Point MclG1Point::MapToG1(const std::string& s, const Endianness e)
{
    std::vector<uint8_t> vec(s.begin(), s.end());
    return MapToG1(vec, e);
}

MclG1Point MclG1Point::HashAndMap(const std::vector<uint8_t>& vec)
{
    mclBnG1 p;
    if (mclBnG1_hashAndMapTo(&p, &vec[0], vec.size()) != 0) {
        throw std::runtime_error("MclG1Point::HashAndMap(): mclBnG1_hashAndMapTo failed");
    }
    MclG1Point temp(p);
    return temp;
}

bool MclG1Point::operator==(const MclG1Point& b) const
{
    return mclBnG1_isEqual(&m_p, &b.m_p);
}

bool MclG1Point::operator!=(const MclG1Point& b) const
{
    return !operator==(b);
}

MclG1Point MclG1Point::Rand()
{
    auto g = GetBasePoint();
    return g * MclScalar::Rand();
}

bool MclG1Point::IsValid() const
{
    return mclBnG1_isValid(&m_p) == 1;
}

bool MclG1Point::IsUnity() const
{
    return mclBnG1_isZero(&m_p);
}

std::vector<uint8_t> MclG1Point::GetVch() const
{
    std::vector<uint8_t> b(SERIALIZATION_SIZE);
    if (mclBnG1_serialize(&b[0], SERIALIZATION_SIZE, &m_p) == 0) {
        throw std::runtime_error("MclG1Point::GetVch(): mclBnG1_serialize failed");
    }
    return b;
}

void MclG1Point::SetVch(const std::vector<uint8_t>& b)
{
    if (mclBnG1_deserialize(&m_p, &b[0], b.size()) == 0) {
        throw std::runtime_error("MclG1Point::SetVch(): mclBnG1_deserialize failed");
    }
}

std::string MclG1Point::GetString(const uint8_t& radix) const
{
    char str[1024];
    if (mclBnG1_getStr(str, sizeof(str), &m_p, radix) == 0) {
        throw std::runtime_error("MclG1Point::GetString(): mclBnG1_getStr failed");
    }
    return std::string(str);
}

size_t MclG1Point::GetSerializeSize() const
{
    return SERIALIZATION_SIZE;
}

MclScalar MclG1Point::GetHashWithSalt(const uint64_t salt) const
{
    CHashWriter hasher(0, 0);
    hasher << *this;
    hasher << salt;
    MclScalar hash(hasher.GetHash());
    return hash;
}<|MERGE_RESOLUTION|>--- conflicted
+++ resolved
@@ -8,12 +8,8 @@
 
 MclG1Point::MclG1Point()
 {
-<<<<<<< HEAD
-//    mclBnG1_clear(&m_p);
-=======
     // Replacement of mclBnG1_clear to avoid segfault in static context
     std::memset(&m_p, 0, sizeof(MclG1Point::UnderlyingType));
->>>>>>> eb1519c5
 }
 
 MclG1Point::MclG1Point(const std::vector<uint8_t>& v)
