﻿// Copyright (c) 2013-2019 The Syscoin Core developers
// Distributed under the MIT software license, see the accompanying
// file COPYING or http://www.opensource.org/licenses/mit-license.php.


#include <validation.h>
#include <boost/algorithm/string.hpp>
#include <rpc/util.h>
#include <wallet/rpcwallet.h>
#include <services/assetconsensus.h>
#include <services/rpc/assetrpc.h>
#include <keystore.h>
#include <wallet/coincontrol.h>
#include <iomanip>
#include <rpc/server.h>
#include <chainparams.h>
extern std::string EncodeDestination(const CTxDestination& dest);
extern CTxDestination DecodeDestination(const std::string& str);
extern UniValue ValueFromAmount(const CAmount& amount);
extern UniValue DescribeAddress(const CTxDestination& dest);
extern std::string EncodeHexTx(const CTransaction& tx, const int serializeFlags = 0);
extern bool DecodeHexTx(CMutableTransaction& tx, const std::string& hex_tx, bool try_no_witness = false, bool try_witness = true);
extern ArrivalTimesMapImpl arrivalTimesMap; 
extern CCriticalSection cs_assetallocationarrival;
extern CAmount GetMinimumFee(const CWallet& wallet, unsigned int nTxBytes, const CCoinControl& coin_control, FeeCalculation* feeCalc);
extern bool IsDust(const CTxOut& txout, const CFeeRate& dustRelayFee);
extern CAmount AssetAmountFromValue(UniValue& value, int precision);
extern UniValue ValueFromAssetAmount(const CAmount& amount, int precision);
std::map<std::string, COutPoint> mapSenderTXIDs;
using namespace std;
std::vector<CTxIn> savedtxins;
UniValue syscointxfund(CWallet* const pwallet, const JSONRPCRequest& request);
void CreateFeeRecipient(CScript& scriptPubKey, CRecipient& recipient)
{
    CRecipient recp = { scriptPubKey, 0, false };
    recipient = recp;
}

UniValue syscointxfund_helper(CWallet* const pwallet, const string& strAddress, const int &nVersion, const string &vchWitness, const vector<CRecipient> &vecSend) {
    CMutableTransaction txNew;
    if(nVersion > 0)
        txNew.nVersion = nVersion;

    COutPoint witnessOutpoint, addressOutpoint;
    if (!vchWitness.empty() && vchWitness != "''")
    {
        string strWitnessAddress;
        strWitnessAddress = vchWitness;
        addressunspent(strWitnessAddress, witnessOutpoint);
        if (witnessOutpoint.IsNull() || !IsOutpointMature(witnessOutpoint))
        {
            throw runtime_error("SYSCOIN_RPC_ERROR ERRCODE: 9000 - " + _("This transaction requires a witness but no enough outputs found for witness address: ") + strWitnessAddress);
        }
        Coin pcoinW;
        if (GetUTXOCoin(witnessOutpoint, pcoinW))
            txNew.vin.push_back(CTxIn(witnessOutpoint, pcoinW.out.scriptPubKey));
    }
        
    // vouts to the payees
    for (const auto& recipient : vecSend)
    {
        CTxOut txout(recipient.nAmount, recipient.scriptPubKey);
        txNew.vout.push_back(txout);
    }   
    
    UniValue paramsFund(UniValue::VARR);
    paramsFund.push_back(EncodeHexTx(CTransaction(txNew)));
    paramsFund.push_back(strAddress);
    
    JSONRPCRequest request;
    request.params = paramsFund;
    return syscointxfund(pwallet, request);
}


class CCountSigsVisitor : public boost::static_visitor<void> {
private:
    const CKeyStore &keystore;
    int &nNumSigs;

public:
    CCountSigsVisitor(const CKeyStore &keystoreIn, int &numSigs) : keystore(keystoreIn), nNumSigs(numSigs) {}

    void Process(const CScript &script) {
        txnouttype type;
        std::vector<CTxDestination> vDest;
        int nRequired;
        if (ExtractDestinations(script, type, vDest, nRequired)) {
            for(const CTxDestination &dest: vDest)
                boost::apply_visitor(*this, dest);
        }
    }
    void operator()(const CKeyID &keyId) {
        nNumSigs++;
    }

    void operator()(const CScriptID &scriptId) {
        CScript script;
        if (keystore.GetCScript(scriptId, script))
            Process(script);
    }
    void operator()(const WitnessV0ScriptHash& scriptID)
    {
        CScriptID id;
        CRIPEMD160().Write(scriptID.begin(), 32).Finalize(id.begin());
        CScript script;
        if (keystore.GetCScript(id, script)) {
            Process(script);
        }
    }

    void operator()(const WitnessV0KeyHash& keyid) {
        nNumSigs++;
    }

    template<typename X>
    void operator()(const X &none) {}
};
UniValue syscointxfund(CWallet* const pwallet, const JSONRPCRequest& request) {
    const UniValue &params = request.params;
    if (request.fHelp || 1 > params.size() || 3 < params.size())
        throw runtime_error(
            RPCHelpMan{"syscointxfund",
                "\nFunds a new syscoin transaction with inputs used from wallet or an array of addresses specified. Note that any inputs to the transaction added prior to calling this will not be accounted and new outputs will be added every time you call this function.\n",
                {
                    {"hexstring", RPCArg::Type::STR_HEX, RPCArg::Optional::NO, "The raw syscoin transaction output given from rpc"},
                    {"address", RPCArg::Type::STR, RPCArg::Optional::NO, "Address funding this transaction."},
                    {"output_index", RPCArg::Type::NUM, RPCArg::Optional::OMITTED, "Output index from available UTXOs in address. Defaults to selecting all that are needed to fund the transaction."}
                },
                RPCResult{
                    "{\n"
                    "  \"hex\": \"hexstring\"       (string) the unsigned funded transaction hexstring.\n"
                    "}\n"
                },
                RPCExamples{
                    HelpExampleCli("syscointxfund", "<hexstring> \"sys1qtyf33aa2tl62xhrzhralpytka0krxvt0a4e8ee\"")
                    + HelpExampleRpc("syscointxfund", "<hexstring>, \"sys1qtyf33aa2tl62xhrzhralpytka0krxvt0a4e8ee\", 0")
                    + HelpRequiringPassphrase(pwallet)
                }
            }.ToString());
    const string &hexstring = params[0].get_str();
    const string &strAddress = params[1].get_str();
    CMutableTransaction txIn, tx;
    // decode as non-witness
    if (!DecodeHexTx(txIn, hexstring, true, false))
        throw runtime_error("SYSCOIN_ASSET_RPC_ERROR: ERRCODE: 5500 - " + _("Could not send raw transaction: Cannot decode transaction from hex string: ") + hexstring);

    UniValue addressArray(UniValue::VARR);  
    int output_index = -1;
    if (params.size() > 2) {
        output_index = params[2].get_int();
    }
 
    CScript scriptPubKeyFromOrig = GetScriptForDestination(DecodeDestination(strAddress));
    addressArray.push_back("addr(" + strAddress + ")"); 
    
    
   // Fetch previous transactions (inputs):
    CCoinsView viewDummy;
    CCoinsViewCache view(&viewDummy);
    COutPoint outPointLastSender;
    auto itSender = mapSenderTXIDs.find(strAddress);
    if(itSender != mapSenderTXIDs.end()){
        outPointLastSender = itSender->second;
    }
    {
        LOCK(cs_main);
        LOCK(mempool.cs);
        CCoinsViewCache &viewChain = *pcoinsTip;
        CCoinsViewMemPool viewMempool(&viewChain, mempool);
        view.SetBackend(viewMempool); // temporarily switch cache backend to db+mempool view

        for (const CTxIn& txin : txIn.vin) {
            view.AccessCoin(txin.prevout); // Load entries from viewChain into view; can fail.
        }
        view.AccessCoin(outPointLastSender); // try to get last sender txid
        view.SetBackend(viewDummy); // switch back to avoid locking mempool for too long
    }
    FeeCalculation fee_calc;
    CCoinControl coin_control;
    tx = txIn;
    tx.vin.clear();
    if(!outPointLastSender.IsNull()){
        const Coin& coin = view.AccessCoin(outPointLastSender);
        txIn.vin.push_back(CTxIn(outPointLastSender, coin.out.scriptPubKey));
    }
    // # vin (with IX)*FEE + # vout*FEE + (10 + # vin)*FEE + 34*FEE (for change output)
    CAmount nFees =  GetMinimumFee(*pwallet, 10+34, coin_control,  &fee_calc);
    for (auto& vin : txIn.vin) {
        const Coin& coin = view.AccessCoin(vin.prevout);
        if(coin.IsSpent())
            continue;
        {
            LOCK(pwallet->cs_wallet);
            if (pwallet->IsLockedCoin(vin.prevout.hash, vin.prevout.n)){
                LogPrintf("locked coin skipping...\n");
                continue;
            }
        }
        if(fTPSTest && fTPSTestEnabled){
            if(std::find(savedtxins.begin(), savedtxins.end(), vin) == savedtxins.end())
                savedtxins.push_back(vin);
            else{
                LogPrint(BCLog::SYS, "Skipping saved output in syscointxfund...\n");
                continue;
            }
        }
        tx.vin.push_back(vin);
        int numSigs = 0;
        CCountSigsVisitor(*pwallet, numSigs).Process(coin.out.scriptPubKey);
        nFees += GetMinimumFee(*pwallet, numSigs * 200, coin_control, &fee_calc);
    }
    txIn = tx;
    CTransaction txIn_t(txIn);
    CAmount nCurrentAmount = view.GetValueIn(txIn_t);   
    // add total output amount of transaction to desired amount
    CAmount nDesiredAmount = txIn_t.GetValueOut();
    // convert to sys transactions should start with 0 because the output is minted based on allocation burn
    if(txIn_t.nVersion == SYSCOIN_TX_VERSION_ALLOCATION_BURN_TO_SYSCOIN) 
        nDesiredAmount = 0;
   
    for (auto& vout : tx.vout) {
        const unsigned int nBytes = ::GetSerializeSize(vout, PROTOCOL_VERSION);
        nFees += GetMinimumFee(*pwallet, nBytes, coin_control, &fee_calc);
    }
    if (nCurrentAmount < (nDesiredAmount + nFees)) {

        UniValue paramsBalance(UniValue::VARR);
        paramsBalance.push_back("start");
        paramsBalance.push_back(addressArray);
        JSONRPCRequest request1;
        request1.params = paramsBalance;

        UniValue resUTXOs = scantxoutset(request1);
        UniValue utxoArray(UniValue::VARR);
        if (resUTXOs.isObject()) {
            const UniValue& resUtxoUnspents = find_value(resUTXOs.get_obj(), "unspents");
            if (!resUtxoUnspents.isArray())
                throw runtime_error("SYSCOIN_ASSET_RPC_ERROR: ERRCODE: 5501 - " + _("No unspent outputs found in addresses provided"));
            utxoArray = resUtxoUnspents.get_array();
        }
        else
            throw runtime_error("SYSCOIN_ASSET_RPC_ERROR: ERRCODE: 5501 - " + _("No funds found in addresses provided"));


        for (unsigned int i = 0; i < utxoArray.size(); i++)
        {
            const UniValue& utxoObj = utxoArray[i].get_obj();
            const string &strTxid = find_value(utxoObj, "txid").get_str();
            const uint256& txid = uint256S(strTxid);
            const int& nOut = find_value(utxoObj, "vout").get_int();
            const std::vector<unsigned char> &data(ParseHex(find_value(utxoObj, "scriptPubKey").get_str()));
            const CScript& scriptPubKey = CScript(data.begin(), data.end());
            const CAmount &nValue = AmountFromValue(find_value(utxoObj, "amount"));
            const CTxIn txIn(txid, nOut, scriptPubKey);
            const COutPoint outPoint(txid, nOut);
            if (std::find(tx.vin.begin(), tx.vin.end(), txIn) != tx.vin.end())
                continue;
            {
                LOCK(cs_main);
                LOCK(mempool.cs);
                if (mempool.mapNextTx.find(outPoint) != mempool.mapNextTx.end())
                    continue;
            }
            {
                LOCK(pwallet->cs_wallet);
                if (pwallet->IsLockedCoin(txid, nOut))
                    continue;
            }
            if (!IsOutpointMature(outPoint))
                continue;
            bool locked = false;
            // spending while using a locked outpoint should be invalid
            if (plockedoutpointsdb->ReadOutpoint(outPoint, locked) && locked)
                continue;
            // hack for double spend zdag4 test so we can spend multiple inputs of an address within a block and get different inputs every time we call this function
            if(fTPSTest && fTPSTestEnabled){
                if(std::find(savedtxins.begin(), savedtxins.end(), txIn) == savedtxins.end())
                    savedtxins.push_back(txIn);
                else{
                    LogPrint(BCLog::SYS, "Skipping saved output in syscointxfund...\n");
                    continue;
                }
            }
            int numSigs = 0;
            CCountSigsVisitor(*pwallet, numSigs).Process(scriptPubKey);
            // add fees to account for every input added to this transaction
            nFees += GetMinimumFee(*pwallet, numSigs * 200, coin_control, &fee_calc);
            tx.vin.push_back(txIn);
            nCurrentAmount += nValue;
            if (nCurrentAmount >= (nDesiredAmount + nFees)) {
                break;
            }
        }
    }
    
    
  
    const CAmount &nChange = nCurrentAmount - nDesiredAmount - nFees;
    if (nChange < 0)
        throw runtime_error("SYSCOIN_ASSET_RPC_ERROR: ERRCODE: 5502 - " + _("Insufficient funds, short by: ") + ValueFromAmount(-1*nChange).write() + " SYS");
        
    // change back to funding address
    const CTxDestination & dest = DecodeDestination(strAddress);
    if (!IsValidDestination(dest))
        throw runtime_error("Change address is not valid");
    CTxOut changeOut(nChange, GetScriptForDestination(dest));
    if (!IsDust(changeOut, pwallet->chain().relayDustFee()))
        tx.vout.push_back(changeOut);
    
    
    // pass back new raw transaction
    UniValue res(UniValue::VOBJ);
    res.__pushKV("hex", EncodeHexTx(CTransaction(tx)));
    return res;
}
UniValue syscoinburntoassetallocation(const JSONRPCRequest& request) {
    std::shared_ptr<CWallet> const wallet = GetWalletForJSONRPCRequest(request);
    CWallet* const pwallet = wallet.get();
    const UniValue &params = request.params;
    if (request.fHelp || 3 != params.size())
        throw runtime_error(
            RPCHelpMan{"syscoinburntoassetallocation",
                "\nBurns Syscoin to an Asset Allocation\n",
                {
                    {"funding_address", RPCArg::Type::STR, RPCArg::Optional::NO, "Funding address to burn SYS from"},
                    {"asset_guid", RPCArg::Type::NUM, RPCArg::Optional::NO, "Asset guid"},
                    {"amount", RPCArg::Type::AMOUNT, RPCArg::Optional::NO, "Amount of SYS to burn."},
                },
                RPCResult{
                    "{\n"
                    "  \"hex\": \"hexstring\"       (string) the unsigned transaction hexstring.\n"
                    "}\n"
                },
                RPCExamples{
                    HelpExampleCli("syscoinburntoassetallocation", "\"funding_address\" \"asset_guid\" \"amount\"")
                    + HelpExampleRpc("syscoinburntoassetallocation", "\"funding_address\", \"asset_guid\", \"amount\"")
                }
         }.ToString());
    std::string strAddressFrom = params[0].get_str();
    const int &nAsset = params[1].get_int();          	
	CAssetAllocation theAssetAllocation;
    const CWitnessAddress& witnessAddress = DescribeWitnessAddress(strAddressFrom);
    strAddressFrom = witnessAddress.ToString();
    if(fUnitTest && Params().GetConsensus().nSYSXAsset == 0){
        SetSYSXAssetForUnitTests(nAsset);
    }
	CAsset theAsset;
	if (!GetAsset(nAsset, theAsset))
		throw runtime_error("SYSCOIN_ASSET_ALLOCATION_RPC_ERROR: ERRCODE: 1501 - " + _("Could not find a asset with this key"));
        
    UniValue amountObj = params[2];
	CAmount nAmount = AssetAmountFromValue(amountObj, theAsset.nPrecision);

    theAssetAllocation.SetNull();
    // from burn to allocation
    theAssetAllocation.assetAllocationTuple.nAsset = std::move(nAsset);
    theAssetAllocation.assetAllocationTuple.witnessAddress = CWitnessAddress(0, vchFromString("burn"));   
    theAssetAllocation.listSendingAllocationAmounts.push_back(make_pair(CWitnessAddress(witnessAddress.nVersion, witnessAddress.vchWitnessProgram), nAmount));
    
    vector<unsigned char> data;
    theAssetAllocation.Serialize(data); 


    vector<CRecipient> vecSend;
    CScript scriptData;
    scriptData << OP_RETURN << data;  
    CRecipient burn;
    CreateFeeRecipient(scriptData, burn);
    burn.nAmount = nAmount;
    vecSend.push_back(burn);
    UniValue res = syscointxfund_helper(pwallet, strAddressFrom, SYSCOIN_TX_VERSION_SYSCOIN_BURN_TO_ALLOCATION, "", vecSend);
    return res;
}

UniValue assetnew(const JSONRPCRequest& request) {
    std::shared_ptr<CWallet> const wallet = GetWalletForJSONRPCRequest(request);
    CWallet* const pwallet = wallet.get();
    const UniValue &params = request.params;
    if (request.fHelp || params.size() != 9)
        throw runtime_error(
            RPCHelpMan{"assetnew",
            "\nCreate a new asset\n",
            {
                {"address", RPCArg::Type::STR_HEX, RPCArg::Optional::NO, "An address that you own."},
                {"symbol", RPCArg::Type::STR, RPCArg::Optional::NO, "Asset symbol (1-8 characters)"},
                {"public_value", RPCArg::Type::STR, RPCArg::Optional::NO, "public data, 256 characters max."},
                {"contract", RPCArg::Type::STR, RPCArg::Optional::NO, "Ethereum token contract for SyscoinX bridge. Must be in hex and not include the '0x' format tag. For example contract '0xb060ddb93707d2bc2f8bcc39451a5a28852f8d1d' should be set as 'b060ddb93707d2bc2f8bcc39451a5a28852f8d1d'. Leave empty for no smart contract bridge."},
                {"precision", RPCArg::Type::NUM, RPCArg::Optional::NO, "Precision of balances. Must be between 0 and 8. The lower it is the higher possible max_supply is available since the supply is represented as a 64 bit integer. With a precision of 8 the max supply is 10 billion."},
                {"total_supply", RPCArg::Type::AMOUNT, RPCArg::Optional::NO, "Initial supply of asset. Can mint more supply up to total_supply amount or if total_supply is -1 then minting is uncapped."},
                {"max_supply", RPCArg::Type::AMOUNT, RPCArg::Optional::NO, "Maximum supply of this asset. Set to -1 for uncapped. Depends on the precision value that is set, the lower the precision the higher max_supply can be."},
                {"update_flags", RPCArg::Type::NUM, RPCArg::Optional::NO, "Ability to update certain fields. Must be decimal value which is a bitmask for certain rights to update. The bitmask represents 0x01(1) to give admin status (needed to update flags), 0x10(2) for updating public data field, 0x100(4) for updating the smart contract field, 0x1000(8) for updating supply, 0x10000(16) for being able to update flags (need admin access to update flags as well). 0x11111(31) for all."},
                {"witness", RPCArg::Type::STR, RPCArg::Optional::NO, "Witness address that will sign for web-of-trust notarization of this transaction."}
            },
            RPCResult{
            "{\n"
            "  \"hex\": \"hexstring\"       (string) the unsigned transaction hexstring.\n"
            "  \"assetguid\": xxxx        (numeric) The guid of asset to be created\n"
            "}\n"
            },
            RPCExamples{
            HelpExampleCli("assetnew", "\"myaddress\" \"CAT\" \"publicvalue\" \"contractaddr\" 8 100 1000 31 \"\"")
            + HelpExampleRpc("assetnew", "\"myaddress\", \"CAT\", \"publicvalue\", \"contractaddr\", 8, 100, 1000, 31, \"\"")
            }
            }.ToString());
    string strAddress = params[0].get_str();
    string strSymbol = params[1].get_str();
    string strPubData = params[2].get_str();
    if(strPubData == "''")
        strPubData.clear();
    string strContract = params[3].get_str();
    if(strContract == "''")
        strContract.clear();
    if(!strContract.empty())
         boost::erase_all(strContract, "0x");  // strip 0x in hex str if exist
   
    int precision = params[4].get_int();
    string vchWitness;
    UniValue param4 = params[5];
    UniValue param5 = params[6];
    
    CAmount nBalance = AssetAmountFromValue(param4, precision);
    CAmount nMaxSupply = AssetAmountFromValue(param5, precision);
    int nUpdateFlags = params[7].get_int();
    vchWitness = params[8].get_str();
    const CWitnessAddress& witnessAddress = DescribeWitnessAddress(strAddress);
    strAddress = witnessAddress.ToString();
    // calculate net
    // build asset object
    CAsset newAsset;
    newAsset.nAsset = GenerateSyscoinGuid();
    newAsset.strSymbol = strSymbol;
    newAsset.vchPubData = vchFromString(strPubData);
    newAsset.vchContract = ParseHex(strContract);
    newAsset.witnessAddress = witnessAddress;
    newAsset.nBalance = nBalance;
    newAsset.nTotalSupply = nBalance;
    newAsset.nMaxSupply = nMaxSupply;
    newAsset.nPrecision = precision;
    newAsset.nUpdateFlags = nUpdateFlags;
    vector<unsigned char> data;
    newAsset.Serialize(data);
    

    // use the script pub key to create the vecsend which sendmoney takes and puts it into vout
    vector<CRecipient> vecSend;



    CScript scriptData;
    scriptData << OP_RETURN << data;
    CRecipient fee;
    CreateFeeRecipient(scriptData, fee);
    vecSend.push_back(fee);
    UniValue res = syscointxfund_helper(pwallet, strAddress, SYSCOIN_TX_VERSION_ASSET_ACTIVATE, vchWitness, vecSend);
    res.__pushKV("asset_guid", (int)newAsset.nAsset);
    return res;
}
UniValue assetupdate(const JSONRPCRequest& request) {
    std::shared_ptr<CWallet> const wallet = GetWalletForJSONRPCRequest(request);
    CWallet* const pwallet = wallet.get();
    const UniValue &params = request.params;
    if (request.fHelp || params.size() != 6)
        throw runtime_error(
            RPCHelpMan{"assetupdate",
                "\nPerform an update on an asset you control.\n",
                {
                    {"asset_guid", RPCArg::Type::NUM, RPCArg::Optional::NO, "Asset guid"},
                    {"public_value", RPCArg::Type::STR, RPCArg::Optional::NO, "Public data, 256 characters max."},
                    {"contract",  RPCArg::Type::STR, RPCArg::Optional::NO, "Ethereum token contract for SyscoinX bridge. Leave empty for no smart contract bridg."},
                    {"supply", RPCArg::Type::AMOUNT, RPCArg::Optional::NO, "New supply of asset. Can mint more supply up to total_supply amount or if max_supply is -1 then minting is uncapped. If greator than zero, minting is assumed otherwise set to 0 to not mint any additional tokens."},
                    {"update_flags", RPCArg::Type::NUM, RPCArg::Optional::NO, "Ability to update certain fields. Must be decimal value which is a bitmask for certain rights to update. The bitmask represents 0x01(1) to give admin status (needed to update flags), 0x10(2) for updating public data field, 0x100(4) for updating the smart contract field, 0x1000(8) for updating supply, 0x10000(16) for being able to update flags (need admin access to update flags as well). 0x11111(31) for all."},
                    {"witness", RPCArg::Type::STR, RPCArg::Optional::NO, "Witness address that will sign for web-of-trust notarization of this transaction."}
                },
                RPCResult{
                    "{\n"
                    "  \"hex\": \"hexstring\"       (string) the unsigned transaction hexstring.\n"
                    "}\n"
                },
                RPCExamples{
                    HelpExampleCli("assetupdate", "\"assetguid\" \"publicvalue\" \"contractaddress\" \"supply\" \"update_flags\" \"\"")
                    + HelpExampleRpc("assetupdate", "\"assetguid\", \"publicvalue\", \"contractaddress\", \"supply\", \"update_flags\", \"\"")
                }
            }.ToString());
    const int &nAsset = params[0].get_int();
    string strData = "";
    string strCategory = "";
    string strPubData = params[1].get_str();
    if(strPubData == "''")
        strPubData.clear();
    string strContract = params[2].get_str();
    if(strContract == "''")
        strContract.clear();
    if(!strContract.empty())
        boost::erase_all(strContract, "0x");  // strip 0x if exist
    vector<unsigned char> vchContract = ParseHex(strContract);

    int nUpdateFlags = params[4].get_int();
    string vchWitness;
    vchWitness = params[5].get_str();
    
    CAsset theAsset;

    if (!GetAsset( nAsset, theAsset))
        throw runtime_error("SYSCOIN_ASSET_RPC_ERROR: ERRCODE: 2501 - " + _("Could not find a asset with this key"));
        
    const CWitnessAddress &copyWitness = theAsset.witnessAddress;
    theAsset.ClearAsset();
    theAsset.witnessAddress = copyWitness;
    UniValue params3 = params[3];
    CAmount nBalance = 0;
    if((params3.isStr() && params3.get_str() != "0") || (params3.isNum() && params3.get_real() != 0))
        nBalance = AssetAmountFromValue(params3, theAsset.nPrecision);
    if(strPubData != stringFromVch(theAsset.vchPubData))
        theAsset.vchPubData = vchFromString(strPubData);
    else
        theAsset.vchPubData.clear();
    if(vchContract != theAsset.vchContract)
        theAsset.vchContract = vchContract;
    else
        theAsset.vchContract.clear();

    theAsset.nBalance = nBalance;
    if (theAsset.nUpdateFlags != nUpdateFlags)
        theAsset.nUpdateFlags = nUpdateFlags;
    else
        theAsset.nUpdateFlags = 0;

    vector<unsigned char> data;
    theAsset.Serialize(data);
    

    vector<CRecipient> vecSend;


    CScript scriptData;
    scriptData << OP_RETURN << data;
    CRecipient fee;
    CreateFeeRecipient(scriptData, fee);
    vecSend.push_back(fee);
    return syscointxfund_helper(pwallet, theAsset.witnessAddress.ToString(), SYSCOIN_TX_VERSION_ASSET_UPDATE, vchWitness, vecSend);
}

UniValue assettransfer(const JSONRPCRequest& request) {
    std::shared_ptr<CWallet> const wallet = GetWalletForJSONRPCRequest(request);
    CWallet* const pwallet = wallet.get();
    const UniValue &params = request.params;
    if (request.fHelp || params.size() != 3)
        throw runtime_error(
            RPCHelpMan{"assettransfer",
            "\nTransfer an asset you own to another address.\n",
            {
                {"asset_guid", RPCArg::Type::NUM, RPCArg::Optional::NO, "Asset guid."},
                {"address", RPCArg::Type::STR, RPCArg::Optional::NO, "Address to transfer to."},
                {"witness", RPCArg::Type::STR, RPCArg::Optional::NO, "Witness address that will sign for web-of-trust notarization of this transaction."}
            },
            RPCResult{
            "{\n"
            "  \"hex\": \"hexstring\"       (string) the unsigned transaction hexstring.\n"
            "}\n"
            },
            RPCExamples{
                HelpExampleCli("assettransfer", "\"asset_guid\" \"address\" \"\"")
                + HelpExampleRpc("assettransfer", "\"asset_guid\", \"address\", \"\"")
            }
            }.ToString());

    // gather & validate inputs
    const int &nAsset = params[0].get_int();
    string strAddressTo = params[1].get_str();
    string vchWitness;
    vchWitness = params[2].get_str();

    CScript scriptPubKeyOrig, scriptPubKeyFromOrig;
    CAsset theAsset;
    if (!GetAsset( nAsset, theAsset))
        throw runtime_error("SYSCOIN_ASSET_RPC_ERROR: ERRCODE: 2505 - " + _("Could not find a asset with this key"));
    

    theAsset.ClearAsset();
    CScript scriptPubKey;
    theAsset.witnessAddressTransfer = DescribeWitnessAddress(strAddressTo);

    vector<unsigned char> data;
    theAsset.Serialize(data);


    vector<CRecipient> vecSend;
    

    CScript scriptData;
    scriptData << OP_RETURN << data;
    CRecipient fee;
    CreateFeeRecipient(scriptData, fee);
    vecSend.push_back(fee);
    return syscointxfund_helper(pwallet, theAsset.witnessAddress.ToString(), SYSCOIN_TX_VERSION_ASSET_TRANSFER, vchWitness, vecSend);
}
UniValue assetsendmany(const JSONRPCRequest& request) {
    std::shared_ptr<CWallet> const wallet = GetWalletForJSONRPCRequest(request);
    CWallet* const pwallet = wallet.get();
    const UniValue &params = request.params;
    if (request.fHelp || params.size() != 3)
        throw runtime_error(
            RPCHelpMan{"assetsendmany",
            "\nSend an asset you own to another address/addresses as an asset allocation. Maximum recipients is 250.\n",
            {
                {"asset_guid", RPCArg::Type::NUM, RPCArg::Optional::NO, "Asset guid."},
                {"array", RPCArg::Type::ARR, RPCArg::Optional::NO, "Array of asset send objects.",
                    {
                        {"", RPCArg::Type::OBJ, RPCArg::Optional::NO, "An assetsend obj",
                            {
                                {"address", RPCArg::Type::STR, RPCArg::Optional::NO, "Address to transfer to"},
                                {"amount", RPCArg::Type::AMOUNT, RPCArg::Optional::NO, "Quantity of asset to send"}
                            }
                        }
                    },
                    "[assetsendobjects,...]"
                },
                {"witness", RPCArg::Type::STR, "\"\"", "Witnesses address that will sign for web-of-trust notarization of this transaction"}
            },
            RPCResult{
            "{\n"
            "  \"hex\": \"hexstring\"       (string) the unsigned transaction hexstring.\n"
            "}\n"
            },
            RPCExamples{
                HelpExampleCli("assetsendmany", "\"assetguid\" '[{\"address\":\"sysaddress1\",\"amount\":100},{\"address\":\"sysaddress2\",\"amount\":200}]\' \"\"")
                + HelpExampleCli("assetsendmany", "\"assetguid\" \"[{\\\"address\\\":\\\"sysaddress1\\\",\\\"amount\\\":100},{\\\"address\\\":\\\"sysaddress2\\\",\\\"amount\\\":200}]\" \"\"")
                + HelpExampleRpc("assetsendmany", "\"assetguid\",\'[{\"address\":\"sysaddress1\",\"amount\":100},{\"address\":\"sysaddress2\",\"amount\":200}]\' \"\"")
                + HelpExampleRpc("assetsendmany", "\"assetguid\",\"[{\\\"address\\\":\\\"sysaddress1\\\",\\\"amount\\\":100},{\\\"address\\\":\\\"sysaddress2\\\",\\\"amount\\\":200}]\" \"\"")
            }
            }.ToString());
    // gather & validate inputs
    const int &nAsset = params[0].get_int();
    UniValue valueTo = params[1];
    string vchWitness = params[2].get_str();
    if (!valueTo.isArray())
        throw JSONRPCError(RPC_DESERIALIZATION_ERROR, "Array of receivers not found");

    CAsset theAsset;
    if (!GetAsset(nAsset, theAsset))
        throw runtime_error("SYSCOIN_ASSET_RPC_ERROR: ERRCODE: 2507 - " + _("Could not find a asset with this key"));



    CAssetAllocation theAssetAllocation;
    theAssetAllocation.assetAllocationTuple = CAssetAllocationTuple(nAsset, theAsset.witnessAddress);

    UniValue receivers = valueTo.get_array();
    for (unsigned int idx = 0; idx < receivers.size(); idx++) {
        const UniValue& receiver = receivers[idx];
        if (!receiver.isObject())
            throw JSONRPCError(RPC_DESERIALIZATION_ERROR, "expected object with {\"address'\", or \"amount\"}");

        const UniValue &receiverObj = receiver.get_obj();
        const std::string &toStr = find_value(receiverObj, "address").get_str();              
        UniValue amountObj = find_value(receiverObj, "amount");
        if (amountObj.isNum() || amountObj.isStr()) {
            const CAmount &amount = AssetAmountFromValue(amountObj, theAsset.nPrecision);
            if (amount <= 0)
                throw JSONRPCError(RPC_DESERIALIZATION_ERROR, "amount must be positive");
            theAssetAllocation.listSendingAllocationAmounts.push_back(make_pair(DescribeWitnessAddress(toStr), amount));
        }
        else
            throw JSONRPCError(RPC_DESERIALIZATION_ERROR, "expected amount as number in receiver array");

    }

    CScript scriptPubKey;

    vector<unsigned char> data;
    theAssetAllocation.Serialize(data);
    
    vector<CRecipient> vecSend;

    CScript scriptData;
    scriptData << OP_RETURN << data;
    CRecipient fee;
    CreateFeeRecipient(scriptData, fee);
    vecSend.push_back(fee);

    return syscointxfund_helper(pwallet, theAsset.witnessAddress.ToString(), SYSCOIN_TX_VERSION_ASSET_SEND, vchWitness, vecSend);
}

UniValue assetsend(const JSONRPCRequest& request) {
    const UniValue &params = request.params;
    if (request.fHelp || params.size() != 3)
        throw runtime_error(
            RPCHelpMan{"assetsend",
            "\nSend an asset you own to another address.\n",
            {
                {"asset_guid", RPCArg::Type::NUM, RPCArg::Optional::NO, "The asset guid."},
                {"address", RPCArg::Type::STR, RPCArg::Optional::NO, "The address to send the asset to (creates an asset allocation)."},
                {"amount", RPCArg::Type::AMOUNT, RPCArg::Optional::NO, "The quantity of asset to send."}
            },
            RPCResult{
            "{\n"
            "  \"hex\": \"hexstring\"       (string) the unsigned transaction hexstring.\n"
            "}\n"
            },
            RPCExamples{
                HelpExampleCli("assetsend", "\"assetguid\" \"address\" \"amount\"")
                + HelpExampleRpc("assetsend", "\"assetguid\", \"address\", \"amount\"")
                }

            }.ToString());
    const uint32_t &nAsset = params[0].get_int();
	CAsset theAsset;
	if (!GetAsset(nAsset, theAsset))
		throw runtime_error("SYSCOIN_ASSET_ALLOCATION_RPC_ERROR: ERRCODE: 1501 - " + _("Could not find a asset with this key"));            
    UniValue amountValue = request.params[2];
    CAmount nAmount = AssetAmountFromValue(amountValue, theAsset.nPrecision);
    if (nAmount <= 0)
        throw JSONRPCError(RPC_TYPE_ERROR, "Invalid amount for assetsend");
    UniValue output(UniValue::VARR);
    UniValue outputObj(UniValue::VOBJ);
    outputObj.__pushKV("address", params[1].get_str());
    outputObj.__pushKV("amount", ValueFromAssetAmount(nAmount, theAsset.nPrecision));
    output.push_back(outputObj);
    UniValue paramsFund(UniValue::VARR);
    paramsFund.push_back((int)nAsset);
    paramsFund.push_back(output);
    paramsFund.push_back("");
    JSONRPCRequest requestMany;
    requestMany.params = paramsFund;
    requestMany.URI = request.URI;
    return assetsendmany(requestMany);          
}

UniValue assetallocationsendmany(const JSONRPCRequest& request) {
    std::shared_ptr<CWallet> const wallet = GetWalletForJSONRPCRequest(request);
    CWallet* const pwallet = wallet.get();
	const UniValue &params = request.params;
	if (request.fHelp || params.size() != 4)
		throw runtime_error(
            RPCHelpMan{"assetallocationsendmany",
                "\nSend an asset allocation you own to another address. Maximum recipients is 250.\n",
                {
                    {"asset_guid", RPCArg::Type::NUM, RPCArg::Optional::NO, "Asset guid"},
                    {"addressfrom", RPCArg::Type::STR, RPCArg::Optional::NO, "Address that owns this asset allocation"},
                    {"amounts", RPCArg::Type::ARR, RPCArg::Optional::NO, "Array of assetallocationsend objects",
                        {
                            {"", RPCArg::Type::OBJ, RPCArg::Optional::OMITTED, "The assetallocationsend object",
                                {
                                    {"address", RPCArg::Type::STR, RPCArg::Optional::OMITTED, "Address to transfer to"},
                                    {"amount", RPCArg::Type::AMOUNT, RPCArg::Optional::OMITTED, "Quantity of asset to send"}
                                }
                            },
                         },
                         "[assetallocationsend object]..."
                     },
                     {"witness", RPCArg::Type::STR, "\"\"", "Witness address that will sign for web-of-trust notarization of this transaction"}
                },
                RPCResult{
                    "{\n"
                    "  \"hex\": \"hexstring\"       (string) the unsigned transaction hexstring.\n"
                    "}\n"
                },
                RPCExamples{
                    HelpExampleCli("assetallocationsendmany", "\"assetguid\" \"addressfrom\" \'[{\"address\":\"sysaddress1\",\"amount\":100},{\"address\":\"sysaddress2\",\"amount\":200}]\' \"\"")
                    + HelpExampleCli("assetallocationsendmany", "\"assetguid\" \"addressfrom\" \"[{\\\"address\\\":\\\"sysaddress1\\\",\\\"amount\\\":100},{\\\"address\\\":\\\"sysaddress2\\\",\\\"amount\\\":200}]\" \"\"")
                    + HelpExampleRpc("assetallocationsendmany", "\"assetguid\", \"addressfrom\", \'[{\"address\":\"sysaddress1\",\"amount\":100},{\"address\":\"sysaddress2\",\"amount\":200}]\', \"\"")
                    + HelpExampleRpc("assetallocationsendmany", "\"assetguid\", \"addressfrom\", \"[{\\\"address\\\":\\\"sysaddress1\\\",\\\"amount\\\":100},{\\\"address\\\":\\\"sysaddress2\\\",\\\"amount\\\":200}]\", \"\"")
                }
            }.ToString());

	// gather & validate inputs
	const int &nAsset = params[0].get_int();
	std::string strAddress = params[1].get_str();
	UniValue valueTo = params[2];
	vector<unsigned char> vchWitness;
    string strWitness = params[3].get_str();
	if (!valueTo.isArray())
		throw JSONRPCError(RPC_DESERIALIZATION_ERROR, "Array of receivers not found");
    const CWitnessAddress &witnessAddress = DescribeWitnessAddress(strAddress);
    strAddress = witnessAddress.ToString();
	CAssetAllocation theAssetAllocation;
	const CAssetAllocationTuple assetAllocationTuple(nAsset, DescribeWitnessAddress(strAddress));
	if (!GetAssetAllocation(assetAllocationTuple, theAssetAllocation))
		throw runtime_error("SYSCOIN_ASSET_ALLOCATION_RPC_ERROR: ERRCODE: 1500 - " + _("Could not find a asset allocation with this key"));

	CAsset theAsset;
	if (!GetAsset(nAsset, theAsset))
		throw runtime_error("SYSCOIN_ASSET_ALLOCATION_RPC_ERROR: ERRCODE: 1501 - " + _("Could not find a asset with this key"));
	const COutPoint lockedOutpoint = theAssetAllocation.lockedOutpoint;
    if(!lockedOutpoint.IsNull() && !IsOutpointMature(lockedOutpoint))
        throw runtime_error("SYSCOIN_ASSET_ALLOCATION_RPC_ERROR: ERRCODE: 1500 - " + _("Locked outpoint not mature"));
    if(!lockedOutpoint.IsNull()){
        // this will let syscointxfund try to select this outpoint as the input
        mapSenderTXIDs[strAddress] = lockedOutpoint;
    }
	theAssetAllocation.SetNull();
    theAssetAllocation.assetAllocationTuple.nAsset = std::move(assetAllocationTuple.nAsset);
    theAssetAllocation.assetAllocationTuple.witnessAddress = std::move(assetAllocationTuple.witnessAddress); 
	UniValue receivers = valueTo.get_array();
	
	for (unsigned int idx = 0; idx < receivers.size(); idx++) {
		const UniValue& receiver = receivers[idx];
		if (!receiver.isObject())
			throw JSONRPCError(RPC_DESERIALIZATION_ERROR, "expected object with {\"address'\" or \"amount\"}");

		const UniValue &receiverObj = receiver.get_obj();
        const std::string &toStr = find_value(receiverObj, "address").get_str();
        const CWitnessAddress &recpt = DescribeWitnessAddress(toStr);
		UniValue amountObj = find_value(receiverObj, "amount");
		if (amountObj.isNum() || amountObj.isStr()) {
			const CAmount &amount = AssetAmountFromValue(amountObj, theAsset.nPrecision);
			if (amount <= 0)
				throw JSONRPCError(RPC_DESERIALIZATION_ERROR, "amount must be positive");
			theAssetAllocation.listSendingAllocationAmounts.push_back(make_pair(CWitnessAddress(recpt.nVersion, recpt.vchWitnessProgram), amount));
		}
		else
			throw JSONRPCError(RPC_DESERIALIZATION_ERROR, "expected amount as number in receiver array");

	}

	vector<unsigned char> data;
	theAssetAllocation.Serialize(data);   


	// send the asset pay txn
	vector<CRecipient> vecSend;
	
	CScript scriptData;
	scriptData << OP_RETURN << data;
	CRecipient fee;
	CreateFeeRecipient(scriptData, fee);
	vecSend.push_back(fee);
	return syscointxfund_helper(pwallet, strAddress, SYSCOIN_TX_VERSION_ALLOCATION_SEND, strWitness, vecSend);
}
template <typename T>
inline std::string int_to_hex(T val, size_t width=sizeof(T)*2)
{
    std::stringstream ss;
    ss << std::setfill('0') << std::setw(width) << std::hex << (val|0);
    return ss.str();
}
UniValue assetallocationburn(const JSONRPCRequest& request) {
    std::shared_ptr<CWallet> const wallet = GetWalletForJSONRPCRequest(request);
    CWallet* const pwallet = wallet.get();
	const UniValue &params = request.params;
	if (request.fHelp || 4 != params.size())
		throw runtime_error(
            RPCHelpMan{"assetallocationburn",
                "\nBurn an asset allocation in order to use the bridge or move back to Syscoin\n",
                {
                    {"asset_guid", RPCArg::Type::NUM, RPCArg::Optional::NO, "Asset guid"},
                    {"address", RPCArg::Type::STR, RPCArg::Optional::NO, "Address that owns this asset allocation"},
                    {"amount", RPCArg::Type::AMOUNT, RPCArg::Optional::NO, "Amount of asset to burn to SYSX"},
                    {"ethereum_destination_address", RPCArg::Type::STR, RPCArg::Optional::NO, "The 20 byte (40 character) hex string of the ethereum destination address. Leave empty to burn to Syscoin."}
                },
                RPCResult{
                    "{\n"
                    "  \"hex\": \"hexstring\"       (string) the unsigned transaction hexstring.\n"
                    "}\n"
                },
                RPCExamples{
                    HelpExampleCli("assetallocationburn", "\"asset_guid\" \"address\" \"amount\" \"ethereum_destination_address\"")
                    + HelpExampleRpc("assetallocationburn", "\"asset_guid\", \"address\", \"amount\", \"ethereum_destination_address\"")
                }
            }.ToString());

    uint32_t nAsset;
    if(params[0].isNum())
        nAsset = (uint32_t)params[0].get_int();
    else if(params[0].isStr())
        ParseUInt32(params[0].get_str(), &nAsset);
	string strAddress = params[1].get_str();
    
	const CWitnessAddress& witnessAddress = DescribeWitnessAddress(strAddress); 
    strAddress = witnessAddress.ToString();  	
	CAssetAllocation theAssetAllocation;
	const CAssetAllocationTuple assetAllocationTuple(nAsset, witnessAddress);
	if (!GetAssetAllocation(assetAllocationTuple, theAssetAllocation))
		throw runtime_error("SYSCOIN_ASSET_ALLOCATION_RPC_ERROR: ERRCODE: 1500 - " + _("Could not find a asset allocation with this key"));

	CAsset theAsset;
	if (!GetAsset(nAsset, theAsset))
		throw runtime_error("SYSCOIN_ASSET_ALLOCATION_RPC_ERROR: ERRCODE: 1501 - " + _("Could not find a asset with this key"));
        
    UniValue amountObj = params[2];
	CAmount amount = AssetAmountFromValue(amountObj, theAsset.nPrecision);
	string ethAddress = params[3].get_str();
    boost::erase_all(ethAddress, "0x");  // strip 0x if exist
    vector<CRecipient> vecSend;
    CScript scriptData;
    int nVersion = 0;
    // if no eth address provided just send as a std asset allocation send but to burn address
    if(ethAddress.empty() || ethAddress == "''"){
        const COutPoint lockedOutpoint = theAssetAllocation.lockedOutpoint;
        if(!lockedOutpoint.IsNull() && !IsOutpointMature(lockedOutpoint))
            throw runtime_error("SYSCOIN_ASSET_ALLOCATION_RPC_ERROR: ERRCODE: 1500 - " + _("Locked outpoint not mature"));
        if(!lockedOutpoint.IsNull()){
            // this will let syscointxfund try to select this outpoint as the input
            mapSenderTXIDs[strAddress] = lockedOutpoint;
        }
        theAssetAllocation.SetNull();
        theAssetAllocation.assetAllocationTuple.nAsset = std::move(assetAllocationTuple.nAsset);
        theAssetAllocation.assetAllocationTuple.witnessAddress = std::move(assetAllocationTuple.witnessAddress); 

        if (amount <= 0)
            throw JSONRPCError(RPC_DESERIALIZATION_ERROR, "amount must be positive");
        theAssetAllocation.listSendingAllocationAmounts.push_back(make_pair(CWitnessAddress(0, vchFromString("burn")), amount));
        
      
        vector<unsigned char> data;
        theAssetAllocation.Serialize(data);  
        scriptData << OP_RETURN << data;
        CScript scriptPubKeyFromOrig = GetScriptForDestination(DecodeDestination(strAddress));
        CRecipient recp = { scriptPubKeyFromOrig, amount, false };
        vecSend.push_back(recp);
        nVersion = SYSCOIN_TX_VERSION_ALLOCATION_BURN_TO_SYSCOIN;
    }
    else{
        // convert to hex string because otherwise cscript will push a cscriptnum which is 4 bytes but we want 8 byte hex representation of an int64 pushed
        const std::string amountHex = int_to_hex(amount);
        const std::string witnessVersionHex = int_to_hex(assetAllocationTuple.witnessAddress.nVersion);
        const std::string assetHex = int_to_hex(nAsset);
        scriptData << OP_RETURN << ParseHex(assetHex) << ParseHex(amountHex) << ParseHex(ethAddress) << ParseHex(witnessVersionHex) << assetAllocationTuple.witnessAddress.vchWitnessProgram;
        nVersion = SYSCOIN_TX_VERSION_ALLOCATION_BURN_TO_ETHEREUM;
    }
	CRecipient fee;
	CreateFeeRecipient(scriptData, fee);
	vecSend.push_back(fee);

	return syscointxfund_helper(pwallet, strAddress, nVersion, "", vecSend);
}
UniValue assetallocationmint(const JSONRPCRequest& request) {
    std::shared_ptr<CWallet> const wallet = GetWalletForJSONRPCRequest(request);
    CWallet* const pwallet = wallet.get();
    const UniValue &params = request.params;
    if (request.fHelp || 12 != params.size())
        throw runtime_error(
            RPCHelpMan{"assetallocationmint",
                "\nMint assetallocation to come back from the bridge\n",
                {
                    {"asset_guid", RPCArg::Type::NUM, RPCArg::Optional::NO, "Asset guid"},
                    {"address", RPCArg::Type::STR, RPCArg::Optional::NO, "Mint to this address."},
                    {"amount", RPCArg::Type::AMOUNT, RPCArg::Optional::NO, "Amount of asset to mint.  Note that fees will be taken from the owner address"},
                    {"blocknumber", RPCArg::Type::NUM, RPCArg::Optional::NO, "Block number of the block that included the burn transaction on Ethereum."},
                    {"tx_hex", RPCArg::Type::STR_HEX, RPCArg::Optional::NO, "Transaction hex."},
                    {"txroot_hex", RPCArg::Type::STR_HEX, RPCArg::Optional::NO, "The transaction merkle root that commits this transaction to the block header."},
                    {"txmerkleproof_hex", RPCArg::Type::STR_HEX, RPCArg::Optional::NO, "The list of parent nodes of the Merkle Patricia Tree for SPV proof of transaction merkle root."},
                    {"merklerootpath_hex", RPCArg::Type::STR_HEX, RPCArg::Optional::NO, "The merkle path to walk through the tree to recreate the merkle hash for both transaction and receipt root."},
                    {"receipt_hex", RPCArg::Type::STR_HEX, RPCArg::Optional::NO, "Transaction Receipt Hex."},
                    {"receiptroot_hex", RPCArg::Type::STR_HEX, RPCArg::Optional::NO, "The transaction receipt merkle root that commits this receipt to the block header."},
                    {"receiptmerkleproof_hex", RPCArg::Type::STR_HEX, RPCArg::Optional::NO, "The list of parent nodes of the Merkle Patricia Tree for SPV proof of transaction receipt merkle root."},
                    {"witness", RPCArg::Type::STR, "\"\"", "Witness address that will sign for web-of-trust notarization of this transaction."}
                },
                RPCResult{
                    "{\n"
                    "  \"hex\": \"hexstring\"       (string) the unsigned transaction hexstring.\n"
                    "}\n"
                },
                RPCExamples{
                    HelpExampleCli("assetallocationmint", "\"assetguid\" \"address\" \"amount\" \"blocknumber\" \"tx_hex\" \"txroot_hex\" \"txmerkleproof_hex\" \"txmerkleproofpath_hex\" \"receipt_hex\" \"receiptroot_hex\" \"receiptmerkleproof\" \"witness\"")
                    + HelpExampleRpc("assetallocationmint", "\"assetguid\", \"address\", \"amount\", \"blocknumber\", \"tx_hex\", \"txroot_hex\", \"txmerkleproof_hex\", \"txmerkleproofpath_hex\", \"receipt_hex\", \"receiptroot_hex\", \"receiptmerkleproof\", \"\"")
                }
            }.ToString());

    uint32_t nAsset;
    if(params[0].isNum())
        nAsset = (uint32_t)params[0].get_int();
    else if(params[0].isStr())
        ParseUInt32(params[0].get_str(), &nAsset);

    string strAddress = params[1].get_str();
    CAmount nAmount = AmountFromValue(params[2]);
    
    uint32_t nBlockNumber;
    if(params[3].isNum())
        nBlockNumber = (uint32_t)params[3].get_int();
    else if(params[3].isStr())
        ParseUInt32(params[3].get_str(), &nBlockNumber);    
    
    string vchTxValue = params[4].get_str();
    string vchTxRoot = params[5].get_str();
    string vchTxParentNodes = params[6].get_str();
    string vchTxPath = params[7].get_str();
 
    string vchReceiptValue = params[8].get_str();
    string vchReceiptRoot = params[9].get_str();
    string vchReceiptParentNodes = params[10].get_str();
    
    
    string strWitness = params[11].get_str();
    if(!fGethSynced){
        throw runtime_error("SYSCOIN_ASSET_RPC_ERROR: ERRCODE: 5502 - " + _("Geth is not synced, please wait until it syncs up and try again"));
    }

    int nBlocksLeftToEnable = ::ChainActive().Tip()->nHeight - (Params().GetConsensus().nBridgeStartBlock+500);
    if(nBlocksLeftToEnable > 0)
    {
        throw runtime_error("SYSCOIN_ASSET_RPC_ERROR: ERRCODE: 5502 - " + _("Bridge is not enabled yet. Blocks left to enable: ") + itostr(nBlocksLeftToEnable));
    }
    const CWitnessAddress& witnessAddress = DescribeWitnessAddress(strAddress); 
    strAddress = witnessAddress.ToString();  	
    vector<CRecipient> vecSend;
    
    CMintSyscoin mintSyscoin;
    mintSyscoin.assetAllocationTuple = CAssetAllocationTuple(nAsset, witnessAddress);
    mintSyscoin.nValueAsset = nAmount;
    mintSyscoin.nBlockNumber = nBlockNumber;
    mintSyscoin.vchTxValue = ParseHex(vchTxValue);
    mintSyscoin.vchTxRoot = ParseHex(vchTxRoot);
    mintSyscoin.vchTxParentNodes = ParseHex(vchTxParentNodes);
    mintSyscoin.vchTxPath = ParseHex(vchTxPath);
    mintSyscoin.vchReceiptValue = ParseHex(vchReceiptValue);
    mintSyscoin.vchReceiptRoot = ParseHex(vchReceiptRoot);
    mintSyscoin.vchReceiptParentNodes = ParseHex(vchReceiptParentNodes);
    
    EthereumTxRoot txRootDB;
    bool bGethTestnet = gArgs.GetBoolArg("-gethtestnet", false);
    uint32_t cutoffHeight;
    const bool &ethTxRootShouldExist = !fLiteMode && fLoaded && fGethSynced;
    if(!ethTxRootShouldExist){
        throw runtime_error("SYSCOIN_ASSET_ALLOCATION_RPC_ERROR: ERRCODE: 2501 - " + _("Network is not ready to accept your mint transaction please wait..."));
    }
    // validate that the block passed is committed to by the tx root he also passes in, then validate the spv proof to the tx root below  
    // the cutoff to keep txroots is 120k blocks and the cutoff to get approved is 40k blocks. If we are syncing after being offline for a while it should still validate up to 120k worth of txroots
    if(!pethereumtxrootsdb || !pethereumtxrootsdb->ReadTxRoots(mintSyscoin.nBlockNumber, txRootDB)){
        if(ethTxRootShouldExist){
            throw runtime_error("SYSCOIN_CONSENSUS_ERROR ERRCODE: 1001 - " + _("Missing transaction root for SPV proof at Ethereum block: ") + itostr(mintSyscoin.nBlockNumber));
        }
    }  
    if(ethTxRootShouldExist){
        LOCK(cs_ethsyncheight);
        // cutoff is ~1 week of blocks is about 40K blocks
        cutoffHeight = (fGethSyncHeight - MAX_ETHEREUM_TX_ROOTS) + 100;
        if(fGethSyncHeight >= MAX_ETHEREUM_TX_ROOTS && mintSyscoin.nBlockNumber <= (uint32_t)cutoffHeight) {
            throw runtime_error("SYSCOIN_CONSENSUS_ERROR ERRCODE: 1001 - " + _("The block height is too old, your SPV proof is invalid. SPV Proof must be done within 40000 blocks of the burn transaction on Ethereum blockchain"));
        } 
        
        // ensure that we wait at least ETHEREUM_CONFIRMS_REQUIRED blocks (~1 hour) before we are allowed process this mint transaction  
        // also ensure sanity test that the current height that our node thinks Eth is on isn't less than the requested block for spv proof
        if(fGethCurrentHeight <  mintSyscoin.nBlockNumber || fGethSyncHeight <= 0 || (fGethSyncHeight - mintSyscoin.nBlockNumber < (bGethTestnet? 20: ETHEREUM_CONFIRMS_REQUIRED*1.5))){
            throw runtime_error("SYSCOIN_CONSENSUS_ERROR ERRCODE: 1001 - " + _("Not enough confirmations on Ethereum to process this mint transaction. Blocks required: ") + itostr((ETHEREUM_CONFIRMS_REQUIRED*1.5) - (fGethSyncHeight - mintSyscoin.nBlockNumber)));
        } 
    }
       
    vector<unsigned char> data;
    mintSyscoin.Serialize(data);
    
    CScript scriptData;
    scriptData << OP_RETURN << data;
    CRecipient fee;
    CreateFeeRecipient(scriptData, fee);
    vecSend.push_back(fee);
       
    return syscointxfund_helper(pwallet, strAddress, SYSCOIN_TX_VERSION_ALLOCATION_MINT, strWitness, vecSend);
}

UniValue assetallocationsend(const JSONRPCRequest& request) {
    const UniValue &params = request.params;
    if (request.fHelp || params.size() != 4)
        throw runtime_error(
            RPCHelpMan{"assetallocationsend",
                "\nSend an asset allocation you own to another address.\n",
                {
                    {"asset_guid", RPCArg::Type::NUM, RPCArg::Optional::NO, "The asset guid"},
                    {"address_sender", RPCArg::Type::STR, RPCArg::Optional::NO, "The address to send the allocation from"},
                    {"address_receiver", RPCArg::Type::STR, RPCArg::Optional::NO, "The address to send the allocation to"},
                    {"amount", RPCArg::Type::AMOUNT, RPCArg::Optional::NO, "The quantity of asset to send"}
                },
                RPCResult{
                    "{\n"
                    "  \"hex\": \"hexstring\"       (string) the unsigned transaction hexstring.\n"
                    "}\n"
                },
                RPCExamples{
                    HelpExampleCli("assetallocationsend", "\"assetguid\" \"addressfrom\" \"address\" \"amount\"")
                    + HelpExampleRpc("assetallocationsend", "\"assetguid\", \"addressfrom\", \"address\", \"amount\"")
                }
            }.ToString());
    const uint32_t &nAsset = params[0].get_int();
	CAsset theAsset;
	if (!GetAsset(nAsset, theAsset))
		throw runtime_error("SYSCOIN_ASSET_ALLOCATION_RPC_ERROR: ERRCODE: 1501 - " + _("Could not find a asset with this key"));            
    UniValue amountValue = request.params[3];
    CAmount nAmount = AssetAmountFromValue(amountValue, theAsset.nPrecision);
    if (nAmount <= 0)
        throw JSONRPCError(RPC_TYPE_ERROR, "Invalid amount for assetallocationsend");          
    UniValue output(UniValue::VARR);
    UniValue outputObj(UniValue::VOBJ);
    outputObj.__pushKV("address", params[2].get_str());
    outputObj.__pushKV("amount", ValueFromAssetAmount(nAmount, theAsset.nPrecision));
    output.push_back(outputObj);
    UniValue paramsFund(UniValue::VARR);
    paramsFund.push_back((int)nAsset);
    paramsFund.push_back(params[1].get_str());
    paramsFund.push_back(output);
    paramsFund.push_back("");
    JSONRPCRequest requestMany;
    requestMany.params = paramsFund;
    requestMany.URI = request.URI;
    return assetallocationsendmany(requestMany);          
}


UniValue assetallocationlock(const JSONRPCRequest& request) {
    std::shared_ptr<CWallet> const wallet = GetWalletForJSONRPCRequest(request);
    CWallet* const pwallet = wallet.get();
	const UniValue &params = request.params;
	if (request.fHelp || params.size() != 5)
		throw runtime_error(
            RPCHelpMan{"assetallocationlock",
            "\nLock an asset allocation to a specific UTXO (txid/output). This is useful for things such as hashlock and CLTV type operations where script checks are done on UTXO prior to spending which extend to an assetallocationsend.\n",
            {
                {"asset_guid", RPCArg::Type::NUM, RPCArg::Optional::NO, "Asset guid"},
                {"addressfrom", RPCArg::Type::STR, RPCArg::Optional::NO, "Address that owns this asset allocation"},
                {"txid", RPCArg::Type::STR, RPCArg::Optional::NO, "Transaction hash"},
                {"output_index", RPCArg::Type::NUM, RPCArg::Optional::NO, "Output index inside the transaction output array"},
                {"witness", RPCArg::Type::STR, "\"\"", "Witness address that will sign for web-of-trust notarization of this transaction"}
            },
            RPCResult{
            "{\n"
            "  \"hex\": \"hexstring\"       (string) the unsigned transaction hexstring.\n"
            "}\n"
            },
            RPCExamples{
            HelpExampleCli("assetallocationlock", "\"asset_guid\" \"addressfrom\" \"txid\" \"output_index\" \"\"")
            + HelpExampleRpc("assetallocationlock", "\"asset_guid\",\"addressfrom\",\"txid\",\"output_index\",\"\"")
            }
            }.ToString()); 
            
	// gather & validate inputs
	const int &nAsset = params[0].get_int();
	string strAddress = params[1].get_str();
	uint256 txid = uint256S(params[2].get_str());
	int outputIndex = params[3].get_int();
	vector<unsigned char> vchWitness;
	string strWitness = params[4].get_str();

    const CWitnessAddress& witnessAddress = DescribeWitnessAddress(strAddress); 
    strAddress = witnessAddress.ToString();  	
	CAssetAllocation theAssetAllocation;
	const CAssetAllocationTuple assetAllocationTuple(nAsset, witnessAddress);
	if (!GetAssetAllocation(assetAllocationTuple, theAssetAllocation))
		throw runtime_error("SYSCOIN_ASSET_ALLOCATION_RPC_ERROR: ERRCODE: 1500 - " + _("Could not find a asset allocation with this key"));

	theAssetAllocation.SetNull();
	theAssetAllocation.assetAllocationTuple.nAsset = std::move(assetAllocationTuple.nAsset);
	theAssetAllocation.assetAllocationTuple.witnessAddress = std::move(assetAllocationTuple.witnessAddress);
	theAssetAllocation.lockedOutpoint = COutPoint(txid, outputIndex);
    if(!IsOutpointMature(theAssetAllocation.lockedOutpoint))
        throw runtime_error("SYSCOIN_ASSET_ALLOCATION_RPC_ERROR: ERRCODE: 1500 - " + _("Outpoint not mature"));
    Coin pcoin;
    GetUTXOCoin(theAssetAllocation.lockedOutpoint, pcoin);
    CTxDestination address;
    if (!ExtractDestination(pcoin.out.scriptPubKey, address))
        throw runtime_error("SYSCOIN_ASSET_ALLOCATION_RPC_ERROR: ERRCODE: 1500 - " + _("Could not extract destination from outpoint"));
        
    const string& strAddressDest = EncodeDestination(address);
    if(strAddress != strAddressDest)    
        throw runtime_error("SYSCOIN_ASSET_ALLOCATION_RPC_ERROR: ERRCODE: 1500 - " + _("Outpoint address must match allocation owner address"));
    // this will let syscointxfund try to select this outpoint as the input
    mapSenderTXIDs[strAddress] = theAssetAllocation.lockedOutpoint;
    vector<unsigned char> data;
    theAssetAllocation.Serialize(data);    
	vector<CRecipient> vecSend;

	CScript scriptData;
	scriptData << OP_RETURN << data;
	CRecipient fee;
	CreateFeeRecipient(scriptData, fee);
	vecSend.push_back(fee);

	return syscointxfund_helper(pwallet, strAddress, SYSCOIN_TX_VERSION_ALLOCATION_LOCK, strWitness, vecSend);
}
UniValue sendfrom(const JSONRPCRequest& request)
{
    std::shared_ptr<CWallet> const wallet = GetWalletForJSONRPCRequest(request);
    CWallet* const pwallet = wallet.get();
    if (request.fHelp || request.params.size() != 3)
        throw std::runtime_error(
            RPCHelpMan{"sendfrom",
                "\nSend an amount to a given address from a specified address.",   
                {
                    {"funding_address", RPCArg::Type::STR, RPCArg::Optional::NO, "The syscoin address is sending from."},
                    {"address", RPCArg::Type::STR, RPCArg::Optional::NO, "The syscoin address to send to."},
                    {"amount", RPCArg::Type::AMOUNT, RPCArg::Optional::NO, "The amount in " + CURRENCY_UNIT + " to send. eg 0.1"}
                },
                RPCResult{
                "{\n"
                "  \"hex\": \"hexstring\"       (string) the unsigned transaction hexstring.\n"
                "}\n"
                },
                RPCExamples{
                    HelpExampleCli("sendfrom", "\"sys1qtyf33aa2tl62xhrzhralpytka0krxvt0a4e8ee\" \"1M72Sfpbz1BPpXFHz9m3CdqATR44Jvaydd\" 0.1")
                    + HelpExampleCli("sendfrom", "\"sys1qtyf33aa2tl62xhrzhralpytka0krxvt0a4e8ee\" \"1M72Sfpbz1BPpXFHz9m3CdqATR44Jvaydd\" 0.1")
                    + HelpExampleCli("sendfrom", "\"sys1qtyf33aa2tl62xhrzhralpytka0krxvt0a4e8ee\" \"1M72Sfpbz1BPpXFHz9m3CdqATR44Jvaydd\" 0.1")
                    + HelpExampleRpc("sendfrom", "\"sys1qtyf33aa2tl62xhrzhralpytka0krxvt0a4e8ee\" \"1M72Sfpbz1BPpXFHz9m3CdqATR44Jvaydd\", 0.1")
                }
            }.ToString()); 

    CTxDestination from = DecodeDestination(request.params[0].get_str());
    if (!IsValidDestination(from)) {
        throw JSONRPCError(RPC_INVALID_ADDRESS_OR_KEY, "Invalid from address");
    }

    CTxDestination dest = DecodeDestination(request.params[1].get_str());
    if (!IsValidDestination(dest)) {
        throw JSONRPCError(RPC_INVALID_ADDRESS_OR_KEY, "Invalid to address");
    }

    // Amount
    CAmount nAmount = AmountFromValue(request.params[2]);
    if (nAmount <= 0)
        throw JSONRPCError(RPC_TYPE_ERROR, "Invalid amount for send");

    CScript scriptPubKey = GetScriptForDestination(dest);
    CRecipient recipient = {scriptPubKey, nAmount, false};
	std::vector<CRecipient> vecSend;
	vecSend.push_back(recipient);
    std::string strWitness = "";
    return syscointxfund_helper(pwallet, EncodeDestination(from), 0, strWitness, vecSend);
}
UniValue convertaddresswallet(const JSONRPCRequest& request)
{
    std::shared_ptr<CWallet> const wallet = GetWalletForJSONRPCRequest(request);
    CWallet* const pwallet = wallet.get();
    if (!EnsureWalletIsAvailable(pwallet, request.fHelp)) {
        return NullUniValue;
    }
    if (request.fHelp || request.params.size() != 3) {
        throw std::runtime_error(
            RPCHelpMan{"convertaddresswallet",
            "\nConvert between Syscoin 3 and Syscoin 4 formats. This should only be used with addressed based on compressed private keys only. P2WPKH can be shown as P2PKH in Syscoin 3. Adds to wallet as receiving address under label specified.\n",
            {
                {"address", RPCArg::Type::STR, RPCArg::Optional::NO, "The syscoin address to get the information of."},
                {"label", RPCArg::Type::STR,RPCArg::Optional::NO, "Label Syscoin V4 address and store in receiving address. Set to \"\" to not add to receiving address", "An optional label"},
                {"rescan", RPCArg::Type::BOOL, /* default */ "false", "Rescan the wallet for transactions. Useful if you provided label to add to receiving address"},
            },
            RPCResult{
                "{\n"
                "  \"v3address\" : \"address\",        (string) The syscoin 3 address validated\n"
                "  \"v4address\" : \"address\",        (string) The syscoin 4 address validated\n"
                "}\n"
            },
            RPCExamples{
                HelpExampleCli("convertaddresswallet", "\"sys1qw40fdue7g7r5ugw0epzk7xy24tywncm26hu4a7\" \"bob\" true")
                + HelpExampleRpc("convertaddresswallet", "\"sys1qw40fdue7g7r5ugw0epzk7xy24tywncm26hu4a7\" \"bob\" true")
            }
            }.ToString());
    }
    
    UniValue ret(UniValue::VOBJ);
    CTxDestination dest = DecodeDestination(request.params[0].get_str());
    std::string strLabel = "";
    if (!request.params[1].isNull())
        strLabel = request.params[1].get_str();    
    bool fRescan = false;
    if (!request.params[2].isNull())
        fRescan = request.params[2].get_bool();
    // Make sure the destination is valid
    if (!IsValidDestination(dest)) {
        throw JSONRPCError(RPC_INVALID_ADDRESS_OR_KEY, "Invalid address");
    }
    std::string currentV4Address = "";
    std::string currentV3Address = "";
    CTxDestination v4Dest;
    if (auto witness_id = boost::get<WitnessV0KeyHash>(&dest)) {
        v4Dest = dest;
        currentV4Address =  EncodeDestination(v4Dest);
        currentV3Address =  EncodeDestination(PKHash(*witness_id));
    }
    else if (auto key_id = boost::get<PKHash>(&dest)) {
        v4Dest = WitnessV0KeyHash(*key_id);
        currentV4Address =  EncodeDestination(v4Dest);
        currentV3Address =  EncodeDestination(*key_id);
    }
    else if (auto script_id = boost::get<ScriptHash>(&dest)) {
        v4Dest = *script_id;
        currentV4Address =  EncodeDestination(v4Dest);
        currentV3Address =  currentV4Address;
    }
    else if (auto script_id = boost::get<WitnessV0ScriptHash>(&dest)) {
        v4Dest = dest;
        currentV4Address =  EncodeDestination(v4Dest);
        currentV3Address =  currentV4Address;
    } 
    else
        strLabel = "";
    isminetype mine = IsMine(*pwallet, v4Dest);
    if(!(mine & ISMINE_SPENDABLE)){
        throw JSONRPCError(RPC_MISC_ERROR, "The V4 Public key or redeemscript not known to wallet, or the key is uncompressed.");
    }
    if(!strLabel.empty())
    {
        auto locked_chain = pwallet->chain().lock();
        LOCK(pwallet->cs_wallet);   
        CScript witprog = GetScriptForDestination(v4Dest);
        pwallet->AddCScript(witprog); // Implicit for single-key now, but necessary for multisig and for compatibility
        pwallet->SetAddressBook(v4Dest, strLabel, "receive");
        WalletRescanReserver reserver(pwallet);                   
        if (fRescan) {
            int64_t scanned_time = pwallet->RescanFromTime(0, reserver, true);
            if (pwallet->IsAbortingRescan()) {
                throw JSONRPCError(RPC_MISC_ERROR, "Rescan aborted by user.");
            } else if (scanned_time > 0) {
                throw JSONRPCError(RPC_WALLET_ERROR, "Rescan was unable to fully rescan the blockchain. Some transactions may be missing.");
            }
        }  
    }

    ret.pushKV("v3address", currentV3Address);
    ret.pushKV("v4address", currentV4Address); 
    return ret;
}
// clang-format off
static const CRPCCommand commands[] =
{ //  category              name                                actor (function)                argNames
    //  --------------------- ------------------------          -----------------------         ----------

   /* assets using the blockchain, coins/points/service backed tokens*/
<<<<<<< HEAD
    { "syscoinwallet",            "syscoinburntoassetallocation",     &syscoinburntoassetallocation,  {"funding_address","asset_guid","amount"} }, 
=======
    { "syscoinwallet",            "convertaddresswallet",             &convertaddresswallet,          {"address","label","rescan"} },
    { "syscoinwallet",            "syscoinburn",                      &syscoinburn,                   {"funding_address","amount","ethereum_destination_address"} },
    { "syscoinwallet",            "syscoinmint",                      &syscoinmint,                   {"address","amount","blocknumber","tx_hex","txroot_hex","txmerkleproof_hex","txmerkleproofpath_hex","receipt_hex","receiptroot_hex","receiptmerkleproof","witness"} }, 
>>>>>>> 3e55fd83
    { "syscoinwallet",            "assetallocationburn",              &assetallocationburn,           {"asset_guid","address","amount","ethereum_destination_address"} }, 
    { "syscoinwallet",            "assetallocationmint",              &assetallocationmint,           {"asset_guid","address","amount","blocknumber","tx_hex","txroot_hex","txmerkleproof_hex","txmerkleproofpath_hex","receipt_hex","receiptroot_hex","receiptmerkleproof","witness"} },     
    { "syscoinwallet",            "assetnew",                         &assetnew,                      {"address","symbol","public value","contract","precision","total_supply","max_supply","update_flags","witness"}},
    { "syscoinwallet",            "assetupdate",                      &assetupdate,                   {"asset_guid","public value","contract","supply","update_flags","witness"}},
    { "syscoinwallet",            "assettransfer",                    &assettransfer,                 {"asset_guid","address","witness"}},
    { "syscoinwallet",            "assetsend",                        &assetsend,                     {"asset_guid","address","amount"}},
    { "syscoinwallet",            "assetsendmany",                    &assetsendmany,                 {"asset_guid","inputs"}},
    { "syscoinwallet",            "assetallocationlock",              &assetallocationlock,           {"asset_guid","address","txid","output_index","witness"}},
    { "syscoinwallet",            "assetallocationsend",              &assetallocationsend,           {"asset_guid","address_sender","address_receiver","amount"}},
    { "syscoinwallet",            "assetallocationsendmany",          &assetallocationsendmany,       {"asset_guid","address","inputs","witness"}},
    { "syscoinwallet",            "sendfrom",                         &sendfrom,                      {"funding_address","address","amount"}},
};
// clang-format on

void RegisterAssetWalletRPCCommands(interfaces::Chain& chain, std::vector<std::unique_ptr<interfaces::Handler>>& handlers)
{
    for (unsigned int vcidx = 0; vcidx < ARRAYLEN(commands); vcidx++)
        handlers.emplace_back(chain.handleRpc(commands[vcidx]));
}<|MERGE_RESOLUTION|>--- conflicted
+++ resolved
@@ -1313,13 +1313,10 @@
     //  --------------------- ------------------------          -----------------------         ----------
 
    /* assets using the blockchain, coins/points/service backed tokens*/
-<<<<<<< HEAD
     { "syscoinwallet",            "syscoinburntoassetallocation",     &syscoinburntoassetallocation,  {"funding_address","asset_guid","amount"} }, 
-=======
     { "syscoinwallet",            "convertaddresswallet",             &convertaddresswallet,          {"address","label","rescan"} },
     { "syscoinwallet",            "syscoinburn",                      &syscoinburn,                   {"funding_address","amount","ethereum_destination_address"} },
     { "syscoinwallet",            "syscoinmint",                      &syscoinmint,                   {"address","amount","blocknumber","tx_hex","txroot_hex","txmerkleproof_hex","txmerkleproofpath_hex","receipt_hex","receiptroot_hex","receiptmerkleproof","witness"} }, 
->>>>>>> 3e55fd83
     { "syscoinwallet",            "assetallocationburn",              &assetallocationburn,           {"asset_guid","address","amount","ethereum_destination_address"} }, 
     { "syscoinwallet",            "assetallocationmint",              &assetallocationmint,           {"asset_guid","address","amount","blocknumber","tx_hex","txroot_hex","txmerkleproof_hex","txmerkleproofpath_hex","receipt_hex","receiptroot_hex","receiptmerkleproof","witness"} },     
     { "syscoinwallet",            "assetnew",                         &assetnew,                      {"address","symbol","public value","contract","precision","total_supply","max_supply","update_flags","witness"}},
