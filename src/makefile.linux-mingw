--- conflicted
+++ resolved
@@ -88,14 +88,11 @@
     obj/wallet.o \
     obj/walletdb.o \
     obj/noui.o \
-<<<<<<< HEAD
-    obj/kernel.o
-=======
+    obj/kernel.o \
     obj/hash.o \
     obj/bloom.o \
     obj/leveldb.o \
     obj/txdb.o
->>>>>>> 40809aed
 
 all: ppcoind.exe
 
@@ -112,13 +109,8 @@
 obj/%.o: %.cpp $(HEADERS)
 	$(CXX) -c $(xCXXFLAGS) -o $@ $<
 
-<<<<<<< HEAD
 ppcoind.exe: $(OBJS:obj/%=obj/%)
-	i586-mingw32msvc-g++ $(CFLAGS) -o $@ $(LIBPATHS) $^ $(LIBS)
-=======
-bitcoind.exe: $(OBJS:obj/%=obj/%)
 	$(CXX) $(xCXXFLAGS) $(xLDFLAGS) -o $@ $(LIBPATHS) $^ $(LIBS)
->>>>>>> 40809aed
 
 TESTOBJS := $(patsubst test/%.cpp,obj-test/%.o,$(wildcard test/*.cpp))
 
