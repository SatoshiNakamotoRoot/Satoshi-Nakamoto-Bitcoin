--- conflicted
+++ resolved
@@ -542,12 +542,8 @@
         // Base fee is either MIN_TX_FEE or MIN_RELAY_TX_FEE
         int64 nBaseFee = (mode == GMF_RELAY) ? MIN_RELAY_TX_FEE : MIN_TX_FEE;
 
-<<<<<<< HEAD
-        unsigned int nBytes = ::GetSerializeSize(*this, SER_NETWORK, PROTOCOL_VERSION);
-=======
         if (!nBytes)
             nBytes = ::GetSerializeSize(*this, SER_NETWORK, PROTOCOL_VERSION);
->>>>>>> 02077ee8
         unsigned int nNewBlockSize = nBlockSize + nBytes;
         int64 nMinFee = (1 + (int64)nBytes / 1000) * nBaseFee;
 
