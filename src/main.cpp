--- conflicted
+++ resolved
@@ -729,11 +729,8 @@
             mapOrphanTransactionsByPrev.erase(itPrev);
     }
     mapOrphanTransactions.erase(it);
-<<<<<<< HEAD
     statsClient.inc("transactions.orphans.remove", 1.0f);
-=======
     return 1;
->>>>>>> 0df9ea42
 }
 
 void EraseOrphansFor(NodeId peer)
@@ -1136,11 +1133,8 @@
                               bool* pfMissingInputs, bool fOverrideMempoolLimit, const CAmount& nAbsurdFee,
                               std::vector<uint256>& vHashTxnToUncache)
 {
-<<<<<<< HEAD
     boost::posix_time::ptime start = boost::posix_time::microsec_clock::local_time();
-=======
     const uint256 hash = tx.GetHash();
->>>>>>> 0df9ea42
     AssertLockHeld(cs_main);
     if (pfMissingInputs)
         *pfMissingInputs = false;
@@ -1561,7 +1555,7 @@
         statsClient.count("transactions.fees", nFees, 1.0f);
         statsClient.count("transactions.inputValue", nValueIn, 1.0f);
         statsClient.count("transactions.outputValue", nValueOut, 1.0f);
-        statsClient.count("transactions.sigOps", nSigOps, 1.0f);
+        statsClient.count("transactions.sigOps", nSigOpsCost, 1.0f);
         statsClient.count("transactions.priority", dPriority, 1.0f);
 
         // trim mempool and check if tx was trimmed
@@ -2355,11 +2349,7 @@
 bool ConnectBlock(const CBlock& block, CValidationState& state, CBlockIndex* pindex,
                   CCoinsViewCache& view, const CChainParams& chainparams, bool fJustCheck)
 {
-<<<<<<< HEAD
     boost::posix_time::ptime start = boost::posix_time::microsec_clock::local_time();
-    const CChainParams& chainparams = Params();
-=======
->>>>>>> 0df9ea42
     AssertLockHeld(cs_main);
 
     int64_t nTimeStart = GetTimeMicros();
@@ -3742,11 +3732,8 @@
 /** Store block on disk. If dbp is non-NULL, the file is known to already reside on disk */
 static bool AcceptBlock(const CBlock& block, CValidationState& state, const CChainParams& chainparams, CBlockIndex** ppindex, bool fRequested, const CDiskBlockPos* dbp, bool* fNewBlock)
 {
-<<<<<<< HEAD
     boost::posix_time::ptime start = boost::posix_time::microsec_clock::local_time();
-=======
     if (fNewBlock) *fNewBlock = false;
->>>>>>> 0df9ea42
     AssertLockHeld(cs_main);
 
     CBlockIndex *pindexDummy = NULL;
@@ -4983,13 +4970,8 @@
 
 bool static ProcessMessage(CNode* pfrom, string strCommand, CDataStream& vRecv, int64_t nTimeReceived, const CChainParams& chainparams)
 {
-<<<<<<< HEAD
     statsClient.inc("message.received." + strCommand, 1.0f);
 
-    const CChainParams& chainparams = Params();
-    RandAddSeedPerfmon();
-=======
->>>>>>> 0df9ea42
     LogPrint("net", "received: %s (%u bytes) peer=%d\n", SanitizeString(strCommand), vRecv.size(), pfrom->id);
     if (mapArgs.count("-dropmessagestest") && GetRand(atoi(mapArgs["-dropmessagestest"])) == 0)
     {
@@ -5308,16 +5290,12 @@
 
         for (unsigned int nInv = 0; nInv < vInv.size(); nInv++)
         {
-<<<<<<< HEAD
-            const CInv &inv = vInv[nInv];
+            CInv &inv = vInv[nInv];
             
             if (inv.type == MSG_TX)
                 statsClient.inc("message.received.inv_tx", 1.0f);
             else if (inv.type == MSG_BLOCK)
                 statsClient.inc("message.received.inv_block", 1.0f);
-=======
-            CInv &inv = vInv[nInv];
->>>>>>> 0df9ea42
 
             boost::this_thread::interruption_point();
 
