// Copyright (c) 2009-2010 Satoshi Nakamoto
// Copyright (c) 2009-2015 The Bitcoin Core developers
// Copyright (c) 2016 Bitcoin Unlimited developers
// Distributed under the MIT software license, see the accompanying
// file COPYING or http://www.opensource.org/licenses/mit-license.php.

#include "main.h"

#include "addrman.h"
#include "alert.h"
#include "arith_uint256.h"
#include "chainparams.h"
#include "checkpoints.h"
#include "checkqueue.h"
#include "consensus/consensus.h"
#include "consensus/merkle.h"
#include "consensus/validation.h"
#include "hash.h"
#include "init.h"
#include "merkleblock.h"
#include "net.h"
#include "policy/policy.h"
#include "pow.h"
#include "primitives/block.h"
#include "primitives/transaction.h"
#include "script/script.h"
#include "script/sigcache.h"
#include "script/standard.h"
#include "thinblock.h"
#include "tinyformat.h"
#include "txdb.h"
#include "txmempool.h"
#include "ui_interface.h"
#include "undo.h"
#include "util.h"
#include "utilmoneystr.h"
#include "utilstrencodings.h"
#include "validationinterface.h"
#include "unlimited.h" // This is here because many files include util, so hopefully it will minimize diffs

#include <sstream>
#include <algorithm>
#include <boost/algorithm/string/replace.hpp>
#include <boost/algorithm/hex.hpp>
#include <boost/filesystem.hpp>
#include <boost/filesystem/fstream.hpp>
#include <boost/math/distributions/poisson.hpp>
#include <boost/thread.hpp>

using namespace std;

#if defined(NDEBUG)
# error "Bitcoin cannot be compiled without assertions."
#endif

/**
 * Global state
 */

CCriticalSection cs_main;

BlockMap mapBlockIndex;
CChain chainActive;
CBlockIndex *pindexBestHeader = NULL;
int64_t nTimeBestReceived = 0;
CWaitableCriticalSection csBestBlock;
CConditionVariable cvBlockChange;
int nScriptCheckThreads = 0;
bool fImporting = false;
bool fReindex = false;
bool fTxIndex = false;
bool fHavePruned = false;
bool fPruneMode = false;
bool fIsBareMultisigStd = DEFAULT_PERMIT_BAREMULTISIG;
bool fRequireStandard = true;
unsigned int nBytesPerSigOp = DEFAULT_BYTES_PER_SIGOP;
bool fCheckBlockIndex = false;
bool fCheckpointsEnabled = DEFAULT_CHECKPOINTS_ENABLED;
size_t nCoinCacheUsage = 5000 * 300;
uint64_t nPruneTarget = 0;
bool fAlerts = DEFAULT_ALERTS;
bool fEnableReplacement = DEFAULT_ENABLE_REPLACEMENT;

/** Fees smaller than this (in satoshi) are considered zero fee (for relaying, mining and transaction creation) */
CFeeRate minRelayTxFee = CFeeRate(DEFAULT_MIN_RELAY_TX_FEE);

CTxMemPool mempool(::minRelayTxFee);


map<uint256, COrphanTx> mapOrphanTransactions GUARDED_BY(cs_main);;
map<uint256, set<uint256> > mapOrphanTransactionsByPrev GUARDED_BY(cs_main);;
void EraseOrphansFor(NodeId peer) EXCLUSIVE_LOCKS_REQUIRED(cs_main);

/**
 * Returns true if there are nRequired or more blocks of minVersion or above
 * in the last Consensus::Params::nMajorityWindow blocks, starting at pstart and going backwards.
 */
static bool IsSuperMajority(int minVersion, const CBlockIndex* pstart, unsigned nRequired, const Consensus::Params& consensusParams);
static void CheckBlockIndex(const Consensus::Params& consensusParams);

/** Constant stuff for coinbase transactions we create: */
CScript COINBASE_FLAGS;

const string strMessageMagic = "Bitcoin Signed Message:\n";

// Internal stuff
namespace {

    struct CBlockIndexWorkComparator
    {
        bool operator()(CBlockIndex *pa, CBlockIndex *pb) const {
            // First sort by most total work, ...
            if (pa->nChainWork > pb->nChainWork) return false;
            if (pa->nChainWork < pb->nChainWork) return true;

            // ... then by earliest time received, ...
            if (pa->nSequenceId < pb->nSequenceId) return false;
            if (pa->nSequenceId > pb->nSequenceId) return true;

            // Use pointer address as tie breaker (should only happen with blocks
            // loaded from disk, as those all have id 0).
            if (pa < pb) return false;
            if (pa > pb) return true;

            // Identical blocks.
            return false;
        }
    };

    CBlockIndex *pindexBestInvalid;

    /**
     * The set of all CBlockIndex entries with BLOCK_VALID_TRANSACTIONS (for itself and all ancestors) and
     * as good as our current tip or better. Entries may be failed, though, and pruning nodes may be
     * missing the data for the block.
     */
    set<CBlockIndex*, CBlockIndexWorkComparator> setBlockIndexCandidates;
    /** Number of nodes with fSyncStarted. */
    int nSyncStarted = 0;
    /** All pairs A->B, where A (or one of its ancestors) misses transactions, but B has transactions.
     * Pruned nodes may have entries where B is missing data.
     */
    multimap<CBlockIndex*, CBlockIndex*> mapBlocksUnlinked;

    CCriticalSection cs_LastBlockFile;
    std::vector<CBlockFileInfo> vinfoBlockFile;
    int nLastBlockFile = 0;
    /** Global flag to indicate we should check to see if there are
     *  block/undo files that should be deleted.  Set on startup
     *  or if we allocate more file space when we're in prune mode
     */
    bool fCheckForPruning = false;

    /**
     * Every received block is assigned a unique and increasing identifier, so we
     * know which one to give priority in case of a fork.
     */
    CCriticalSection cs_nBlockSequenceId;
    /** Blocks loaded from disk are assigned id 0, so start the counter at 1. */
    uint32_t nBlockSequenceId = 1;

    /**
     * Sources of received blocks, saved to be able to send them reject
     * messages or ban them when processing happens afterwards. Protected by
     * cs_main.
     */
    map<uint256, NodeId> mapBlockSource;

    /**
     * Filter for transactions that were recently rejected by
     * AcceptToMemoryPool. These are not rerequested until the chain tip
     * changes, at which point the entire filter is reset. Protected by
     * cs_main.
     *
     * Without this filter we'd be re-requesting txs from each of our peers,
     * increasing bandwidth consumption considerably. For instance, with 100
     * peers, half of which relay a tx we don't accept, that might be a 50x
     * bandwidth increase. A flooding attacker attempting to roll-over the
     * filter using minimum-sized, 60byte, transactions might manage to send
     * 1000/sec if we have fast peers, so we pick 120,000 to give our peers a
     * two minute window to send invs to us.
     *
     * Decreasing the false positive rate is fairly cheap, so we pick one in a
     * million to make it highly unlikely for users to have issues with this
     * filter.
     *
     * Memory used: 1.7MB
     */
    boost::scoped_ptr<CRollingBloomFilter> recentRejects;
    uint256 hashRecentRejectsChainTip;

    /** Blocks that are in flight, and that are in the queue to be downloaded. Protected by cs_main. */
    struct QueuedBlock {
        uint256 hash;
        CBlockIndex *pindex;  //! Optional.
        int64_t nTime;  //! Time of "getdata" request in microseconds.
        bool fValidatedHeaders;  //! Whether this block has validated headers at the time of request.
        int64_t nTimeDisconnect; //! The timeout for this block request (for disconnecting a slow peer)
    };
    map<uint256, pair<NodeId, list<QueuedBlock>::iterator> > mapBlocksInFlight;

    /** Number of blocks in flight with validated headers. */
    int nQueuedValidatedHeaders = 0;

    /** Number of preferable block download peers. */
    int nPreferredDownload = 0;

    /** Dirty block index entries. */
    set<CBlockIndex*> setDirtyBlockIndex;

    /** Dirty block file entries. */
    set<int> setDirtyFileInfo;
} // anon namespace


//////////////////////////////////////////////////////////////////////////////
//
// Registration of network node signals.
//

namespace {

struct CBlockReject {
    unsigned char chRejectCode;
    string strRejectReason;
    uint256 hashBlock;
};

/**
 * Maintain validation-specific state about nodes, protected by cs_main, instead
 * by CNode's own locks. This simplifies asynchronous operation, where
 * processing of incoming data is done after the ProcessMessage call returns,
 * and we're no longer holding the node's locks.
 */
struct CNodeState {
    //! The peer's address
    CService address;
    //! Whether we have a fully established connection.
    bool fCurrentlyConnected;
    //! Accumulated misbehaviour score for this peer.
    int nMisbehavior;
    //! Whether this peer should be disconnected and banned (unless whitelisted).
    bool fShouldBan;
    //! String name of this peer (debugging/logging purposes).
    std::string name;
    //! List of asynchronously-determined block rejections to notify this peer about.
    std::vector<CBlockReject> rejects;
    //! The best known block we know this peer has announced.
    CBlockIndex *pindexBestKnownBlock;
    //! The hash of the last unknown block this peer has announced.
    uint256 hashLastUnknownBlock;
    //! The last full block we both have.
    CBlockIndex *pindexLastCommonBlock;
    //! The best header we have sent our peer.
    CBlockIndex *pindexBestHeaderSent;
    //! Whether we've started headers synchronization with this peer.
    bool fSyncStarted;
    //! Since when we're stalling block download progress (in microseconds), or 0.
    int64_t nStallingSince;
    list<QueuedBlock> vBlocksInFlight;
    int nBlocksInFlight;
    int nBlocksInFlightValidHeaders;
    //! Whether we consider this a preferred download peer.
    bool fPreferredDownload;
    //! Whether this peer wants invs or headers (when possible) for block announcements.
    bool fPreferHeaders;

    CNodeState() {
        fCurrentlyConnected = false;
        nMisbehavior = 0;
        fShouldBan = false;
        pindexBestKnownBlock = NULL;
        hashLastUnknownBlock.SetNull();
        pindexLastCommonBlock = NULL;
        pindexBestHeaderSent = NULL;
        fSyncStarted = false;
        nStallingSince = 0;
        nBlocksInFlight = 0;
        nBlocksInFlightValidHeaders = 0;
        fPreferredDownload = false;
        fPreferHeaders = false;
    }
};

/** Map maintaining per-node state. Requires cs_main. */
map<NodeId, CNodeState> mapNodeState;

// Requires cs_main.
CNodeState *State(NodeId pnode) {
    map<NodeId, CNodeState>::iterator it = mapNodeState.find(pnode);
    if (it == mapNodeState.end())
        return NULL;
    return &it->second;
}

int GetHeight()
{
    LOCK(cs_main);
    return chainActive.Height();
}

void UpdatePreferredDownload(CNode* node, CNodeState* state)
{
    nPreferredDownload -= state->fPreferredDownload;

    // Whether this node should be marked as a preferred download node.
    state->fPreferredDownload = (!node->fInbound || node->fWhitelisted) && !node->fOneShot && !node->fClient;

    nPreferredDownload += state->fPreferredDownload;
}

// Returns time at which to timeout block request (nTime in microseconds)
int64_t GetBlockTimeout(int64_t nTime, int nValidatedQueuedBefore, const Consensus::Params &consensusParams)
{
    return nTime + 500000 * consensusParams.nPowTargetSpacing * (4 + nValidatedQueuedBefore);
}

void InitializeNode(NodeId nodeid, const CNode *pnode) {
    LOCK(cs_main);
    CNodeState &state = mapNodeState.insert(std::make_pair(nodeid, CNodeState())).first->second;
    state.name = pnode->addrName;
    state.address = pnode->addr;
}

void FinalizeNode(NodeId nodeid) {
    LOCK(cs_main);
    CNodeState *state = State(nodeid);

    if (state->fSyncStarted)
        nSyncStarted--;

    if (state->nMisbehavior == 0 && state->fCurrentlyConnected) {
        AddressCurrentlyConnected(state->address);
    }

    BOOST_FOREACH(const QueuedBlock& entry, state->vBlocksInFlight) {
        nQueuedValidatedHeaders -= entry.fValidatedHeaders;
        mapBlocksInFlight.erase(entry.hash);
    }
    //EraseOrphansFor(nodeid);  BUIP010 Xtreme Thinblocks - We do not want to delete orphans at any time.  We handle them when we accept a block
    nPreferredDownload -= state->fPreferredDownload;

    mapNodeState.erase(nodeid);
}

// Requires cs_main.
// Returns a bool indicating whether we requested this block.
bool MarkBlockAsReceived(const uint256& hash) {
    map<uint256, pair<NodeId, list<QueuedBlock>::iterator> >::iterator itInFlight = mapBlocksInFlight.find(hash);
    if (itInFlight != mapBlocksInFlight.end()) {
        // BUIP010 Xtreme Thinblocks: begin section
        int64_t getdataTime = itInFlight->second.second->nTime;
        int64_t now = GetTimeMicros();
        double nResponseTime = (double)(now - getdataTime) / 1000000.0;
        LogPrint("thin", "Received block %s in %.2f seconds\n", hash.ToString(), nResponseTime);
        {
            LOCK(cs_vNodes);
            BOOST_FOREACH(CNode* pnode, vNodes) {
                if (pnode->mapThinBlocksInFlight.count(hash)) {
                    // Only update thinstats if this is actually a thinblock and not a regular block.
                    // Sometimes we request a thinblock but then revert to requesting a regular block
                    // as can happen when the thinblock preferential timer is exceeded.
                    CThinBlockStats::UpdateResponseTime(nResponseTime);
                    break;
                }
            }
        }
        // BUIP010 Xtreme Thinblocks: end section
        CNodeState *state = State(itInFlight->second.first);
        nQueuedValidatedHeaders -= itInFlight->second.second->fValidatedHeaders;
        state->nBlocksInFlightValidHeaders -= itInFlight->second.second->fValidatedHeaders;
        state->vBlocksInFlight.erase(itInFlight->second.second);
        state->nBlocksInFlight--;
        state->nStallingSince = 0;
        mapBlocksInFlight.erase(itInFlight);
        return true;
    }
    return false;
}


/** Check whether the last unknown block a peer advertized is not yet known. */
void ProcessBlockAvailability(NodeId nodeid) {
    CNodeState *state = State(nodeid);
    assert(state != NULL);

    if (!state->hashLastUnknownBlock.IsNull()) {
        BlockMap::iterator itOld = mapBlockIndex.find(state->hashLastUnknownBlock);
        if (itOld != mapBlockIndex.end() && itOld->second->nChainWork > 0) {
            if (state->pindexBestKnownBlock == NULL || itOld->second->nChainWork >= state->pindexBestKnownBlock->nChainWork)
                state->pindexBestKnownBlock = itOld->second;
            state->hashLastUnknownBlock.SetNull();
        }
    }
}

/** Update tracking information about which blocks a peer is assumed to have. */
void UpdateBlockAvailability(NodeId nodeid, const uint256 &hash) {
    CNodeState *state = State(nodeid);
    assert(state != NULL);

    ProcessBlockAvailability(nodeid);

    BlockMap::iterator it = mapBlockIndex.find(hash);
    if (it != mapBlockIndex.end() && it->second->nChainWork > 0) {
        // An actually better block was announced.
        if (state->pindexBestKnownBlock == NULL || it->second->nChainWork >= state->pindexBestKnownBlock->nChainWork)
            state->pindexBestKnownBlock = it->second;
    } else {
        // An unknown block was announced; just assume that the latest one is the best one.
        state->hashLastUnknownBlock = hash;
    }
}

// Requires cs_main
bool PeerHasHeader(CNodeState *state, CBlockIndex *pindex)
{
    if (state->pindexBestKnownBlock && pindex == state->pindexBestKnownBlock->GetAncestor(pindex->nHeight))
        return true;
    if (state->pindexBestHeaderSent && pindex == state->pindexBestHeaderSent->GetAncestor(pindex->nHeight))
        return true;
    return false;
}

/** Find the last common ancestor two blocks have.
 *  Both pa and pb must be non-NULL. */
CBlockIndex* LastCommonAncestor(CBlockIndex* pa, CBlockIndex* pb) {
    if (pa->nHeight > pb->nHeight) {
        pa = pa->GetAncestor(pb->nHeight);
    } else if (pb->nHeight > pa->nHeight) {
        pb = pb->GetAncestor(pa->nHeight);
    }

    while (pa != pb && pa && pb) {
        pa = pa->pprev;
        pb = pb->pprev;
    }

    // Eventually all chain branches meet at the genesis block.
    assert(pa == pb);
    return pa;
}

/** Update pindexLastCommonBlock and add not-in-flight missing successors to vBlocks, until it has
 *  at most count entries. */
void FindNextBlocksToDownload(NodeId nodeid, unsigned int count, std::vector<CBlockIndex*>& vBlocks, NodeId& nodeStaller) {
    if (count == 0)
        return;

    vBlocks.reserve(vBlocks.size() + count);
    CNodeState *state = State(nodeid);
    assert(state != NULL);

    // Make sure pindexBestKnownBlock is up to date, we'll need it.
    ProcessBlockAvailability(nodeid);

    if (state->pindexBestKnownBlock == NULL || state->pindexBestKnownBlock->nChainWork < chainActive.Tip()->nChainWork) {
        // This peer has nothing interesting.
        return;
    }

    if (state->pindexLastCommonBlock == NULL) {
        // Bootstrap quickly by guessing a parent of our best tip is the forking point.
        // Guessing wrong in either direction is not a problem.
        state->pindexLastCommonBlock = chainActive[std::min(state->pindexBestKnownBlock->nHeight, chainActive.Height())];
    }

    // If the peer reorganized, our previous pindexLastCommonBlock may not be an ancestor
    // of its current tip anymore. Go back enough to fix that.
    state->pindexLastCommonBlock = LastCommonAncestor(state->pindexLastCommonBlock, state->pindexBestKnownBlock);
    if (state->pindexLastCommonBlock == state->pindexBestKnownBlock)
        return;

    std::vector<CBlockIndex*> vToFetch;
    CBlockIndex *pindexWalk = state->pindexLastCommonBlock;
    // Never fetch further than the best block we know the peer has, or more than BLOCK_DOWNLOAD_WINDOW + 1 beyond the last
    // linked block we have in common with this peer. The +1 is so we can detect stalling, namely if we would be able to
    // download that next block if the window were 1 larger.
    int nWindowEnd = state->pindexLastCommonBlock->nHeight + BLOCK_DOWNLOAD_WINDOW;
    int nMaxHeight = std::min<int>(state->pindexBestKnownBlock->nHeight, nWindowEnd + 1);
    NodeId waitingfor = -1;
    while (pindexWalk->nHeight < nMaxHeight) {
        // Read up to 128 (or more, if more blocks than that are needed) successors of pindexWalk (towards
        // pindexBestKnownBlock) into vToFetch. We fetch 128, because CBlockIndex::GetAncestor may be as expensive
        // as iterating over ~100 CBlockIndex* entries anyway.
        int nToFetch = std::min(nMaxHeight - pindexWalk->nHeight, std::max<int>(count - vBlocks.size(), 128));
        vToFetch.resize(nToFetch);
        pindexWalk = state->pindexBestKnownBlock->GetAncestor(pindexWalk->nHeight + nToFetch);
        vToFetch[nToFetch - 1] = pindexWalk;
        for (unsigned int i = nToFetch - 1; i > 0; i--) {
            vToFetch[i - 1] = vToFetch[i]->pprev;
        }

        // Iterate over those blocks in vToFetch (in forward direction), adding the ones that
        // are not yet downloaded and not in flight to vBlocks. In the mean time, update
        // pindexLastCommonBlock as long as all ancestors are already downloaded, or if it's
        // already part of our chain (and therefore don't need it even if pruned).
        BOOST_FOREACH(CBlockIndex* pindex, vToFetch) {
            if (!pindex->IsValid(BLOCK_VALID_TREE)) {
                // We consider the chain that this peer is on invalid.
                return;
            }
            if (pindex->nStatus & BLOCK_HAVE_DATA || chainActive.Contains(pindex)) {
                if (pindex->nChainTx)
                    state->pindexLastCommonBlock = pindex;
            } else if (mapBlocksInFlight.count(pindex->GetBlockHash()) == 0) {
                // The block is not already downloaded, and not yet in flight.
                if (pindex->nHeight > nWindowEnd) {
                    // We reached the end of the window.
                    if (vBlocks.size() == 0 && waitingfor != nodeid) {
                        // We aren't able to fetch anything, but we would be if the download window was one larger.
                        nodeStaller = waitingfor;
                    }
                    return;
                }
                vBlocks.push_back(pindex);
                if (vBlocks.size() == count) {
                    return;
                }
            } else if (waitingfor == -1) {
                // This is the first already-in-flight block.
                waitingfor = mapBlocksInFlight[pindex->GetBlockHash()].first;
            }
        }
    }
}

} // anon namespace

// Requires cs_main.
void MarkBlockAsInFlight(NodeId nodeid, const uint256& hash, const Consensus::Params& consensusParams, CBlockIndex *pindex = NULL) {
    CNodeState *state = State(nodeid);
    assert(state != NULL);

    // Make sure it's not listed somewhere already.
    // BU why mark as received? because this erases it from the inflight list.  Instead we'll check for it
    // BU not: MarkBlockAsReceived(hash);
    map<uint256, pair<NodeId, list<QueuedBlock>::iterator> >::iterator itInFlight = mapBlocksInFlight.find(hash);
    if (itInFlight == mapBlocksInFlight.end()) // If it hasn't already been marked inflight...
      {
	int64_t nNow = GetTimeMicros();
	QueuedBlock newentry = {hash, pindex, nNow, pindex != NULL, GetBlockTimeout(nNow, nQueuedValidatedHeaders, consensusParams)};
	nQueuedValidatedHeaders += newentry.fValidatedHeaders;
	list<QueuedBlock>::iterator it = state->vBlocksInFlight.insert(state->vBlocksInFlight.end(), newentry);
	state->nBlocksInFlight++;
	state->nBlocksInFlightValidHeaders += newentry.fValidatedHeaders;
	mapBlocksInFlight[hash] = std::make_pair(nodeid, it);
      }
}

// Requires cs_main
bool CanDirectFetch(const Consensus::Params &consensusParams)
{
    return chainActive.Tip()->GetBlockTime() > GetAdjustedTime() - consensusParams.nPowTargetSpacing * 20;
}


bool GetNodeStateStats(NodeId nodeid, CNodeStateStats &stats) {
    LOCK(cs_main);
    CNodeState *state = State(nodeid);
    if (state == NULL)
        return false;
    stats.nMisbehavior = state->nMisbehavior;
    stats.nSyncHeight = state->pindexBestKnownBlock ? state->pindexBestKnownBlock->nHeight : -1;
    stats.nCommonHeight = state->pindexLastCommonBlock ? state->pindexLastCommonBlock->nHeight : -1;
    BOOST_FOREACH(const QueuedBlock& queue, state->vBlocksInFlight) {
        if (queue.pindex)
            stats.vHeightInFlight.push_back(queue.pindex->nHeight);
    }
    return true;
}

void RegisterNodeSignals(CNodeSignals& nodeSignals)
{
    nodeSignals.GetHeight.connect(&GetHeight);
    nodeSignals.ProcessMessages.connect(&ProcessMessages);
    nodeSignals.SendMessages.connect(&SendMessages);
    nodeSignals.InitializeNode.connect(&InitializeNode);
    nodeSignals.FinalizeNode.connect(&FinalizeNode);
}

void UnregisterNodeSignals(CNodeSignals& nodeSignals)
{
    nodeSignals.GetHeight.disconnect(&GetHeight);
    nodeSignals.ProcessMessages.disconnect(&ProcessMessages);
    nodeSignals.SendMessages.disconnect(&SendMessages);
    nodeSignals.InitializeNode.disconnect(&InitializeNode);
    nodeSignals.FinalizeNode.disconnect(&FinalizeNode);
}

CBlockIndex* FindForkInGlobalIndex(const CChain& chain, const CBlockLocator& locator)
{
    // Find the first block the caller has in the main chain
    BOOST_FOREACH(const uint256& hash, locator.vHave) {
        BlockMap::iterator mi = mapBlockIndex.find(hash);
        if (mi != mapBlockIndex.end())
        {
            CBlockIndex* pindex = (*mi).second;
            if (chain.Contains(pindex))
                return pindex;
        }
    }
    return chain.Genesis();
}

CCoinsViewCache *pcoinsTip = NULL;
CBlockTreeDB *pblocktree = NULL;

//////////////////////////////////////////////////////////////////////////////
//
// mapOrphanTransactions
//

bool AddOrphanTx(const CTransaction& tx, NodeId peer) EXCLUSIVE_LOCKS_REQUIRED(cs_main)
{
    uint256 hash = tx.GetHash();
    if (mapOrphanTransactions.count(hash))
        return false;

    // Ignore big transactions, to avoid a
    // send-big-orphans memory exhaustion attack. If a peer has a legitimate
    // large transaction with a missing parent then we assume
    // it will rebroadcast it later, after the parent transaction(s)
    // have been mined or received.
    // 10,000 orphans, each of which is at most 5,000 bytes big is
    // at most 500 megabytes of orphans:

    // BU - Xtreme Thinblocks - begin section
    // BU - we do not limit the size of orphans.  There is no danger to having memory overrun since the
    //      orphan cache is limited to only 5000 entries by default. Only 500MB of memory could be consumed
    //      if there were some kind of orphan memory exhaustion attack.
    //      Dropping any tx means they need to be included in the thin block when it it mined, which is inefficient.
    //unsigned int sz = tx.GetSerializeSize(SER_NETWORK, CTransaction::CURRENT_VERSION);
    //if (sz > 5000)
    //{
    //    LogPrint("mempool", "ignoring large orphan tx (size: %u, hash: %s)\n", sz, hash.ToString());
    //    return false;
    //}
    // BU - Xtreme Thinblocks - end section

    mapOrphanTransactions[hash].tx = tx;
    mapOrphanTransactions[hash].fromPeer = peer;
    BOOST_FOREACH(const CTxIn& txin, tx.vin)
        mapOrphanTransactionsByPrev[txin.prevout.hash].insert(hash);

    LogPrint("mempool", "stored orphan tx %s (mapsz %u prevsz %u)\n", hash.ToString(),
             mapOrphanTransactions.size(), mapOrphanTransactionsByPrev.size());
    return true;
}

void EraseOrphanTx(uint256 hash) EXCLUSIVE_LOCKS_REQUIRED(cs_main)
{
    map<uint256, COrphanTx>::iterator it = mapOrphanTransactions.find(hash);
    if (it == mapOrphanTransactions.end())
        return;
    BOOST_FOREACH(const CTxIn& txin, it->second.tx.vin)
    {
        map<uint256, set<uint256> >::iterator itPrev = mapOrphanTransactionsByPrev.find(txin.prevout.hash);
        if (itPrev == mapOrphanTransactionsByPrev.end())
            continue;
        itPrev->second.erase(hash);
        if (itPrev->second.empty())
            mapOrphanTransactionsByPrev.erase(itPrev);
    }
    mapOrphanTransactions.erase(it);
}

void EraseOrphansFor(NodeId peer)
{
    int nErased = 0;
    map<uint256, COrphanTx>::iterator iter = mapOrphanTransactions.begin();
    while (iter != mapOrphanTransactions.end())
    {
        map<uint256, COrphanTx>::iterator maybeErase = iter++; // increment to avoid iterator becoming invalid
        if (maybeErase->second.fromPeer == peer)
        {
            EraseOrphanTx(maybeErase->second.tx.GetHash());
            ++nErased;
        }
    }
    if (nErased > 0) LogPrint("mempool", "Erased %d orphan tx from peer %d\n", nErased, peer);
}


unsigned int LimitOrphanTxSize(unsigned int nMaxOrphans) EXCLUSIVE_LOCKS_REQUIRED(cs_main)
{
    unsigned int nEvicted = 0;
    while (mapOrphanTransactions.size() > nMaxOrphans)
    {
        // Evict a random orphan:
        uint256 randomhash = GetRandHash();
        map<uint256, COrphanTx>::iterator it = mapOrphanTransactions.lower_bound(randomhash);
        if (it == mapOrphanTransactions.end())
            it = mapOrphanTransactions.begin();
        EraseOrphanTx(it->first);
        ++nEvicted;
    }
    return nEvicted;
}

bool IsFinalTx(const CTransaction &tx, int nBlockHeight, int64_t nBlockTime)
{
    if (tx.nLockTime == 0)
        return true;
    if ((int64_t)tx.nLockTime < ((int64_t)tx.nLockTime < LOCKTIME_THRESHOLD ? (int64_t)nBlockHeight : nBlockTime))
        return true;
    BOOST_FOREACH(const CTxIn& txin, tx.vin)
        if (!txin.IsFinal())
            return false;
    return true;
}

bool CheckFinalTx(const CTransaction &tx, int flags)
{
    AssertLockHeld(cs_main);

    // By convention a negative value for flags indicates that the
    // current network-enforced consensus rules should be used. In
    // a future soft-fork scenario that would mean checking which
    // rules would be enforced for the next block and setting the
    // appropriate flags. At the present time no soft-forks are
    // scheduled, so no flags are set.
    flags = std::max(flags, 0);

    // CheckFinalTx() uses chainActive.Height()+1 to evaluate
    // nLockTime because when IsFinalTx() is called within
    // CBlock::AcceptBlock(), the height of the block *being*
    // evaluated is what is used. Thus if we want to know if a
    // transaction can be part of the *next* block, we need to call
    // IsFinalTx() with one more than chainActive.Height().
    const int nBlockHeight = chainActive.Height() + 1;

    // BIP113 will require that time-locked transactions have nLockTime set to
    // less than the median time of the previous block they're contained in.
    // When the next block is created its previous block will be the current
    // chain tip, so we use that to calculate the median time passed to
    // IsFinalTx() if LOCKTIME_MEDIAN_TIME_PAST is set.
    const int64_t nBlockTime = (flags & LOCKTIME_MEDIAN_TIME_PAST)
                             ? chainActive.Tip()->GetMedianTimePast()
                             : GetAdjustedTime();

    return IsFinalTx(tx, nBlockHeight, nBlockTime);
}

unsigned int GetLegacySigOpCount(const CTransaction& tx)
{
    unsigned int nSigOps = 0;
    BOOST_FOREACH(const CTxIn& txin, tx.vin)
    {
        nSigOps += txin.scriptSig.GetSigOpCount(false);
    }
    BOOST_FOREACH(const CTxOut& txout, tx.vout)
    {
        nSigOps += txout.scriptPubKey.GetSigOpCount(false);
    }
    return nSigOps;
}

unsigned int GetP2SHSigOpCount(const CTransaction& tx, const CCoinsViewCache& inputs)
{
    if (tx.IsCoinBase())
        return 0;

    unsigned int nSigOps = 0;
    for (unsigned int i = 0; i < tx.vin.size(); i++)
    {
        const CTxOut &prevout = inputs.GetOutputFor(tx.vin[i]);
        if (prevout.scriptPubKey.IsPayToScriptHash())
            nSigOps += prevout.scriptPubKey.GetSigOpCount(tx.vin[i].scriptSig);
    }
    return nSigOps;
}








bool CheckTransaction(const CTransaction& tx, CValidationState &state)
{
    // Basic checks that don't depend on any context
    if (tx.vin.empty())
        return state.DoS(10, false, REJECT_INVALID, "bad-txns-vin-empty");
    if (tx.vout.empty())
        return state.DoS(10, false, REJECT_INVALID, "bad-txns-vout-empty");
    // Size limits
    // BU: size limits removed
    //if (::GetSerializeSize(tx, SER_NETWORK, PROTOCOL_VERSION) > MAX_BLOCK_SIZE)
    //    return state.DoS(100, false, REJECT_INVALID, "bad-txns-oversize");

    // Check for negative or overflow output values
    CAmount nValueOut = 0;
    BOOST_FOREACH(const CTxOut& txout, tx.vout)
    {
        if (txout.nValue < 0)
            return state.DoS(100, false, REJECT_INVALID, "bad-txns-vout-negative");
        if (txout.nValue > MAX_MONEY)
            return state.DoS(100, false, REJECT_INVALID, "bad-txns-vout-toolarge");
        nValueOut += txout.nValue;
        if (!MoneyRange(nValueOut))
            return state.DoS(100, false, REJECT_INVALID, "bad-txns-txouttotal-toolarge");
    }

    // Check for duplicate inputs
    set<COutPoint> vInOutPoints;
    BOOST_FOREACH(const CTxIn& txin, tx.vin)
    {
        if (vInOutPoints.count(txin.prevout))
            return state.DoS(100, false, REJECT_INVALID, "bad-txns-inputs-duplicate");
        vInOutPoints.insert(txin.prevout);
    }

    if (tx.IsCoinBase())
    {
        if (tx.vin[0].scriptSig.size() < 2 || tx.vin[0].scriptSig.size() > MAX_COINBASE_SCRIPTSIG_SIZE) // BU convert 100 to a constant so we can use it during generation
            return state.DoS(100, false, REJECT_INVALID, "bad-cb-length");
    }
    else
    {
        BOOST_FOREACH(const CTxIn& txin, tx.vin)
            if (txin.prevout.IsNull())
                return state.DoS(10, false, REJECT_INVALID, "bad-txns-prevout-null");
    }

    return true;
}

void LimitMempoolSize(CTxMemPool& pool, size_t limit, unsigned long age) {
    int expired = pool.Expire(GetTime() - age);
    if (expired != 0)
        LogPrint("mempool", "Expired %i transactions from the memory pool\n", expired);

    std::vector<uint256> vNoSpendsRemaining;
    pool.TrimToSize(limit, &vNoSpendsRemaining);
    BOOST_FOREACH(const uint256& removed, vNoSpendsRemaining)
        pcoinsTip->Uncache(removed);
}

/** Convert CValidationState to a human-readable message for logging */
std::string FormatStateMessage(const CValidationState &state)
{
    return strprintf("%s%s (code %i)",
        state.GetRejectReason(),
        state.GetDebugMessage().empty() ? "" : ", "+state.GetDebugMessage(),
        state.GetRejectCode());
}

bool AcceptToMemoryPoolWorker(CTxMemPool& pool, CValidationState &state, const CTransaction &tx, bool fLimitFree,
                              bool* pfMissingInputs, bool fOverrideMempoolLimit, bool fRejectAbsurdFee,
                              std::vector<uint256>& vHashTxnToUncache)
{
    AssertLockHeld(cs_main);
    if (pfMissingInputs)
        *pfMissingInputs = false;

    if (!CheckTransaction(tx, state))
        return false;

    // Coinbase is only valid in a block, not as a loose transaction
    if (tx.IsCoinBase())
        return state.DoS(100, false, REJECT_INVALID, "coinbase");

    // Rather not work on nonstandard transactions (unless -testnet/-regtest)
    string reason;
    if (fRequireStandard && !IsStandardTx(tx, reason))
        return state.DoS(0, false, REJECT_NONSTANDARD, reason);

    // Only accept nLockTime-using transactions that can be mined in the next
    // block; we don't want our mempool filled up with transactions that can't
    // be mined yet.
    if (!CheckFinalTx(tx, STANDARD_LOCKTIME_VERIFY_FLAGS))
        return state.DoS(0, false, REJECT_NONSTANDARD, "non-final");

    // is it already in the memory pool?
    uint256 hash = tx.GetHash();
    if (pool.exists(hash))
        return state.Invalid(false, REJECT_ALREADY_KNOWN, "txn-already-in-mempool");

    // Check for conflicts with in-memory transactions
    set<uint256> setConflicts;
    {
    LOCK(pool.cs); // protect pool.mapNextTx
    BOOST_FOREACH(const CTxIn &txin, tx.vin)
    {
        if (pool.mapNextTx.count(txin.prevout))
        {
            const CTransaction *ptxConflicting = pool.mapNextTx[txin.prevout].ptx;
            if (!setConflicts.count(ptxConflicting->GetHash()))
            {
                // Allow opt-out of transaction replacement by setting
                // nSequence >= maxint-1 on all inputs.
                //
                // maxint-1 is picked to still allow use of nLockTime by
                // non-replacable transactions. All inputs rather than just one
                // is for the sake of multi-party protocols, where we don't
                // want a single party to be able to disable replacement.
                //
                // The opt-out ignores descendants as anyone relying on
                // first-seen mempool behavior should be checking all
                // unconfirmed ancestors anyway; doing otherwise is hopelessly
                // insecure.
                bool fReplacementOptOut = true;
                if (0) // (fEnableReplacement)  BUIP004: RBF is not allowed
                {
                    BOOST_FOREACH(const CTxIn &txin, ptxConflicting->vin)
                    {
                        if (txin.nSequence < std::numeric_limits<unsigned int>::max()-1)
                        {
                            fReplacementOptOut = false;
                            break;
                        }
                    }
                }
                if (fReplacementOptOut)
                    return state.Invalid(false, REJECT_CONFLICT, "txn-mempool-conflict");

                setConflicts.insert(ptxConflicting->GetHash());
            }
        }
    }
    }

    {
        CCoinsView dummy;
        CCoinsViewCache view(&dummy);

        CAmount nValueIn = 0;
        {
        LOCK(pool.cs);
        CCoinsViewMemPool viewMemPool(pcoinsTip, pool);
        view.SetBackend(viewMemPool);

        // do we already have it?
        bool fHadTxInCache = pcoinsTip->HaveCoinsInCache(hash);
        if (view.HaveCoins(hash)) {
            if (!fHadTxInCache)
                vHashTxnToUncache.push_back(hash);
            return state.Invalid(false, REJECT_ALREADY_KNOWN, "txn-already-known");
        }

        // do all inputs exist?
        // Note that this does not check for the presence of actual outputs (see the next check for that),
        // and only helps with filling in pfMissingInputs (to determine missing vs spent).
        BOOST_FOREACH(const CTxIn txin, tx.vin) {
            if (!pcoinsTip->HaveCoinsInCache(txin.prevout.hash))
                vHashTxnToUncache.push_back(txin.prevout.hash);
            if (!view.HaveCoins(txin.prevout.hash)) {
                if (pfMissingInputs)
                    *pfMissingInputs = true;
                return false; // fMissingInputs and !state.IsInvalid() is used to detect this condition, don't set state.Invalid()
            }
        }

        // are the actual inputs available?
        if (!view.HaveInputs(tx))
            return state.Invalid(false, REJECT_DUPLICATE, "bad-txns-inputs-spent");

        // Bring the best block into scope
        view.GetBestBlock();

        nValueIn = view.GetValueIn(tx);

        // we have all inputs cached now, so switch back to dummy, so we don't need to keep lock on mempool
        view.SetBackend(dummy);
        }

        // Check for non-standard pay-to-script-hash in inputs
        if (fRequireStandard && !AreInputsStandard(tx, view))
            return state.Invalid(false, REJECT_NONSTANDARD, "bad-txns-nonstandard-inputs");

        unsigned int nSigOps = GetLegacySigOpCount(tx);
        nSigOps += GetP2SHSigOpCount(tx, view);

        CAmount nValueOut = tx.GetValueOut();
        CAmount nFees = nValueIn-nValueOut;
        // nModifiedFees includes any fee deltas from PrioritiseTransaction
        CAmount nModifiedFees = nFees;
        double nPriorityDummy = 0;
        pool.ApplyDeltas(hash, nPriorityDummy, nModifiedFees);

        CAmount inChainInputValue;
        double dPriority = view.GetPriority(tx, chainActive.Height(), inChainInputValue);

        // Keep track of transactions that spend a coinbase, which we re-scan
        // during reorgs to ensure COINBASE_MATURITY is still met.
        bool fSpendsCoinbase = false;
        BOOST_FOREACH(const CTxIn &txin, tx.vin) {
            const CCoins *coins = view.AccessCoins(txin.prevout.hash);
            if (coins->IsCoinBase()) {
                fSpendsCoinbase = true;
                break;
            }
        }

        CTxMemPoolEntry entry(tx, nFees, GetTime(), dPriority, chainActive.Height(), pool.HasNoInputsOf(tx), inChainInputValue, fSpendsCoinbase, nSigOps);
        unsigned int nSize = entry.GetTxSize();

        // Check that the transaction doesn't have an excessive number of
        // sigops, making it impossible to mine. Since the coinbase transaction
        // itself can contain sigops MAX_STANDARD_TX_SIGOPS is less than
        // MAX_BLOCK_SIGOPS; we still consider this an invalid rather than
        // merely non-standard transaction.
        if ((nSigOps > MAX_STANDARD_TX_SIGOPS) || (nBytesPerSigOp && nSigOps > nSize / nBytesPerSigOp))
            return state.DoS(0, false, REJECT_NONSTANDARD, "bad-txns-too-many-sigops", false,
                strprintf("%d", nSigOps));

        CAmount mempoolRejectFee = pool.GetMinFee(GetArg("-maxmempool", DEFAULT_MAX_MEMPOOL_SIZE) * 1000000).GetFee(nSize);
        if (mempoolRejectFee > 0 && nModifiedFees < mempoolRejectFee) {
            return state.DoS(0, false, REJECT_INSUFFICIENTFEE, "mempool min fee not met", false, strprintf("%d < %d", nFees, mempoolRejectFee));
        } else if (GetBoolArg("-relaypriority", DEFAULT_RELAYPRIORITY) && nModifiedFees < ::minRelayTxFee.GetFee(nSize) && !AllowFree(entry.GetPriority(chainActive.Height() + 1))) {
            // Require that free transactions have sufficient priority to be mined in the next block.
            return state.DoS(0, false, REJECT_INSUFFICIENTFEE, "insufficient priority");
        }
        
        // BU - Xtreme Thinblocks Auto Mempool Limiter - begin section
        /* Continuously rate-limit free (really, very-low-fee) transactions
         * This mitigates 'penny-flooding' -- sending thousands of free transactions just to
         * be annoying or make others' transactions take longer to confirm. */
        static const double maxFeeCutoff = boost::lexical_cast<double>(GetArg("-maxlimitertxfee", DEFAULT_MAXLIMITERTXFEE)); /* maximum feeCutoff in satoshi per byte */
	static const double initFeeCutoff = boost::lexical_cast<double>(GetArg("-minlimitertxfee", DEFAULT_MINLIMITERTXFEE)); /* starting value for feeCutoff in satoshi per byte*/
        static const int nLimitFreeRelay = GetArg("-limitfreerelay", DEFAULT_LIMITFREERELAY); 

        // get current memory pool size
        uint64_t poolBytes = pool.GetTotalTxSize();

	// Calculate feeCutoff in satoshis per byte:
	//   When the feeCutoff is larger than the satoshiPerByte of the 
	//   current transaction then spam blocking will be in effect. However
	//   Some free transactions will still get through based on -limitfreerelay
        static double feeCutoff;
        static double nFreeLimit = nLimitFreeRelay;
        static int64_t nLastTime;
        int64_t nNow = GetTime();

        // When the mempool starts falling use an exponentially decaying ~24 hour window:
        //nFreeLimit = nFreeLimit + ((double)(DEFAULT_LIMIT_FREE_RELAY - nFreeLimit) / pow(1.0 - 1.0/86400, (double)(nNow - nLastTime)));
        nFreeLimit /= pow(1.0 - 1.0/86400, (double)(nNow - nLastTime));

        // When the mempool starts falling use an exponentially decaying ~24 hour window:
        feeCutoff *= pow(1.0 - 1.0/86400, (double)(nNow - nLastTime));

        if (poolBytes < nLargestBlockSeen) {
            feeCutoff = std::max(feeCutoff, initFeeCutoff);
            nFreeLimit = std::min(nFreeLimit, (double)nLimitFreeRelay);
        }
        else if(poolBytes < (nLargestBlockSeen * MAX_BLOCK_SIZE_MULTIPLIER)) {
            // Gradually choke off what is considered a free transaction
            feeCutoff = std::max(feeCutoff, initFeeCutoff + ((maxFeeCutoff - initFeeCutoff) * (poolBytes - nLargestBlockSeen) / (nLargestBlockSeen * (MAX_BLOCK_SIZE_MULTIPLIER-1))));

            // Gradually choke off the nFreeLimit as well but leave at least DEFAULT_MIN_LIMITFREERELAY
            // So that some free transactions can still get through
            nFreeLimit = std::min(nFreeLimit, ((double)nLimitFreeRelay - ((double)(nLimitFreeRelay - DEFAULT_MIN_LIMITFREERELAY) * (double)(poolBytes - nLargestBlockSeen) / (nLargestBlockSeen * (MAX_BLOCK_SIZE_MULTIPLIER-1)))));
            if(nFreeLimit < DEFAULT_MIN_LIMITFREERELAY)
                nFreeLimit = DEFAULT_MIN_LIMITFREERELAY;
        }
        else {
            feeCutoff = maxFeeCutoff;
            nFreeLimit = DEFAULT_MIN_LIMITFREERELAY;
        }

        minRelayTxFee = CFeeRate(feeCutoff * 1000);
        LogPrint("mempool",
                 "MempoolBytes:%d  LimitFreeRelay:%.5g  FeeCutOff:%.4g  FeesSatoshiPerByte:%.4g  TxBytes:%d  TxFees:%d\n",
                  poolBytes, nFreeLimit, ((double)::minRelayTxFee.GetFee(nSize)) / nSize, ((double)nFees) / nSize, nSize, nFees);
        if (fLimitFree && nFees < ::minRelayTxFee.GetFee(nSize) && !fSpendsCoinbase && dPriority < 150000000)
        {
            static double dFreeCount;

            // Use an exponentially decaying ~10-minute window:
            dFreeCount *= pow(1.0 - 1.0/600.0, (double)(nNow - nLastTime));
            nLastTime = nNow;

            // -limitfreerelay unit is thousand-bytes-per-minute
            // At default rate it would take over a month to fill 1GB
            LogPrint("mempool", "Rate limit dFreeCount: %g => %g\n", dFreeCount, dFreeCount+nSize);
<<<<<<< HEAD
            if ((dFreeCount + nSize) >= (nFreeLimit*10*1000 * nLargestBlockSeen / BLOCKSTREAM_CORE_MAX_BLOCK_SIZE))
                return state.DoS(0, 
				 false, // spams the log: error("AcceptToMemoryPool : free transaction rejected by rate limiter"),
=======
            if ((dFreeCount + nSize) >= (nFreeLimit*10*1000 * nLargestBlockSeen / BLOCKSTREAM_CORE_MAX_BLOCK_SIZE)) {
                CThinBlockStats::UpdateMempoolLimiterBytesSaved(nSize);
                return state.DoS(0,
                       LogPrint("mempool", "AcceptToMemoryPool : free transaction rejected by rate limiter"),
>>>>>>> a1dec611
                       REJECT_INSUFFICIENTFEE, "rate limited free transaction");
            }
            dFreeCount += nSize;
        }
        nLastTime = nNow;
        // BU - Xtreme Thinblocks Auto Mempool Limiter - end section

        // BU: we calculate the recommended fee by looking at what's in the mempool.  This starts at 0 though for an
        // empty mempool.  So set the minimum "absurd" fee to 10000 satoshies per byte.  If for some reason fees rise 
        // above that, you can specify up to 100x what other txns are paying in the mempool
        if (fRejectAbsurdFee && nFees > std::max((int64_t)100L*nSize,(int64_t)::minRelayTxFee.GetFee(nSize)) * 100 )
            return state.Invalid(false,
                REJECT_HIGHFEE, "absurdly-high-fee",
				 strprintf("%d > %d", nFees, std::max((int64_t)1L,(int64_t)::minRelayTxFee.GetFee(nSize)) * 10000));

        // Calculate in-mempool ancestors, up to a limit.
        CTxMemPool::setEntries setAncestors;
        size_t nLimitAncestors = GetArg("-limitancestorcount", DEFAULT_ANCESTOR_LIMIT);
        size_t nLimitAncestorSize = GetArg("-limitancestorsize", DEFAULT_ANCESTOR_SIZE_LIMIT)*1000;
        size_t nLimitDescendants = GetArg("-limitdescendantcount", DEFAULT_DESCENDANT_LIMIT);
        size_t nLimitDescendantSize = GetArg("-limitdescendantsize", DEFAULT_DESCENDANT_SIZE_LIMIT)*1000;
        std::string errString;
        if (!pool.CalculateMemPoolAncestors(entry, setAncestors, nLimitAncestors, nLimitAncestorSize, nLimitDescendants, nLimitDescendantSize, errString)) {
            return state.DoS(0, false, REJECT_NONSTANDARD, "too-long-mempool-chain", false, errString);
        }

        // A transaction that spends outputs that would be replaced by it is invalid. Now
        // that we have the set of all ancestors we can detect this
        // pathological case by making sure setConflicts and setAncestors don't
        // intersect.
        BOOST_FOREACH(CTxMemPool::txiter ancestorIt, setAncestors)
        {
            const uint256 &hashAncestor = ancestorIt->GetTx().GetHash();
            if (setConflicts.count(hashAncestor))
            {
                return state.DoS(10, error("AcceptToMemoryPool: %s spends conflicting transaction %s",
                                           hash.ToString(),
                                           hashAncestor.ToString()),
                                 REJECT_INVALID, "bad-txns-spends-conflicting-tx");
            }
        }

        // Check if it's economically rational to mine this transaction rather
        // than the ones it replaces.
        CAmount nConflictingFees = 0;
        size_t nConflictingSize = 0;
        uint64_t nConflictingCount = 0;
        CTxMemPool::setEntries allConflicting;

        // If we don't hold the lock allConflicting might be incomplete; the
        // subsequent RemoveStaged() and addUnchecked() calls don't guarantee
        // mempool consistency for us.
        LOCK(pool.cs);
        if (setConflicts.size())
        {
            CFeeRate newFeeRate(nModifiedFees, nSize);
            set<uint256> setConflictsParents;
            const int maxDescendantsToVisit = 100;
            CTxMemPool::setEntries setIterConflicting;
            BOOST_FOREACH(const uint256 &hashConflicting, setConflicts)
            {
                CTxMemPool::txiter mi = pool.mapTx.find(hashConflicting);
                if (mi == pool.mapTx.end())
                    continue;

                // Save these to avoid repeated lookups
                setIterConflicting.insert(mi);

                // If this entry is "dirty", then we don't have descendant
                // state for this transaction, which means we probably have
                // lots of in-mempool descendants.
                // Don't allow replacements of dirty transactions, to ensure
                // that we don't spend too much time walking descendants.
                // This should be rare.
                if (mi->IsDirty()) {
                    return state.DoS(0,
                            error("AcceptToMemoryPool: rejecting replacement %s; cannot replace tx %s with untracked descendants",
                                hash.ToString(),
                                mi->GetTx().GetHash().ToString()),
                            REJECT_NONSTANDARD, "too many potential replacements");
                }

                // Don't allow the replacement to reduce the feerate of the
                // mempool.
                //
                // We usually don't want to accept replacements with lower
                // feerates than what they replaced as that would lower the
                // feerate of the next block. Requiring that the feerate always
                // be increased is also an easy-to-reason about way to prevent
                // DoS attacks via replacements.
                //
                // The mining code doesn't (currently) take children into
                // account (CPFP) so we only consider the feerates of
                // transactions being directly replaced, not their indirect
                // descendants. While that does mean high feerate children are
                // ignored when deciding whether or not to replace, we do
                // require the replacement to pay more overall fees too,
                // mitigating most cases.
                CFeeRate oldFeeRate(mi->GetModifiedFee(), mi->GetTxSize());
                if (newFeeRate <= oldFeeRate)
                {
                    return state.DoS(0,
                            error("AcceptToMemoryPool: rejecting replacement %s; new feerate %s <= old feerate %s",
                                  hash.ToString(),
                                  newFeeRate.ToString(),
                                  oldFeeRate.ToString()),
                            REJECT_INSUFFICIENTFEE, "insufficient fee");
                }

                BOOST_FOREACH(const CTxIn &txin, mi->GetTx().vin)
                {
                    setConflictsParents.insert(txin.prevout.hash);
                }

                nConflictingCount += mi->GetCountWithDescendants();
            }
            // This potentially overestimates the number of actual descendants
            // but we just want to be conservative to avoid doing too much
            // work.
            if (nConflictingCount <= maxDescendantsToVisit) {
                // If not too many to replace, then calculate the set of
                // transactions that would have to be evicted
                BOOST_FOREACH(CTxMemPool::txiter it, setIterConflicting) {
                    pool.CalculateDescendants(it, allConflicting);
                }
                BOOST_FOREACH(CTxMemPool::txiter it, allConflicting) {
                    nConflictingFees += it->GetModifiedFee();
                    nConflictingSize += it->GetTxSize();
                }
            } else {
                return state.DoS(0,
                        error("AcceptToMemoryPool: rejecting replacement %s; too many potential replacements (%d > %d)\n",
                            hash.ToString(),
                            nConflictingCount,
                            maxDescendantsToVisit),
                        REJECT_NONSTANDARD, "too many potential replacements");
            }

            for (unsigned int j = 0; j < tx.vin.size(); j++)
            {
                // We don't want to accept replacements that require low
                // feerate junk to be mined first. Ideally we'd keep track of
                // the ancestor feerates and make the decision based on that,
                // but for now requiring all new inputs to be confirmed works.
                if (!setConflictsParents.count(tx.vin[j].prevout.hash))
                {
                    // Rather than check the UTXO set - potentially expensive -
                    // it's cheaper to just check if the new input refers to a
                    // tx that's in the mempool.
                    if (pool.mapTx.find(tx.vin[j].prevout.hash) != pool.mapTx.end())
                        return state.DoS(0, error("AcceptToMemoryPool: replacement %s adds unconfirmed input, idx %d",
                                                  hash.ToString(), j),
                                         REJECT_NONSTANDARD, "replacement-adds-unconfirmed");
                }
            }

            // The replacement must pay greater fees than the transactions it
            // replaces - if we did the bandwidth used by those conflicting
            // transactions would not be paid for.
            if (nModifiedFees < nConflictingFees)
            {
                return state.DoS(0, error("AcceptToMemoryPool: rejecting replacement %s, less fees than conflicting txs; %s < %s",
                                          hash.ToString(), FormatMoney(nModifiedFees), FormatMoney(nConflictingFees)),
                                 REJECT_INSUFFICIENTFEE, "insufficient fee");
            }

            // Finally in addition to paying more fees than the conflicts the
            // new transaction must pay for its own bandwidth.
            CAmount nDeltaFees = nModifiedFees - nConflictingFees;
            if (nDeltaFees < ::minRelayTxFee.GetFee(nSize))
            {
                return state.DoS(0,
                        error("AcceptToMemoryPool: rejecting replacement %s, not enough additional fees to relay; %s < %s",
                              hash.ToString(),
                              FormatMoney(nDeltaFees),
                              FormatMoney(::minRelayTxFee.GetFee(nSize))),
                        REJECT_INSUFFICIENTFEE, "insufficient fee");
            }
        }

        // Check against previous transactions
        // This is done last to help prevent CPU exhaustion denial-of-service attacks.
        if (!CheckInputs(tx, state, view, true, STANDARD_SCRIPT_VERIFY_FLAGS, true))
            return false;

        // Check again against just the consensus-critical mandatory script
        // verification flags, in case of bugs in the standard flags that cause
        // transactions to pass as valid when they're actually invalid. For
        // instance the STRICTENC flag was incorrectly allowing certain
        // CHECKSIG NOT scripts to pass, even though they were invalid.
        //
        // There is a similar check in CreateNewBlock() to prevent creating
        // invalid blocks, however allowing such transactions into the mempool
        // can be exploited as a DoS attack.
        if (!CheckInputs(tx, state, view, true, MANDATORY_SCRIPT_VERIFY_FLAGS, true))
        {
            return error("%s: BUG! PLEASE REPORT THIS! ConnectInputs failed against MANDATORY but not STANDARD flags %s, %s",
                __func__, hash.ToString(), FormatStateMessage(state));
        }

        // Remove conflicting transactions from the mempool
        BOOST_FOREACH(const CTxMemPool::txiter it, allConflicting)
        {
            LogPrint("mempool", "replacing tx %s with %s for %s BTC additional fees, %d delta bytes\n",
                    it->GetTx().GetHash().ToString(),
                    hash.ToString(),
                    FormatMoney(nModifiedFees - nConflictingFees),
                    (int)nSize - (int)nConflictingSize);
        }
        pool.RemoveStaged(allConflicting);

        // Store transaction in memory
        pool.addUnchecked(hash, entry, setAncestors, !IsInitialBlockDownload());

        // trim mempool and check if tx was trimmed
        if (!fOverrideMempoolLimit) {
            LimitMempoolSize(pool, GetArg("-maxmempool", DEFAULT_MAX_MEMPOOL_SIZE) * 1000000, GetArg("-mempoolexpiry", DEFAULT_MEMPOOL_EXPIRY) * 60 * 60);
            if (!pool.exists(hash))
                return state.DoS(0, false, REJECT_INSUFFICIENTFEE, "mempool full");
        }
    }

    SyncWithWallets(tx, NULL);

    return true;
    }

bool AcceptToMemoryPool(CTxMemPool& pool, CValidationState &state, const CTransaction &tx, bool fLimitFree,
                        bool* pfMissingInputs, bool fOverrideMempoolLimit, bool fRejectAbsurdFee)
{
    std::vector<uint256> vHashTxToUncache;
    bool res = AcceptToMemoryPoolWorker(pool, state, tx, fLimitFree, pfMissingInputs, fOverrideMempoolLimit, fRejectAbsurdFee, vHashTxToUncache);
    if (!res) {
        BOOST_FOREACH(const uint256& hashTx, vHashTxToUncache)
            pcoinsTip->Uncache(hashTx);
    }
    return res;
}

/** Return transaction in tx, and if it was found inside a block, its hash is placed in hashBlock */
bool GetTransaction(const uint256 &hash, CTransaction &txOut, const Consensus::Params& consensusParams, uint256 &hashBlock, bool fAllowSlow)
{
    CBlockIndex *pindexSlow = NULL;

    LOCK(cs_main);

    if (mempool.lookup(hash, txOut))
    {
        return true;
    }

    if (fTxIndex) {
        CDiskTxPos postx;
        if (pblocktree->ReadTxIndex(hash, postx)) {
            CAutoFile file(OpenBlockFile(postx, true), SER_DISK, CLIENT_VERSION);
            if (file.IsNull())
                return error("%s: OpenBlockFile failed", __func__);
            CBlockHeader header;
            try {
                file >> header;
                fseek(file.Get(), postx.nTxOffset, SEEK_CUR);
                file >> txOut;
            } catch (const std::exception& e) {
                return error("%s: Deserialize or I/O error - %s", __func__, e.what());
            }
            hashBlock = header.GetHash();
            if (txOut.GetHash() != hash)
                return error("%s: txid mismatch", __func__);
            return true;
        }
    }

    if (fAllowSlow) { // use coin database to locate block that contains transaction, and scan it
        int nHeight = -1;
        {
            CCoinsViewCache &view = *pcoinsTip;
            const CCoins* coins = view.AccessCoins(hash);
            if (coins)
                nHeight = coins->nHeight;
        }
        if (nHeight > 0)
            pindexSlow = chainActive[nHeight];
    }

    if (pindexSlow) {
        CBlock block;
        if (ReadBlockFromDisk(block, pindexSlow, consensusParams)) {
            BOOST_FOREACH(const CTransaction &tx, block.vtx) {
                if (tx.GetHash() == hash) {
                    txOut = tx;
                    hashBlock = pindexSlow->GetBlockHash();
                    return true;
                }
            }
        }
    }

    return false;
}






//////////////////////////////////////////////////////////////////////////////
//
// CBlock and CBlockIndex
//

bool WriteBlockToDisk(const CBlock& block, CDiskBlockPos& pos, const CMessageHeader::MessageStartChars& messageStart)
{
    // Open history file to append
    CAutoFile fileout(OpenBlockFile(pos), SER_DISK, CLIENT_VERSION);
    if (fileout.IsNull())
        return error("WriteBlockToDisk: OpenBlockFile failed");

    // Write index header
    unsigned int nSize = fileout.GetSerializeSize(block);
    fileout << FLATDATA(messageStart) << nSize;

    // Write block
    long fileOutPos = ftell(fileout.Get());
    if (fileOutPos < 0)
        return error("WriteBlockToDisk: ftell failed");
    pos.nPos = (unsigned int)fileOutPos;
    fileout << block;

    return true;
}

bool ReadBlockFromDisk(CBlock& block, const CDiskBlockPos& pos, const Consensus::Params& consensusParams)
{
    block.SetNull();

    // Open history file to read
    CAutoFile filein(OpenBlockFile(pos, true), SER_DISK, CLIENT_VERSION);
    if (filein.IsNull())
        return error("ReadBlockFromDisk: OpenBlockFile failed for %s", pos.ToString());

    // Read block
    try {
        filein >> block;
    }
    catch (const std::exception& e) {
        return error("%s: Deserialize or I/O error - %s at %s", __func__, e.what(), pos.ToString());
    }

    // Check the header
    if (!CheckProofOfWork(block.GetHash(), block.nBits, consensusParams))
        return error("ReadBlockFromDisk: Errors in block header at %s", pos.ToString());

    return true;
}

bool ReadBlockFromDisk(CBlock& block, const CBlockIndex* pindex, const Consensus::Params& consensusParams)
{
    if (!ReadBlockFromDisk(block, pindex->GetBlockPos(), consensusParams))
        return false;
    if (block.GetHash() != pindex->GetBlockHash())
        return error("ReadBlockFromDisk(CBlock&, CBlockIndex*): GetHash() doesn't match index for %s at %s",
                pindex->ToString(), pindex->GetBlockPos().ToString());
    return true;
}

CAmount GetBlockSubsidy(int nHeight, const Consensus::Params& consensusParams)
{
    int halvings = nHeight / consensusParams.nSubsidyHalvingInterval;
    // Force block reward to zero when right shift is undefined.
    if (halvings >= 64)
        return 0;

    CAmount nSubsidy = 50 * COIN;
    // Subsidy is cut in half every 210,000 blocks which will occur approximately every 4 years.
    nSubsidy >>= halvings;
    return nSubsidy;
}

bool IsInitialBlockDownload()
{
    const CChainParams& chainParams = Params();
    LOCK(cs_main);
    if (fImporting || fReindex)
        return true;
    if (fCheckpointsEnabled && chainActive.Height() < Checkpoints::GetTotalBlocksEstimate(chainParams.Checkpoints()))
        return true;
    static bool lockIBDState = false;
    if (lockIBDState)
        return false;
    bool state = (chainActive.Height() < pindexBestHeader->nHeight - 24 * 6 ||
            pindexBestHeader->GetBlockTime() < GetTime() - chainParams.MaxTipAge());
    if (!state)
        lockIBDState = true;
    return state;
}

bool fLargeWorkForkFound = false;
bool fLargeWorkInvalidChainFound = false;
CBlockIndex *pindexBestForkTip = NULL, *pindexBestForkBase = NULL;

void CheckForkWarningConditions()
{
    AssertLockHeld(cs_main);
    // Before we get past initial download, we cannot reliably alert about forks
    // (we assume we don't get stuck on a fork before the last checkpoint)
    if (IsInitialBlockDownload())
        return;

    // If our best fork is no longer within 72 blocks (+/- 12 hours if no one mines it)
    // of our head, drop it
    if (pindexBestForkTip && chainActive.Height() - pindexBestForkTip->nHeight >= 72)
        pindexBestForkTip = NULL;

    if (pindexBestForkTip || (pindexBestInvalid && pindexBestInvalid->nChainWork > chainActive.Tip()->nChainWork + (GetBlockProof(*chainActive.Tip()) * 6)))
    {
        if (!fLargeWorkForkFound && pindexBestForkBase)
        {
            std::string warning = std::string("'Warning: Large-work fork detected, forking after block ") +
                pindexBestForkBase->phashBlock->ToString() + std::string("'");
            CAlert::Notify(warning, true);
        }
        if (pindexBestForkTip && pindexBestForkBase)
        {
            LogPrintf("%s: Warning: Large valid fork found\n  forking the chain at height %d (%s)\n  lasting to height %d (%s).\nChain state database corruption likely.\n", __func__,
                   pindexBestForkBase->nHeight, pindexBestForkBase->phashBlock->ToString(),
                   pindexBestForkTip->nHeight, pindexBestForkTip->phashBlock->ToString());
            fLargeWorkForkFound = true;
        }
        else
        {
            LogPrintf("%s: Warning: Found invalid chain at least ~6 blocks longer than our best chain.\nChain state database corruption likely.\n", __func__);
            fLargeWorkInvalidChainFound = true;
        }
    }
    else
    {
        fLargeWorkForkFound = false;
        fLargeWorkInvalidChainFound = false;
    }
}

void CheckForkWarningConditionsOnNewFork(CBlockIndex* pindexNewForkTip)
{
    AssertLockHeld(cs_main);
    // If we are on a fork that is sufficiently large, set a warning flag
    CBlockIndex* pfork = pindexNewForkTip;
    CBlockIndex* plonger = chainActive.Tip();
    while (pfork && pfork != plonger)
    {
        while (plonger && plonger->nHeight > pfork->nHeight)
            plonger = plonger->pprev;
        if (pfork == plonger)
            break;
        pfork = pfork->pprev;
    }

    // We define a condition where we should warn the user about as a fork of at least 7 blocks
    // with a tip within 72 blocks (+/- 12 hours if no one mines it) of ours
    // We use 7 blocks rather arbitrarily as it represents just under 10% of sustained network
    // hash rate operating on the fork.
    // or a chain that is entirely longer than ours and invalid (note that this should be detected by both)
    // We define it this way because it allows us to only store the highest fork tip (+ base) which meets
    // the 7-block condition and from this always have the most-likely-to-cause-warning fork
    if (pfork && (!pindexBestForkTip || (pindexBestForkTip && pindexNewForkTip->nHeight > pindexBestForkTip->nHeight)) &&
            pindexNewForkTip->nChainWork - pfork->nChainWork > (GetBlockProof(*pfork) * 7) &&
            chainActive.Height() - pindexNewForkTip->nHeight < 72)
    {
        pindexBestForkTip = pindexNewForkTip;
        pindexBestForkBase = pfork;
    }

    CheckForkWarningConditions();
}

// Requires cs_main.
void Misbehaving(NodeId pnode, int howmuch)
{
    if (howmuch == 0)
        return;

    CNodeState *state = State(pnode);
    if (state == NULL)
        return;

    state->nMisbehavior += howmuch;
    int banscore = GetArg("-banscore", DEFAULT_BANSCORE_THRESHOLD);
    if (state->nMisbehavior >= banscore && state->nMisbehavior - howmuch < banscore)
    {
        LogPrintf("%s: %s (%d -> %d) BAN THRESHOLD EXCEEDED\n", __func__, state->name, state->nMisbehavior-howmuch, state->nMisbehavior);
        state->fShouldBan = true;
    } else
        LogPrintf("%s: %s (%d -> %d)\n", __func__, state->name, state->nMisbehavior-howmuch, state->nMisbehavior);
}

void static InvalidChainFound(CBlockIndex* pindexNew)
{
    if (!pindexBestInvalid || pindexNew->nChainWork > pindexBestInvalid->nChainWork)
        pindexBestInvalid = pindexNew;

    LogPrintf("%s: invalid block=%s  height=%d  log2_work=%.8g  date=%s\n", __func__,
      pindexNew->GetBlockHash().ToString(), pindexNew->nHeight,
      log(pindexNew->nChainWork.getdouble())/log(2.0), DateTimeStrFormat("%Y-%m-%d %H:%M:%S",
      pindexNew->GetBlockTime()));
    CBlockIndex *tip = chainActive.Tip();
    assert (tip);
    LogPrintf("%s:  current best=%s  height=%d  log2_work=%.8g  date=%s\n", __func__,
      tip->GetBlockHash().ToString(), chainActive.Height(), log(tip->nChainWork.getdouble())/log(2.0),
      DateTimeStrFormat("%Y-%m-%d %H:%M:%S", tip->GetBlockTime()));
    CheckForkWarningConditions();
}

void static InvalidBlockFound(CBlockIndex *pindex, const CValidationState &state) {
    int nDoS = 0;
    if (state.IsInvalid(nDoS)) {
        std::map<uint256, NodeId>::iterator it = mapBlockSource.find(pindex->GetBlockHash());
        if (it != mapBlockSource.end() && State(it->second)) {
            assert (state.GetRejectCode() < REJECT_INTERNAL); // Blocks are never rejected with internal reject codes
            CBlockReject reject = {(unsigned char)state.GetRejectCode(), state.GetRejectReason().substr(0, MAX_REJECT_MESSAGE_LENGTH), pindex->GetBlockHash()};
            State(it->second)->rejects.push_back(reject);
            if (nDoS > 0)
                Misbehaving(it->second, nDoS);
        }
    }
    if (!state.CorruptionPossible()) {
        pindex->nStatus |= BLOCK_FAILED_VALID;
        setDirtyBlockIndex.insert(pindex);
        setBlockIndexCandidates.erase(pindex);
        InvalidChainFound(pindex);
    }
}

void UpdateCoins(const CTransaction& tx, CValidationState &state, CCoinsViewCache &inputs, CTxUndo &txundo, int nHeight)
{
    // mark inputs spent
    if (!tx.IsCoinBase()) {
        txundo.vprevout.reserve(tx.vin.size());
        BOOST_FOREACH(const CTxIn &txin, tx.vin) {
            CCoinsModifier coins = inputs.ModifyCoins(txin.prevout.hash);
            unsigned nPos = txin.prevout.n;

            if (nPos >= coins->vout.size() || coins->vout[nPos].IsNull())
                assert(false);
            // mark an outpoint spent, and construct undo information
            txundo.vprevout.push_back(CTxInUndo(coins->vout[nPos]));
            coins->Spend(nPos);
            if (coins->vout.size() == 0) {
                CTxInUndo& undo = txundo.vprevout.back();
                undo.nHeight = coins->nHeight;
                undo.fCoinBase = coins->fCoinBase;
                undo.nVersion = coins->nVersion;
            }
        }
        // add outputs
        inputs.ModifyNewCoins(tx.GetHash())->FromTx(tx, nHeight);
    }
    else {
        // add outputs for coinbase tx
        // In this case call the full ModifyCoins which will do a database
        // lookup to be sure the coins do not already exist otherwise we do not
        // know whether to mark them fresh or not.  We want the duplicate coinbases
        // before BIP30 to still be properly overwritten.
        inputs.ModifyCoins(tx.GetHash())->FromTx(tx, nHeight);
    }
}

void UpdateCoins(const CTransaction& tx, CValidationState &state, CCoinsViewCache &inputs, int nHeight)
{
    CTxUndo txundo;
    UpdateCoins(tx, state, inputs, txundo, nHeight);
}

bool CScriptCheck::operator()() {
    const CScript &scriptSig = ptxTo->vin[nIn].scriptSig;
    if (!VerifyScript(scriptSig, scriptPubKey, nFlags, CachingTransactionSignatureChecker(ptxTo, nIn, cacheStore), &error)) {
        return false;
    }
    return true;
}

int GetSpendHeight(const CCoinsViewCache& inputs)
{
    LOCK(cs_main);
    CBlockIndex* pindexPrev = mapBlockIndex.find(inputs.GetBestBlock())->second;
    return pindexPrev->nHeight + 1;
}

namespace Consensus {
bool CheckTxInputs(const CTransaction& tx, CValidationState& state, const CCoinsViewCache& inputs, int nSpendHeight)
{
        // This doesn't trigger the DoS code on purpose; if it did, it would make it easier
        // for an attacker to attempt to split the network.
        if (!inputs.HaveInputs(tx))
            return state.Invalid(false, 0, "", "Inputs unavailable");

        CAmount nValueIn = 0;
        CAmount nFees = 0;
        for (unsigned int i = 0; i < tx.vin.size(); i++)
        {
            const COutPoint &prevout = tx.vin[i].prevout;
            const CCoins *coins = inputs.AccessCoins(prevout.hash);
            assert(coins);

            // If prev is coinbase, check that it's matured
            if (coins->IsCoinBase()) {
                if (nSpendHeight - coins->nHeight < COINBASE_MATURITY)
                    return state.Invalid(false,
                        REJECT_INVALID, "bad-txns-premature-spend-of-coinbase",
                        strprintf("tried to spend coinbase at depth %d", nSpendHeight - coins->nHeight));
            }

            // Check for negative or overflow input values
            nValueIn += coins->vout[prevout.n].nValue;
            if (!MoneyRange(coins->vout[prevout.n].nValue) || !MoneyRange(nValueIn))
                return state.DoS(100, false, REJECT_INVALID, "bad-txns-inputvalues-outofrange");

        }

        if (nValueIn < tx.GetValueOut())
            return state.DoS(100, false, REJECT_INVALID, "bad-txns-in-belowout", false,
                strprintf("value in (%s) < value out (%s)", FormatMoney(nValueIn), FormatMoney(tx.GetValueOut())));

        // Tally transaction fees
        CAmount nTxFee = nValueIn - tx.GetValueOut();
        if (nTxFee < 0)
            return state.DoS(100, false, REJECT_INVALID, "bad-txns-fee-negative");
        nFees += nTxFee;
        if (!MoneyRange(nFees))
            return state.DoS(100, false, REJECT_INVALID, "bad-txns-fee-outofrange");
    return true;
}
}// namespace Consensus

bool CheckInputs(const CTransaction& tx, CValidationState &state, const CCoinsViewCache &inputs, bool fScriptChecks, unsigned int flags, bool cacheStore, std::vector<CScriptCheck> *pvChecks)
{
    if (!tx.IsCoinBase())
    {
        if (!Consensus::CheckTxInputs(tx, state, inputs, GetSpendHeight(inputs)))
            return false;

        if (pvChecks)
            pvChecks->reserve(tx.vin.size());

        // The first loop above does all the inexpensive checks.
        // Only if ALL inputs pass do we perform expensive ECDSA signature checks.
        // Helps prevent CPU exhaustion attacks.

        // Skip ECDSA signature verification when connecting blocks
        // before the last block chain checkpoint. This is safe because block merkle hashes are
        // still computed and checked, and any change will be caught at the next checkpoint.
        if (fScriptChecks) {
            for (unsigned int i = 0; i < tx.vin.size(); i++) {
                const COutPoint &prevout = tx.vin[i].prevout;
                const CCoins* coins = inputs.AccessCoins(prevout.hash);
                assert(coins);

                // Verify signature
                CScriptCheck check(*coins, tx, i, flags, cacheStore);
                if (pvChecks) {
                    pvChecks->push_back(CScriptCheck());
                    check.swap(pvChecks->back());
                } else if (!check()) {
                    if (flags & STANDARD_NOT_MANDATORY_VERIFY_FLAGS) {
                        // Check whether the failure was caused by a
                        // non-mandatory script verification check, such as
                        // non-standard DER encodings or non-null dummy
                        // arguments; if so, don't trigger DoS protection to
                        // avoid splitting the network between upgraded and
                        // non-upgraded nodes.
                        CScriptCheck check2(*coins, tx, i,
                                flags & ~STANDARD_NOT_MANDATORY_VERIFY_FLAGS, cacheStore);
                        if (check2())
                            return state.Invalid(false, REJECT_NONSTANDARD, strprintf("non-mandatory-script-verify-flag (%s)", ScriptErrorString(check.GetScriptError())));
                    }
                    // Failures of other flags indicate a transaction that is
                    // invalid in new blocks, e.g. a invalid P2SH. We DoS ban
                    // such nodes as they are not following the protocol. That
                    // said during an upgrade careful thought should be taken
                    // as to the correct behavior - we may want to continue
                    // peering with non-upgraded nodes even after a soft-fork
                    // super-majority vote has passed.
                    return state.DoS(100,false, REJECT_INVALID, strprintf("mandatory-script-verify-flag-failed (%s)", ScriptErrorString(check.GetScriptError())));
                }
            }
        }
    }

    return true;
}

namespace {

bool UndoWriteToDisk(const CBlockUndo& blockundo, CDiskBlockPos& pos, const uint256& hashBlock, const CMessageHeader::MessageStartChars& messageStart)
{
    // Open history file to append
    CAutoFile fileout(OpenUndoFile(pos), SER_DISK, CLIENT_VERSION);
    if (fileout.IsNull())
        return error("%s: OpenUndoFile failed", __func__);

    // Write index header
    unsigned int nSize = fileout.GetSerializeSize(blockundo);
    fileout << FLATDATA(messageStart) << nSize;

    // Write undo data
    long fileOutPos = ftell(fileout.Get());
    if (fileOutPos < 0)
        return error("%s: ftell failed", __func__);
    pos.nPos = (unsigned int)fileOutPos;
    fileout << blockundo;

    // calculate & write checksum
    CHashWriter hasher(SER_GETHASH, PROTOCOL_VERSION);
    hasher << hashBlock;
    hasher << blockundo;
    fileout << hasher.GetHash();

    return true;
}

bool UndoReadFromDisk(CBlockUndo& blockundo, const CDiskBlockPos& pos, const uint256& hashBlock)
{
    // Open history file to read
    CAutoFile filein(OpenUndoFile(pos, true), SER_DISK, CLIENT_VERSION);
    if (filein.IsNull())
        return error("%s: OpenBlockFile failed", __func__);

    // Read block
    uint256 hashChecksum;
    try {
        filein >> blockundo;
        filein >> hashChecksum;
    }
    catch (const std::exception& e) {
        return error("%s: Deserialize or I/O error - %s", __func__, e.what());
    }

    // Verify checksum
    CHashWriter hasher(SER_GETHASH, PROTOCOL_VERSION);
    hasher << hashBlock;
    hasher << blockundo;
    if (hashChecksum != hasher.GetHash())
        return error("%s: Checksum mismatch", __func__);

    return true;
}

/** Abort with a message */
bool AbortNode(const std::string& strMessage, const std::string& userMessage="")
{
    strMiscWarning = strMessage;
    LogPrintf("*** %s\n", strMessage);
    uiInterface.ThreadSafeMessageBox(
        userMessage.empty() ? _("Error: A fatal internal error occurred, see debug.log for details") : userMessage,
        "", CClientUIInterface::MSG_ERROR);
    StartShutdown();
    return false;
}

bool AbortNode(CValidationState& state, const std::string& strMessage, const std::string& userMessage="")
{
    AbortNode(strMessage, userMessage);
    return state.Error(strMessage);
}

} // anon namespace

/**
 * Apply the undo operation of a CTxInUndo to the given chain state.
 * @param undo The undo object.
 * @param view The coins view to which to apply the changes.
 * @param out The out point that corresponds to the tx input.
 * @return True on success.
 */
static bool ApplyTxInUndo(const CTxInUndo& undo, CCoinsViewCache& view, const COutPoint& out)
{
    bool fClean = true;

    CCoinsModifier coins = view.ModifyCoins(out.hash);
    if (undo.nHeight != 0) {
        // undo data contains height: this is the last output of the prevout tx being spent
        if (!coins->IsPruned())
            fClean = fClean && error("%s: undo data overwriting existing transaction", __func__);
        coins->Clear();
        coins->fCoinBase = undo.fCoinBase;
        coins->nHeight = undo.nHeight;
        coins->nVersion = undo.nVersion;
    } else {
        if (coins->IsPruned())
            fClean = fClean && error("%s: undo data adding output to missing transaction", __func__);
    }
    if (coins->IsAvailable(out.n))
        fClean = fClean && error("%s: undo data overwriting existing output", __func__);
    if (coins->vout.size() < out.n+1)
        coins->vout.resize(out.n+1);
    coins->vout[out.n] = undo.txout;

    return fClean;
}

bool DisconnectBlock(const CBlock& block, CValidationState& state, const CBlockIndex* pindex, CCoinsViewCache& view, bool* pfClean)
{
    assert(pindex->GetBlockHash() == view.GetBestBlock());

    if (pfClean)
        *pfClean = false;

    bool fClean = true;

    CBlockUndo blockUndo;
    CDiskBlockPos pos = pindex->GetUndoPos();
    if (pos.IsNull())
        return error("DisconnectBlock(): no undo data available");
    if (!UndoReadFromDisk(blockUndo, pos, pindex->pprev->GetBlockHash()))
        return error("DisconnectBlock(): failure reading undo data");

    if (blockUndo.vtxundo.size() + 1 != block.vtx.size())
        return error("DisconnectBlock(): block and undo data inconsistent");

    // undo transactions in reverse order
    for (int i = block.vtx.size() - 1; i >= 0; i--) {
        const CTransaction &tx = block.vtx[i];
        uint256 hash = tx.GetHash();

        // Check that all outputs are available and match the outputs in the block itself
        // exactly.
        {
        CCoinsModifier outs = view.ModifyCoins(hash);
        outs->ClearUnspendable();

        CCoins outsBlock(tx, pindex->nHeight);
        // The CCoins serialization does not serialize negative numbers.
        // No network rules currently depend on the version here, so an inconsistency is harmless
        // but it must be corrected before txout nversion ever influences a network rule.
        if (outsBlock.nVersion < 0)
            outs->nVersion = outsBlock.nVersion;
        if (*outs != outsBlock)
            fClean = fClean && error("DisconnectBlock(): added transaction mismatch? database corrupted");

        // remove outputs
        outs->Clear();
        }

        // restore inputs
        if (i > 0) { // not coinbases
            const CTxUndo &txundo = blockUndo.vtxundo[i-1];
            if (txundo.vprevout.size() != tx.vin.size())
                return error("DisconnectBlock(): transaction and undo data inconsistent");
            for (unsigned int j = tx.vin.size(); j-- > 0;) {
                const COutPoint &out = tx.vin[j].prevout;
                const CTxInUndo &undo = txundo.vprevout[j];
                if (!ApplyTxInUndo(undo, view, out))
                    fClean = false;
            }
        }
    }

    // move best block pointer to prevout block
    view.SetBestBlock(pindex->pprev->GetBlockHash());

    if (pfClean) {
        *pfClean = fClean;
        return true;
    }

    return fClean;
}

void static FlushBlockFile(bool fFinalize = false)
{
    LOCK(cs_LastBlockFile);

    CDiskBlockPos posOld(nLastBlockFile, 0);

    FILE *fileOld = OpenBlockFile(posOld);
    if (fileOld) {
        if (fFinalize)
            TruncateFile(fileOld, vinfoBlockFile[nLastBlockFile].nSize);
        FileCommit(fileOld);
        fclose(fileOld);
    }

    fileOld = OpenUndoFile(posOld);
    if (fileOld) {
        if (fFinalize)
            TruncateFile(fileOld, vinfoBlockFile[nLastBlockFile].nUndoSize);
        FileCommit(fileOld);
        fclose(fileOld);
    }
}

bool FindUndoPos(CValidationState &state, int nFile, CDiskBlockPos &pos, unsigned int nAddSize);

static CCheckQueue<CScriptCheck> scriptcheckqueue(128);

void ThreadScriptCheck() {
    RenameThread("bitcoin-scriptch");
    scriptcheckqueue.Thread();
}

//
// Called periodically asynchronously; alerts if it smells like
// we're being fed a bad chain (blocks being generated much
// too slowly or too quickly).
//
void PartitionCheck(bool (*initialDownloadCheck)(), CCriticalSection& cs, const CBlockIndex *const &bestHeader,
                    int64_t nPowTargetSpacing)
{
    if (bestHeader == NULL || initialDownloadCheck()) return;

    static int64_t lastAlertTime = 0;
    int64_t now = GetAdjustedTime();
    if (lastAlertTime > now-60*60*24) return; // Alert at most once per day

    const int SPAN_HOURS=4;
    const int SPAN_SECONDS=SPAN_HOURS*60*60;
    int BLOCKS_EXPECTED = SPAN_SECONDS / nPowTargetSpacing;

    boost::math::poisson_distribution<double> poisson(BLOCKS_EXPECTED);

    std::string strWarning;
    int64_t startTime = GetAdjustedTime()-SPAN_SECONDS;

    LOCK(cs);
    const CBlockIndex* i = bestHeader;
    int nBlocks = 0;
    while (i->GetBlockTime() >= startTime) {
        ++nBlocks;
        i = i->pprev;
        if (i == NULL) return; // Ran out of chain, we must not be fully sync'ed
    }

    // How likely is it to find that many by chance?
    double p = boost::math::pdf(poisson, nBlocks);

    LogPrint("partitioncheck", "%s: Found %d blocks in the last %d hours\n", __func__, nBlocks, SPAN_HOURS);
    LogPrint("partitioncheck", "%s: likelihood: %g\n", __func__, p);

    // Aim for one false-positive about every fifty years of normal running:
    const int FIFTY_YEARS = 50*365*24*60*60;
    double alertThreshold = 1.0 / (FIFTY_YEARS / SPAN_SECONDS);

    if (p <= alertThreshold && nBlocks < BLOCKS_EXPECTED)
    {
        // Many fewer blocks than expected: alert!
        strWarning = strprintf(_("WARNING: check your network connection, %d blocks received in the last %d hours (%d expected)"),
                               nBlocks, SPAN_HOURS, BLOCKS_EXPECTED);
    }
    else if (p <= alertThreshold && nBlocks > BLOCKS_EXPECTED)
    {
        // Many more blocks than expected: alert!
        strWarning = strprintf(_("WARNING: abnormally high number of blocks generated, %d blocks received in the last %d hours (%d expected)"),
                               nBlocks, SPAN_HOURS, BLOCKS_EXPECTED);
    }
    if (!strWarning.empty())
    {
        strMiscWarning = strWarning;
        CAlert::Notify(strWarning, true);
        lastAlertTime = now;
    }
}

static int64_t nTimeCheck = 0;
static int64_t nTimeForks = 0;
static int64_t nTimeVerify = 0;
static int64_t nTimeConnect = 0;
static int64_t nTimeIndex = 0;
static int64_t nTimeCallbacks = 0;
static int64_t nTimeTotal = 0;

bool ConnectBlock(const CBlock& block, CValidationState& state, CBlockIndex* pindex, CCoinsViewCache& view, bool fJustCheck)
{
    const CChainParams& chainparams = Params();
    AssertLockHeld(cs_main);

    int64_t nTimeStart = GetTimeMicros();

    // Check it again in case a previous version let a bad block in
    if (!CheckBlock(block, state, !fJustCheck, !fJustCheck))
        return false;

    // verify that the view's current state corresponds to the previous block
    uint256 hashPrevBlock = pindex->pprev == NULL ? uint256() : pindex->pprev->GetBlockHash();
    assert(hashPrevBlock == view.GetBestBlock());

    // Special case for the genesis block, skipping connection of its transactions
    // (its coinbase is unspendable)
    if (block.GetHash() == chainparams.GetConsensus().hashGenesisBlock) {
        if (!fJustCheck)
            view.SetBestBlock(pindex->GetBlockHash());
        return true;
    }

    bool fScriptChecks = true;
    if (fCheckpointsEnabled) {
        CBlockIndex *pindexLastCheckpoint = Checkpoints::GetLastCheckpoint(chainparams.Checkpoints());
        if (pindexLastCheckpoint && pindexLastCheckpoint->GetAncestor(pindex->nHeight) == pindex) {
            // This block is an ancestor of a checkpoint: disable script checks
            fScriptChecks = false;
        }
    }

    int64_t nTime1 = GetTimeMicros(); nTimeCheck += nTime1 - nTimeStart;
    LogPrint("bench", "    - Sanity checks: %.2fms [%.2fs]\n", 0.001 * (nTime1 - nTimeStart), nTimeCheck * 0.000001);

    // Do not allow blocks that contain transactions which 'overwrite' older transactions,
    // unless those are already completely spent.
    // If such overwrites are allowed, coinbases and transactions depending upon those
    // can be duplicated to remove the ability to spend the first instance -- even after
    // being sent to another address.
    // See BIP30 and http://r6.ca/blog/20120206T005236Z.html for more information.
    // This logic is not necessary for memory pool transactions, as AcceptToMemoryPool
    // already refuses previously-known transaction ids entirely.
    // This rule was originally applied to all blocks with a timestamp after March 15, 2012, 0:00 UTC.
    // Now that the whole chain is irreversibly beyond that time it is applied to all blocks except the
    // two in the chain that violate it. This prevents exploiting the issue against nodes during their
    // initial block download.
    bool fEnforceBIP30 = (!pindex->phashBlock) || // Enforce on CreateNewBlock invocations which don't have a hash.
                          !((pindex->nHeight==91842 && pindex->GetBlockHash() == uint256S("0x00000000000a4d0a398161ffc163c503763b1f4360639393e0e4c8e300e0caec")) ||
                           (pindex->nHeight==91880 && pindex->GetBlockHash() == uint256S("0x00000000000743f190a18c5577a3c2d2a1f610ae9601ac046a38084ccb7cd721")));

    // Once BIP34 activated it was not possible to create new duplicate coinbases and thus other than starting
    // with the 2 existing duplicate coinbase pairs, not possible to create overwriting txs.  But by the
    // time BIP34 activated, in each of the existing pairs the duplicate coinbase had overwritten the first
    // before the first had been spent.  Since those coinbases are sufficiently buried its no longer possible to create further
    // duplicate transactions descending from the known pairs either.
    // If we're on the known chain at height greater than where BIP34 activated, we can save the db accesses needed for the BIP30 check.
    CBlockIndex *pindexBIP34height = pindex->pprev->GetAncestor(chainparams.GetConsensus().BIP34Height);
    //Only continue to enforce if we're below BIP34 activation height or the block hash at that height doesn't correspond.
    fEnforceBIP30 = fEnforceBIP30 && (!pindexBIP34height || !(pindexBIP34height->GetBlockHash() == chainparams.GetConsensus().BIP34Hash));

    if (fEnforceBIP30) {
        BOOST_FOREACH(const CTransaction& tx, block.vtx) {
            const CCoins* coins = view.AccessCoins(tx.GetHash());
            if (coins && !coins->IsPruned())
                return state.DoS(100, error("ConnectBlock(): tried to overwrite transaction"),
                                 REJECT_INVALID, "bad-txns-BIP30");
        }
    }

    // BIP16 didn't become active until Apr 1 2012
    int64_t nBIP16SwitchTime = 1333238400;
    bool fStrictPayToScriptHash = (pindex->GetBlockTime() >= nBIP16SwitchTime);

    unsigned int flags = fStrictPayToScriptHash ? SCRIPT_VERIFY_P2SH : SCRIPT_VERIFY_NONE;

    // Start enforcing the DERSIG (BIP66) rules, for block.nVersion=3 blocks,
    // when 75% of the network has upgraded:
    if (block.nVersion >= 3 && IsSuperMajority(3, pindex->pprev, chainparams.GetConsensus().nMajorityEnforceBlockUpgrade, chainparams.GetConsensus())) {
        flags |= SCRIPT_VERIFY_DERSIG;
    }

    // Start enforcing CHECKLOCKTIMEVERIFY, (BIP65) for block.nVersion=4
    // blocks, when 75% of the network has upgraded:
    if (block.nVersion >= 4 && IsSuperMajority(4, pindex->pprev, chainparams.GetConsensus().nMajorityEnforceBlockUpgrade, chainparams.GetConsensus())) {
        flags |= SCRIPT_VERIFY_CHECKLOCKTIMEVERIFY;
    }

    int64_t nTime2 = GetTimeMicros(); nTimeForks += nTime2 - nTime1;
    LogPrint("bench", "    - Fork checks: %.2fms [%.2fs]\n", 0.001 * (nTime2 - nTime1), nTimeForks * 0.000001);

    CBlockUndo blockundo;

    CCheckQueueControl<CScriptCheck> control(fScriptChecks && nScriptCheckThreads ? &scriptcheckqueue : NULL);

    CAmount nFees = 0;
    int nInputs = 0;
    unsigned int nSigOps = 0;
    CDiskTxPos pos(pindex->GetBlockPos(), GetSizeOfCompactSize(block.vtx.size()));
    std::vector<std::pair<uint256, CDiskTxPos> > vPos;
    vPos.reserve(block.vtx.size());
    blockundo.vtxundo.reserve(block.vtx.size() - 1);
    int nChecked = 0;
    int nOrphansChecked = 0;     
    for (unsigned int i = 0; i < block.vtx.size(); i++)
    {
        const CTransaction &tx = block.vtx[i];

        nInputs += tx.vin.size();
        nSigOps += GetLegacySigOpCount(tx);
        //if (nSigOps > MAX_BLOCK_SIGOPS)
        //    return state.DoS(100, error("ConnectBlock(): too many sigops"),
        //                    REJECT_INVALID, "bad-blk-sigops");

        if (!tx.IsCoinBase())
        {
            if (!view.HaveInputs(tx))
                return state.DoS(100, error("ConnectBlock(): inputs missing/spent"),
                                 REJECT_INVALID, "bad-txns-inputs-missingorspent");

            if (fStrictPayToScriptHash)
            {
                // Add in sigops done by pay-to-script-hash inputs;
                // this is to prevent a "rogue miner" from creating
                // an incredibly-expensive-to-validate block.
                nSigOps += GetP2SHSigOpCount(tx, view);
                //if (nSigOps > MAX_BLOCK_SIGOPS)
                //    return state.DoS(100, error("ConnectBlock(): too many sigops"),
                //                     REJECT_INVALID, "bad-blk-sigops");
            }

            nFees += view.GetValueIn(tx)-tx.GetValueOut();

            std::vector<CScriptCheck> vChecks;
            bool fCacheResults = fJustCheck; /* Don't cache results if we're actually connecting blocks (still consult the cache, though) */
            // Only check inputs when the tx hash in not in the setPreVerifiedTxHash as would only
            // happen if this were a regular block or when a tx is found w?ithin the returning XThinblock.
            uint256 hash = tx.GetHash();
            bool inOrphanCache = setUnVerifiedOrphanTxHash.count(hash);
            if ((inOrphanCache) || (!setPreVerifiedTxHash.count(hash) && !inOrphanCache)) {          
                nChecked++;
                if (inOrphanCache)
                    nOrphansChecked++;
                if (!CheckInputs(tx, state, view, fScriptChecks, flags, fCacheResults, nScriptCheckThreads ? &vChecks : NULL))
                    return error("ConnectBlock(): CheckInputs on %s failed with %s",
                        tx.GetHash().ToString(), FormatStateMessage(state));
            }
            else {
                setPreVerifiedTxHash.erase(hash);
                setUnVerifiedOrphanTxHash.erase(hash);
            }
            control.Add(vChecks);
        }

        CTxUndo undoDummy;
        if (i > 0) {
            blockundo.vtxundo.push_back(CTxUndo());
        }
        UpdateCoins(tx, state, view, i == 0 ? undoDummy : blockundo.vtxundo.back(), pindex->nHeight);

        vPos.push_back(std::make_pair(tx.GetHash(), pos));
        pos.nTxOffset += ::GetSerializeSize(tx, SER_DISK, CLIENT_VERSION);
    }
    LogPrint("thin", "Number of CheckInputs() performed: %d  Orphan count: %d\n", nChecked, nOrphansChecked);

    int64_t nTime3 = GetTimeMicros(); nTimeConnect += nTime3 - nTime2;
    LogPrint("bench", "      - Connect %u transactions: %.2fms (%.3fms/tx, %.3fms/txin) [%.2fs]\n", (unsigned)block.vtx.size(), 0.001 * (nTime3 - nTime2), 0.001 * (nTime3 - nTime2) / block.vtx.size(), nInputs <= 1 ? 0 : 0.001 * (nTime3 - nTime2) / (nInputs-1), nTimeConnect * 0.000001);

    CAmount blockReward = nFees + GetBlockSubsidy(pindex->nHeight, chainparams.GetConsensus());
    if (block.vtx[0].GetValueOut() > blockReward)
        return state.DoS(100,
                         error("ConnectBlock(): coinbase pays too much (actual=%d vs limit=%d)",
                               block.vtx[0].GetValueOut(), blockReward),
                               REJECT_INVALID, "bad-cb-amount");

    if (!control.Wait())
        return state.DoS(100, false);
    int64_t nTime4 = GetTimeMicros(); nTimeVerify += nTime4 - nTime2;
    LogPrint("bench", "    - Verify %u txins: %.2fms (%.3fms/txin) [%.2fs]\n", nInputs - 1, 0.001 * (nTime4 - nTime2), nInputs <= 1 ? 0 : 0.001 * (nTime4 - nTime2) / (nInputs-1), nTimeVerify * 0.000001);

    if (fJustCheck)
        return true;

    // Write undo information to disk
    if (pindex->GetUndoPos().IsNull() || !pindex->IsValid(BLOCK_VALID_SCRIPTS))
    {
        if (pindex->GetUndoPos().IsNull()) {
            CDiskBlockPos pos;
            if (!FindUndoPos(state, pindex->nFile, pos, ::GetSerializeSize(blockundo, SER_DISK, CLIENT_VERSION) + 40))
                return error("ConnectBlock(): FindUndoPos failed");
            if (!UndoWriteToDisk(blockundo, pos, pindex->pprev->GetBlockHash(), chainparams.MessageStart()))
                return AbortNode(state, "Failed to write undo data");

            // update nUndoPos in block index
            pindex->nUndoPos = pos.nPos;
            pindex->nStatus |= BLOCK_HAVE_UNDO;
        }

        pindex->RaiseValidity(BLOCK_VALID_SCRIPTS);
        setDirtyBlockIndex.insert(pindex);
    }

    if (fTxIndex)
        if (!pblocktree->WriteTxIndex(vPos))
            return AbortNode(state, "Failed to write transaction index");

    // add this block to the view's block chain
    view.SetBestBlock(pindex->GetBlockHash());

    int64_t nTime5 = GetTimeMicros(); nTimeIndex += nTime5 - nTime4;
    LogPrint("bench", "    - Index writing: %.2fms [%.2fs]\n", 0.001 * (nTime5 - nTime4), nTimeIndex * 0.000001);

    // Watch for changes to the previous coinbase transaction.
    static uint256 hashPrevBestCoinBase;
    GetMainSignals().UpdatedTransaction(hashPrevBestCoinBase);
    hashPrevBestCoinBase = block.vtx[0].GetHash();

    int64_t nTime6 = GetTimeMicros(); nTimeCallbacks += nTime6 - nTime5;
    LogPrint("bench", "    - Callbacks: %.2fms [%.2fs]\n", 0.001 * (nTime6 - nTime5), nTimeCallbacks * 0.000001);

    return true;
}

enum FlushStateMode {
    FLUSH_STATE_NONE,
    FLUSH_STATE_IF_NEEDED,
    FLUSH_STATE_PERIODIC,
    FLUSH_STATE_ALWAYS
};

/**
 * Update the on-disk chain state.
 * The caches and indexes are flushed depending on the mode we're called with
 * if they're too large, if it's been a while since the last write,
 * or always and in all cases if we're in prune mode and are deleting files.
 */
bool static FlushStateToDisk(CValidationState &state, FlushStateMode mode) {
    const CChainParams& chainparams = Params();
    LOCK2(cs_main, cs_LastBlockFile);
    static int64_t nLastWrite = 0;
    static int64_t nLastFlush = 0;
    static int64_t nLastSetChain = 0;
    std::set<int> setFilesToPrune;
    bool fFlushForPrune = false;
    try {
    if (fPruneMode && fCheckForPruning && !fReindex) {
        FindFilesToPrune(setFilesToPrune, chainparams.PruneAfterHeight());
        fCheckForPruning = false;
        if (!setFilesToPrune.empty()) {
            fFlushForPrune = true;
            if (!fHavePruned) {
                pblocktree->WriteFlag("prunedblockfiles", true);
                fHavePruned = true;
            }
        }
    }
    int64_t nNow = GetTimeMicros();
    // Avoid writing/flushing immediately after startup.
    if (nLastWrite == 0) {
        nLastWrite = nNow;
    }
    if (nLastFlush == 0) {
        nLastFlush = nNow;
    }
    if (nLastSetChain == 0) {
        nLastSetChain = nNow;
    }
    size_t cacheSize = pcoinsTip->DynamicMemoryUsage();
    // The cache is large and close to the limit, but we have time now (not in the middle of a block processing).
    bool fCacheLarge = mode == FLUSH_STATE_PERIODIC && cacheSize * (10.0/9) > nCoinCacheUsage;
    // The cache is over the limit, we have to write now.
    bool fCacheCritical = mode == FLUSH_STATE_IF_NEEDED && cacheSize > nCoinCacheUsage;
    // It's been a while since we wrote the block index to disk. Do this frequently, so we don't need to redownload after a crash.
    bool fPeriodicWrite = mode == FLUSH_STATE_PERIODIC && nNow > nLastWrite + (int64_t)DATABASE_WRITE_INTERVAL * 1000000;
    // It's been very long since we flushed the cache. Do this infrequently, to optimize cache usage.
    bool fPeriodicFlush = mode == FLUSH_STATE_PERIODIC && nNow > nLastFlush + (int64_t)DATABASE_FLUSH_INTERVAL * 1000000;
    // Combine all conditions that result in a full cache flush.
    bool fDoFullFlush = (mode == FLUSH_STATE_ALWAYS) || fCacheLarge || fCacheCritical || fPeriodicFlush || fFlushForPrune;
    // Write blocks and block index to disk.
    if (fDoFullFlush || fPeriodicWrite) {
        // Depend on nMinDiskSpace to ensure we can write block index
        if (!CheckDiskSpace(0))
            return state.Error("out of disk space");
        // First make sure all block and undo data is flushed to disk.
        FlushBlockFile();
        // Then update all block file information (which may refer to block and undo files).
        {
            std::vector<std::pair<int, const CBlockFileInfo*> > vFiles;
            vFiles.reserve(setDirtyFileInfo.size());
            for (set<int>::iterator it = setDirtyFileInfo.begin(); it != setDirtyFileInfo.end(); ) {
                vFiles.push_back(make_pair(*it, &vinfoBlockFile[*it]));
                setDirtyFileInfo.erase(it++);
            }
            std::vector<const CBlockIndex*> vBlocks;
            vBlocks.reserve(setDirtyBlockIndex.size());
            for (set<CBlockIndex*>::iterator it = setDirtyBlockIndex.begin(); it != setDirtyBlockIndex.end(); ) {
                vBlocks.push_back(*it);
                setDirtyBlockIndex.erase(it++);
            }
            if (!pblocktree->WriteBatchSync(vFiles, nLastBlockFile, vBlocks)) {
                return AbortNode(state, "Files to write to block index database");
            }
        }
        // Finally remove any pruned files
        if (fFlushForPrune)
            UnlinkPrunedFiles(setFilesToPrune);
        nLastWrite = nNow;
    }
    // Flush best chain related state. This can only be done if the blocks / block index write was also done.
    if (fDoFullFlush) {
        // Typical CCoins structures on disk are around 128 bytes in size.
        // Pushing a new one to the database can cause it to be written
        // twice (once in the log, and once in the tables). This is already
        // an overestimation, as most will delete an existing entry or
        // overwrite one. Still, use a conservative safety factor of 2.
        if (!CheckDiskSpace(128 * 2 * 2 * pcoinsTip->GetCacheSize()))
            return state.Error("out of disk space");
        // Flush the chainstate (which may refer to block index entries).
        if (!pcoinsTip->Flush())
            return AbortNode(state, "Failed to write to coin database");
        nLastFlush = nNow;
    }
    if (fDoFullFlush || ((mode == FLUSH_STATE_ALWAYS || mode == FLUSH_STATE_PERIODIC) && nNow > nLastSetChain + (int64_t)DATABASE_WRITE_INTERVAL * 1000000)) {
        // Update best block in wallet (so we can detect restored wallets).
        GetMainSignals().SetBestChain(chainActive.GetLocator());
        nLastSetChain = nNow;
    }
    } catch (const std::runtime_error& e) {
        return AbortNode(state, std::string("System error while flushing: ") + e.what());
    }
    return true;
}

void FlushStateToDisk() {
    CValidationState state;
    FlushStateToDisk(state, FLUSH_STATE_ALWAYS);
}

void PruneAndFlush() {
    CValidationState state;
    fCheckForPruning = true;
    FlushStateToDisk(state, FLUSH_STATE_NONE);
}

/** Update chainActive and related internal data structures. */
void static UpdateTip(CBlockIndex *pindexNew) {
    const CChainParams& chainParams = Params();
    chainActive.SetTip(pindexNew);

    // New best block
    nTimeBestReceived = GetTime();
    mempool.AddTransactionsUpdated(1);

    LogPrintf("%s: new best=%s  height=%d  log2_work=%.8g  tx=%lu  date=%s progress=%f  cache=%.1fMiB(%utx)\n", __func__,
      chainActive.Tip()->GetBlockHash().ToString(), chainActive.Height(), log(chainActive.Tip()->nChainWork.getdouble())/log(2.0), (unsigned long)chainActive.Tip()->nChainTx,
      DateTimeStrFormat("%Y-%m-%d %H:%M:%S", chainActive.Tip()->GetBlockTime()),
      Checkpoints::GuessVerificationProgress(chainParams.Checkpoints(), chainActive.Tip()), pcoinsTip->DynamicMemoryUsage() * (1.0 / (1<<20)), pcoinsTip->GetCacheSize());

    cvBlockChange.notify_all();

    // Check the version of the last 100 blocks to see if we need to upgrade:
    static bool fWarned = false;
    if (!IsInitialBlockDownload() && !fWarned)
    {
        int nUpgraded = 0;
        const CBlockIndex* pindex = chainActive.Tip();
        for (int i = 0; i < 100 && pindex != NULL; i++)
        {
            if (pindex->nVersion > CBlock::CURRENT_VERSION)
                ++nUpgraded;
            pindex = pindex->pprev;
        }
        if (nUpgraded > 0)
            LogPrintf("%s: %d of last 100 blocks above version %d\n", __func__, nUpgraded, (int)CBlock::CURRENT_VERSION);
        if (nUpgraded > 100/2)
        {
            // strMiscWarning is read by GetWarnings(), called by Qt and the JSON-RPC code to warn the user:
            strMiscWarning = _("Warning: This version is obsolete; upgrade required!");
            CAlert::Notify(strMiscWarning, true);
            fWarned = true;
        }
    }
}

/** Disconnect chainActive's tip. You probably want to call mempool.removeForReorg and manually re-limit mempool size after this, with cs_main held. */
bool static DisconnectTip(CValidationState& state, const Consensus::Params& consensusParams)
{
    CBlockIndex *pindexDelete = chainActive.Tip();
    assert(pindexDelete);
    // Read block from disk.
    CBlock block;
    if (!ReadBlockFromDisk(block, pindexDelete, consensusParams))
        return AbortNode(state, "Failed to read block");
    // Apply the block atomically to the chain state.
    int64_t nStart = GetTimeMicros();
    {
        CCoinsViewCache view(pcoinsTip);
        if (!DisconnectBlock(block, state, pindexDelete, view))
            return error("DisconnectTip(): DisconnectBlock %s failed", pindexDelete->GetBlockHash().ToString());
        assert(view.Flush());
    }
    LogPrint("bench", "- Disconnect block: %.2fms\n", (GetTimeMicros() - nStart) * 0.001);
    // Write the chain state to disk, if necessary.
    if (!FlushStateToDisk(state, FLUSH_STATE_IF_NEEDED))
        return false;
    // Resurrect mempool transactions from the disconnected block.
    std::vector<uint256> vHashUpdate;
    BOOST_FOREACH(const CTransaction &tx, block.vtx) {
        // ignore validation errors in resurrected transactions
        list<CTransaction> removed;
        CValidationState stateDummy;
        if (tx.IsCoinBase() || !AcceptToMemoryPool(mempool, stateDummy, tx, false, NULL, true)) {
            mempool.remove(tx, removed, true);
        } else if (mempool.exists(tx.GetHash())) {
            vHashUpdate.push_back(tx.GetHash());
        }
    }
    // AcceptToMemoryPool/addUnchecked all assume that new mempool entries have
    // no in-mempool children, which is generally not true when adding
    // previously-confirmed transactions back to the mempool.
    // UpdateTransactionsFromBlock finds descendants of any transactions in this
    // block that were added back and cleans up the mempool state.
    mempool.UpdateTransactionsFromBlock(vHashUpdate);
    // Update chainActive and related variables.
    UpdateTip(pindexDelete->pprev);
    // Let wallets know transactions went from 1-confirmed to
    // 0-confirmed or conflicted:
    BOOST_FOREACH(const CTransaction &tx, block.vtx) {
        SyncWithWallets(tx, NULL);
    }
    return true;
}

static int64_t nTimeReadFromDisk = 0;
static int64_t nTimeConnectTotal = 0;
static int64_t nTimeFlush = 0;
static int64_t nTimeChainState = 0;
static int64_t nTimePostConnect = 0;

/**
 * Connect a new block to chainActive. pblock is either NULL or a pointer to a CBlock
 * corresponding to pindexNew, to bypass loading it again from disk.
 */
bool static ConnectTip(CValidationState& state, const CChainParams& chainparams, CBlockIndex* pindexNew, const CBlock* pblock)
{
    assert(pindexNew->pprev == chainActive.Tip());
    // Read block from disk.
    int64_t nTime1 = GetTimeMicros();
    CBlock block;
    if (!pblock) {
        if (!ReadBlockFromDisk(block, pindexNew, chainparams.GetConsensus()))
            return AbortNode(state, "Failed to read block");
        pblock = &block;
    }
    // Apply the block atomically to the chain state.
    int64_t nTime2 = GetTimeMicros(); nTimeReadFromDisk += nTime2 - nTime1;
    int64_t nTime3;
    LogPrint("bench", "  - Load block from disk: %.2fms [%.2fs]\n", (nTime2 - nTime1) * 0.001, nTimeReadFromDisk * 0.000001);
    {
        CCoinsViewCache view(pcoinsTip);
        bool rv = ConnectBlock(*pblock, state, pindexNew, view);
        GetMainSignals().BlockChecked(*pblock, state);
        if (!rv) {
            if (state.IsInvalid())
                InvalidBlockFound(pindexNew, state);
            return error("ConnectTip(): ConnectBlock %s failed", pindexNew->GetBlockHash().ToString());
        }
        mapBlockSource.erase(pindexNew->GetBlockHash());
        nTime3 = GetTimeMicros(); nTimeConnectTotal += nTime3 - nTime2;
        LogPrint("bench", "  - Connect total: %.2fms [%.2fs]\n", (nTime3 - nTime2) * 0.001, nTimeConnectTotal * 0.000001);
        assert(view.Flush());
    }
    int64_t nTime4 = GetTimeMicros(); nTimeFlush += nTime4 - nTime3;
    LogPrint("bench", "  - Flush: %.2fms [%.2fs]\n", (nTime4 - nTime3) * 0.001, nTimeFlush * 0.000001);
    // Write the chain state to disk, if necessary.
    if (!FlushStateToDisk(state, FLUSH_STATE_IF_NEEDED))
        return false;
    int64_t nTime5 = GetTimeMicros(); nTimeChainState += nTime5 - nTime4;
    LogPrint("bench", "  - Writing chainstate: %.2fms [%.2fs]\n", (nTime5 - nTime4) * 0.001, nTimeChainState * 0.000001);
    // Remove conflicting transactions from the mempool.
    list<CTransaction> txConflicted;
    mempool.removeForBlock(pblock->vtx, pindexNew->nHeight, txConflicted, !IsInitialBlockDownload());
    // Update chainActive & related variables.
    UpdateTip(pindexNew);
    // Tell wallet about transactions that went from mempool
    // to conflicted:
    BOOST_FOREACH(const CTransaction &tx, txConflicted) {
        SyncWithWallets(tx, NULL);
    }
    // ... and about transactions that got confirmed:
    BOOST_FOREACH(const CTransaction &tx, pblock->vtx) {
        SyncWithWallets(tx, pblock);
    }

    int64_t nTime6 = GetTimeMicros(); nTimePostConnect += nTime6 - nTime5; nTimeTotal += nTime6 - nTime1;
    LogPrint("bench", "  - Connect postprocess: %.2fms [%.2fs]\n", (nTime6 - nTime5) * 0.001, nTimePostConnect * 0.000001);
    LogPrint("bench", "- Connect block: %.2fms [%.2fs]\n", (nTime6 - nTime1) * 0.001, nTimeTotal * 0.000001);
    return true;
}

/**
 * Return the tip of the chain with the most work in it, that isn't
 * known to be invalid (it's however far from certain to be valid).
 */
static CBlockIndex* FindMostWorkChain() {
    do {
        CBlockIndex *pindexNew = NULL;

        // Find the best candidate header.
        {
            std::set<CBlockIndex*, CBlockIndexWorkComparator>::reverse_iterator it = setBlockIndexCandidates.rbegin();
            if (it == setBlockIndexCandidates.rend())
                return NULL;
            pindexNew = *it;
        }

        // Check whether all blocks on the path between the currently active chain and the candidate are valid.
        // Just going until the active chain is an optimization, as we know all blocks in it are valid already.
        CBlockIndex *pindexTest = pindexNew;
        bool fInvalidAncestor = false;
        uint64_t depth=0;
        bool fFailedChain = false;
        bool fMissingData = false;
        bool fRecentExcessive = false;  // Has there been a excessive block within our accept depth?
        bool fOldExcessive = false;     // Was there an excessive block prior to our accept depth (if so we ignore the accept depth -- this chain has already been accepted as valid)
        while (pindexTest && !chainActive.Contains(pindexTest)) {  // follow the chain all the way back to where it joins the current active chain.
            assert(pindexTest->nChainTx || pindexTest->nHeight == 0);

            // Pruned nodes may have entries in setBlockIndexCandidates for
            // which block files have been deleted.  Remove those as candidates
            // for the most work chain if we come across them; we can't switch
            // to a chain unless we have all the non-active-chain parent blocks.
            fFailedChain = pindexTest->nStatus & BLOCK_FAILED_MASK;
            fMissingData = !(pindexTest->nStatus & BLOCK_HAVE_DATA);
            if (depth < excessiveAcceptDepth)
	      {
		fRecentExcessive |= ((pindexTest->nStatus & BLOCK_EXCESSIVE) != 0);  // Unlimited: deny this candidate chain if there's a recent excessive block
	      }
            else
	      {
		fOldExcessive |= ((pindexTest->nStatus & BLOCK_EXCESSIVE) != 0);  // Unlimited: unless there is an even older excessive block
	      }

            if (fFailedChain | fMissingData | fRecentExcessive) break;
            pindexTest = pindexTest->pprev;
            depth++;
        }

        // If there was a recent excessive block, check a certain distance beyond the acceptdepth to see if this chain has already seen an excessive block... if it has then allow the chain.
        // This stops the client from always tracking excessiveDepth blocks behind the chain tip in a situation where lots of excessive blocks are being created.
        // But after a while with no excessive blocks, we reset and our reluctance to accept an excessive block resumes on this chain.
        // An alternate algorithm would be to move the excessive block size up to match the size of the accepted block, but this changes a user-defined field and is awkward to code because
        // block sizes are not saved.
        if ((fRecentExcessive && !fOldExcessive)&&(depth<excessiveAcceptDepth+EXCESSIVE_BLOCK_CHAIN_RESET))
	  {
            CBlockIndex *chain = pindexTest;  
            while (chain && (depth<excessiveAcceptDepth)) // skip accept depth blocks, we are looking for an older excessive
	      {
              chain = chain->pprev;
              depth++;
	      }

            while (chain && (depth<excessiveAcceptDepth+EXCESSIVE_BLOCK_CHAIN_RESET)) 
              {
              fOldExcessive |= ((chain->nStatus & BLOCK_EXCESSIVE) != 0);
              chain = chain->pprev;
              depth++;
              }
	  }

        // Conditions where we want to reject the chain
	if (fFailedChain || fMissingData || (fRecentExcessive && !fOldExcessive)) 
          {
                // Candidate chain is not usable (either invalid or missing data)
                if (fFailedChain && (pindexBestInvalid == NULL || pindexNew->nChainWork > pindexBestInvalid->nChainWork))
                    pindexBestInvalid = pindexNew;
                CBlockIndex *pindexFailed = pindexNew;
                // Remove the entire chain from the set.
                while (pindexTest != pindexFailed) {
                    if (fFailedChain) {
                        pindexFailed->nStatus |= BLOCK_FAILED_CHILD;
                    } else if (fMissingData || (fRecentExcessive && !fOldExcessive)) {
                        // If we're missing data, then add back to mapBlocksUnlinked,
                        // so that if the block arrives in the future we can try adding
                        // to setBlockIndexCandidates again.
                        mapBlocksUnlinked.insert(std::make_pair(pindexFailed->pprev, pindexFailed));
                    }
                    setBlockIndexCandidates.erase(pindexFailed);
                    pindexFailed = pindexFailed->pprev;
                }
                setBlockIndexCandidates.erase(pindexTest);
                fInvalidAncestor = true;
            }

        if (!fInvalidAncestor)
            return pindexNew;
    } while(true);
    assert(0); // should never get here
}

/** Delete all entries in setBlockIndexCandidates that are worse than the current tip. */
static void PruneBlockIndexCandidates() {
    // Note that we can't delete the current block itself, as we may need to return to it later in case a
    // reorganization to a better block fails.
    std::set<CBlockIndex*, CBlockIndexWorkComparator>::iterator it = setBlockIndexCandidates.begin();
    while (it != setBlockIndexCandidates.end() && setBlockIndexCandidates.value_comp()(*it, chainActive.Tip())) {
        setBlockIndexCandidates.erase(it++);
    }
    // Either the current tip or a successor of it we're working towards is left in setBlockIndexCandidates.
    assert(!setBlockIndexCandidates.empty());
}

/**
 * Try to make some progress towards making pindexMostWork the active block.
 * pblock is either NULL or a pointer to a CBlock corresponding to pindexMostWork.
 */
static bool ActivateBestChainStep(CValidationState& state, const CChainParams& chainparams, CBlockIndex* pindexMostWork, const CBlock* pblock)
{
    AssertLockHeld(cs_main);
    bool fInvalidFound = false;
    const CBlockIndex *pindexOldTip = chainActive.Tip();
    const CBlockIndex *pindexFork = chainActive.FindFork(pindexMostWork);

    // Disconnect active blocks which are no longer in the best chain.
    bool fBlocksDisconnected = false;
    while (chainActive.Tip() && chainActive.Tip() != pindexFork) {
        if (!DisconnectTip(state, chainparams.GetConsensus()))
            return false;
        fBlocksDisconnected = true;
    }

    // Build list of new blocks to connect.
    std::vector<CBlockIndex*> vpindexToConnect;
    bool fContinue = true;
    int nHeight = pindexFork ? pindexFork->nHeight : -1;
    while (fContinue && nHeight != pindexMostWork->nHeight) {
        // Don't iterate the entire list of potential improvements toward the best tip, as we likely only need
        // a few blocks along the way.
        int nTargetHeight = std::min(nHeight + 32, pindexMostWork->nHeight);
        vpindexToConnect.clear();
        vpindexToConnect.reserve(nTargetHeight - nHeight);
        CBlockIndex *pindexIter = pindexMostWork->GetAncestor(nTargetHeight);
        while (pindexIter && pindexIter->nHeight != nHeight) {
            vpindexToConnect.push_back(pindexIter);
            pindexIter = pindexIter->pprev;
        }
        nHeight = nTargetHeight;

        // Connect new blocks.
        BOOST_REVERSE_FOREACH(CBlockIndex *pindexConnect, vpindexToConnect) {
            if (!ConnectTip(state, chainparams, pindexConnect, pindexConnect == pindexMostWork ? pblock : NULL)) {
                if (state.IsInvalid()) {
                    // The block violates a consensus rule.
                    if (!state.CorruptionPossible())
                        InvalidChainFound(vpindexToConnect.back());
                    state = CValidationState();
                    fInvalidFound = true;
                    fContinue = false;
                    break;
                } else {
                    // A system error occurred (disk space, database error, ...).
                    return false;
                }
            } else {
                PruneBlockIndexCandidates();
                if (!pindexOldTip || chainActive.Tip()->nChainWork > pindexOldTip->nChainWork) {
                    // We're in a better position than we were. Return temporarily to release the lock.
                    fContinue = false;
                    break;
                }
            }
        }
    }

    if (fBlocksDisconnected) {
        mempool.removeForReorg(pcoinsTip, chainActive.Tip()->nHeight + 1, STANDARD_LOCKTIME_VERIFY_FLAGS);
        LimitMempoolSize(mempool, GetArg("-maxmempool", DEFAULT_MAX_MEMPOOL_SIZE) * 1000000, GetArg("-mempoolexpiry", DEFAULT_MEMPOOL_EXPIRY) * 60 * 60);
    }
    mempool.check(pcoinsTip);

    // Callbacks/notifications for a new best chain.
    if (fInvalidFound)
        CheckForkWarningConditionsOnNewFork(vpindexToConnect.back());
    else
        CheckForkWarningConditions();

    return true;
}

/**
 * Make the best chain active, in multiple steps. The result is either failure
 * or an activated best chain. pblock is either NULL or a pointer to a block
 * that is already loaded (to avoid loading it again from disk).
 */
bool ActivateBestChain(CValidationState &state, const CChainParams& chainparams, const CBlock *pblock) {
    CBlockIndex *pindexMostWork = NULL;
    do {
        boost::this_thread::interruption_point();

        CBlockIndex *pindexNewTip = NULL;
        const CBlockIndex *pindexFork;
        bool fInitialDownload;
        {
            LOCK(cs_main);
            CBlockIndex *pindexOldTip = chainActive.Tip();
            pindexMostWork = FindMostWorkChain();

            // Whether we have anything to do at all.
            if (pindexMostWork == NULL || pindexMostWork == chainActive.Tip())
                return true;

            if (!ActivateBestChainStep(state, chainparams, pindexMostWork, pblock && pblock->GetHash() == pindexMostWork->GetBlockHash() ? pblock : NULL))
                return false;

            pindexNewTip = chainActive.Tip();
            pindexFork = chainActive.FindFork(pindexOldTip);
            fInitialDownload = IsInitialBlockDownload();
        }
        // When we reach this point, we switched to a new tip (stored in pindexNewTip).

        // Notifications/callbacks that can run without cs_main
        // Always notify the UI if a new block tip was connected
        if (pindexFork != pindexNewTip) {
            uiInterface.NotifyBlockTip(fInitialDownload, pindexNewTip);

            if (!fInitialDownload) {
                // Find the hashes of all blocks that weren't previously in the best chain.
                std::vector<uint256> vHashes;
                CBlockIndex *pindexToAnnounce = pindexNewTip;
                while (pindexToAnnounce != pindexFork) {
                    vHashes.push_back(pindexToAnnounce->GetBlockHash());
                    pindexToAnnounce = pindexToAnnounce->pprev;
                    if (vHashes.size() == MAX_BLOCKS_TO_ANNOUNCE) {
                        // Limit announcements in case of a huge reorganization.
                        // Rely on the peer's synchronization mechanism in that case.
                        break;
                    }
                }
                // Relay inventory, but don't relay old inventory during initial block download.
                int nBlockEstimate = 0;
                if (fCheckpointsEnabled)
                    nBlockEstimate = Checkpoints::GetTotalBlocksEstimate(chainparams.Checkpoints());
                {
                    LOCK(cs_vNodes);
                    BOOST_FOREACH(CNode* pnode, vNodes) {
                        if (chainActive.Height() > (pnode->nStartingHeight != -1 ? pnode->nStartingHeight - 2000 : nBlockEstimate)) {
                            BOOST_REVERSE_FOREACH(const uint256& hash, vHashes) {
                                pnode->PushBlockHash(hash);
                            }
                        }
                    }
                }
                // Notify external listeners about the new tip.
                if (!vHashes.empty()) {
                    GetMainSignals().UpdatedBlockTip(pindexNewTip);
                }
            }
        }
    } while(pindexMostWork != chainActive.Tip());
    CheckBlockIndex(chainparams.GetConsensus());

    // Write changes periodically to disk, after relay.
    if (!FlushStateToDisk(state, FLUSH_STATE_PERIODIC)) {
        return false;
    }

    return true;
}

bool InvalidateBlock(CValidationState& state, const Consensus::Params& consensusParams, CBlockIndex *pindex)
{
    AssertLockHeld(cs_main);

    // Mark the block itself as invalid.
    pindex->nStatus |= BLOCK_FAILED_VALID;
    setDirtyBlockIndex.insert(pindex);
    setBlockIndexCandidates.erase(pindex);

    while (chainActive.Contains(pindex)) {
        CBlockIndex *pindexWalk = chainActive.Tip();
        pindexWalk->nStatus |= BLOCK_FAILED_CHILD;
        setDirtyBlockIndex.insert(pindexWalk);
        setBlockIndexCandidates.erase(pindexWalk);
        // ActivateBestChain considers blocks already in chainActive
        // unconditionally valid already, so force disconnect away from it.
        if (!DisconnectTip(state, consensusParams)) {
            mempool.removeForReorg(pcoinsTip, chainActive.Tip()->nHeight + 1, STANDARD_LOCKTIME_VERIFY_FLAGS);
            return false;
        }
    }

    LimitMempoolSize(mempool, GetArg("-maxmempool", DEFAULT_MAX_MEMPOOL_SIZE) * 1000000, GetArg("-mempoolexpiry", DEFAULT_MEMPOOL_EXPIRY) * 60 * 60);

    // The resulting new best tip may not be in setBlockIndexCandidates anymore, so
    // add it again.
    BlockMap::iterator it = mapBlockIndex.begin();
    while (it != mapBlockIndex.end()) {
        if (it->second->IsValid(BLOCK_VALID_TRANSACTIONS) && it->second->nChainTx && !setBlockIndexCandidates.value_comp()(it->second, chainActive.Tip())) {
            setBlockIndexCandidates.insert(it->second);
        }
        it++;
    }

    InvalidChainFound(pindex);
    mempool.removeForReorg(pcoinsTip, chainActive.Tip()->nHeight + 1, STANDARD_LOCKTIME_VERIFY_FLAGS);
    return true;
}

bool ReconsiderBlock(CValidationState& state, CBlockIndex *pindex) {
    AssertLockHeld(cs_main);

    int nHeight = pindex->nHeight;

    // Remove the invalidity flag from this block and all its descendants.
    BlockMap::iterator it = mapBlockIndex.begin();
    while (it != mapBlockIndex.end()) {
        if (!it->second->IsValid() && it->second->GetAncestor(nHeight) == pindex) {
            it->second->nStatus &= ~BLOCK_FAILED_MASK;
            setDirtyBlockIndex.insert(it->second);
            if (it->second->IsValid(BLOCK_VALID_TRANSACTIONS) && it->second->nChainTx && setBlockIndexCandidates.value_comp()(chainActive.Tip(), it->second)) {
                setBlockIndexCandidates.insert(it->second);
            }
            if (it->second == pindexBestInvalid) {
                // Reset invalid block marker if it was pointing to one of those.
                pindexBestInvalid = NULL;
            }
        }
        it++;
    }

    // Remove the invalidity flag from all ancestors too.
    while (pindex != NULL) {
        if (pindex->nStatus & BLOCK_FAILED_MASK) {
            pindex->nStatus &= ~BLOCK_FAILED_MASK;
            setDirtyBlockIndex.insert(pindex);
        }
        pindex = pindex->pprev;
    }
    return true;
}

CBlockIndex* AddToBlockIndex(const CBlockHeader& block)
{
    // Check for duplicate
    uint256 hash = block.GetHash();
    BlockMap::iterator it = mapBlockIndex.find(hash);
    if (it != mapBlockIndex.end())
        return it->second;

    // Construct new block index object
    CBlockIndex* pindexNew = new CBlockIndex(block);
    assert(pindexNew);
    // We assign the sequence id to blocks only when the full data is available,
    // to avoid miners withholding blocks but broadcasting headers, to get a
    // competitive advantage.
    pindexNew->nSequenceId = 0;
    BlockMap::iterator mi = mapBlockIndex.insert(make_pair(hash, pindexNew)).first;
    pindexNew->phashBlock = &((*mi).first);
    BlockMap::iterator miPrev = mapBlockIndex.find(block.hashPrevBlock);
    if (miPrev != mapBlockIndex.end())
    {
        pindexNew->pprev = (*miPrev).second;
        pindexNew->nHeight = pindexNew->pprev->nHeight + 1;
        pindexNew->BuildSkip();
    }
    pindexNew->nChainWork = (pindexNew->pprev ? pindexNew->pprev->nChainWork : 0) + GetBlockProof(*pindexNew);
    pindexNew->RaiseValidity(BLOCK_VALID_TREE);
    if (pindexBestHeader == NULL || pindexBestHeader->nChainWork < pindexNew->nChainWork)
        pindexBestHeader = pindexNew;

    setDirtyBlockIndex.insert(pindexNew);

    return pindexNew;
}

/** Mark a block as having its data received and checked (up to BLOCK_VALID_TRANSACTIONS). */
bool ReceivedBlockTransactions(const CBlock &block, CValidationState& state, CBlockIndex *pindexNew, const CDiskBlockPos& pos)
{
    pindexNew->nTx = block.vtx.size();
    pindexNew->nChainTx = 0;
    pindexNew->nFile = pos.nFile;
    pindexNew->nDataPos = pos.nPos;
    pindexNew->nUndoPos = 0;
    pindexNew->nStatus |= BLOCK_HAVE_DATA;
    if (block.fExcessive) pindexNew->nStatus |= BLOCK_EXCESSIVE;
    pindexNew->RaiseValidity(BLOCK_VALID_TRANSACTIONS);
    setDirtyBlockIndex.insert(pindexNew);

    if (pindexNew->pprev == NULL || pindexNew->pprev->nChainTx) {
        // If pindexNew is the genesis block or all parents are BLOCK_VALID_TRANSACTIONS.
        deque<CBlockIndex*> queue;
        queue.push_back(pindexNew);

        // Recursively process any descendant blocks that now may be eligible to be connected.
        while (!queue.empty()) {
            CBlockIndex *pindex = queue.front();
            queue.pop_front();
            pindex->nChainTx = (pindex->pprev ? pindex->pprev->nChainTx : 0) + pindex->nTx;
            {
                LOCK(cs_nBlockSequenceId);
                pindex->nSequenceId = nBlockSequenceId++;
            }
            if (chainActive.Tip() == NULL || !setBlockIndexCandidates.value_comp()(pindex, chainActive.Tip())) {
                setBlockIndexCandidates.insert(pindex);
            }
            std::pair<std::multimap<CBlockIndex*, CBlockIndex*>::iterator, std::multimap<CBlockIndex*, CBlockIndex*>::iterator> range = mapBlocksUnlinked.equal_range(pindex);
            while (range.first != range.second) {
                std::multimap<CBlockIndex*, CBlockIndex*>::iterator it = range.first;
                queue.push_back(it->second);
                range.first++;
                mapBlocksUnlinked.erase(it);
            }
        }
    } else {
        if (pindexNew->pprev && pindexNew->pprev->IsValid(BLOCK_VALID_TREE)) {
            mapBlocksUnlinked.insert(std::make_pair(pindexNew->pprev, pindexNew));
        }
    }

    return true;
}

bool FindBlockPos(CValidationState &state, CDiskBlockPos &pos, unsigned int nAddSize, unsigned int nHeight, uint64_t nTime, bool fKnown = false)
{
    LOCK(cs_LastBlockFile);

    unsigned int nFile = fKnown ? pos.nFile : nLastBlockFile;
    if (vinfoBlockFile.size() <= nFile) {
        vinfoBlockFile.resize(nFile + 1);
    }

    if (!fKnown) {
        while (vinfoBlockFile[nFile].nSize + nAddSize >= MAX_BLOCKFILE_SIZE) {
            nFile++;
            if (vinfoBlockFile.size() <= nFile) {
                vinfoBlockFile.resize(nFile + 1);
            }
        }
        pos.nFile = nFile;
        pos.nPos = vinfoBlockFile[nFile].nSize;
    }

    if ((int)nFile != nLastBlockFile) {
        if (!fKnown) {
            LogPrintf("Leaving block file %i: %s\n", nLastBlockFile, vinfoBlockFile[nLastBlockFile].ToString());
        }
        FlushBlockFile(!fKnown);
        nLastBlockFile = nFile;
    }

    vinfoBlockFile[nFile].AddBlock(nHeight, nTime);
    if (fKnown)
        vinfoBlockFile[nFile].nSize = std::max(pos.nPos + nAddSize, vinfoBlockFile[nFile].nSize);
    else
        vinfoBlockFile[nFile].nSize += nAddSize;

    if (!fKnown) {
        unsigned int nOldChunks = (pos.nPos + BLOCKFILE_CHUNK_SIZE - 1) / BLOCKFILE_CHUNK_SIZE;
        unsigned int nNewChunks = (vinfoBlockFile[nFile].nSize + BLOCKFILE_CHUNK_SIZE - 1) / BLOCKFILE_CHUNK_SIZE;
        if (nNewChunks > nOldChunks) {
            if (fPruneMode)
                fCheckForPruning = true;
            if (CheckDiskSpace(nNewChunks * BLOCKFILE_CHUNK_SIZE - pos.nPos)) {
                FILE *file = OpenBlockFile(pos);
                if (file) {
                    LogPrintf("Pre-allocating up to position 0x%x in blk%05u.dat\n", nNewChunks * BLOCKFILE_CHUNK_SIZE, pos.nFile);
                    AllocateFileRange(file, pos.nPos, nNewChunks * BLOCKFILE_CHUNK_SIZE - pos.nPos);
                    fclose(file);
                }
            }
            else
                return state.Error("out of disk space");
        }
    }

    setDirtyFileInfo.insert(nFile);
    return true;
}

bool FindUndoPos(CValidationState &state, int nFile, CDiskBlockPos &pos, unsigned int nAddSize)
{
    pos.nFile = nFile;

    LOCK(cs_LastBlockFile);

    unsigned int nNewSize;
    pos.nPos = vinfoBlockFile[nFile].nUndoSize;
    nNewSize = vinfoBlockFile[nFile].nUndoSize += nAddSize;
    setDirtyFileInfo.insert(nFile);

    unsigned int nOldChunks = (pos.nPos + UNDOFILE_CHUNK_SIZE - 1) / UNDOFILE_CHUNK_SIZE;
    unsigned int nNewChunks = (nNewSize + UNDOFILE_CHUNK_SIZE - 1) / UNDOFILE_CHUNK_SIZE;
    if (nNewChunks > nOldChunks) {
        if (fPruneMode)
            fCheckForPruning = true;
        if (CheckDiskSpace(nNewChunks * UNDOFILE_CHUNK_SIZE - pos.nPos)) {
            FILE *file = OpenUndoFile(pos);
            if (file) {
                LogPrintf("Pre-allocating up to position 0x%x in rev%05u.dat\n", nNewChunks * UNDOFILE_CHUNK_SIZE, pos.nFile);
                AllocateFileRange(file, pos.nPos, nNewChunks * UNDOFILE_CHUNK_SIZE - pos.nPos);
                fclose(file);
            }
        }
        else
            return state.Error("out of disk space");
    }

    return true;
}

bool CheckBlockHeader(const CBlockHeader& block, CValidationState& state, bool fCheckPOW)
{
    // Check proof of work matches claimed amount
    if (fCheckPOW && !CheckProofOfWork(block.GetHash(), block.nBits, Params().GetConsensus()))
        return state.DoS(50, error("CheckBlockHeader(): proof of work failed"),
                         REJECT_INVALID, "high-hash");

    // Check timestamp
    if (block.GetBlockTime() > GetAdjustedTime() + 2 * 60 * 60)
        return state.Invalid(error("CheckBlockHeader(): block timestamp too far in the future"),
                             REJECT_INVALID, "time-too-new");

    return true;
}

bool CheckBlock(const CBlock& block, CValidationState& state, bool fCheckPOW, bool fCheckMerkleRoot, bool fConservative)
{
    // These are checks that are independent of context.

    if (block.fChecked)
        return true;

    // Check that the header is valid (particularly PoW).  This is mostly
    // redundant with the call in AcceptBlockHeader.
    if (!CheckBlockHeader(block, state, fCheckPOW))
        return false;

    // Check the merkle root.
    if (fCheckMerkleRoot) {
        bool mutated;
        uint256 hashMerkleRoot2 = BlockMerkleRoot(block, &mutated);
        if (block.hashMerkleRoot != hashMerkleRoot2)
            return state.DoS(100, error("CheckBlock(): hashMerkleRoot mismatch"),
                             REJECT_INVALID, "bad-txnmrklroot", true);

        // Check for merkle tree malleability (CVE-2012-2459): repeating sequences
        // of transactions in a block without affecting the merkle root of a block,
        // while still invalidating it.
        if (mutated)
            return state.DoS(100, error("CheckBlock(): duplicate transaction"),
                             REJECT_INVALID, "bad-txns-duplicate", true);
    }

    // All potential-corruption validation must be done before we do any
    // transaction validation, as otherwise we may mark the header as invalid
    // because we receive the wrong transactions for it.

    // Size limits
    uint64_t blockSize = ::GetSerializeSize(block, SER_NETWORK, PROTOCOL_VERSION);
    if (block.vtx.empty()) // || block.vtx.size() > MAX_BLOCK_SIZE || ::GetSerializeSize(block, SER_NETWORK, PROTOCOL_VERSION) > MAX_BLOCK_SIZE)
        return state.DoS(100, error("CheckBlock(): size limits failed"),
                         REJECT_INVALID, "bad-blk-length");

    // First transaction must be coinbase, the rest must not be
    if (block.vtx.empty() || !block.vtx[0].IsCoinBase())
        return state.DoS(100, error("CheckBlock(): first tx is not coinbase"),
                         REJECT_INVALID, "bad-cb-missing");
    for (unsigned int i = 1; i < block.vtx.size(); i++)
        if (block.vtx[i].IsCoinBase())
            return state.DoS(100, error("CheckBlock(): more than one coinbase"),
                             REJECT_INVALID, "bad-cb-multiple");

    // Check transactions
    BOOST_FOREACH(const CTransaction& tx, block.vtx)
        if (!CheckTransaction(tx, state))
            return error("CheckBlock(): CheckTransaction of %s failed with %s",
                tx.GetHash().ToString(),
                FormatStateMessage(state));

    uint64_t nSigOps = 0;
    uint64_t nTx = 0;  // BU: count the number of transactions in case the CheckExcessive function wants to use this as criteria
    BOOST_FOREACH(const CTransaction& tx, block.vtx)
    {
        nTx++;
        nSigOps += GetLegacySigOpCount(tx);
    }

    if (fConservative && (nSigOps > BLOCKSTREAM_CORE_MAX_BLOCK_SIGOPS))  // BU only enforce sigops during block generation not acceptance
      return state.DoS(100, error("CheckBlock(): out-of-bounds SigOpCount"),
        REJECT_INVALID, "bad-blk-sigops", true);

    if (fCheckPOW && fCheckMerkleRoot)
        block.fChecked = true;

    block.fExcessive = CheckExcessive(block,blockSize, nSigOps,nTx);  // BU: Check whether this block exceeds what we want to relay.

    return true;
}

bool CheckIndexAgainstCheckpoint(const CBlockIndex* pindexPrev, CValidationState& state, const CChainParams& chainparams, const uint256& hash)
{
    if (*pindexPrev->phashBlock == chainparams.GetConsensus().hashGenesisBlock)
        return true;

    int nHeight = pindexPrev->nHeight+1;
    // Don't accept any forks from the main chain prior to last checkpoint
    CBlockIndex* pcheckpoint = Checkpoints::GetLastCheckpoint(chainparams.Checkpoints());
    if (pcheckpoint && nHeight < pcheckpoint->nHeight)
        return state.DoS(100, error("%s: forked chain older than last checkpoint (height %d)", __func__, nHeight));

    return true;
}

bool ContextualCheckBlockHeader(const CBlockHeader& block, CValidationState& state, CBlockIndex * const pindexPrev)
{
    const Consensus::Params& consensusParams = Params().GetConsensus();
    // Check proof of work
    if (block.nBits != GetNextWorkRequired(pindexPrev, &block, consensusParams))
        return state.DoS(100, error("%s: incorrect proof of work", __func__),
                         REJECT_INVALID, "bad-diffbits");

    // Check timestamp against prev
    if (block.GetBlockTime() <= pindexPrev->GetMedianTimePast())
        return state.Invalid(error("%s: block's timestamp is too early", __func__),
                             REJECT_INVALID, "time-too-old");

    // Reject block.nVersion=1 blocks when 95% (75% on testnet) of the network has upgraded:
    if (block.nVersion < 2 && IsSuperMajority(2, pindexPrev, consensusParams.nMajorityRejectBlockOutdated, consensusParams))
        return state.Invalid(error("%s: rejected nVersion=1 block", __func__),
                             REJECT_OBSOLETE, "bad-version");

    // Reject block.nVersion=2 blocks when 95% (75% on testnet) of the network has upgraded:
    if (block.nVersion < 3 && IsSuperMajority(3, pindexPrev, consensusParams.nMajorityRejectBlockOutdated, consensusParams))
        return state.Invalid(error("%s: rejected nVersion=2 block", __func__),
                             REJECT_OBSOLETE, "bad-version");

    // Reject block.nVersion=3 blocks when 95% (75% on testnet) of the network has upgraded:
    if (block.nVersion < 4 && IsSuperMajority(4, pindexPrev, consensusParams.nMajorityRejectBlockOutdated, consensusParams))
        return state.Invalid(error("%s : rejected nVersion=3 block", __func__),
                             REJECT_OBSOLETE, "bad-version");

    // Reject block.nVersion=3 blocks when 95% (75% on testnet) of the network has upgraded:
    if (block.nVersion < 4 && IsSuperMajority(4, pindexPrev, consensusParams.nMajorityRejectBlockOutdated, consensusParams))
        return state.Invalid(error("%s : rejected nVersion=3 block", __func__),
                             REJECT_OBSOLETE, "bad-version");

    return true;
}

bool ContextualCheckBlock(const CBlock& block, CValidationState& state, CBlockIndex * const pindexPrev)
{
    const int nHeight = pindexPrev == NULL ? 0 : pindexPrev->nHeight + 1;
    const Consensus::Params& consensusParams = Params().GetConsensus();

    // Check that all transactions are finalized
    BOOST_FOREACH(const CTransaction& tx, block.vtx) {
        int nLockTimeFlags = 0;
        int64_t nLockTimeCutoff = (nLockTimeFlags & LOCKTIME_MEDIAN_TIME_PAST)
                                ? pindexPrev->GetMedianTimePast()
                                : block.GetBlockTime();
        if (!IsFinalTx(tx, nHeight, nLockTimeCutoff)) {
            return state.DoS(10, error("%s: contains a non-final transaction", __func__), REJECT_INVALID, "bad-txns-nonfinal");
        }
    }

    // Enforce block.nVersion=2 rule that the coinbase starts with serialized block height
    // if 750 of the last 1,000 blocks are version 2 or greater (51/100 if testnet):
    if (block.nVersion >= 2 && IsSuperMajority(2, pindexPrev, consensusParams.nMajorityEnforceBlockUpgrade, consensusParams))
    {
        CScript expect = CScript() << nHeight;
        if (block.vtx[0].vin[0].scriptSig.size() < expect.size() ||
            !std::equal(expect.begin(), expect.end(), block.vtx[0].vin[0].scriptSig.begin())) {
            return state.DoS(100, error("%s: block height mismatch in coinbase", __func__), REJECT_INVALID, "bad-cb-height");
        }
    }

    return true;
}

static bool AcceptBlockHeader(const CBlockHeader& block, CValidationState& state, const CChainParams& chainparams, CBlockIndex** ppindex=NULL)
{
    AssertLockHeld(cs_main);
    // Check for duplicate
    uint256 hash = block.GetHash();
    BlockMap::iterator miSelf = mapBlockIndex.find(hash);
    CBlockIndex *pindex = NULL;
    if (hash != chainparams.GetConsensus().hashGenesisBlock) {

        if (miSelf != mapBlockIndex.end()) {
            // Block header is already known.
            pindex = miSelf->second;
            if (ppindex)
                *ppindex = pindex;
            if (pindex->nStatus & BLOCK_FAILED_MASK)
                return state.Invalid(error("%s: block is marked invalid", __func__), 0, "duplicate");
            return true;
        }

        if (!CheckBlockHeader(block, state))
            return false;

        // Get prev block index
        CBlockIndex* pindexPrev = NULL;
        BlockMap::iterator mi = mapBlockIndex.find(block.hashPrevBlock);
        if (mi == mapBlockIndex.end())
            return state.DoS(10, error("%s: prev block not found", __func__), 0, "bad-prevblk");
        pindexPrev = (*mi).second;
        if (pindexPrev->nStatus & BLOCK_FAILED_MASK)
            return state.DoS(100, error("%s: prev block invalid", __func__), REJECT_INVALID, "bad-prevblk");

        assert(pindexPrev);
        if (fCheckpointsEnabled && !CheckIndexAgainstCheckpoint(pindexPrev, state, chainparams, hash))
            return error("%s: CheckIndexAgainstCheckpoint(): %s", __func__, state.GetRejectReason().c_str());

        if (!ContextualCheckBlockHeader(block, state, pindexPrev))
            return false;
    }
    if (pindex == NULL)
        pindex = AddToBlockIndex(block);

    if (ppindex)
        *ppindex = pindex;

    return true;
}

/** Store block on disk. If dbp is non-NULL, the file is known to already reside on disk */
static bool AcceptBlock(const CBlock& block, CValidationState& state, const CChainParams& chainparams, CBlockIndex** ppindex, bool fRequested, CDiskBlockPos* dbp)
{
    AssertLockHeld(cs_main);

    CBlockIndex *&pindex = *ppindex;

    if (!AcceptBlockHeader(block, state, chainparams, &pindex))
        return false;

    // Try to process all requested blocks that we don't have, but only
    // process an unrequested block if it's new and has enough work to
    // advance our tip, and isn't too many blocks ahead.
    bool fAlreadyHave = pindex->nStatus & BLOCK_HAVE_DATA;
    bool fHasMoreWork = (chainActive.Tip() ? pindex->nChainWork > chainActive.Tip()->nChainWork : true);
    // Blocks that are too out-of-order needlessly limit the effectiveness of
    // pruning, because pruning will not delete block files that contain any
    // blocks which are too close in height to the tip.  Apply this test
    // regardless of whether pruning is enabled; it should generally be safe to
    // not process unrequested blocks.
    bool fTooFarAhead = (pindex->nHeight > int(chainActive.Height() + MIN_BLOCKS_TO_KEEP));

    // TODO: deal better with return value and error conditions for duplicate
    // and unrequested blocks.
    if (fAlreadyHave) return true;
    if (!fRequested) {  // If we didn't ask for it:
        if (pindex->nTx != 0) return true;  // This is a previously-processed block that was pruned
        if (!fHasMoreWork) return true;     // Don't process less-work chains
        if (fTooFarAhead) return true;      // Block height is too high
    }

    if ((!CheckBlock(block, state)) || !ContextualCheckBlock(block, state, pindex->pprev)) {
        if (state.IsInvalid() && !state.CorruptionPossible()) {
            pindex->nStatus |= BLOCK_FAILED_VALID;
            setDirtyBlockIndex.insert(pindex);
        }
        return false;
    }

    int nHeight = pindex->nHeight;

    // Write block to history file
    try {
        unsigned int nBlockSize = ::GetSerializeSize(block, SER_DISK, CLIENT_VERSION);
        CDiskBlockPos blockPos;
        if (dbp != NULL)
            blockPos = *dbp;
        if (!FindBlockPos(state, blockPos, nBlockSize+8, nHeight, block.GetBlockTime(), dbp != NULL))
            return error("AcceptBlock(): FindBlockPos failed");
        if (dbp == NULL)
            if (!WriteBlockToDisk(block, blockPos, chainparams.MessageStart()))
                AbortNode(state, "Failed to write block");
        if (!ReceivedBlockTransactions(block, state, pindex, blockPos))
            return error("AcceptBlock(): ReceivedBlockTransactions failed");
    } catch (const std::runtime_error& e) {
        return AbortNode(state, std::string("System error: ") + e.what());
    }

    if (fCheckForPruning)
        FlushStateToDisk(state, FLUSH_STATE_NONE); // we just allocated more disk space for block files

    return true;
}

static bool IsSuperMajority(int minVersion, const CBlockIndex* pstart, unsigned nRequired, const Consensus::Params& consensusParams)
{
    unsigned int nFound = 0;
    for (int i = 0; i < consensusParams.nMajorityWindow && nFound < nRequired && pstart != NULL; i++)
    {
        if (pstart->nVersion >= minVersion)
            ++nFound;
        pstart = pstart->pprev;
    }
    return (nFound >= nRequired);
}


bool ProcessNewBlock(CValidationState& state, const CChainParams& chainparams, const CNode* pfrom, const CBlock* pblock, bool fForceProcessing, CDiskBlockPos* dbp)
{
    // Preliminary checks
    bool checked = CheckBlock(*pblock, state);
    if (!checked)
      {
        int byteLen = ::GetSerializeSize(*pblock, SER_NETWORK, PROTOCOL_VERSION);
        LogPrintf("Invalid block: ver:%x time:%d Tx size:%d len:%d\n", pblock->nVersion, pblock->nTime, pblock->vtx.size(),byteLen);
      }

    LogPrint("thin", "Processing new block %s from peer %s (%d).\n", pblock->GetHash().ToString(), pfrom ? pfrom->addrName.c_str():"myself",pfrom ? pfrom->id: 0);
    if (!IsInitialBlockDownload()) SendExpeditedBlock(*pblock,pfrom);
    
    {
        LOCK(cs_main);
        bool fRequested = MarkBlockAsReceived(pblock->GetHash());
        fRequested |= fForceProcessing;
        if (!checked) {
            return error("%s: CheckBlock FAILED", __func__);
        }

        // Store to disk
        CBlockIndex *pindex = NULL;
        bool ret = AcceptBlock(*pblock, state, chainparams, &pindex, fRequested, dbp);
        if (pindex && pfrom) {
            mapBlockSource[pindex->GetBlockHash()] = pfrom->GetId();
        }
        CheckBlockIndex(chainparams.GetConsensus());
        if (!ret)
            return error("%s: AcceptBlock FAILED", __func__);
    }

    if (!ActivateBestChain(state, chainparams, pblock))
        return error("%s: ActivateBestChain failed", __func__);

    return true;
}

bool TestBlockValidity(CValidationState& state, const CChainParams& chainparams, const CBlock& block, CBlockIndex* pindexPrev, bool fCheckPOW, bool fCheckMerkleRoot)
{
    AssertLockHeld(cs_main);
    assert(pindexPrev && pindexPrev == chainActive.Tip());
    if (fCheckpointsEnabled && !CheckIndexAgainstCheckpoint(pindexPrev, state, chainparams, block.GetHash()))
        return error("%s: CheckIndexAgainstCheckpoint(): %s", __func__, state.GetRejectReason().c_str());

    CCoinsViewCache viewNew(pcoinsTip);
    CBlockIndex indexDummy(block);
    indexDummy.pprev = pindexPrev;
    indexDummy.nHeight = pindexPrev->nHeight + 1;

    // NOTE: CheckBlockHeader is called by CheckBlock
    if (!ContextualCheckBlockHeader(block, state, pindexPrev))
        return false;
    if (!CheckBlock(block, state, fCheckPOW, fCheckMerkleRoot))
        return false;
    if (!ContextualCheckBlock(block, state, pindexPrev))
        return false;
    if (!ConnectBlock(block, state, &indexDummy, viewNew, true))
        return false;
    assert(state.IsValid());

    return true;
}

/**
 * BLOCK PRUNING CODE
 */

/* Calculate the amount of disk space the block & undo files currently use */
uint64_t CalculateCurrentUsage()
{
    uint64_t retval = 0;
    BOOST_FOREACH(const CBlockFileInfo &file, vinfoBlockFile) {
        retval += file.nSize + file.nUndoSize;
    }
    return retval;
}

/* Prune a block file (modify associated database entries)*/
void PruneOneBlockFile(const int fileNumber)
{
    for (BlockMap::iterator it = mapBlockIndex.begin(); it != mapBlockIndex.end(); ++it) {
        CBlockIndex* pindex = it->second;
        if (pindex->nFile == fileNumber) {
            pindex->nStatus &= ~BLOCK_HAVE_DATA;
            pindex->nStatus &= ~BLOCK_HAVE_UNDO;
            pindex->nFile = 0;
            pindex->nDataPos = 0;
            pindex->nUndoPos = 0;
            setDirtyBlockIndex.insert(pindex);

            // Prune from mapBlocksUnlinked -- any block we prune would have
            // to be downloaded again in order to consider its chain, at which
            // point it would be considered as a candidate for
            // mapBlocksUnlinked or setBlockIndexCandidates.
            std::pair<std::multimap<CBlockIndex*, CBlockIndex*>::iterator, std::multimap<CBlockIndex*, CBlockIndex*>::iterator> range = mapBlocksUnlinked.equal_range(pindex->pprev);
            while (range.first != range.second) {
                std::multimap<CBlockIndex *, CBlockIndex *>::iterator it = range.first;
                range.first++;
                if (it->second == pindex) {
                    mapBlocksUnlinked.erase(it);
                }
            }
        }
    }

    vinfoBlockFile[fileNumber].SetNull();
    setDirtyFileInfo.insert(fileNumber);
}


void UnlinkPrunedFiles(std::set<int>& setFilesToPrune)
{
    for (set<int>::iterator it = setFilesToPrune.begin(); it != setFilesToPrune.end(); ++it) {
        CDiskBlockPos pos(*it, 0);
        boost::filesystem::remove(GetBlockPosFilename(pos, "blk"));
        boost::filesystem::remove(GetBlockPosFilename(pos, "rev"));
        LogPrintf("Prune: %s deleted blk/rev (%05u)\n", __func__, *it);
    }
}

/* Calculate the block/rev files that should be deleted to remain under target*/
void FindFilesToPrune(std::set<int>& setFilesToPrune, uint64_t nPruneAfterHeight)
{
    LOCK2(cs_main, cs_LastBlockFile);
    if (chainActive.Tip() == NULL || nPruneTarget == 0) {
        return;
    }
    if ((uint64_t)chainActive.Tip()->nHeight <= nPruneAfterHeight) {
        return;
    }

    unsigned int nLastBlockWeCanPrune = chainActive.Tip()->nHeight - MIN_BLOCKS_TO_KEEP;
    uint64_t nCurrentUsage = CalculateCurrentUsage();
    // We don't check to prune until after we've allocated new space for files
    // So we should leave a buffer under our target to account for another allocation
    // before the next pruning.
    uint64_t nBuffer = BLOCKFILE_CHUNK_SIZE + UNDOFILE_CHUNK_SIZE;
    uint64_t nBytesToPrune;
    int count=0;

    if (nCurrentUsage + nBuffer >= nPruneTarget) {
        for (int fileNumber = 0; fileNumber < nLastBlockFile; fileNumber++) {
            nBytesToPrune = vinfoBlockFile[fileNumber].nSize + vinfoBlockFile[fileNumber].nUndoSize;

            if (vinfoBlockFile[fileNumber].nSize == 0)
                continue;

            if (nCurrentUsage + nBuffer < nPruneTarget)  // are we below our target?
                break;

            // don't prune files that could have a block within MIN_BLOCKS_TO_KEEP of the main chain's tip but keep scanning
            if (vinfoBlockFile[fileNumber].nHeightLast > nLastBlockWeCanPrune)
                continue;

            PruneOneBlockFile(fileNumber);
            // Queue up the files for removal
            setFilesToPrune.insert(fileNumber);
            nCurrentUsage -= nBytesToPrune;
            count++;
        }
    }

    LogPrint("prune", "Prune: target=%dMiB actual=%dMiB diff=%dMiB max_prune_height=%d removed %d blk/rev pairs\n",
           nPruneTarget/1024/1024, nCurrentUsage/1024/1024,
           ((int64_t)nPruneTarget - (int64_t)nCurrentUsage)/1024/1024,
           nLastBlockWeCanPrune, count);
}

bool CheckDiskSpace(uint64_t nAdditionalBytes)
{
    uint64_t nFreeBytesAvailable = boost::filesystem::space(GetDataDir()).available;

    // Check for nMinDiskSpace bytes (currently 50MB)
    if (nFreeBytesAvailable < nMinDiskSpace + nAdditionalBytes)
        return AbortNode("Disk space is low!", _("Error: Disk space is low!"));

    return true;
}

FILE* OpenDiskFile(const CDiskBlockPos &pos, const char *prefix, bool fReadOnly)
{
    if (pos.IsNull())
        return NULL;
    boost::filesystem::path path = GetBlockPosFilename(pos, prefix);
    boost::filesystem::create_directories(path.parent_path());
    FILE* file = fopen(path.string().c_str(), "rb+");
    if (!file && !fReadOnly)
        file = fopen(path.string().c_str(), "wb+");
    if (!file) {
        LogPrintf("Unable to open file %s\n", path.string());
        return NULL;
    }
    if (pos.nPos) {
        if (fseek(file, pos.nPos, SEEK_SET)) {
            LogPrintf("Unable to seek to position %u of %s\n", pos.nPos, path.string());
            fclose(file);
            return NULL;
        }
    }
    return file;
}

FILE* OpenBlockFile(const CDiskBlockPos &pos, bool fReadOnly) {
    return OpenDiskFile(pos, "blk", fReadOnly);
}

FILE* OpenUndoFile(const CDiskBlockPos &pos, bool fReadOnly) {
    return OpenDiskFile(pos, "rev", fReadOnly);
}

boost::filesystem::path GetBlockPosFilename(const CDiskBlockPos &pos, const char *prefix)
{
    return GetDataDir() / "blocks" / strprintf("%s%05u.dat", prefix, pos.nFile);
}

CBlockIndex * InsertBlockIndex(uint256 hash)
{
    if (hash.IsNull())
        return NULL;

    // Return existing
    BlockMap::iterator mi = mapBlockIndex.find(hash);
    if (mi != mapBlockIndex.end())
        return (*mi).second;

    // Create new
    CBlockIndex* pindexNew = new CBlockIndex();
    if (!pindexNew)
        throw runtime_error("LoadBlockIndex(): new CBlockIndex failed");
    mi = mapBlockIndex.insert(make_pair(hash, pindexNew)).first;
    pindexNew->phashBlock = &((*mi).first);

    return pindexNew;
}

bool static LoadBlockIndexDB()
{
    const CChainParams& chainparams = Params();
    if (!pblocktree->LoadBlockIndexGuts())
        return false;

    boost::this_thread::interruption_point();

    // Calculate nChainWork
    vector<pair<int, CBlockIndex*> > vSortedByHeight;
    vSortedByHeight.reserve(mapBlockIndex.size());
    BOOST_FOREACH(const PAIRTYPE(uint256, CBlockIndex*)& item, mapBlockIndex)
    {
        CBlockIndex* pindex = item.second;
        vSortedByHeight.push_back(make_pair(pindex->nHeight, pindex));
    }
    sort(vSortedByHeight.begin(), vSortedByHeight.end());
    BOOST_FOREACH(const PAIRTYPE(int, CBlockIndex*)& item, vSortedByHeight)
    {
        CBlockIndex* pindex = item.second;
        pindex->nChainWork = (pindex->pprev ? pindex->pprev->nChainWork : 0) + GetBlockProof(*pindex);
        // We can link the chain of blocks for which we've received transactions at some point.
        // Pruned nodes may have deleted the block.
        if (pindex->nTx > 0) {
            if (pindex->pprev) {
                if (pindex->pprev->nChainTx) {
                    pindex->nChainTx = pindex->pprev->nChainTx + pindex->nTx;
                } else {
                    pindex->nChainTx = 0;
                    mapBlocksUnlinked.insert(std::make_pair(pindex->pprev, pindex));
                }
            } else {
                pindex->nChainTx = pindex->nTx;
            }
        }
        if (pindex->IsValid(BLOCK_VALID_TRANSACTIONS) && (pindex->nChainTx || pindex->pprev == NULL))
            setBlockIndexCandidates.insert(pindex);
        if (pindex->nStatus & BLOCK_FAILED_MASK && (!pindexBestInvalid || pindex->nChainWork > pindexBestInvalid->nChainWork))
            pindexBestInvalid = pindex;
        if (pindex->pprev)
            pindex->BuildSkip();
        if (pindex->IsValid(BLOCK_VALID_TREE) && (pindexBestHeader == NULL || CBlockIndexWorkComparator()(pindexBestHeader, pindex)))
            pindexBestHeader = pindex;
    }

    // Load block file info
    pblocktree->ReadLastBlockFile(nLastBlockFile);
    vinfoBlockFile.resize(nLastBlockFile + 1);
    LogPrintf("%s: last block file = %i\n", __func__, nLastBlockFile);
    for (int nFile = 0; nFile <= nLastBlockFile; nFile++) {
        pblocktree->ReadBlockFileInfo(nFile, vinfoBlockFile[nFile]);
    }
    LogPrintf("%s: last block file info: %s\n", __func__, vinfoBlockFile[nLastBlockFile].ToString());
    for (int nFile = nLastBlockFile + 1; true; nFile++) {
        CBlockFileInfo info;
        if (pblocktree->ReadBlockFileInfo(nFile, info)) {
            vinfoBlockFile.push_back(info);
        } else {
            break;
        }
    }

    // Check presence of blk files
    LogPrintf("Checking all blk files are present...\n");
    set<int> setBlkDataFiles;
    BOOST_FOREACH(const PAIRTYPE(uint256, CBlockIndex*)& item, mapBlockIndex)
    {
        CBlockIndex* pindex = item.second;
        if (pindex->nStatus & BLOCK_HAVE_DATA) {
            setBlkDataFiles.insert(pindex->nFile);
        }
    }
    for (std::set<int>::iterator it = setBlkDataFiles.begin(); it != setBlkDataFiles.end(); it++)
    {
        CDiskBlockPos pos(*it, 0);
        if (CAutoFile(OpenBlockFile(pos, true), SER_DISK, CLIENT_VERSION).IsNull()) {
            return false;
        }
    }

    // Check whether we have ever pruned block & undo files
    pblocktree->ReadFlag("prunedblockfiles", fHavePruned);
    if (fHavePruned)
        LogPrintf("LoadBlockIndexDB(): Block files have previously been pruned\n");

    // Check whether we need to continue reindexing
    bool fReindexing = false;
    pblocktree->ReadReindexing(fReindexing);
    fReindex |= fReindexing;

    // Check whether we have a transaction index
    pblocktree->ReadFlag("txindex", fTxIndex);
    LogPrintf("%s: transaction index %s\n", __func__, fTxIndex ? "enabled" : "disabled");

    // Load pointer to end of best chain
    BlockMap::iterator it = mapBlockIndex.find(pcoinsTip->GetBestBlock());
    if (it == mapBlockIndex.end())
        return true;
    chainActive.SetTip(it->second);

    PruneBlockIndexCandidates();

    LogPrintf("%s: hashBestChain=%s height=%d date=%s progress=%f\n", __func__,
        chainActive.Tip()->GetBlockHash().ToString(), chainActive.Height(),
        DateTimeStrFormat("%Y-%m-%d %H:%M:%S", chainActive.Tip()->GetBlockTime()),
        Checkpoints::GuessVerificationProgress(chainparams.Checkpoints(), chainActive.Tip()));

    return true;
}

CVerifyDB::CVerifyDB()
{
    uiInterface.ShowProgress(_("Verifying blocks..."), 0);
}

CVerifyDB::~CVerifyDB()
{
    uiInterface.ShowProgress("", 100);
}

bool CVerifyDB::VerifyDB(const CChainParams& chainparams, CCoinsView *coinsview, int nCheckLevel, int nCheckDepth)
{
    LOCK(cs_main);
    if (chainActive.Tip() == NULL || chainActive.Tip()->pprev == NULL)
        return true;

    // Verify blocks in the best chain
    if (nCheckDepth <= 0)
        nCheckDepth = 1000000000; // suffices until the year 19000
    if (nCheckDepth > chainActive.Height())
        nCheckDepth = chainActive.Height();
    nCheckLevel = std::max(0, std::min(4, nCheckLevel));
    LogPrintf("Verifying last %i blocks at level %i\n", nCheckDepth, nCheckLevel);
    CCoinsViewCache coins(coinsview);
    CBlockIndex* pindexState = chainActive.Tip();
    CBlockIndex* pindexFailure = NULL;
    int nGoodTransactions = 0;
    CValidationState state;
    for (CBlockIndex* pindex = chainActive.Tip(); pindex && pindex->pprev; pindex = pindex->pprev)
    {
        boost::this_thread::interruption_point();
        uiInterface.ShowProgress(_("Verifying blocks..."), std::max(1, std::min(99, (int)(((double)(chainActive.Height() - pindex->nHeight)) / (double)nCheckDepth * (nCheckLevel >= 4 ? 50 : 100)))));
        if (pindex->nHeight < chainActive.Height()-nCheckDepth)
            break;
        CBlock block;
        // check level 0: read from disk
        if (!ReadBlockFromDisk(block, pindex, chainparams.GetConsensus()))
            return error("VerifyDB(): *** ReadBlockFromDisk failed at %d, hash=%s", pindex->nHeight, pindex->GetBlockHash().ToString());
        // check level 1: verify block validity
        if (nCheckLevel >= 1 && !CheckBlock(block, state))
            return error("VerifyDB(): *** found bad block at %d, hash=%s\n", pindex->nHeight, pindex->GetBlockHash().ToString());
        // check level 2: verify undo validity
        if (nCheckLevel >= 2 && pindex) {
            CBlockUndo undo;
            CDiskBlockPos pos = pindex->GetUndoPos();
            if (!pos.IsNull()) {
                if (!UndoReadFromDisk(undo, pos, pindex->pprev->GetBlockHash()))
                    return error("VerifyDB(): *** found bad undo data at %d, hash=%s\n", pindex->nHeight, pindex->GetBlockHash().ToString());
            }
        }
        // check level 3: check for inconsistencies during memory-only disconnect of tip blocks
        if (nCheckLevel >= 3 && pindex == pindexState && (coins.DynamicMemoryUsage() + pcoinsTip->DynamicMemoryUsage()) <= nCoinCacheUsage) {
            bool fClean = true;
            if (!DisconnectBlock(block, state, pindex, coins, &fClean))
                return error("VerifyDB(): *** irrecoverable inconsistency in block data at %d, hash=%s", pindex->nHeight, pindex->GetBlockHash().ToString());
            pindexState = pindex->pprev;
            if (!fClean) {
                nGoodTransactions = 0;
                pindexFailure = pindex;
            } else
                nGoodTransactions += block.vtx.size();
        }
        if (ShutdownRequested())
            return true;
    }
    if (pindexFailure)
        return error("VerifyDB(): *** coin database inconsistencies found (last %i blocks, %i good transactions before that)\n", chainActive.Height() - pindexFailure->nHeight + 1, nGoodTransactions);

    // check level 4: try reconnecting blocks
    if (nCheckLevel >= 4) {
        CBlockIndex *pindex = pindexState;
        while (pindex != chainActive.Tip()) {
            boost::this_thread::interruption_point();
            uiInterface.ShowProgress(_("Verifying blocks..."), std::max(1, std::min(99, 100 - (int)(((double)(chainActive.Height() - pindex->nHeight)) / (double)nCheckDepth * 50))));
            pindex = chainActive.Next(pindex);
            CBlock block;
            if (!ReadBlockFromDisk(block, pindex, chainparams.GetConsensus()))
                return error("VerifyDB(): *** ReadBlockFromDisk failed at %d, hash=%s", pindex->nHeight, pindex->GetBlockHash().ToString());
            if (!ConnectBlock(block, state, pindex, coins))
                return error("VerifyDB(): *** found unconnectable block at %d, hash=%s", pindex->nHeight, pindex->GetBlockHash().ToString());
        }
    }

    LogPrintf("No coin database inconsistencies in last %i blocks (%i transactions)\n", chainActive.Height() - pindexState->nHeight, nGoodTransactions);

    return true;
}

void UnloadBlockIndex()
{
    LOCK(cs_main);
    setBlockIndexCandidates.clear();
    chainActive.SetTip(NULL);
    pindexBestInvalid = NULL;
    pindexBestHeader = NULL;
    mempool.clear();
    mapOrphanTransactions.clear();
    mapOrphanTransactionsByPrev.clear();
    nSyncStarted = 0;
    mapBlocksUnlinked.clear();
    vinfoBlockFile.clear();
    nLastBlockFile = 0;
    nBlockSequenceId = 1;
    mapBlockSource.clear();
    mapBlocksInFlight.clear();
    nQueuedValidatedHeaders = 0;
    nPreferredDownload = 0;
    setDirtyBlockIndex.clear();
    setDirtyFileInfo.clear();
    mapNodeState.clear();
    recentRejects.reset(NULL);

    BOOST_FOREACH(BlockMap::value_type& entry, mapBlockIndex) {
        delete entry.second;
    }
    mapBlockIndex.clear();
    fHavePruned = false;
}

bool LoadBlockIndex()
{
    // Load block index from databases
    if (!fReindex && !LoadBlockIndexDB())
        return false;
    return true;
}

bool InitBlockIndex(const CChainParams& chainparams) 
{
    LOCK(cs_main);

    // Initialize global variables that cannot be constructed at startup.
    recentRejects.reset(new CRollingBloomFilter(120000, 0.000001));

    // Check whether we're already initialized
    if (chainActive.Genesis() != NULL)
        return true;

    // Use the provided setting for -txindex in the new database
    fTxIndex = GetBoolArg("-txindex", DEFAULT_TXINDEX);
    pblocktree->WriteFlag("txindex", fTxIndex);
    LogPrintf("Initializing databases...\n");

    // Only add the genesis block if not reindexing (in which case we reuse the one already on disk)
    if (!fReindex) {
        try {
            CBlock &block = const_cast<CBlock&>(chainparams.GenesisBlock());
            // Start new block file
            unsigned int nBlockSize = ::GetSerializeSize(block, SER_DISK, CLIENT_VERSION);
            CDiskBlockPos blockPos;
            CValidationState state;
            if (!FindBlockPos(state, blockPos, nBlockSize+8, 0, block.GetBlockTime()))
                return error("LoadBlockIndex(): FindBlockPos failed");
            if (!WriteBlockToDisk(block, blockPos, chainparams.MessageStart()))
                return error("LoadBlockIndex(): writing genesis block to disk failed");
            CBlockIndex *pindex = AddToBlockIndex(block);
            if (!ReceivedBlockTransactions(block, state, pindex, blockPos))
                return error("LoadBlockIndex(): genesis block not accepted");
            if (!ActivateBestChain(state, chainparams, &block))
                return error("LoadBlockIndex(): genesis block cannot be activated");
            // Force a chainstate write so that when we VerifyDB in a moment, it doesn't check stale data
            return FlushStateToDisk(state, FLUSH_STATE_ALWAYS);
        } catch (const std::runtime_error& e) {
            return error("LoadBlockIndex(): failed to initialize block database: %s", e.what());
        }
    }

    return true;
}

bool LoadExternalBlockFile(const CChainParams& chainparams, FILE* fileIn, CDiskBlockPos *dbp)
{
    // Map of disk positions for blocks with unknown parent (only used for reindex)
    static std::multimap<uint256, CDiskBlockPos> mapBlocksUnknownParent;
    int64_t nStart = GetTimeMillis();

    int nLoaded = 0;
    try {
        // This takes over fileIn and calls fclose() on it in the CBufferedFile destructor
        CBufferedFile blkdat(fileIn, 2*BU_MAX_BLOCK_SIZE, BU_MAX_BLOCK_SIZE+8, SER_DISK, CLIENT_VERSION);
        uint64_t nRewind = blkdat.GetPos();
        while (!blkdat.eof()) {
            boost::this_thread::interruption_point();

            blkdat.SetPos(nRewind);
            nRewind++; // start one byte further next time, in case of failure
            blkdat.SetLimit(); // remove former limit
            unsigned int nSize = 0;
            try {
                // locate a header
                unsigned char buf[MESSAGE_START_SIZE];
                blkdat.FindByte(chainparams.MessageStart()[0]);
                nRewind = blkdat.GetPos()+1;
                blkdat >> FLATDATA(buf);
                if (memcmp(buf, chainparams.MessageStart(), MESSAGE_START_SIZE))
                    continue;
                // read size
                blkdat >> nSize;
                if (nSize < 80 || nSize > BU_MAX_BLOCK_SIZE)
                    continue;
            } catch (const std::exception&) {
                // no valid block header found; don't complain
                break;
            }
            try {
                // read block
                uint64_t nBlockPos = blkdat.GetPos();
                if (dbp)
                    dbp->nPos = nBlockPos;
                blkdat.SetLimit(nBlockPos + nSize);
                blkdat.SetPos(nBlockPos);
                CBlock block;
                blkdat >> block;
                nRewind = blkdat.GetPos();

                // detect out of order blocks, and store them for later
                uint256 hash = block.GetHash();
                if (hash != chainparams.GetConsensus().hashGenesisBlock && mapBlockIndex.find(block.hashPrevBlock) == mapBlockIndex.end()) {
                    LogPrint("reindex", "%s: Out of order block %s, parent %s not known\n", __func__, hash.ToString(),
                            block.hashPrevBlock.ToString());
                    if (dbp)
                        mapBlocksUnknownParent.insert(std::make_pair(block.hashPrevBlock, *dbp));
                    continue;
                }

                // process in case the block isn't known yet
                if (mapBlockIndex.count(hash) == 0 || (mapBlockIndex[hash]->nStatus & BLOCK_HAVE_DATA) == 0) {
                    CValidationState state;
                    if (ProcessNewBlock(state, chainparams, NULL, &block, true, dbp))
                        nLoaded++;
                    if (state.IsError())
                        break;
                } else if (hash != chainparams.GetConsensus().hashGenesisBlock && mapBlockIndex[hash]->nHeight % 1000 == 0) {
                    LogPrintf("Block Import: already had block %s at height %d\n", hash.ToString(), mapBlockIndex[hash]->nHeight);
                }

                // Recursively process earlier encountered successors of this block
                deque<uint256> queue;
                queue.push_back(hash);
                while (!queue.empty()) {
                    uint256 head = queue.front();
                    queue.pop_front();
                    std::pair<std::multimap<uint256, CDiskBlockPos>::iterator, std::multimap<uint256, CDiskBlockPos>::iterator> range = mapBlocksUnknownParent.equal_range(head);
                    while (range.first != range.second) {
                        std::multimap<uint256, CDiskBlockPos>::iterator it = range.first;
                        if (ReadBlockFromDisk(block, it->second, chainparams.GetConsensus()))
                        {
                            LogPrintf("%s: Processing out of order child %s of %s\n", __func__, block.GetHash().ToString(),
                                    head.ToString());
                            CValidationState dummy;
                            if (ProcessNewBlock(dummy, chainparams, NULL, &block, true, &it->second))
                            {
                                nLoaded++;
                                queue.push_back(block.GetHash());
                            }
                        }
                        range.first++;
                        mapBlocksUnknownParent.erase(it);
                    }
                }
            } catch (const std::exception& e) {
                LogPrintf("%s: Deserialize or I/O error - %s\n", __func__, e.what());
            }
        }
    } catch (const std::runtime_error& e) {
        AbortNode(std::string("System error: ") + e.what());
    }
    if (nLoaded > 0)
        LogPrintf("Loaded %i blocks from external file in %dms\n", nLoaded, GetTimeMillis() - nStart);
    return nLoaded > 0;
}

void static CheckBlockIndex(const Consensus::Params& consensusParams)
{
    if (!fCheckBlockIndex) {
        return;
    }

    LOCK(cs_main);

    // During a reindex, we read the genesis block and call CheckBlockIndex before ActivateBestChain,
    // so we have the genesis block in mapBlockIndex but no active chain.  (A few of the tests when
    // iterating the block tree require that chainActive has been initialized.)
    if (chainActive.Height() < 0) {
        assert(mapBlockIndex.size() <= 1);
        return;
    }

    // Build forward-pointing map of the entire block tree.
    std::multimap<CBlockIndex*,CBlockIndex*> forward;
    for (BlockMap::iterator it = mapBlockIndex.begin(); it != mapBlockIndex.end(); it++) {
        forward.insert(std::make_pair(it->second->pprev, it->second));
    }

    assert(forward.size() == mapBlockIndex.size());

    std::pair<std::multimap<CBlockIndex*,CBlockIndex*>::iterator,std::multimap<CBlockIndex*,CBlockIndex*>::iterator> rangeGenesis = forward.equal_range(NULL);
    CBlockIndex *pindex = rangeGenesis.first->second;
    rangeGenesis.first++;
    assert(rangeGenesis.first == rangeGenesis.second); // There is only one index entry with parent NULL.

    // Iterate over the entire block tree, using depth-first search.
    // Along the way, remember whether there are blocks on the path from genesis
    // block being explored which are the first to have certain properties.
    size_t nNodes = 0;
    int nHeight = 0;
    CBlockIndex* pindexFirstInvalid = NULL; // Oldest ancestor of pindex which is invalid.
    CBlockIndex* pindexFirstMissing = NULL; // Oldest ancestor of pindex which does not have BLOCK_HAVE_DATA.
    CBlockIndex* pindexFirstNeverProcessed = NULL; // Oldest ancestor of pindex for which nTx == 0.
    CBlockIndex* pindexFirstNotTreeValid = NULL; // Oldest ancestor of pindex which does not have BLOCK_VALID_TREE (regardless of being valid or not).
    CBlockIndex* pindexFirstNotTransactionsValid = NULL; // Oldest ancestor of pindex which does not have BLOCK_VALID_TRANSACTIONS (regardless of being valid or not).
    CBlockIndex* pindexFirstNotChainValid = NULL; // Oldest ancestor of pindex which does not have BLOCK_VALID_CHAIN (regardless of being valid or not).
    CBlockIndex* pindexFirstNotScriptsValid = NULL; // Oldest ancestor of pindex which does not have BLOCK_VALID_SCRIPTS (regardless of being valid or not).
    while (pindex != NULL) {
        nNodes++;
        if (pindexFirstInvalid == NULL && pindex->nStatus & BLOCK_FAILED_VALID) pindexFirstInvalid = pindex;
        if (pindexFirstMissing == NULL && !(pindex->nStatus & BLOCK_HAVE_DATA)) pindexFirstMissing = pindex;
        if (pindexFirstNeverProcessed == NULL && pindex->nTx == 0) pindexFirstNeverProcessed = pindex;
        if (pindex->pprev != NULL && pindexFirstNotTreeValid == NULL && (pindex->nStatus & BLOCK_VALID_MASK) < BLOCK_VALID_TREE) pindexFirstNotTreeValid = pindex;
        if (pindex->pprev != NULL && pindexFirstNotTransactionsValid == NULL && (pindex->nStatus & BLOCK_VALID_MASK) < BLOCK_VALID_TRANSACTIONS) pindexFirstNotTransactionsValid = pindex;
        if (pindex->pprev != NULL && pindexFirstNotChainValid == NULL && (pindex->nStatus & BLOCK_VALID_MASK) < BLOCK_VALID_CHAIN) pindexFirstNotChainValid = pindex;
        if (pindex->pprev != NULL && pindexFirstNotScriptsValid == NULL && (pindex->nStatus & BLOCK_VALID_MASK) < BLOCK_VALID_SCRIPTS) pindexFirstNotScriptsValid = pindex;

        // Begin: actual consistency checks.
        if (pindex->pprev == NULL) {
            // Genesis block checks.
            assert(pindex->GetBlockHash() == consensusParams.hashGenesisBlock); // Genesis block's hash must match.
            assert(pindex == chainActive.Genesis()); // The current active chain's genesis block must be this block.
        }
        if (pindex->nChainTx == 0) assert(pindex->nSequenceId == 0);  // nSequenceId can't be set for blocks that aren't linked
        // VALID_TRANSACTIONS is equivalent to nTx > 0 for all nodes (whether or not pruning has occurred).
        // HAVE_DATA is only equivalent to nTx > 0 (or VALID_TRANSACTIONS) if no pruning has occurred.
        if (!fHavePruned) {
            // If we've never pruned, then HAVE_DATA should be equivalent to nTx > 0
            assert(!(pindex->nStatus & BLOCK_HAVE_DATA) == (pindex->nTx == 0));
            assert(pindexFirstMissing == pindexFirstNeverProcessed);
        } else {
            // If we have pruned, then we can only say that HAVE_DATA implies nTx > 0
            if (pindex->nStatus & BLOCK_HAVE_DATA) assert(pindex->nTx > 0);
        }
        if (pindex->nStatus & BLOCK_HAVE_UNDO) assert(pindex->nStatus & BLOCK_HAVE_DATA);
        assert(((pindex->nStatus & BLOCK_VALID_MASK) >= BLOCK_VALID_TRANSACTIONS) == (pindex->nTx > 0)); // This is pruning-independent.
        // All parents having had data (at some point) is equivalent to all parents being VALID_TRANSACTIONS, which is equivalent to nChainTx being set.
        assert((pindexFirstNeverProcessed != NULL) == (pindex->nChainTx == 0)); // nChainTx != 0 is used to signal that all parent blocks have been processed (but may have been pruned).
        assert((pindexFirstNotTransactionsValid != NULL) == (pindex->nChainTx == 0));
        assert(pindex->nHeight == nHeight); // nHeight must be consistent.
        assert(pindex->pprev == NULL || pindex->nChainWork >= pindex->pprev->nChainWork); // For every block except the genesis block, the chainwork must be larger than the parent's.
        assert(nHeight < 2 || (pindex->pskip && (pindex->pskip->nHeight < nHeight))); // The pskip pointer must point back for all but the first 2 blocks.
        assert(pindexFirstNotTreeValid == NULL); // All mapBlockIndex entries must at least be TREE valid
        if ((pindex->nStatus & BLOCK_VALID_MASK) >= BLOCK_VALID_TREE) assert(pindexFirstNotTreeValid == NULL); // TREE valid implies all parents are TREE valid
        if ((pindex->nStatus & BLOCK_VALID_MASK) >= BLOCK_VALID_CHAIN) assert(pindexFirstNotChainValid == NULL); // CHAIN valid implies all parents are CHAIN valid
        if ((pindex->nStatus & BLOCK_VALID_MASK) >= BLOCK_VALID_SCRIPTS) assert(pindexFirstNotScriptsValid == NULL); // SCRIPTS valid implies all parents are SCRIPTS valid
        if (pindexFirstInvalid == NULL) {
            // Checks for not-invalid blocks.
            assert((pindex->nStatus & BLOCK_FAILED_MASK) == 0); // The failed mask cannot be set for blocks without invalid parents.
        }
        if (!CBlockIndexWorkComparator()(pindex, chainActive.Tip()) && pindexFirstNeverProcessed == NULL) {
            if (pindexFirstInvalid == NULL) {
                // If this block sorts at least as good as the current tip and
                // is valid and we have all data for its parents, it must be in
                // setBlockIndexCandidates.  chainActive.Tip() must also be there
                // even if some data has been pruned.
              if ((!chainContainsExcessive(pindex)) && (pindexFirstMissing == NULL || pindex == chainActive.Tip()) )  // BU: if the chain is excessive it won't be on the list of active chain candidates
                assert(setBlockIndexCandidates.count(pindex));
                // If some parent is missing, then it could be that this block was in
                // setBlockIndexCandidates but had to be removed because of the missing data.
                // In this case it must be in mapBlocksUnlinked -- see test below.
            }
        } else { // If this block sorts worse than the current tip or some ancestor's block has never been seen, it cannot be in setBlockIndexCandidates.
            assert(setBlockIndexCandidates.count(pindex) == 0);
        }
        // Check whether this block is in mapBlocksUnlinked.
        std::pair<std::multimap<CBlockIndex*,CBlockIndex*>::iterator,std::multimap<CBlockIndex*,CBlockIndex*>::iterator> rangeUnlinked = mapBlocksUnlinked.equal_range(pindex->pprev);
        bool foundInUnlinked = false;
        while (rangeUnlinked.first != rangeUnlinked.second) {
            assert(rangeUnlinked.first->first == pindex->pprev);
            if (rangeUnlinked.first->second == pindex) {
                foundInUnlinked = true;
                break;
            }
            rangeUnlinked.first++;
        }
        if (pindex->pprev && (pindex->nStatus & BLOCK_HAVE_DATA) && pindexFirstNeverProcessed != NULL && pindexFirstInvalid == NULL) {
            // If this block has block data available, some parent was never received, and has no invalid parents, it must be in mapBlocksUnlinked.
            assert(foundInUnlinked);
        }
        if (!(pindex->nStatus & BLOCK_HAVE_DATA)) assert(!foundInUnlinked); // Can't be in mapBlocksUnlinked if we don't HAVE_DATA
        if ((pindexFirstMissing == NULL)&&(!chainContainsExcessive(pindex))) // BU: blocks that are excessive are placed in the unlinked map
          {
          assert(!foundInUnlinked); // We aren't missing data for any parent -- cannot be in mapBlocksUnlinked.
          }
        if (pindex->pprev && (pindex->nStatus & BLOCK_HAVE_DATA) && pindexFirstNeverProcessed == NULL && pindexFirstMissing != NULL) {
            // We HAVE_DATA for this block, have received data for all parents at some point, but we're currently missing data for some parent.
            assert(fHavePruned); // We must have pruned.
            // This block may have entered mapBlocksUnlinked if:
            //  - it has a descendant that at some point had more work than the
            //    tip, and
            //  - we tried switching to that descendant but were missing
            //    data for some intermediate block between chainActive and the
            //    tip.
            // So if this block is itself better than chainActive.Tip() and it wasn't in
            // setBlockIndexCandidates, then it must be in mapBlocksUnlinked.
            if (!CBlockIndexWorkComparator()(pindex, chainActive.Tip()) && setBlockIndexCandidates.count(pindex) == 0) {
                if (pindexFirstInvalid == NULL) {
                    assert(foundInUnlinked);
                }
            }
        }
        // assert(pindex->GetBlockHash() == pindex->GetBlockHeader().GetHash()); // Perhaps too slow
        // End: actual consistency checks.

        // Try descending into the first subnode.
        std::pair<std::multimap<CBlockIndex*,CBlockIndex*>::iterator,std::multimap<CBlockIndex*,CBlockIndex*>::iterator> range = forward.equal_range(pindex);
        if (range.first != range.second) {
            // A subnode was found.
            pindex = range.first->second;
            nHeight++;
            continue;
        }
        // This is a leaf node.
        // Move upwards until we reach a node of which we have not yet visited the last child.
        while (pindex) {
            // We are going to either move to a parent or a sibling of pindex.
            // If pindex was the first with a certain property, unset the corresponding variable.
            if (pindex == pindexFirstInvalid) pindexFirstInvalid = NULL;
            if (pindex == pindexFirstMissing) pindexFirstMissing = NULL;
            if (pindex == pindexFirstNeverProcessed) pindexFirstNeverProcessed = NULL;
            if (pindex == pindexFirstNotTreeValid) pindexFirstNotTreeValid = NULL;
            if (pindex == pindexFirstNotTransactionsValid) pindexFirstNotTransactionsValid = NULL;
            if (pindex == pindexFirstNotChainValid) pindexFirstNotChainValid = NULL;
            if (pindex == pindexFirstNotScriptsValid) pindexFirstNotScriptsValid = NULL;
            // Find our parent.
            CBlockIndex* pindexPar = pindex->pprev;
            // Find which child we just visited.
            std::pair<std::multimap<CBlockIndex*,CBlockIndex*>::iterator,std::multimap<CBlockIndex*,CBlockIndex*>::iterator> rangePar = forward.equal_range(pindexPar);
            while (rangePar.first->second != pindex) {
                assert(rangePar.first != rangePar.second); // Our parent must have at least the node we're coming from as child.
                rangePar.first++;
            }
            // Proceed to the next one.
            rangePar.first++;
            if (rangePar.first != rangePar.second) {
                // Move to the sibling.
                pindex = rangePar.first->second;
                break;
            } else {
                // Move up further.
                pindex = pindexPar;
                nHeight--;
                continue;
            }
        }
    }

    // Check that we actually traversed the entire map.
    assert(nNodes == forward.size());
}

//////////////////////////////////////////////////////////////////////////////
//
// CAlert
//

std::string GetWarnings(const std::string& strFor)
{
    int nPriority = 0;
    string strStatusBar;
    string strRPC;
    string strGUI;

    if (!CLIENT_VERSION_IS_RELEASE) {
        strStatusBar = "This is a pre-release test build - use at your own risk - do not use for mining or merchant applications";
        strGUI = _("This is a pre-release test build - use at your own risk - do not use for mining or merchant applications");
    }

    if (GetBoolArg("-testsafemode", DEFAULT_TESTSAFEMODE))
        strStatusBar = strRPC = strGUI = "testsafemode enabled";

    // Misc warnings like out of disk space and clock is wrong
    if (strMiscWarning != "")
    {
        nPriority = 1000;
        strStatusBar = strGUI = strMiscWarning;
    }

    if (fLargeWorkForkFound)
    {
        nPriority = 2000;
        strStatusBar = strRPC = "Warning: The network does not appear to fully agree! Some miners appear to be experiencing issues.";
        strGUI = _("Warning: The network does not appear to fully agree! Some miners appear to be experiencing issues.");
    }
    else if (fLargeWorkInvalidChainFound)
    {
        nPriority = 2000;
        strStatusBar = strRPC = "Warning: We do not appear to fully agree with our peers! You may need to upgrade, or other nodes may need to upgrade.";
        strGUI = _("Warning: We do not appear to fully agree with our peers! You may need to upgrade, or other nodes may need to upgrade.");
    }

    // Alerts
    {
        LOCK(cs_mapAlerts);
        BOOST_FOREACH(PAIRTYPE(const uint256, CAlert)& item, mapAlerts)
        {
            const CAlert& alert = item.second;
            if (alert.AppliesToMe() && alert.nPriority > nPriority)
            {
                nPriority = alert.nPriority;
                strStatusBar = strGUI = alert.strStatusBar;
            }
        }
    }

    if (strFor == "gui")
        return strGUI;
    else if (strFor == "statusbar")
        return strStatusBar;
    else if (strFor == "rpc")
        return strRPC;
    assert(!"GetWarnings(): invalid parameter");
    return "error";
}








//////////////////////////////////////////////////////////////////////////////
//
// Messages
//


static bool AlreadyHave(const CInv& inv) EXCLUSIVE_LOCKS_REQUIRED(cs_main)
{
    switch (inv.type)
    {
    case MSG_TX:
        {
            assert(recentRejects);
            if (chainActive.Tip()->GetBlockHash() != hashRecentRejectsChainTip)
            {
                // If the chain tip has changed previously rejected transactions
                // might be now valid, e.g. due to a nLockTime'd tx becoming valid,
                // or a double-spend. Reset the rejects filter and give those
                // txs a second chance.
                hashRecentRejectsChainTip = chainActive.Tip()->GetBlockHash();
                recentRejects->reset();
            }

            return recentRejects->contains(inv.hash) ||
                   mempool.exists(inv.hash) ||
                   mapOrphanTransactions.count(inv.hash) ||
                   pcoinsTip->HaveCoins(inv.hash);
        }
    case MSG_BLOCK:
        return mapBlockIndex.count(inv.hash);
    }
    // Don't know what it is, just say we already got one
    return true;
}

void static ProcessGetData(CNode* pfrom, const Consensus::Params& consensusParams)
{
    std::deque<CInv>::iterator it = pfrom->vRecvGetData.begin();

    vector<CInv> vNotFound;

    LOCK(cs_main);

    while (it != pfrom->vRecvGetData.end()) {
        // Don't bother if send buffer is too full to respond anyway
        if (pfrom->nSendSize >= SendBufferSize())
            break;

        const CInv &inv = *it;
        {
            boost::this_thread::interruption_point();
            it++;

            // BUIP010 Xtreme Thinblocks: if (inv.type == MSG_BLOCK || inv.type == MSG_FILTERED_BLOCK)
            if (inv.type == MSG_BLOCK || inv.type == MSG_FILTERED_BLOCK || inv.type == MSG_THINBLOCK || inv.type == MSG_XTHINBLOCK)
            {
                bool send = false;
                BlockMap::iterator mi = mapBlockIndex.find(inv.hash);
                if (mi != mapBlockIndex.end())
                {
                    if (chainActive.Contains(mi->second)) {
                        send = true;
                    } else {
                        static const int nOneMonth = 30 * 24 * 60 * 60;
                        // To prevent fingerprinting attacks, only send blocks outside of the active
                        // chain if they are valid, and no more than a month older (both in time, and in
                        // best equivalent proof of work) than the best header chain we know about.
                        send = mi->second->IsValid(BLOCK_VALID_SCRIPTS) && (pindexBestHeader != NULL) &&
                            (pindexBestHeader->GetBlockTime() - mi->second->GetBlockTime() < nOneMonth) &&
                            (GetBlockProofEquivalentTime(*pindexBestHeader, *mi->second, *pindexBestHeader, consensusParams) < nOneMonth);
                        if (!send) {
                            LogPrintf("%s: ignoring request from peer=%i for old block that isn't in the main chain\n", __func__, pfrom->GetId());
                        }
                        else {  // BU: don't relay excessive blocks
                          if (mi->second->nStatus & BLOCK_EXCESSIVE) send=false;
                          if (!send) LogPrintf("%s: ignoring request from peer=%i for excessive block of height %d not on the main chain\n", __func__, pfrom->GetId(), mi->second->nHeight);
                          }
                        // BU: in the future we can throttle old block requests by setting send=false if we are out of bandwidth
                    }
                }
                // disconnect node in case we have reached the outbound limit for serving historical blocks
                // never disconnect whitelisted nodes
                static const int nOneWeek = 7 * 24 * 60 * 60; // assume > 1 week = historical
                if (send && CNode::OutboundTargetReached(true) && ( ((pindexBestHeader != NULL) && (pindexBestHeader->GetBlockTime() - mi->second->GetBlockTime() > nOneWeek)) || inv.type == MSG_FILTERED_BLOCK) && !pfrom->fWhitelisted)
                {
                    LogPrint("net", "historical block serving limit reached, disconnect peer=%d\n", pfrom->GetId());

                    //disconnect node
                    pfrom->fDisconnect = true;
                    send = false;
                }
                // Pruned nodes may have deleted the block, so check whether
                // it's available before trying to send.
                if (send && (mi->second->nStatus & BLOCK_HAVE_DATA))
                {
                    // Send block from disk
                    CBlock block;
                    if (!ReadBlockFromDisk(block, (*mi).second, consensusParams))
                        assert(!"cannot load block from disk");
                    if (inv.type == MSG_BLOCK)
		      {
    	                pfrom->blocksSent += 1;
                        pfrom->PushMessage(NetMsgType::BLOCK, block);
		      }

                    // BUIP010 Xtreme Thinblocks: begin section
                    else if (inv.type == MSG_THINBLOCK || inv.type == MSG_XTHINBLOCK) {
                        LogPrint("thin", "Sending xthin by INV queue getdata message\n");
                        SendXThinBlock(block, pfrom, inv);
                    }
                    // BUIP010 Xtreme Thinblocks: end section

                    else // MSG_FILTERED_BLOCK)
                    {
                        LOCK(pfrom->cs_filter);
                        if (pfrom->pfilter)
                        {
                            CMerkleBlock merkleBlock(block, *pfrom->pfilter);
                            pfrom->PushMessage(NetMsgType::MERKLEBLOCK, merkleBlock);
                            pfrom->blocksSent += 1;
                            // CMerkleBlock just contains hashes, so also push any transactions in the block the client did not see
                            // This avoids hurting performance by pointlessly requiring a round-trip
                            // Note that there is currently no way for a node to request any single transactions we didn't send here -
                            // they must either disconnect and retry or request the full block.
                            // Thus, the protocol spec specified allows for us to provide duplicate txn here,
                            // however we MUST always provide at least what the remote peer needs
                            typedef std::pair<unsigned int, uint256> PairType;
                            BOOST_FOREACH(PairType& pair, merkleBlock.vMatchedTxn)
			      {
       	                        pfrom->txsSent += 1;
                                pfrom->PushMessage(NetMsgType::TX, block.vtx[pair.first]);
			      }
                        }
                        // else
                            // no response
                    }

                    // Trigger the peer node to send a getblocks request for the next batch of inventory
                    if (inv.hash == pfrom->hashContinue)
                    {
                        // Bypass PushInventory, this must send even if redundant,
                        // and we want it right after the last block so they don't
                        // wait for other stuff first.
                        vector<CInv> vInv;
                        vInv.push_back(CInv(MSG_BLOCK, chainActive.Tip()->GetBlockHash()));
                        pfrom->PushMessage(NetMsgType::INV, vInv);
                        pfrom->hashContinue.SetNull();
                    }
                }
            }
            else if (inv.IsKnownType())
            {
                // Send stream from relay memory
                bool pushed = false;
                {
                  CDataStream cd(0,0);
                  if (1)
                    {
                      LOCK(cs_mapRelay);  // BU: We need to release this lock before push message or there is a potential deadlock because cs_vSend is often taken before cs_mapRelay
                      map<CInv, CDataStream>::iterator mi = mapRelay.find(inv);
                      if (mi != mapRelay.end()) {
                        cd = (*mi).second; // I have to copy, because .second may be deleted once lock is released
                        pushed = true;
                      }
                    }
                    if (pushed) {
                        pfrom->PushMessage(inv.GetCommand(), cd);                       
                    }
                }
                if (!pushed && inv.type == MSG_TX) {
                    CTransaction tx;
                    if (mempool.lookup(inv.hash, tx)) {
                        CDataStream ss(SER_NETWORK, PROTOCOL_VERSION);
                        ss.reserve(1000);
                        ss << tx;
                        pfrom->PushMessage(NetMsgType::TX, ss);
                        pushed = true;
                        pfrom->txsSent += 1;
                    }
                }
                if (!pushed) {
                    vNotFound.push_back(inv);
                }
            }

            // Track requests for our stuff.
            GetMainSignals().Inventory(inv.hash);

            // BUIP010 Xtreme Thinblocks: if (inv.type == MSG_BLOCK || inv.type == MSG_FILTERED_BLOCK)
            if (inv.type == MSG_BLOCK || inv.type == MSG_FILTERED_BLOCK || inv.type == MSG_THINBLOCK || inv.type == MSG_XTHINBLOCK)
                break;
        }
    }

    pfrom->vRecvGetData.erase(pfrom->vRecvGetData.begin(), it);

    if (!vNotFound.empty()) {
        // Let the peer know that we didn't find what it asked for, so it doesn't
        // have to wait around forever. Currently only SPV clients actually care
        // about this message: it's needed when they are recursively walking the
        // dependencies of relevant unconfirmed transactions. SPV clients want to
        // do that because they want to know about (and store and rebroadcast and
        // risk analyze) the dependencies of transactions relevant to them, without
        // having to download the entire memory pool.
        pfrom->PushMessage(NetMsgType::NOTFOUND, vNotFound);
    }
}

bool static ProcessMessage(CNode* pfrom, string strCommand, CDataStream& vRecv, int64_t nTimeReceived)
{
    int64_t receiptTime = GetTime();
    const CChainParams& chainparams = Params();
    RandAddSeedPerfmon();
    unsigned int msgSize = vRecv.size(); // BU for statistics
    UpdateRecvStats(pfrom,strCommand,msgSize,nTimeReceived);
    LogPrint("net", "received: %s (%u bytes) peer=%d\n", SanitizeString(strCommand), msgSize, pfrom->id);
    if (mapArgs.count("-dropmessagestest") && GetRand(atoi(mapArgs["-dropmessagestest"])) == 0)
    {
        LogPrintf("dropmessagestest DROPPING RECV MESSAGE\n");
        return true;
    }

    if (!(nLocalServices & NODE_BLOOM) &&
              (strCommand == NetMsgType::FILTERLOAD ||
               strCommand == NetMsgType::FILTERADD ||
               strCommand == NetMsgType::FILTERCLEAR))
    {
        if (pfrom->nVersion >= NO_BLOOM_VERSION) {
            Misbehaving(pfrom->GetId(), 100);
            return false;
        } else if (GetBoolArg("-enforcenodebloom", false)) {
            pfrom->fDisconnect = true;
            return false;
        }
    }


    if (strCommand == NetMsgType::VERSION)
    {
        // Each connection can only send one version message
        if (pfrom->nVersion != 0)
        {
            pfrom->PushMessage(NetMsgType::REJECT, strCommand, REJECT_DUPLICATE, string("Duplicate version message"));
            Misbehaving(pfrom->GetId(), 1);
            return false;
        }

        int64_t nTime;
        CAddress addrMe;
        CAddress addrFrom;
        uint64_t nNonce = 1;
        vRecv >> pfrom->nVersion >> pfrom->nServices >> nTime >> addrMe;

        CheckNodeSupportForThinBlocks(); // BUIP010 Xtreme Thinblocks

        if (pfrom->nVersion < MIN_PEER_PROTO_VERSION)
        {
            // disconnect from peers older than this proto version
            LogPrintf("peer=%d using obsolete version %i; disconnecting\n", pfrom->id, pfrom->nVersion);
            pfrom->PushMessage(NetMsgType::REJECT, strCommand, REJECT_OBSOLETE,
                               strprintf("Version must be %d or greater", MIN_PEER_PROTO_VERSION));
            pfrom->fDisconnect = true;
            return false;
        }

        if (pfrom->nVersion == 10300)
            pfrom->nVersion = 300;
        if (!vRecv.empty())
            vRecv >> addrFrom >> nNonce;
        if (!vRecv.empty()) {
            vRecv >> LIMITED_STRING(pfrom->strSubVer, MAX_SUBVERSION_LENGTH);
            pfrom->cleanSubVer = SanitizeString(pfrom->strSubVer);
        }
        if (!vRecv.empty())
            vRecv >> pfrom->nStartingHeight;
        if (!vRecv.empty())
            vRecv >> pfrom->fRelayTxes; // set to true after we get the first filter* message
        else
            pfrom->fRelayTxes = true;

        // Disconnect if we connected to ourself
        if (nNonce == nLocalHostNonce && nNonce > 1)
        {
            LogPrintf("connected to self at %s, disconnecting\n", pfrom->addr.ToString());
            pfrom->fDisconnect = true;
            return true;
        }

        pfrom->addrLocal = addrMe;
        if (pfrom->fInbound && addrMe.IsRoutable())
        {
            SeenLocal(addrMe);
        }

        // Be shy and don't send version until we hear
        if (pfrom->fInbound)
            pfrom->PushVersion();

        pfrom->fClient = !(pfrom->nServices & NODE_NETWORK);

        // Potentially mark this peer as a preferred download peer.
        UpdatePreferredDownload(pfrom, State(pfrom->GetId()));

        // Change version
        pfrom->PushMessage(NetMsgType::VERACK);
        pfrom->ssSend.SetVersion(min(pfrom->nVersion, PROTOCOL_VERSION));

        if (!pfrom->fInbound)
        {
            // Advertise our address
            if (fListen && !IsInitialBlockDownload())
            {
                CAddress addr = GetLocalAddress(&pfrom->addr);
                if (addr.IsRoutable())
                {
                    LogPrintf("ProcessMessages: advertizing address %s\n", addr.ToString());
                    pfrom->PushAddress(addr);
                } else if (IsPeerAddrLocalGood(pfrom)) {
                    addr.SetIP(pfrom->addrLocal);
                    LogPrintf("ProcessMessages: advertizing address %s\n", addr.ToString());
                    pfrom->PushAddress(addr);
                }
            }

            // Get recent addresses
            if (pfrom->fOneShot || pfrom->nVersion >= CADDR_TIME_VERSION || addrman.size() < 1000)
            {
                pfrom->PushMessage(NetMsgType::GETADDR);
                pfrom->fGetAddr = true;
            }
            addrman.Good(pfrom->addr);
        } else {
            if (((CNetAddr)pfrom->addr) == (CNetAddr)addrFrom)
            {
                addrman.Add(addrFrom, addrFrom);
                addrman.Good(addrFrom);
            }
        }

        // Relay alerts
        {
            LOCK(cs_mapAlerts);
            BOOST_FOREACH(PAIRTYPE(const uint256, CAlert)& item, mapAlerts)
                item.second.RelayTo(pfrom);
        }

        pfrom->fSuccessfullyConnected = true;

        string remoteAddr;
        if (fLogIPs)
            remoteAddr = ", peeraddr=" + pfrom->addr.ToString();

        LogPrint("net", "receive version message: %s: version %d, blocks=%d, us=%s, peer=%d%s\n",
                  pfrom->cleanSubVer, pfrom->nVersion,
                  pfrom->nStartingHeight, addrMe.ToString(), pfrom->id,
                  remoteAddr);

        int64_t nTimeOffset = nTime - GetTime();
        pfrom->nTimeOffset = nTimeOffset;
        AddTimeData(pfrom->addr, nTimeOffset);
    }


    else if (pfrom->nVersion == 0)
    {
        // Must have a version message before anything else
        Misbehaving(pfrom->GetId(), 1);
        return false;
    }


    else if (strCommand == NetMsgType::VERACK)
    {
        pfrom->SetRecvVersion(min(pfrom->nVersion, PROTOCOL_VERSION));

        // Mark this node as currently connected, so we update its timestamp later.
        if (pfrom->fNetworkNode) {
            LOCK(cs_main);
            State(pfrom->GetId())->fCurrentlyConnected = true;
        }

        if (pfrom->nVersion >= SENDHEADERS_VERSION) {
            // Tell our peer we prefer to receive headers rather than inv's
            // We send this to non-NODE NETWORK peers as well, because even
            // non-NODE NETWORK peers can announce blocks (such as pruning
            // nodes)

            // BUIP010 Extreme Thinblocks: We only do inv/getdata for xthinblocks and so we must have headersfirst turned off
            if (!IsThinBlocksEnabled())
                pfrom->PushMessage(NetMsgType::SENDHEADERS);
        }
    }


    else if (strCommand == NetMsgType::ADDR)
    {
        vector<CAddress> vAddr;
        vRecv >> vAddr;

        // Don't want addr from older versions unless seeding
        if (pfrom->nVersion < CADDR_TIME_VERSION && addrman.size() > 1000)
            return true;
        if (vAddr.size() > 1000)
        {
            Misbehaving(pfrom->GetId(), 20);
            return error("message addr size() = %u", vAddr.size());
        }

        // Store the new addresses
        vector<CAddress> vAddrOk;
        int64_t nNow = GetAdjustedTime();
        int64_t nSince = nNow - 10 * 60;
        BOOST_FOREACH(CAddress& addr, vAddr)
        {
            boost::this_thread::interruption_point();

            if (addr.nTime <= 100000000 || addr.nTime > nNow + 10 * 60)
                addr.nTime = nNow - 5 * 24 * 60 * 60;
            pfrom->AddAddressKnown(addr);
            bool fReachable = IsReachable(addr);
            if (addr.nTime > nSince && !pfrom->fGetAddr && vAddr.size() <= 10 && addr.IsRoutable())
            {
                // Relay to a limited number of other nodes
                {
                    LOCK(cs_vNodes);
                    // Use deterministic randomness to send to the same nodes for 24 hours
                    // at a time so the addrKnowns of the chosen nodes prevent repeats
                    static uint256 hashSalt;
                    if (hashSalt.IsNull())
                        hashSalt = GetRandHash();
                    uint64_t hashAddr = addr.GetHash();
                    uint256 hashRand = ArithToUint256(UintToArith256(hashSalt) ^ (hashAddr<<32) ^ ((GetTime()+hashAddr)/(24*60*60)));
                    hashRand = Hash(BEGIN(hashRand), END(hashRand));
                    multimap<uint256, CNode*> mapMix;
                    BOOST_FOREACH(CNode* pnode, vNodes)
                    {
                        if (pnode->nVersion < CADDR_TIME_VERSION)
                            continue;
                        unsigned int nPointer;
                        memcpy(&nPointer, &pnode, sizeof(nPointer));
                        uint256 hashKey = ArithToUint256(UintToArith256(hashRand) ^ nPointer);
                        hashKey = Hash(BEGIN(hashKey), END(hashKey));
                        mapMix.insert(make_pair(hashKey, pnode));
                    }
                    int nRelayNodes = fReachable ? 2 : 1; // limited relaying of addresses outside our network(s)
                    for (multimap<uint256, CNode*>::iterator mi = mapMix.begin(); mi != mapMix.end() && nRelayNodes-- > 0; ++mi)
                        ((*mi).second)->PushAddress(addr);
                }
            }
            // Do not store addresses outside our network
            if (fReachable)
                vAddrOk.push_back(addr);
        }
        addrman.Add(vAddrOk, pfrom->addr, 2 * 60 * 60);
        if (vAddr.size() < 1000)
            pfrom->fGetAddr = false;
        if (pfrom->fOneShot)
            pfrom->fDisconnect = true;
    }

    else if (strCommand == NetMsgType::SENDHEADERS)
    {
        LOCK(cs_main);
        // BUIP010 Xtreme Thinblocks: We only do inv/getdata for xthinblocks and so we must have headersfirst turned off
        if (IsThinBlocksEnabled())
            State(pfrom->GetId())->fPreferHeaders = false;
        else
            State(pfrom->GetId())->fPreferHeaders = true;
    }


    else if (strCommand == NetMsgType::INV)
    {
        vector<CInv> vInv;
        vRecv >> vInv;
        if (vInv.size() > MAX_INV_SZ)
        {
            Misbehaving(pfrom->GetId(), 20);
            return error("message inv size() = %u", vInv.size());
        }

        bool fBlocksOnly = GetBoolArg("-blocksonly", DEFAULT_BLOCKSONLY);

        // Allow whitelisted peers to send data other than blocks in blocks only mode if whitelistrelay is true
        if (pfrom->fWhitelisted && GetBoolArg("-whitelistrelay", DEFAULT_WHITELISTRELAY))
            fBlocksOnly = false;

        LOCK(cs_main);

        std::vector<CInv> vToFetch;

        for (unsigned int nInv = 0; nInv < vInv.size(); nInv++)
        {
            const CInv &inv = vInv[nInv];

            boost::this_thread::interruption_point();
            pfrom->AddInventoryKnown(inv);

            bool fAlreadyHave = AlreadyHave(inv);
            LogPrint("net", "got inv: %s  %s peer=%d\n", inv.ToString(), fAlreadyHave ? "have" : "new", pfrom->id);

            if (inv.type == MSG_BLOCK) {
                UpdateBlockAvailability(pfrom->GetId(), inv.hash);
<<<<<<< HEAD
                if (!fAlreadyHave && !fImporting && !fReindex ) {  // BU request manager keeps track of all sources so no need for: && !mapBlocksInFlight.count(inv.hash)) {
		    requester.AskFor(inv, pfrom);
=======
                if (!fAlreadyHave && !fImporting && !fReindex && !mapBlocksInFlight.count(inv.hash)) {
                    // First request the headers preceding the announced block. In the normal fully-synced
                    // case where a new block is announced that succeeds the current tip (no reorganization),
                    // there are no such headers.
                    // Secondly, and only when we are close to being synced, we request the announced block directly,
                    // to avoid an extra round-trip. Note that we must *first* ask for the headers, so by the
                    // time the block arrives, the header chain leading up to it is already validated. Not
                    // doing this will result in the received block being rejected as an orphan in case it is
                    // not a direct successor.
                    pfrom->PushMessage(NetMsgType::GETHEADERS, chainActive.GetLocator(pindexBestHeader), inv.hash);
                    CNodeState *nodestate = State(pfrom->GetId());
                    if (CanDirectFetch(chainparams.GetConsensus()) &&
                        nodestate->nBlocksInFlight < MAX_BLOCKS_IN_TRANSIT_PER_PEER) {
                        // BUIP010 Xtreme Thinblocks: begin section
                        CInv inv2(inv);
                        CDataStream ss(SER_NETWORK, PROTOCOL_VERSION);
                        CBloomFilter filterMemPool;
                        if (IsThinBlocksEnabled() && IsChainNearlySyncd()) {
                            if (HaveConnectThinblockNodes() || (HaveThinblockNodes() && CheckThinblockTimer(inv.hash))) {
                                // Must download a block from a ThinBlock peer
                                if (pfrom->mapThinBlocksInFlight.size() < 1 && CanThinBlockBeDownloaded(pfrom)) { // We can only send one thinblock per peer at a time
                                    pfrom->mapThinBlocksInFlight[inv2.hash] = GetTime();
                                    inv2.type = MSG_XTHINBLOCK;
                                    std::vector<uint256> vOrphanHashes;
                                    for (map<uint256, COrphanTx>::iterator mi = mapOrphanTransactions.begin(); mi != mapOrphanTransactions.end(); ++mi)
                                        vOrphanHashes.push_back((*mi).first);
                                    BuildSeededBloomFilter(filterMemPool, vOrphanHashes, inv2.hash);
                                    ss << inv2;
                                    ss << filterMemPool;
                                    pfrom->PushMessage(NetMsgType::GET_XTHIN, ss);
                                    MarkBlockAsInFlight(pfrom->GetId(), inv.hash, chainparams.GetConsensus());
                                    LogPrint("thin", "Requesting Thinblock %s by INV from peer %s (%d) pingtime(ms) %d\n", inv2.hash.ToString(), pfrom->addrName.c_str(), pfrom->id, pfrom->nPingUsecTime/1000);
                                }
                            }
                            else {
                                // Try to download a thinblock if possible otherwise just download a regular block
                                if (pfrom->mapThinBlocksInFlight.size() < 1 && CanThinBlockBeDownloaded(pfrom)) { // We can only send one thinblock per peer at a time
                                    pfrom->mapThinBlocksInFlight[inv2.hash] = GetTime();
                                    inv2.type = MSG_XTHINBLOCK;
                                    std::vector<uint256> vOrphanHashes;
                                    for (map<uint256, COrphanTx>::iterator mi = mapOrphanTransactions.begin(); mi != mapOrphanTransactions.end(); ++mi)
                                        vOrphanHashes.push_back((*mi).first);
                                    BuildSeededBloomFilter(filterMemPool, vOrphanHashes, inv2.hash);
                                    ss << inv2;
                                    ss << filterMemPool;
                                    pfrom->PushMessage(NetMsgType::GET_XTHIN, ss);
                                    LogPrint("thin", "Requesting Thinblock %s by INV from peer %s (%d) pingtime(ms) %d\n", inv2.hash.ToString(), pfrom->addrName.c_str(), pfrom->id, pfrom->nPingUsecTime/1000);
                                }
                                else {
                                    LogPrint("thin", "Requesting Regular Block %s by INV from peer %s (%d)\n", inv2.hash.ToString(), pfrom->addrName.c_str(),pfrom->id);
                                    vToFetch.push_back(inv2);
                                }
                                MarkBlockAsInFlight(pfrom->GetId(), inv.hash, chainparams.GetConsensus());
                            }
                        }
                        else {
                            vToFetch.push_back(inv2);
                            MarkBlockAsInFlight(pfrom->GetId(), inv.hash, chainparams.GetConsensus());
                            LogPrint("thin", "Requesting Regular Block %s by INV from peer %s (%d)\n", inv2.hash.ToString(), pfrom->addrName.c_str(),pfrom->id);
                        }
                        // BUIP010 Xtreme Thinblocks: end section
                    }
                    LogPrint("net", "getheaders (%d) %s to peer=%d\n", pindexBestHeader->nHeight, inv.hash.ToString(), pfrom->id);
>>>>>>> a1dec611
                }
            }
            else
            {
                if (fBlocksOnly)
                    LogPrint("net", "transaction (%s) inv sent in violation of protocol peer=%d\n", inv.hash.ToString(), pfrom->id);
                else if (!fAlreadyHave && !fImporting && !fReindex)
                  requester.AskFor(inv,pfrom); // BU manage outgoing requests.  was: pfrom->AskFor(inv);
            }

            // Track requests for our stuff
            GetMainSignals().Inventory(inv.hash);

            if (pfrom->nSendSize > (SendBufferSize() * 2)) {
                Misbehaving(pfrom->GetId(), 50);
                return error("send buffer size() = %u", pfrom->nSendSize);
            }
        }

        if (!vToFetch.empty())
            pfrom->PushMessage(NetMsgType::GETDATA, vToFetch);
    }


    else if (strCommand == NetMsgType::GETDATA)
    {
        vector<CInv> vInv;
        vRecv >> vInv;
        if (vInv.size() > MAX_INV_SZ)
        {
            Misbehaving(pfrom->GetId(), 20);
            return error("message getdata size() = %u", vInv.size());
        }

        if (fDebug || (vInv.size() != 1))
            LogPrint("net", "received getdata (%u invsz) peer=%d\n", vInv.size(), pfrom->id);

        if ((fDebug && vInv.size() > 0) || (vInv.size() == 1))
            LogPrint("net", "received getdata for: %s peer=%d\n", vInv[0].ToString(), pfrom->id);

        pfrom->vRecvGetData.insert(pfrom->vRecvGetData.end(), vInv.begin(), vInv.end());
        ProcessGetData(pfrom, chainparams.GetConsensus());
    }


    else if (strCommand == NetMsgType::GETBLOCKS)
    {
        CBlockLocator locator;
        uint256 hashStop;
        vRecv >> locator >> hashStop;

        LOCK(cs_main);

        // Find the last block the caller has in the main chain
        CBlockIndex* pindex = FindForkInGlobalIndex(chainActive, locator);

        // Send the rest of the chain
        if (pindex)
            pindex = chainActive.Next(pindex);
        int nLimit = 500;
        LogPrint("net", "getblocks %d to %s limit %d from peer=%d\n", (pindex ? pindex->nHeight : -1), hashStop.IsNull() ? "end" : hashStop.ToString(), nLimit, pfrom->id);
        for (; pindex; pindex = chainActive.Next(pindex))
        {
            if (pindex->GetBlockHash() == hashStop)
            {
                LogPrint("net", "  getblocks stopping at %d %s\n", pindex->nHeight, pindex->GetBlockHash().ToString());
                break;
            }
            // If pruning, don't inv blocks unless we have on disk and are likely to still have
            // for some reasonable time window (1 hour) that block relay might require.
            const int nPrunedBlocksLikelyToHave = MIN_BLOCKS_TO_KEEP - 3600 / chainparams.GetConsensus().nPowTargetSpacing;
            if (fPruneMode && (!(pindex->nStatus & BLOCK_HAVE_DATA) || pindex->nHeight <= chainActive.Tip()->nHeight - nPrunedBlocksLikelyToHave))
            {
                LogPrint("net", " getblocks stopping, pruned or too old block at %d %s\n", pindex->nHeight, pindex->GetBlockHash().ToString());
                break;
            }
            pfrom->PushInventory(CInv(MSG_BLOCK, pindex->GetBlockHash()));
            if (--nLimit <= 0)
            {
                // When this block is requested, we'll send an inv that'll
                // trigger the peer to getblocks the next batch of inventory.
                LogPrint("net", "  getblocks stopping at limit %d %s\n", pindex->nHeight, pindex->GetBlockHash().ToString());
                pfrom->hashContinue = pindex->GetBlockHash();
                break;
            }
        }
    }


    else if (strCommand == NetMsgType::GETHEADERS)
    {
        CBlockLocator locator;
        uint256 hashStop;
        vRecv >> locator >> hashStop;

        LOCK(cs_main);
        if (IsInitialBlockDownload() && !pfrom->fWhitelisted) {
            LogPrint("net", "Ignoring getheaders from peer=%d because node is in initial block download\n", pfrom->id);
            return true;
        }

        CNodeState *nodestate = State(pfrom->GetId());
        CBlockIndex* pindex = NULL;
        if (locator.IsNull())
        {
            // If locator is null, return the hashStop block
            BlockMap::iterator mi = mapBlockIndex.find(hashStop);
            if (mi == mapBlockIndex.end())
                return true;
            pindex = (*mi).second;
        }
        else
        {
            // Find the last block the caller has in the main chain
            pindex = FindForkInGlobalIndex(chainActive, locator);
            if (pindex)
                pindex = chainActive.Next(pindex);
        }

        // we must use CBlocks, as CBlockHeaders won't include the 0x00 nTx count at the end
        vector<CBlock> vHeaders;
        int nLimit = MAX_HEADERS_RESULTS;
        LogPrint("net", "getheaders %d to %s from peer=%d\n", (pindex ? pindex->nHeight : -1), hashStop.ToString(), pfrom->id);
        for (; pindex; pindex = chainActive.Next(pindex))
        {
            vHeaders.push_back(pindex->GetBlockHeader());
            if (--nLimit <= 0 || pindex->GetBlockHash() == hashStop)
                break;
        }
        // pindex can be NULL either if we sent chainActive.Tip() OR
        // if our peer has chainActive.Tip() (and thus we are sending an empty
        // headers message). In both cases it's safe to update
        // pindexBestHeaderSent to be our tip.
        nodestate->pindexBestHeaderSent = pindex ? pindex : chainActive.Tip();
        pfrom->PushMessage(NetMsgType::HEADERS, vHeaders);
    }


    else if (strCommand == NetMsgType::TX)
    {
        // Stop processing the transaction early if
        // We are in blocks only mode and peer is either not whitelisted or whitelistrelay is off
        if (GetBoolArg("-blocksonly", DEFAULT_BLOCKSONLY) && (!pfrom->fWhitelisted || !GetBoolArg("-whitelistrelay", DEFAULT_WHITELISTRELAY)))
        {
            LogPrint("net", "transaction sent in violation of protocol peer=%d\n", pfrom->id);
            return true;
        }

        vector<uint256> vWorkQueue;
        vector<uint256> vEraseQueue;
        CTransaction tx;
        vRecv >> tx;

        CInv inv(MSG_TX, tx.GetHash());
        pfrom->AddInventoryKnown(inv);
        requester.Received(inv, pfrom, msgSize);

        LOCK(cs_main);

        bool fMissingInputs = false;
        CValidationState state;

        pfrom->setAskFor.erase(inv.hash);
        mapAlreadyAskedFor.erase(inv);

        // Check for recently rejected (and do other quick existence checks)
        if (!AlreadyHave(inv) && AcceptToMemoryPool(mempool, state, tx, true, &fMissingInputs))
        {
            mempool.check(pcoinsTip);
            RelayTransaction(tx);
            vWorkQueue.push_back(inv.hash);

            LogPrint("mempool", "AcceptToMemoryPool: peer=%d: accepted %s (poolsz %u txn, %u kB)\n",
                pfrom->id,
                tx.GetHash().ToString(),
                mempool.size(), mempool.DynamicMemoryUsage() / 1000);

            // Recursively process any orphan transactions that depended on this one
            set<NodeId> setMisbehaving;
            for (unsigned int i = 0; i < vWorkQueue.size(); i++)
            {
                map<uint256, set<uint256> >::iterator itByPrev = mapOrphanTransactionsByPrev.find(vWorkQueue[i]);
                if (itByPrev == mapOrphanTransactionsByPrev.end())
                    continue;
                for (set<uint256>::iterator mi = itByPrev->second.begin();
                     mi != itByPrev->second.end();
                     ++mi)
                {
                    const uint256& orphanHash = *mi;
                    const CTransaction& orphanTx = mapOrphanTransactions[orphanHash].tx;
                    NodeId fromPeer = mapOrphanTransactions[orphanHash].fromPeer;
                    bool fMissingInputs2 = false;
                    // Use a dummy CValidationState so someone can't setup nodes to counter-DoS based on orphan
                    // resolution (that is, feeding people an invalid transaction based on LegitTxX in order to get
                    // anyone relaying LegitTxX banned)
                    CValidationState stateDummy;


                    if (setMisbehaving.count(fromPeer))
                        continue;
                    if (AcceptToMemoryPool(mempool, stateDummy, orphanTx, true, &fMissingInputs2))
                    {
                        LogPrint("mempool", "   accepted orphan tx %s\n", orphanHash.ToString());
                        RelayTransaction(orphanTx);
                        vWorkQueue.push_back(orphanHash);
                        vEraseQueue.push_back(orphanHash);
                    }
                    else if (!fMissingInputs2)
                    {
                        int nDos = 0;
                        if (stateDummy.IsInvalid(nDos) && nDos > 0)
                        {
                            // Punish peer that gave us an invalid orphan tx
                            Misbehaving(fromPeer, nDos);
                            setMisbehaving.insert(fromPeer);
                            LogPrint("mempool", "   invalid orphan tx %s\n", orphanHash.ToString());
                        }
                        // Has inputs but not accepted to mempool
                        // Probably non-standard or insufficient fee/priority
                        LogPrint("mempool", "   removed orphan tx %s\n", orphanHash.ToString());
                        vEraseQueue.push_back(orphanHash);
                        assert(recentRejects);
                        recentRejects->insert(orphanHash);
                    }
                    mempool.check(pcoinsTip);
                }
            }

            BOOST_FOREACH(uint256 hash, vEraseQueue)
                EraseOrphanTx(hash);
        }
        else if (fMissingInputs)
        {
            AddOrphanTx(tx, pfrom->GetId());

            // DoS prevention: do not allow mapOrphanTransactions to grow unbounded
            unsigned int nMaxOrphanTx = (unsigned int)std::max((int64_t)0, GetArg("-maxorphantx", DEFAULT_MAX_ORPHAN_TRANSACTIONS));
            unsigned int nEvicted = LimitOrphanTxSize(nMaxOrphanTx);
            if (nEvicted > 0)
                LogPrint("mempool", "mapOrphan overflow, removed %u tx\n", nEvicted);
        } else {
            assert(recentRejects);
            recentRejects->insert(tx.GetHash());

            if (pfrom->fWhitelisted && GetBoolArg("-whitelistforcerelay", DEFAULT_WHITELISTFORCERELAY)) {
                // Always relay transactions received from whitelisted peers, even
                // if they were already in the mempool or rejected from it due
                // to policy, allowing the node to function as a gateway for
                // nodes hidden behind it.
                //
                // Never relay transactions that we would assign a non-zero DoS
                // score for, as we expect peers to do the same with us in that
                // case.
                int nDoS = 0;
                if (!state.IsInvalid(nDoS) || nDoS == 0) {
                    LogPrintf("Force relaying tx %s from whitelisted peer=%d\n", tx.GetHash().ToString(), pfrom->id);
                    RelayTransaction(tx);
                } else {
                    LogPrintf("Not relaying invalid transaction %s from whitelisted peer=%d (%s)\n", tx.GetHash().ToString(), pfrom->id, FormatStateMessage(state));
                }
            }
        }
        int nDoS = 0;
        if (state.IsInvalid(nDoS))
        {
            LogPrint("mempoolrej", "%s from peer=%d was not accepted: %s\n", tx.GetHash().ToString(),
                pfrom->id,
                FormatStateMessage(state));
            if (state.GetRejectCode() < REJECT_INTERNAL) // Never send AcceptToMemoryPool's internal codes over P2P
                pfrom->PushMessage(NetMsgType::REJECT, strCommand, (unsigned char)state.GetRejectCode(),
                                   state.GetRejectReason().substr(0, MAX_REJECT_MESSAGE_LENGTH), inv.hash);
            if (nDoS > 0)
                Misbehaving(pfrom->GetId(), nDoS);
        }
        FlushStateToDisk(state, FLUSH_STATE_PERIODIC);
    }


    else if (strCommand == NetMsgType::HEADERS && !fImporting && !fReindex) // Ignore headers received while importing
    {
        std::vector<CBlockHeader> headers;

        // Bypass the normal CBlock deserialization, as we don't want to risk deserializing 2000 full blocks.
        unsigned int nCount = ReadCompactSize(vRecv);
        if (nCount > MAX_HEADERS_RESULTS) {
            Misbehaving(pfrom->GetId(), 20);
            return error("headers message size = %u", nCount);
        }
        headers.resize(nCount);
        for (unsigned int n = 0; n < nCount; n++) {
            vRecv >> headers[n];
            ReadCompactSize(vRecv); // ignore tx count; assume it is 0.
        }

        LOCK(cs_main);

        if (nCount == 0) {
            // Nothing interesting. Stop asking this peers for more headers.
            return true;
        }

        CBlockIndex *pindexLast = NULL;
        BOOST_FOREACH(const CBlockHeader& header, headers) {
            CValidationState state;
            if (pindexLast != NULL && header.hashPrevBlock != pindexLast->GetBlockHash()) {
                Misbehaving(pfrom->GetId(), 20);
                return error("non-continuous headers sequence");
            }
            if (!AcceptBlockHeader(header, state, chainparams, &pindexLast)) {
                int nDoS;
                if (state.IsInvalid(nDoS)) {
                    if (nDoS > 0)
                        Misbehaving(pfrom->GetId(), nDoS);
                    return error("invalid header received");
                }
            }
        }

        if (pindexLast)
            UpdateBlockAvailability(pfrom->GetId(), pindexLast->GetBlockHash());

        if (nCount == MAX_HEADERS_RESULTS && pindexLast) {
            // Headers message had its maximum size; the peer may have more headers.
            // TODO: optimize: if pindexLast is an ancestor of chainActive.Tip or pindexBestHeader, continue
            // from there instead.
            LogPrint("net", "more getheaders (%d) to end to peer=%d (startheight:%d)\n", pindexLast->nHeight, pfrom->id, pfrom->nStartingHeight);
            pfrom->PushMessage(NetMsgType::GETHEADERS, chainActive.GetLocator(pindexLast), uint256());
        }

        bool fCanDirectFetch = CanDirectFetch(chainparams.GetConsensus());
        CNodeState *nodestate = State(pfrom->GetId());
        // If this set of headers is valid and ends in a block with at least as
        // much work as our tip, download as much as possible.
        if (fCanDirectFetch && pindexLast->IsValid(BLOCK_VALID_TREE) && chainActive.Tip()->nChainWork <= pindexLast->nChainWork) {
            vector<CBlockIndex *> vToFetch;
            CBlockIndex *pindexWalk = pindexLast;
            // Calculate all the blocks we'd need to switch to pindexLast, up to a limit.
            while (pindexWalk && !chainActive.Contains(pindexWalk) && vToFetch.size() <= MAX_BLOCKS_IN_TRANSIT_PER_PEER) {
                if (!(pindexWalk->nStatus & BLOCK_HAVE_DATA) &&
                        !mapBlocksInFlight.count(pindexWalk->GetBlockHash())) {
                    // We don't have this block, and it's not yet in flight.
                    vToFetch.push_back(pindexWalk);
                }
                pindexWalk = pindexWalk->pprev;
            }
            // If pindexWalk still isn't on our main chain, we're looking at a
            // very large reorg at a time we think we're close to caught up to
            // the main chain -- this shouldn't really happen.  Bail out on the
            // direct fetch and rely on parallel download instead.
            if (!chainActive.Contains(pindexWalk)) {
                LogPrint("net", "Large reorg, won't direct fetch to %s (%d)\n",
                        pindexLast->GetBlockHash().ToString(),
                        pindexLast->nHeight);
            //} else {   BU: We don't support headers first for XThinblocks.
            } else if (!IsThinBlocksEnabled()) {
                vector<CInv> vGetData;
                // Download as much as possible, from earliest to latest.
                BOOST_REVERSE_FOREACH(CBlockIndex *pindex, vToFetch) {
                    if (nodestate->nBlocksInFlight >= MAX_BLOCKS_IN_TRANSIT_PER_PEER) {
                        // Can't download any more from this peer
                        break;
                    }
                    vGetData.push_back(CInv(MSG_BLOCK, pindex->GetBlockHash()));
                    MarkBlockAsInFlight(pfrom->GetId(), pindex->GetBlockHash(), chainparams.GetConsensus(), pindex);
                    LogPrint("net", "Requesting block %s from  peer=%d\n",
                            pindex->GetBlockHash().ToString(), pfrom->id);
                }
                if (vGetData.size() > 1) {
                    LogPrint("net", "Downloading blocks toward %s (%d) via headers direct fetch\n",
                            pindexLast->GetBlockHash().ToString(), pindexLast->nHeight);
                }
                if (vGetData.size() > 0) {
                    pfrom->PushMessage(NetMsgType::GETDATA, vGetData);
                }
            }
        }

        CheckBlockIndex(chainparams.GetConsensus());
    }

    // BUIP010 Xtreme Thinblocks: begin section
    else if (strCommand == NetMsgType::GET_XTHIN && !fImporting && !fReindex) // Ignore blocks received while importing
    {

        // Check for Misbehaving and DOS
        // If they make more than 20 requests in 10 minutes then disconnect them
        {
            LOCK(cs_vNodes);
            if (pfrom->nGetXthinLastTime <= 0)
                pfrom->nGetXthinLastTime = GetTime();
            uint64_t nNow = GetTime();
            pfrom->nGetXthinCount *= pow(1.0 - 1.0/600.0, (double)(nNow - pfrom->nGetXthinLastTime));
            pfrom->nGetXthinLastTime = nNow;
            pfrom->nGetXthinCount += 1;
            LogPrint("thin", "nGetXthinCount is %f\n", pfrom->nGetXthinCount);
            if (pfrom->nGetXthinCount >= 20) {
                LogPrintf("DOS: Misbehaving - requesting too many get_xthin - disconnecting\n");
                LOCK(cs_main);
                Misbehaving(pfrom->GetId(), 100);  // If they exceed the limit then disconnect them
            }
        }

        CBloomFilter filterMemPool;
        CInv inv;
        vRecv >> inv >> filterMemPool;

        LoadFilter(pfrom, &filterMemPool);

        BlockMap::iterator mi = mapBlockIndex.find(inv.hash);
        CBlock block;
        const Consensus::Params& consensusParams = Params().GetConsensus();
        if (!ReadBlockFromDisk(block, (*mi).second, consensusParams))
            assert(!"cannot load block from disk");

        SendXThinBlock(block, pfrom, inv);
    }
    else if (strCommand == NetMsgType::XPEDITEDREQUEST)  // BU
      {
	HandleExpeditedRequest(vRecv,pfrom);
      }
    else if (strCommand == NetMsgType::XPEDITEDBLK)  // BU
      {
	HandleExpeditedBlock(vRecv,pfrom);
      }
    else if (strCommand == NetMsgType::XTHINBLOCK  && !fImporting && !fReindex) // BU received extreme thin block -- but ignore blocks received while importing
    {
        CXThinBlock thinBlock;
        vRecv >> thinBlock;

        // Send expedited ASAP
        CValidationState state;
        if (!CheckBlockHeader(thinBlock.header, state, true)) { // block header is bad
            LogPrint("thin", "Thinblock %s received with bad header from peer %s (%d)\n",thinBlock.header.GetHash().ToString(), pfrom->addrName.c_str(), pfrom->id);
            Misbehaving(pfrom->GetId(), 20);
            return false;
	  }
        else {
          if (!IsRecentlyExpeditedAndStore(thinBlock.header.GetHash())) SendExpeditedBlock(thinBlock,0,pfrom);
	  }

        CInv inv(MSG_BLOCK, thinBlock.header.GetHash());
        requester.Received(inv, pfrom, msgSize);
        int nSizeThinBlock = ::GetSerializeSize(thinBlock, SER_NETWORK, PROTOCOL_VERSION);
        LogPrint("thin", "Received thinblock %s from peer %s (%d). Size %d bytes.\n", inv.hash.ToString(), pfrom->addrName.c_str(),pfrom->id, nSizeThinBlock);
        bool alreadyHave = false;
        if (!pfrom->mapThinBlocksInFlight.count(inv.hash)) {
            LogPrint("thin", "Thinblock %s received but beaten by expedited from peer %s (%d)\n",inv.hash.ToString(), pfrom->addrName.c_str(), pfrom->id);
            //Misbehaving(pfrom->GetId(), 20);  // An expedited block can arrive and beat the thin block response
            alreadyHave = AlreadyHave(inv);
            // I'll still process this just in case the expedited block was incomplete
        }

        if (!alreadyHave)
	  {
	    pfrom->nSizeThinBlock = nSizeThinBlock;
	    pfrom->thinBlock.SetNull();
	    pfrom->thinBlock.nVersion = thinBlock.header.nVersion;
	    pfrom->thinBlock.nBits = thinBlock.header.nBits;
	    pfrom->thinBlock.nNonce = thinBlock.header.nNonce;
	    pfrom->thinBlock.nTime = thinBlock.header.nTime;
	    pfrom->thinBlock.hashMerkleRoot = thinBlock.header.hashMerkleRoot;
	    pfrom->thinBlock.hashPrevBlock = thinBlock.header.hashPrevBlock;
	    pfrom->xThinBlockHashes = thinBlock.vTxHashes;

	    // Create the mapMissingTx from all the supplied tx's in the xthinblock
	    std::map<uint256, CTransaction> mapMissingTx;
	    BOOST_FOREACH(CTransaction tx, thinBlock.vMissingTx)
	      mapMissingTx[tx.GetHash()] = tx;

	    // Create a map of all 8 bytes tx hashes pointing to their full tx hash counterpart 
	    // We need to check all transaction sources (orphan list, mempool, and new (incoming) transactions in this block) for a collision.
	    bool collision = false;
	    std::map<uint64_t, uint256> mapPartialTxHash;
	    std::vector<uint256> memPoolHashes;
            if (1)
	      {
  	      LOCK(cs_main);
	      mempool.queryHashes(memPoolHashes);
	      }
	    for (uint64_t i = 0; i < memPoolHashes.size(); i++) {
	      uint64_t cheapHash = memPoolHashes[i].GetCheapHash();
	      if(mapPartialTxHash.count(cheapHash)) //Check for collisions
                collision = true;
	      mapPartialTxHash[cheapHash] = memPoolHashes[i];
	    }
	    for (map<uint256, COrphanTx>::iterator mi = mapOrphanTransactions.begin(); mi != mapOrphanTransactions.end(); ++mi) {
	      uint64_t cheapHash = (*mi).first.GetCheapHash();
	      if(mapPartialTxHash.count(cheapHash)) //Check for collisions
                collision = true;
	      mapPartialTxHash[cheapHash] = (*mi).first;
	    }
	    for (map<uint256, CTransaction>::iterator mi = mapMissingTx.begin(); mi != mapMissingTx.end(); ++mi) {
	      uint64_t cheapHash = (*mi).first.GetCheapHash();
	      // Check for cheap hash collision. Only mark as collision if the full hash is not the same,
	      // because the same tx could have been received into the mempool during the request of the xthinblock.
	      // In that case we would have the same transaction twice, so it is not a real cheap hash collision and we continue normally.
	      const uint256 existingHash = mapPartialTxHash[cheapHash];
	      if( (!existingHash.IsNull()) ) { // Check if we already have the cheap hash
                if ((existingHash != (*mi).first)) { // Check if it really is a cheap hash collision and not just the same transaction
		  collision = true;
                }
<<<<<<< HEAD
	      }
	      mapPartialTxHash[cheapHash] = (*mi).first;
	    }

	    // There is a remote possiblity of a Tx hash collision therefore if it occurs we re-request a normal
	    // thinblock which has the full Tx hash data rather than just the truncated hash.
	    if (collision) {
	      vector<CInv> vGetData;
	      vGetData.push_back(CInv(MSG_THINBLOCK, thinBlock.header.GetHash())); 
	      pfrom->PushMessage("getdata", vGetData);
	      LogPrintf("TX HASH COLLISION for xthinblock: re-requesting a thinblock\n");
	      return true;
	    }

	    int missingCount = 0;
	    int unnecessaryCount = 0;
	    // Xpress Validation - only perform xval if the chaintip matches the last blockhash in the thinblock
	    bool fXVal = (thinBlock.header.hashPrevBlock == chainActive.Tip()->GetBlockHash()) ? true : false;

	    // Look for each transaction in our various pools and buffers.
	    // With xThinBlocks the vTxHashes contains only the first 8 bytes of the tx hash.
	    BOOST_FOREACH(uint64_t &cheapHash, thinBlock.vTxHashes) 
	      {
		// Replace the truncated hash with the full hash value if it exists
		const uint256 hash = mapPartialTxHash[cheapHash];
		CTransaction tx;
		if (!hash.IsNull())
		  {
		    bool inMemPool = mempool.lookup(hash, tx);
		    bool inMissingTx = mapMissingTx.count(hash) > 0;
		    bool inOrphanCache = mapOrphanTransactions.count(hash) > 0;

		    if ((inMemPool && inMissingTx) || (inOrphanCache && inMissingTx))
		      unnecessaryCount++;

		    if (inOrphanCache) {
		      tx = mapOrphanTransactions[hash].tx;
		      setUnVerifiedOrphanTxHash.insert(hash);
		    }
		    else if (inMemPool && fXVal)
		      setPreVerifiedTxHash.insert(hash);
		    else if (inMissingTx)
		      tx = mapMissingTx[hash];
		  }
		if (tx.IsNull())
		  missingCount++;
		// This will push an empty/invalid transaction if we don't have it yet
		pfrom->thinBlock.vtx.push_back(tx);
	      }
	    pfrom->thinBlockWaitingForTxns = missingCount;
	    LogPrint("thin", "thinblock waiting for: %d, unnecessary: %d, txs: %d full: %d\n", pfrom->thinBlockWaitingForTxns, unnecessaryCount, pfrom->thinBlock.vtx.size(), mapMissingTx.size());

	    if (pfrom->thinBlockWaitingForTxns == 0) {
	      // We have all the transactions now that are in this block: try to reassemble and process.
	      pfrom->thinBlockWaitingForTxns = -1;
	      pfrom->AddInventoryKnown(inv);
	      int blockSize = pfrom->thinBlock.GetSerializeSize(SER_NETWORK, CBlock::CURRENT_VERSION);
	      LogPrint("thin", "Reassembled thin block for %s (%d bytes). Message was %d bytes, compression ratio %3.2f\n",
		       pfrom->thinBlock.GetHash().ToString(),
		       blockSize,
		       nSizeThinBlock,
		       ((float) blockSize) / ((float) nSizeThinBlock)
		       );

	      // Update run-time statistics of thin block bandwidth savings
	      CThinBlockStats::Update(nSizeThinBlock, blockSize);
	      std::string ss = CThinBlockStats::ToString();
	      LogPrint("thin", "thin block stats: %s\n", ss.c_str());
              requester.Received(inv, pfrom, msgSize);
	      HandleBlockMessage(pfrom, strCommand, pfrom->thinBlock, inv);  // clears the thin block
	      BOOST_FOREACH(uint64_t &cheapHash, thinBlock.vTxHashes)
                EraseOrphanTx(mapPartialTxHash[cheapHash]);
	    }
	    else if (pfrom->thinBlockWaitingForTxns > 0) {
	      // This marks the end of the transactions we've received. If we get this and we have NOT been able to
	      // finish reassembling the block, we need to re-request the transactions we're missing:
	      std::set<uint64_t> setHashesToRequest;
	      for (size_t i = 0; i < pfrom->thinBlock.vtx.size(); i++) {
		if (pfrom->thinBlock.vtx[i].IsNull()) {
		  setHashesToRequest.insert(pfrom->xThinBlockHashes[i]);
		  // too much logging: LogPrint("thin", "Re-requesting tx ==> 8 byte hash %d\n", pfrom->xThinBlockHashes[i]);
		}
	      }

	      // Re-request transactions that we are still missing
	      CXRequestThinBlockTx thinBlockTx(thinBlock.header.GetHash(), setHashesToRequest);
	      pfrom->PushMessage(NetMsgType::GET_XBLOCKTX, thinBlockTx);
	      LogPrint("thin", "Missing %d transactions for xthinblock, re-requesting\n", 
		       pfrom->thinBlockWaitingForTxns);
	    }
	  }
=======
                else if (inMemPool && fXVal)
                    setPreVerifiedTxHash.insert(hash);
                else if (inMissingTx)
                    tx = mapMissingTx[hash];
            }
            if (tx.IsNull())
                missingCount++;
            // This will push an empty/invalid transaction if we don't have it yet
            pfrom->thinBlock.vtx.push_back(tx);
        }
        pfrom->thinBlockWaitingForTxns = missingCount;
        LogPrint("thin", "Thinblock %s waiting for: %d, unnecessary: %d, txs: %d full: %d\n", inv.hash.ToString(), pfrom->thinBlockWaitingForTxns, unnecessaryCount, pfrom->thinBlock.vtx.size(), mapMissingTx.size());

        if (pfrom->thinBlockWaitingForTxns == 0) {
            // We have all the transactions now that are in this block: try to reassemble and process.
            pfrom->thinBlockWaitingForTxns = -1;
            pfrom->AddInventoryKnown(inv);
            int blockSize = pfrom->thinBlock.GetSerializeSize(SER_NETWORK, CBlock::CURRENT_VERSION);
            LogPrint("thin", "Reassembled thin block for %s (%d bytes). Message was %d bytes, compression ratio %3.2f\n",
                     pfrom->thinBlock.GetHash().ToString(),
                     blockSize,
                     nSizeThinBlock,
                     ((float) blockSize) / ((float) nSizeThinBlock)
                     );

            // Update run-time statistics of thin block bandwidth savings
            CThinBlockStats::UpdateInBound(nSizeThinBlock, blockSize);
            LogPrint("thin", "thin block stats: %s\n", CThinBlockStats::ToString());

            HandleBlockMessage(pfrom, strCommand, pfrom->thinBlock, inv);  // clears the thin block
            BOOST_FOREACH(uint64_t &cheapHash, thinBlock.vTxHashes)
                EraseOrphanTx(mapPartialTxHash[cheapHash]);
        }
        else if (pfrom->thinBlockWaitingForTxns > 0) {
            // This marks the end of the transactions we've received. If we get this and we have NOT been able to
            // finish reassembling the block, we need to re-request the transactions we're missing:
            std::set<uint64_t> setHashesToRequest;
            for (size_t i = 0; i < pfrom->thinBlock.vtx.size(); i++) {
                 if (pfrom->thinBlock.vtx[i].IsNull()) {
                     setHashesToRequest.insert(pfrom->xThinBlockHashes[i]);
                     LogPrint("thin", "Re-requesting tx ==> 8 byte hash %d\n", pfrom->xThinBlockHashes[i]);
                 }
            }
            // Re-request transactions that we are still missing
            CXRequestThinBlockTx thinBlockTx(thinBlock.header.GetHash(), setHashesToRequest);
            pfrom->PushMessage(NetMsgType::GET_XBLOCKTX, thinBlockTx);
            LogPrint("thin", "Missing %d transactions for xthinblock, re-requesting\n", 
                      pfrom->thinBlockWaitingForTxns);
            CThinBlockStats::UpdateInBoundReRequestedTx(pfrom->thinBlockWaitingForTxns);
        }
>>>>>>> a1dec611
    }

    else if (strCommand == NetMsgType::THINBLOCK && !fImporting && !fReindex) // Ignore blocks received while importing
    {
        CThinBlock thinBlock;
        vRecv >> thinBlock;

        CInv inv(MSG_BLOCK, thinBlock.header.GetHash());
        int nSizeThinBlock = ::GetSerializeSize(thinBlock, SER_NETWORK, PROTOCOL_VERSION);
        LogPrint("thin", "received thinblock %s from peer %s (%d) of %d bytes\n", inv.hash.ToString(), pfrom->addrName.c_str(),pfrom->id, nSizeThinBlock);
        if (!pfrom->mapThinBlocksInFlight.count(inv.hash)) {
            LogPrint("thin", "Thinblock received but not requested %s  peer=%d\n",inv.hash.ToString(), pfrom->id);
            LOCK(cs_main);
            Misbehaving(pfrom->GetId(), 20);
        }

        pfrom->nSizeThinBlock = nSizeThinBlock;
        pfrom->thinBlock.SetNull();
        pfrom->thinBlock.nVersion = thinBlock.header.nVersion;
        pfrom->thinBlock.nBits = thinBlock.header.nBits;
        pfrom->thinBlock.nNonce = thinBlock.header.nNonce;
        pfrom->thinBlock.nTime = thinBlock.header.nTime;
        pfrom->thinBlock.hashMerkleRoot = thinBlock.header.hashMerkleRoot;
        pfrom->thinBlock.hashPrevBlock = thinBlock.header.hashPrevBlock;
        pfrom->thinBlockHashes = thinBlock.vTxHashes;

        // Create the mapMissingTx from all the supplied tx's in the xthinblock
        std::map<uint256, CTransaction> mapMissingTx;
        BOOST_FOREACH(CTransaction tx, thinBlock.vMissingTx) 
            mapMissingTx[tx.GetHash()] = tx;

        LOCK(cs_main);
        int missingCount = 0;
        int unnecessaryCount = 0;
        // Xpress Validation - only perform xval if the chaintip matches the last blockhash in the thinblock
        bool fXVal = (thinBlock.header.hashPrevBlock == chainActive.Tip()->GetBlockHash()) ? true : false;

        // Look for each transaction in our various pools and buffers.
        BOOST_FOREACH(const uint256 &hash, thinBlock.vTxHashes) 
        {
            CTransaction tx;
            if (!hash.IsNull())
            {
                bool inMemPool = mempool.lookup(hash, tx);
                bool inMissingTx = mapMissingTx.count(hash) > 0;
                bool inOrphanCache = mapOrphanTransactions.count(hash) > 0;

                if ((inMemPool && inMissingTx) || (inOrphanCache && inMissingTx))
                    unnecessaryCount++;

                if (inOrphanCache) {
                    tx = mapOrphanTransactions[hash].tx;
                    setUnVerifiedOrphanTxHash.insert(hash);
                }
                else if (inMemPool && fXVal)
                    setPreVerifiedTxHash.insert(hash);
                else if (inMissingTx)
                    tx = mapMissingTx[hash];
            }
            if (tx.IsNull())
                missingCount++;
            // This will push an empty/invalid transaction if we don't have it yet
            pfrom->thinBlock.vtx.push_back(tx);
        }
        pfrom->thinBlockWaitingForTxns = missingCount;
        LogPrint("thin", "Thinblock %s waiting for: %d, unnecessary: %d, txs: %d full: %d\n", inv.hash.ToString(), pfrom->thinBlockWaitingForTxns, unnecessaryCount, pfrom->thinBlock.vtx.size(), mapMissingTx.size());

        if (pfrom->thinBlockWaitingForTxns == 0) {
            // We have all the transactions now that are in this block: try to reassemble and process.
            requester.Received(inv, pfrom, msgSize);
            pfrom->thinBlockWaitingForTxns = -1;
            pfrom->AddInventoryKnown(inv);
            int blockSize = pfrom->thinBlock.GetSerializeSize(SER_NETWORK, CBlock::CURRENT_VERSION);
            LogPrint("thin", "Reassembled thin block for %s (%d bytes). Message was %d bytes, compression ratio %3.2f\n",
                     pfrom->thinBlock.GetHash().ToString(),
                     blockSize,
                     nSizeThinBlock,
                     ((float) blockSize) / ((float) nSizeThinBlock)
                     );

            // Update run-time statistics of thin block bandwidth savings
            CThinBlockStats::UpdateInBound(nSizeThinBlock, blockSize);
            LogPrint("thin", "thin block stats: %s\n", CThinBlockStats::ToString());

            HandleBlockMessage(pfrom, strCommand, pfrom->thinBlock, inv);
            BOOST_FOREACH(uint256 &hash, thinBlock.vTxHashes)
                EraseOrphanTx(hash);
        }
        else if (pfrom->thinBlockWaitingForTxns > 0) {
            // This marks the end of the transactions we've received. If we get this and we have NOT been able to
            // finish reassembling the block, we need to re-request the full regular block:
            vector<CInv> vGetData;
            vGetData.push_back(CInv(MSG_BLOCK, thinBlock.header.GetHash())); 
            pfrom->PushMessage("getdata", vGetData);
            setPreVerifiedTxHash.clear(); // Xpress Validation - clear the set since we do not do XVal on regular blocks
            LogPrint("thin", "Missing %d Thinblock transactions, re-requesting a regular block\n",  
                       pfrom->thinBlockWaitingForTxns);
            CThinBlockStats::UpdateInBoundReRequestedTx(pfrom->thinBlockWaitingForTxns);

        }
    }


    else if (strCommand == NetMsgType::XBLOCKTX && !fImporting && !fReindex) // handle Re-requested thinblock transactions
    {
        CXThinBlockTx thinBlockTx;
        vRecv >> thinBlockTx;

        CInv inv(MSG_XTHINBLOCK, thinBlockTx.blockhash);
        LogPrint("net", "received blocktxs for %s peer=%d\n", inv.hash.ToString(), pfrom->id);
        if (!pfrom->mapThinBlocksInFlight.count(inv.hash)) {
            LogPrint("thin", "ThinblockTx received but not requested %s  peer=%d\n",inv.hash.ToString(), pfrom->id);
            //LOCK(cs_main);
            //Misbehaving(pfrom->GetId(), 20);
        }

        // Create the mapMissingTx from all the supplied tx's in the xthinblock
        std::map<uint64_t, CTransaction> mapMissingTx;
        BOOST_FOREACH(CTransaction tx, thinBlockTx.vMissingTx) 
            mapMissingTx[tx.GetHash().GetCheapHash()] = tx;

        int count=0;
        size_t i;
        for (i = 0; i < pfrom->thinBlock.vtx.size(); i++) {
             if (pfrom->thinBlock.vtx[i].IsNull()) {
	         std::map<uint64_t, CTransaction>::iterator val = mapMissingTx.find(pfrom->xThinBlockHashes[i]);
                 if (val != mapMissingTx.end())
		   {
                   pfrom->thinBlock.vtx[i] = val->second;
                   pfrom->thinBlockWaitingForTxns--;
		   }
                 count++;
             }
        }
        LogPrint("thin", "Got %d Re-requested txs, needed %d of them\n", thinBlockTx.vMissingTx.size(), count);

        if (pfrom->thinBlockWaitingForTxns == 0) {
            // We have all the transactions now that are in this block: try to reassemble and process.
            pfrom->thinBlockWaitingForTxns = -1;
            pfrom->AddInventoryKnown(inv);
            requester.Received(inv, pfrom, msgSize);

            // for compression statistics, we have to add up the size of xthinblock and the re-requested thinBlockTx.
            int nSizeThinBlockTx = ::GetSerializeSize(thinBlockTx, SER_NETWORK, PROTOCOL_VERSION);
            int blockSize = pfrom->thinBlock.GetSerializeSize(SER_NETWORK, CBlock::CURRENT_VERSION);
            LogPrint("thin", "Reassembled thin block for %s (%d bytes). Message was %d bytes (thinblock) and %d bytes (re-requested tx), compression ratio %3.2f\n",
                     pfrom->thinBlock.GetHash().ToString(),
                     blockSize,
                     pfrom->nSizeThinBlock,
                     nSizeThinBlockTx,
                     ((float) blockSize) / ( (float) pfrom->nSizeThinBlock + (float) nSizeThinBlockTx )
                     );

            // Update run-time statistics of thin block bandwidth savings.
            // We add the original thinblock size with the size of transactions that were re-requested.
            // This is NOT double counting since we never accounted for the original thinblock due to the re-request.
            CThinBlockStats::UpdateInBound(nSizeThinBlockTx + pfrom->nSizeThinBlock, blockSize);
            LogPrint("thin", "thin block stats: %s\n", CThinBlockStats::ToString());

            std::vector<CTransaction> vTx = pfrom->thinBlock.vtx;
            HandleBlockMessage(pfrom, strCommand, pfrom->thinBlock, inv);
            for (unsigned int i = 0; i < vTx.size(); i++)
                EraseOrphanTx(vTx[i].GetHash());
        }
        else {
            LogPrint("thin", "Failed to retrieve all transactions for block\n");
            // An expedited block may request transactions that we don't have
            //LOCK(cs_main);
            //Misbehaving(pfrom->GetId(), 100);
        }
    }


    else if (strCommand == NetMsgType::GET_XBLOCKTX && !fImporting && !fReindex) // return Re-requested xthinblock transactions
    {
        CXRequestThinBlockTx thinRequestBlockTx;
        vRecv >> thinRequestBlockTx;

        // We use MSG_TX here even though we refer to blockhash because we need to track 
        // how many xblocktx requests we make in case of DOS
        CInv inv(MSG_TX, thinRequestBlockTx.blockhash); 
        LogPrint("thin", "received get_xblocktx for %s peer=%d\n", inv.hash.ToString(), pfrom->id);

        // Check for Misbehaving and DOS
        // If they make more than 20 requests in 10 minutes then disconnect them
        {
            LOCK(cs_vNodes);
            if (pfrom->nGetXBlockTxLastTime <= 0)
                pfrom->nGetXBlockTxLastTime = GetTime();
            uint64_t nNow = GetTime();
            pfrom->nGetXBlockTxCount *= pow(1.0 - 1.0/600.0, (double)(nNow - pfrom->nGetXBlockTxLastTime));
            pfrom->nGetXBlockTxLastTime = nNow;
            pfrom->nGetXBlockTxCount += 1;
            LogPrint("thin", "nGetXBlockTxCount is %f\n", pfrom->nGetXBlockTxCount);
            if (pfrom->nGetXBlockTxCount >= 20) {
                LogPrintf("DOS: Misbehaving - requesting too many xblocktx: %s\n", inv.hash.ToString());
                LOCK(cs_main);
                Misbehaving(pfrom->GetId(), 100);  // If they exceed the limit then disconnect them
            }
        }

        {
        LOCK(cs_main);
        std::vector<CTransaction> vTx;
        BlockMap::iterator mi = mapBlockIndex.find(inv.hash);
        if (mi == mapBlockIndex.end())
	  {
	    LogPrint("thin", "Requested block is not available");          
	  }
        else
	  {
	    CBlock block;
	    const Consensus::Params& consensusParams = Params().GetConsensus();
	    if (!ReadBlockFromDisk(block, (*mi).second, consensusParams))
	      {
		LogPrint("thin", "Cannot load block from disk -- Block txn request before assembled");
	      }
            else
	      {
		for (unsigned int i = 0; i < block.vtx.size(); i++)
		  { 
		    uint64_t cheapHash = block.vtx[i].GetHash().GetCheapHash();
		    if(thinRequestBlockTx.setCheapHashesToRequest.count(cheapHash))
		      vTx.push_back(block.vtx[i]);
		  }
	      }
	  }
        pfrom->AddInventoryKnown(inv);
        CXThinBlockTx thinBlockTx(thinRequestBlockTx.blockhash, vTx);
        pfrom->PushMessage(NetMsgType::XBLOCKTX, thinBlockTx);
        pfrom->blocksSent += 1;
        }
    }
    // BUIP010 Xtreme Thinblocks: end section


    else if (strCommand == NetMsgType::BLOCK && !fImporting && !fReindex) // Ignore blocks received while importing
    {
        CBlock block;
        vRecv >> block;

        CInv inv(MSG_BLOCK, block.GetHash());
        LogPrint("net", "received block %s peer=%d\n", inv.hash.ToString(), pfrom->id);
        UnlimitedLogBlock(block,inv.hash.ToString(),receiptTime);

        pfrom->AddInventoryKnown(inv);

        // BU send as unsolicited txns and block
        SendExpeditedBlock(block);
        requester.Received(inv, pfrom, msgSize);
        // BUIP010 Extreme Thinblocks: Handle Block Message
        HandleBlockMessage(pfrom, strCommand, block, inv);
        for (unsigned int i = 0; i < block.vtx.size(); i++)
            EraseOrphanTx(block.vtx[i].GetHash());
    }


    // This asymmetric behavior for inbound and outbound connections was introduced
    // to prevent a fingerprinting attack: an attacker can send specific fake addresses
    // to users' AddrMan and later request them by sending getaddr messages.
    // Making nodes which are behind NAT and can only make outgoing connections ignore
    // the getaddr message mitigates the attack.
    else if ((strCommand == NetMsgType::GETADDR) && (pfrom->fInbound))
    {
        pfrom->vAddrToSend.clear();
        vector<CAddress> vAddr = addrman.GetAddr();
        BOOST_FOREACH(const CAddress &addr, vAddr)
            pfrom->PushAddress(addr);
    }


    else if (strCommand == NetMsgType::MEMPOOL)
    {
        if (CNode::OutboundTargetReached(false) && !pfrom->fWhitelisted)
        {
            LogPrint("net", "mempool request with bandwidth limit reached, disconnect peer=%d\n", pfrom->GetId());
            pfrom->fDisconnect = true;
            return true;
        }
        std::vector<uint256> vtxid;
        if (1)  // Keep this lock for as short as possible, causing 2.6 second locks
	  {
          LOCK2(cs_main, pfrom->cs_filter);
          mempool.queryHashes(vtxid);
	  }
        vector<CInv> vInv;
        BOOST_FOREACH(uint256& hash, vtxid) {
            CInv inv(MSG_TX, hash);
            if (pfrom->pfilter) {
                CTransaction tx;
                bool fInMemPool = mempool.lookup(hash, tx);
                if (!fInMemPool) continue; // another thread removed since queryHashes, maybe...
                if (!pfrom->pfilter->IsRelevantAndUpdate(tx)) continue;
            }
            vInv.push_back(inv);
            if (vInv.size() == MAX_INV_SZ) {
                pfrom->PushMessage(NetMsgType::INV, vInv);
                vInv.clear();
            }
        }
        if (vInv.size() > 0)
            pfrom->PushMessage(NetMsgType::INV, vInv);
    }


    else if (strCommand == NetMsgType::PING)
    {
        if (pfrom->nVersion > BIP0031_VERSION)
        {
            uint64_t nonce = 0;
            vRecv >> nonce;
            // Echo the message back with the nonce. This allows for two useful features:
            //
            // 1) A remote node can quickly check if the connection is operational
            // 2) Remote nodes can measure the latency of the network thread. If this node
            //    is overloaded it won't respond to pings quickly and the remote node can
            //    avoid sending us more work, like chain download requests.
            //
            // The nonce stops the remote getting confused between different pings: without
            // it, if the remote node sends a ping once per second and this node takes 5
            // seconds to respond to each, the 5th ping the remote sends would appear to
            // return very quickly.
            pfrom->PushMessage(NetMsgType::PONG, nonce);
        }
    }


    else if (strCommand == NetMsgType::PONG)
    {
        int64_t pingUsecEnd = nTimeReceived;
        uint64_t nonce = 0;
        size_t nAvail = vRecv.in_avail();
        bool bPingFinished = false;
        std::string sProblem;

        if (nAvail >= sizeof(nonce)) {
            vRecv >> nonce;

            // Only process pong message if there is an outstanding ping (old ping without nonce should never pong)
            if (pfrom->nPingNonceSent != 0) {
                if (nonce == pfrom->nPingNonceSent) {
                    // Matching pong received, this ping is no longer outstanding
                    bPingFinished = true;
                    int64_t pingUsecTime = pingUsecEnd - pfrom->nPingUsecStart;
                    if (pingUsecTime > 0) {
                        // Successful ping time measurement, replace previous
                        pfrom->nPingUsecTime = pingUsecTime;
                        pfrom->nMinPingUsecTime = std::min(pfrom->nMinPingUsecTime, pingUsecTime);
                    } else {
                        // This should never happen
                        sProblem = "Timing mishap";
                    }
                } else {
                    // Nonce mismatches are normal when pings are overlapping
                    sProblem = "Nonce mismatch";
                    if (nonce == 0) {
                        // This is most likely a bug in another implementation somewhere; cancel this ping
                        bPingFinished = true;
                        sProblem = "Nonce zero";
                    }
                }
            } else {
                sProblem = "Unsolicited pong without ping";
            }
        } else {
            // This is most likely a bug in another implementation somewhere; cancel this ping
            bPingFinished = true;
            sProblem = "Short payload";
        }

        if (!(sProblem.empty())) {
            LogPrint("net", "pong peer=%d: %s, %x expected, %x received, %u bytes\n",
                pfrom->id,
                sProblem,
                pfrom->nPingNonceSent,
                nonce,
                nAvail);
        }
        if (bPingFinished) {
            pfrom->nPingNonceSent = 0;
        }
    }


	// BUIP013 disables network alerts.  fAlerts is always false so conditional code will never run.
#if 0
    else if (fAlerts && strCommand == NetMsgType::ALERT)
    {
        CAlert alert;
        vRecv >> alert;

        uint256 alertHash = alert.GetHash();
        if (pfrom->setKnown.count(alertHash) == 0)
        {
            if (alert.ProcessAlert(chainparams.AlertKey()))
            {
                // Relay
                pfrom->setKnown.insert(alertHash);
                {
                    LOCK(cs_vNodes);
                    BOOST_FOREACH(CNode* pnode, vNodes)
                        alert.RelayTo(pnode);
                }
            }
            else {
                // Small DoS penalty so peers that send us lots of
                // duplicate/expired/invalid-signature/whatever alerts
                // eventually get banned.
                // This isn't a Misbehaving(100) (immediate ban) because the
                // peer might be an older or different implementation with
                // a different signature key, etc.
                Misbehaving(pfrom->GetId(), 10);
            }
        }
    }
#endif

    else if (strCommand == NetMsgType::FILTERLOAD)
    {
        CBloomFilter filter;
        vRecv >> filter;
    
        if (!filter.IsWithinSizeConstraints())
            // There is no excuse for sending a too-large filter
            Misbehaving(pfrom->GetId(), 100);
        else
        {
            LOCK(pfrom->cs_filter);
            delete pfrom->pfilter;
            pfrom->pfilter = new CBloomFilter(filter);
            pfrom->pfilter->UpdateEmptyFull();
        }
        pfrom->fRelayTxes = true;
    }


    else if (strCommand == NetMsgType::FILTERADD)
    {
        vector<unsigned char> vData;
        vRecv >> vData;

        // Nodes must NEVER send a data item > 520 bytes (the max size for a script data object,
        // and thus, the maximum size any matched object can have) in a filteradd message
        if (vData.size() > MAX_SCRIPT_ELEMENT_SIZE)
        {
            Misbehaving(pfrom->GetId(), 100);
        } else {
            LOCK(pfrom->cs_filter);
            if (pfrom->pfilter)
                pfrom->pfilter->insert(vData);
            else
                Misbehaving(pfrom->GetId(), 100);
        }
    }


    else if (strCommand == NetMsgType::FILTERCLEAR)
    {
        LOCK(pfrom->cs_filter);
        delete pfrom->pfilter;
        pfrom->pfilter = new CBloomFilter();
        pfrom->fRelayTxes = true;
    }


    else if (strCommand == NetMsgType::REJECT)
    {
        // BU: Request manager: this was restructured to not just be active in fDebug mode so that the request manager can be notified of request rejections.
	try {
	  string strMsg; unsigned char ccode; string strReason;
	  uint256 hash;

	  vRecv >> LIMITED_STRING(strMsg, CMessageHeader::COMMAND_SIZE) >> ccode >> LIMITED_STRING(strReason, MAX_REJECT_MESSAGE_LENGTH);
	  if (strMsg == NetMsgType::BLOCK || strMsg == NetMsgType::TX)
	    {
	      vRecv >> hash;
	    }
          if (strMsg == NetMsgType::BLOCK)
	    {
	      requester.Rejected(CInv(MSG_BLOCK,hash),pfrom,ccode);
	    }
	  else if (strMsg == NetMsgType::TX)
	    {
	      requester.Rejected(CInv(MSG_TX,hash),pfrom,ccode);
	    }
	  if (fDebug) {
	    ostringstream ss;
	    ss << strMsg << " code " << itostr(ccode) << ": " << strReason;

	    if (strMsg == NetMsgType::BLOCK || strMsg == NetMsgType::TX)
	      {
		ss << ": hash " << hash.ToString();
	      }
	    LogPrint("net", "Reject %s\n", SanitizeString(ss.str()));
	  } 
	} catch (const std::ios_base::failure&) {
	  // Avoid feedback loops by preventing reject messages from triggering a new reject message.
	  LogPrint("net", "Unparseable reject message received\n");
	}
    }

    else
    {
        // Ignore unknown commands for extensibility
        LogPrint("net", "Unknown command \"%s\" from peer=%d\n", SanitizeString(strCommand), pfrom->id);
    }



    return true;
}


// requires LOCK(cs_vRecvMsg)
bool ProcessMessages(CNode* pfrom)
{
    const CChainParams& chainparams = Params();
    //if (fDebug)
    //    LogPrintf("%s(%u messages)\n", __func__, pfrom->vRecvMsg.size());

    //
    // Message format
    //  (4) message start
    //  (12) command
    //  (4) size
    //  (4) checksum
    //  (x) data
    //
    bool fOk = true;

    if (!pfrom->vRecvGetData.empty())
        ProcessGetData(pfrom, chainparams.GetConsensus());

    // this maintains the order of responses
    if (!pfrom->vRecvGetData.empty()) return fOk;

    std::deque<CNetMessage>::iterator it = pfrom->vRecvMsg.begin();
    while (!pfrom->fDisconnect && it != pfrom->vRecvMsg.end()) {
        // Don't bother if send buffer is too full to respond anyway
        if (pfrom->nSendSize >= SendBufferSize())
            break;

        // get next message
        CNetMessage& msg = *it;

        //if (fDebug)
        //    LogPrintf("%s(message %u msgsz, %u bytes, complete:%s)\n", __func__,
        //            msg.hdr.nMessageSize, msg.vRecv.size(),
        //            msg.complete() ? "Y" : "N");

        // end, if an incomplete message is found
        if (!msg.complete())
            break;

        // at this point, any failure means we can delete the current message
        it++;

        // Scan for message start
        if (memcmp(msg.hdr.pchMessageStart, chainparams.MessageStart(), MESSAGE_START_SIZE) != 0) {
            LogPrintf("PROCESSMESSAGE: INVALID MESSAGESTART %s peer=%d\n", SanitizeString(msg.hdr.GetCommand()), pfrom->id);
            fOk = false;
            break;
        }

        // Read header
        CMessageHeader& hdr = msg.hdr;
        if (!hdr.IsValid(chainparams.MessageStart()))
        {
            LogPrintf("PROCESSMESSAGE: ERRORS IN HEADER %s peer=%d\n", SanitizeString(hdr.GetCommand()), pfrom->id);
            continue;
        }
        string strCommand = hdr.GetCommand();

        // Message size
        unsigned int nMessageSize = hdr.nMessageSize;

        // Checksum
        CDataStream& vRecv = msg.vRecv;
        uint256 hash = Hash(vRecv.begin(), vRecv.begin() + nMessageSize);
        unsigned int nChecksum = ReadLE32((unsigned char*)&hash);
        if (nChecksum != hdr.nChecksum)
        {
            LogPrintf("%s(%s, %u bytes): CHECKSUM ERROR nChecksum=%08x hdr.nChecksum=%08x\n", __func__,
               SanitizeString(strCommand), nMessageSize, nChecksum, hdr.nChecksum);
            continue;
        }

        // Process message
        bool fRet = false;
        try
        {
            fRet = ProcessMessage(pfrom, strCommand, vRecv, msg.nTime);
            boost::this_thread::interruption_point();
        }
        catch (const std::ios_base::failure& e)
        {
            pfrom->PushMessage(NetMsgType::REJECT, strCommand, REJECT_MALFORMED, string("error parsing message"));
            if (strstr(e.what(), "end of data"))
            {
                // Allow exceptions from under-length message on vRecv
                LogPrintf("%s(%s, %u bytes): Exception '%s' caught, normally caused by a message being shorter than its stated length\n", __func__, SanitizeString(strCommand), nMessageSize, e.what());
            }
            else if (strstr(e.what(), "size too large"))
            {
                // Allow exceptions from over-long size
                LogPrintf("%s(%s, %u bytes): Exception '%s' caught\n", __func__, SanitizeString(strCommand), nMessageSize, e.what());
            }
            else
            {
                PrintExceptionContinue(&e, "ProcessMessages()");
            }
        }
        catch (const boost::thread_interrupted&) {
            throw;
        }
        catch (const std::exception& e) {
            PrintExceptionContinue(&e, "ProcessMessages()");
        } catch (...) {
            PrintExceptionContinue(NULL, "ProcessMessages()");
        }

        if (!fRet)
            LogPrintf("%s(%s, %u bytes) FAILED peer=%d\n", __func__, SanitizeString(strCommand), nMessageSize, pfrom->id);

        break;
    }

    // In case the connection got shut down, its receive buffer was wiped
    if (!pfrom->fDisconnect)
        pfrom->vRecvMsg.erase(pfrom->vRecvMsg.begin(), it);

    return fOk;
}


bool SendMessages(CNode* pto)
{
    const Consensus::Params& consensusParams = Params().GetConsensus();
    {
        // Don't send anything until we get its version message
        if (pto->nVersion == 0)
            return true;

        //
        // Message: ping
        //
        bool pingSend = false;
        if (pto->fPingQueued) {
            // RPC ping request by user
            pingSend = true;
        }
        if (pto->nPingNonceSent == 0 && pto->nPingUsecStart + PING_INTERVAL * 1000000 < GetTimeMicros()) {
            // Ping automatically sent as a latency probe & keepalive.
            pingSend = true;
        }
        if (pingSend) {
            uint64_t nonce = 0;
            while (nonce == 0) {
                GetRandBytes((unsigned char*)&nonce, sizeof(nonce));
            }
            pto->fPingQueued = false;
            pto->nPingUsecStart = GetTimeMicros();
            if (pto->nVersion > BIP0031_VERSION) {
                pto->nPingNonceSent = nonce;
                pto->PushMessage(NetMsgType::PING, nonce);
            } else {
                // Peer is too old to support ping command with nonce, pong will never arrive.
                pto->nPingNonceSent = 0;
                pto->PushMessage(NetMsgType::PING);
            }
        }

        TRY_LOCK(cs_main, lockMain); // Acquire cs_main for IsInitialBlockDownload() and CNodeState()
        if (!lockMain)
            return true;
        TRY_LOCK(pto->cs_vSend, lockSend);
        if (!lockSend)
          return true;

        // Address refresh broadcast
        int64_t nNow = GetTimeMicros();
        if (!IsInitialBlockDownload() && pto->nNextLocalAddrSend < nNow) {
            AdvertizeLocal(pto);
            pto->nNextLocalAddrSend = PoissonNextSend(nNow, AVG_LOCAL_ADDRESS_BROADCAST_INTERVAL);
        }

        //
        // Message: addr
        //
        if (pto->nNextAddrSend < nNow) {
            pto->nNextAddrSend = PoissonNextSend(nNow, AVG_ADDRESS_BROADCAST_INTERVAL);
            vector<CAddress> vAddr;
            vAddr.reserve(pto->vAddrToSend.size());
            BOOST_FOREACH(const CAddress& addr, pto->vAddrToSend)
            {
                if (!pto->addrKnown.contains(addr.GetKey()))
                {
                    pto->addrKnown.insert(addr.GetKey());
                    vAddr.push_back(addr);
                    // receiver rejects addr messages larger than 1000
                    if (vAddr.size() >= 1000)
                    {
                        pto->PushMessage(NetMsgType::ADDR, vAddr);
                        vAddr.clear();
                    }
                }
            }
            pto->vAddrToSend.clear();
            if (!vAddr.empty())
                pto->PushMessage(NetMsgType::ADDR, vAddr);
        }

        CNodeState &state = *State(pto->GetId());
        if (state.fShouldBan) {
            if (pto->fWhitelisted)
                LogPrintf("Warning: not punishing whitelisted peer %s!\n", pto->addr.ToString());
            else {
                pto->fDisconnect = true;
                if (pto->addr.IsLocal())
                    LogPrintf("Warning: not banning local peer %s!\n", pto->addr.ToString());
                else
                {
                    CNode::Ban(pto->addr, BanReasonNodeMisbehaving);
                }
            }
            state.fShouldBan = false;
        }

        BOOST_FOREACH(const CBlockReject& reject, state.rejects)
            pto->PushMessage(NetMsgType::REJECT, (string)NetMsgType::BLOCK, reject.chRejectCode, reject.strRejectReason, reject.hashBlock);
        state.rejects.clear();

        // Start block sync
        if (pindexBestHeader == NULL)
            pindexBestHeader = chainActive.Tip();
        bool fFetch = state.fPreferredDownload || (nPreferredDownload == 0 && !pto->fClient && !pto->fOneShot); // Download if this is a nice peer, or we have no nice peers and this one might do.
        if (!state.fSyncStarted && !pto->fClient && !fImporting && !fReindex) {
            // Only actively request headers from a single peer, unless we're close to today.
            if ((nSyncStarted == 0 && fFetch) || pindexBestHeader->GetBlockTime() > GetAdjustedTime() - 24 * 60 * 60) {
                state.fSyncStarted = true;
                nSyncStarted++;
                const CBlockIndex *pindexStart = pindexBestHeader;
                /* If possible, start at the block preceding the currently
                   best known header.  This ensures that we always get a
                   non-empty list of headers back as long as the peer
                   is up-to-date.  With a non-empty response, we can initialise
                   the peer's known best block.  This wouldn't be possible
                   if we requested starting at pindexBestHeader and
                   got back an empty response.  */
                if (pindexStart->pprev)
                    pindexStart = pindexStart->pprev;
                if (pindexStart->nHeight < pto->nStartingHeight) { // BU Bug fix for Core:  Don't start downloading headers unless our chain is shorter
                    LogPrint("net", "initial getheaders (%d) to peer=%d (startheight:%d)\n", pindexStart->nHeight, pto->id, pto->nStartingHeight);
                    pto->PushMessage(NetMsgType::GETHEADERS, chainActive.GetLocator(pindexStart), uint256());
                }
            }
        }

        // Resend wallet transactions that haven't gotten in a block yet
        // Except during reindex, importing and IBD, when old wallet
        // transactions become unconfirmed and spams other nodes.
        if (!fReindex && !fImporting && !IsInitialBlockDownload())
        {
            GetMainSignals().Broadcast(nTimeBestReceived);
        }

        //
        // Try sending block announcements via headers
        //
        {
            // If we have less than MAX_BLOCKS_TO_ANNOUNCE in our
            // list of block hashes we're relaying, and our peer wants
            // headers announcements, then find the first header
            // not yet known to our peer but would connect, and send.
            // If no header would connect, or if we have too many
            // blocks, or if the peer doesn't want headers, just
            // add all to the inv queue.
            LOCK(pto->cs_inventory);
            vector<CBlock> vHeaders;
            bool fRevertToInv = (!state.fPreferHeaders || pto->vBlockHashesToAnnounce.size() > MAX_BLOCKS_TO_ANNOUNCE);
            CBlockIndex *pBestIndex = NULL; // last header queued for delivery
            ProcessBlockAvailability(pto->id); // ensure pindexBestKnownBlock is up-to-date

            if (!fRevertToInv) {
                bool fFoundStartingHeader = false;
                // Try to find first header that our peer doesn't have, and
                // then send all headers past that one.  If we come across any
                // headers that aren't on chainActive, give up.
                BOOST_FOREACH(const uint256 &hash, pto->vBlockHashesToAnnounce) {
                    BlockMap::iterator mi = mapBlockIndex.find(hash);
                    assert(mi != mapBlockIndex.end());
                    CBlockIndex *pindex = mi->second;
                    if (chainActive[pindex->nHeight] != pindex) {
                        // Bail out if we reorged away from this block
                        fRevertToInv = true;
                        break;
                    }
                    assert(pBestIndex == NULL || pindex->pprev == pBestIndex);
                    pBestIndex = pindex;
                    if (fFoundStartingHeader) {
                        // add this to the headers message
                        vHeaders.push_back(pindex->GetBlockHeader());
                    } else if (PeerHasHeader(&state, pindex)) {
                        continue; // keep looking for the first new block
                    } else if (pindex->pprev == NULL || PeerHasHeader(&state, pindex->pprev)) {
                        // Peer doesn't have this header but they do have the prior one.
                        // Start sending headers.
                        fFoundStartingHeader = true;
                        vHeaders.push_back(pindex->GetBlockHeader());
                    } else {
                        // Peer doesn't have this header or the prior one -- nothing will
                        // connect, so bail out.
                        fRevertToInv = true;
                        break;
                    }
                }
            }
            if (fRevertToInv) {
                // If falling back to using an inv, just try to inv the tip.
                // The last entry in vBlockHashesToAnnounce was our tip at some point
                // in the past.
                if (!pto->vBlockHashesToAnnounce.empty()) {
                    const uint256 &hashToAnnounce = pto->vBlockHashesToAnnounce.back();
                    BlockMap::iterator mi = mapBlockIndex.find(hashToAnnounce);
                    assert(mi != mapBlockIndex.end());
                    CBlockIndex *pindex = mi->second;

                    // Warn if we're announcing a block that is not on the main chain.
                    // This should be very rare and could be optimized out.
                    // Just log for now.
                    if (chainActive[pindex->nHeight] != pindex) {
                        LogPrint("net", "Announcing block %s not on main chain (tip=%s)\n",
                            hashToAnnounce.ToString(), chainActive.Tip()->GetBlockHash().ToString());
                    }

                    // If the peer announced this block to us, don't inv it back.
                    // (Since block announcements may not be via inv's, we can't solely rely on
                    // setInventoryKnown to track this.)
                    if (!PeerHasHeader(&state, pindex)) {
                        pto->PushInventory(CInv(MSG_BLOCK, hashToAnnounce));
                        LogPrint("net", "%s: sending inv peer=%d hash=%s\n", __func__,
                            pto->id, hashToAnnounce.ToString());
                    }
                }
            } else if (!vHeaders.empty()) {
                if (vHeaders.size() > 1) {
                    LogPrint("net", "%s: %u headers, range (%s, %s), to peer=%d\n", __func__,
                            vHeaders.size(),
                            vHeaders.front().GetHash().ToString(),
                            vHeaders.back().GetHash().ToString(), pto->id);
                } else {
                    LogPrint("net", "%s: sending header %s to peer=%d\n", __func__,
                            vHeaders.front().GetHash().ToString(), pto->id);
                }
                pto->PushMessage(NetMsgType::HEADERS, vHeaders);
                state.pindexBestHeaderSent = pBestIndex;
            }
            pto->vBlockHashesToAnnounce.clear();
        }

        //
        // Message: inventory
        //
        vector<CInv> vInv;
        vector<CInv> vInvWait;
        {
            bool fSendTrickle = pto->fWhitelisted;
            if (pto->nNextInvSend < nNow) {
                fSendTrickle = true;
                pto->nNextInvSend = PoissonNextSend(nNow, AVG_INVENTORY_BROADCAST_INTERVAL);
            }
            LOCK(pto->cs_inventory);
            vInv.reserve(std::min<size_t>(1000, pto->vInventoryToSend.size()));
            vInvWait.reserve(pto->vInventoryToSend.size());
            BOOST_FOREACH(const CInv& inv, pto->vInventoryToSend)
            {
                if (inv.type == MSG_TX && pto->filterInventoryKnown.contains(inv.hash))
                    continue;

                // trickle out tx inv to protect privacy
                if (inv.type == MSG_TX && !fSendTrickle)
                {
                    // 1/4 of tx invs blast to all immediately
                    static uint256 hashSalt;
                    if (hashSalt.IsNull())
                        hashSalt = GetRandHash();
                    uint256 hashRand = ArithToUint256(UintToArith256(inv.hash) ^ UintToArith256(hashSalt));
                    hashRand = Hash(BEGIN(hashRand), END(hashRand));
                    bool fTrickleWait = ((UintToArith256(hashRand) & 3) != 0);

                    if (fTrickleWait)
                    {
                        vInvWait.push_back(inv);
                        continue;
                    }
                }

                pto->filterInventoryKnown.insert(inv.hash);

                vInv.push_back(inv);
                if (vInv.size() >= 1000)
                {
                    pto->PushMessage(NetMsgType::INV, vInv);
                    vInv.clear();
                }
            }
            pto->vInventoryToSend = vInvWait;
        }
        if (!vInv.empty())
            pto->PushMessage(NetMsgType::INV, vInv);

        // Detect whether we're stalling
        nNow = GetTimeMicros();
        if (!pto->fDisconnect && state.nStallingSince && state.nStallingSince < nNow - 1000000 * BLOCK_STALLING_TIMEOUT) {
            // Stalling only triggers when the block download window cannot move. During normal steady state,
            // the download window should be much larger than the to-be-downloaded set of blocks, so disconnection
            // should only happen during initial block download.
            LogPrintf("Peer=%d is stalling block download, disconnecting\n", pto->id);
            pto->fDisconnect = true;
        }
        // In case there is a block that has been in flight from this peer for (2 + 0.5 * N) times the block interval
        // (with N the number of validated blocks that were in flight at the time it was requested), disconnect due to
        // timeout. We compensate for in-flight blocks to prevent killing off peers due to our own downstream link
        // being saturated. We only count validated in-flight blocks so peers can't advertise non-existing block hashes
        // to unreasonably increase our timeout.
        // We also compare the block download timeout originally calculated against the time at which we'd disconnect
        // if we assumed the block were being requested now (ignoring blocks we've requested from this peer, since we're
        // only looking at this peer's oldest request).  This way a large queue in the past doesn't result in a
        // permanently large window for this block to be delivered (ie if the number of blocks in flight is decreasing
        // more quickly than once every 5 minutes, then we'll shorten the download window for this block).
        if (!pto->fDisconnect && state.vBlocksInFlight.size() > 0) {
            QueuedBlock &queuedBlock = state.vBlocksInFlight.front();
            int64_t nTimeoutIfRequestedNow = GetBlockTimeout(nNow, nQueuedValidatedHeaders - state.nBlocksInFlightValidHeaders, consensusParams);
            if (queuedBlock.nTimeDisconnect > nTimeoutIfRequestedNow) {
                LogPrint("net", "Reducing block download timeout for peer=%d block=%s, orig=%d new=%d\n", pto->id, queuedBlock.hash.ToString(), queuedBlock.nTimeDisconnect, nTimeoutIfRequestedNow);
                queuedBlock.nTimeDisconnect = nTimeoutIfRequestedNow;
            }
            if (queuedBlock.nTimeDisconnect < nNow) {
                LogPrintf("Timeout downloading block %s from peer=%d, disconnecting\n", queuedBlock.hash.ToString(), pto->id);
                pto->fDisconnect = true;
            }
        }

        //
        // Message: getdata (blocks)
        //
        vector<CInv> vGetData;
        if (!pto->fDisconnect && !pto->fClient && (fFetch || !IsInitialBlockDownload()) && state.nBlocksInFlight < MAX_BLOCKS_IN_TRANSIT_PER_PEER) {
            vector<CBlockIndex*> vToDownload;
            NodeId staller = -1;
            FindNextBlocksToDownload(pto->GetId(), MAX_BLOCKS_IN_TRANSIT_PER_PEER - state.nBlocksInFlight, vToDownload, staller);
            BOOST_FOREACH(CBlockIndex *pindex, vToDownload) {
                // BUIP010 Xtreme Thinblocks: begin section
                if (IsThinBlocksEnabled() && IsChainNearlySyncd()) {
                    CDataStream ss(SER_NETWORK, PROTOCOL_VERSION);
                    CBloomFilter filterMemPool;
                    if (HaveConnectThinblockNodes() || (HaveThinblockNodes() && CheckThinblockTimer(pindex->GetBlockHash()))) {
                        // Must download a block from a ThinBlock peer
                        if (pto->mapThinBlocksInFlight.size() < 1 && CanThinBlockBeDownloaded(pto)) { // We can only send one thinblock per peer at a time
                            pto->mapThinBlocksInFlight[pindex->GetBlockHash()] = GetTime();
                            std::vector<uint256> vOrphanHashes;
                            for (map<uint256, COrphanTx>::iterator mi = mapOrphanTransactions.begin(); mi != mapOrphanTransactions.end(); ++mi)
                                vOrphanHashes.push_back((*mi).first);
                            BuildSeededBloomFilter(filterMemPool, vOrphanHashes, pindex->GetBlockHash());
                            ss << CInv(MSG_XTHINBLOCK, pindex->GetBlockHash());
                            ss << filterMemPool;
                            pto->PushMessage(NetMsgType::GET_XTHIN, ss);
                            MarkBlockAsInFlight(pto->GetId(), pindex->GetBlockHash(), consensusParams, pindex);
                            LogPrint("thin", "Requesting Thinblock %s (%d) from peer %s (%d) pingtime(ms) %d\n", pindex->GetBlockHash().ToString(),
                                     pindex->nHeight, pto->addrName.c_str(), pto->id,  pto->nPingUsecTime/1000);
                        }
                    }
                    else {
                        // Try to download a thinblock if possible otherwise just download a regular block
                        if (pto->mapThinBlocksInFlight.size() < 1 && CanThinBlockBeDownloaded(pto)) { // We can only send one thinblock per peer at a time
                            pto->mapThinBlocksInFlight[pindex->GetBlockHash()] = GetTime();
                            std::vector<uint256> vOrphanHashes;
                            for (map<uint256, COrphanTx>::iterator mi = mapOrphanTransactions.begin(); mi != mapOrphanTransactions.end(); ++mi)
                                vOrphanHashes.push_back((*mi).first);
                            BuildSeededBloomFilter(filterMemPool, vOrphanHashes, pindex->GetBlockHash());
                            ss << CInv(MSG_XTHINBLOCK, pindex->GetBlockHash());
                            ss << filterMemPool;
                            pto->PushMessage(NetMsgType::GET_XTHIN, ss);
                            LogPrint("thin", "Requesting Thinblock %s (%d) from peer %s (%d) pingtime(ms) %d\n", pindex->GetBlockHash().ToString(),
                                     pindex->nHeight, pto->addrName.c_str(), pto->id, pto->nPingUsecTime/1000);
                        }
                        else {
                            vGetData.push_back(CInv(MSG_BLOCK, pindex->GetBlockHash())); 
                            LogPrint("net", "Requesting block %s (%d) from peer %s (%d)\n", pindex->GetBlockHash().ToString(),
                                     pindex->nHeight, pto->addrName.c_str(), pto->id);
                        }
                        MarkBlockAsInFlight(pto->GetId(), pindex->GetBlockHash(), consensusParams, pindex);
                    }
                }
                else {
                    vGetData.push_back(CInv(MSG_BLOCK, pindex->GetBlockHash())); 
                    MarkBlockAsInFlight(pto->GetId(), pindex->GetBlockHash(), consensusParams, pindex);
                    LogPrint("net", "Requesting block %s (%d) peer=%d\n", pindex->GetBlockHash().ToString(),
                                     pindex->nHeight, pto->id);
                }
                // BUIP010 Xtreme Thinblocks: end section
            }
            if (state.nBlocksInFlight == 0 && staller != -1) {
                if (State(staller)->nStallingSince == 0) {
                    State(staller)->nStallingSince = nNow;
                    LogPrint("net", "Stall started peer=%d\n", staller);
                }
            }
        }

        //
        // Message: getdata (non-blocks)
        //
        while (!pto->fDisconnect && !pto->mapAskFor.empty() && (*pto->mapAskFor.begin()).first <= nNow)
        {
            const CInv& inv = (*pto->mapAskFor.begin()).second;
            if (!AlreadyHave(inv))
            {
                if (fDebug)
                    LogPrint("net", "Requesting %s peer=%d\n", inv.ToString(), pto->id);
                vGetData.push_back(inv);
                if (vGetData.size() >= 1000)
                {
                    pto->PushMessage(NetMsgType::GETDATA, vGetData);
                    vGetData.clear();
                }
            } else {
                //If we're not going to ask, don't expect a response.
                pto->setAskFor.erase(inv.hash);
                requester.AlreadyReceived(inv);  // BU indicate that we already got this item
            }
            pto->mapAskFor.erase(pto->mapAskFor.begin());
        }
        if (!vGetData.empty())
            pto->PushMessage(NetMsgType::GETDATA, vGetData);

    }
    return true;
}

 std::string CBlockFileInfo::ToString() const {
     return strprintf("CBlockFileInfo(blocks=%u, size=%u, heights=%u...%u, time=%s...%s)", nBlocks, nSize, nHeightFirst, nHeightLast, DateTimeStrFormat("%Y-%m-%d", nTimeFirst), DateTimeStrFormat("%Y-%m-%d", nTimeLast));
 }

class CMainCleanup
{
public:
    CMainCleanup() {}
    ~CMainCleanup() {
        // block headers
        BlockMap::iterator it1 = mapBlockIndex.begin();
        for (; it1 != mapBlockIndex.end(); it1++)
            delete (*it1).second;
        mapBlockIndex.clear();

        // orphan transactions
        mapOrphanTransactions.clear();
        mapOrphanTransactionsByPrev.clear();
    }
} instance_of_cmaincleanup;<|MERGE_RESOLUTION|>--- conflicted
+++ resolved
@@ -1075,16 +1075,10 @@
             // -limitfreerelay unit is thousand-bytes-per-minute
             // At default rate it would take over a month to fill 1GB
             LogPrint("mempool", "Rate limit dFreeCount: %g => %g\n", dFreeCount, dFreeCount+nSize);
-<<<<<<< HEAD
-            if ((dFreeCount + nSize) >= (nFreeLimit*10*1000 * nLargestBlockSeen / BLOCKSTREAM_CORE_MAX_BLOCK_SIZE))
-                return state.DoS(0, 
-				 false, // spams the log: error("AcceptToMemoryPool : free transaction rejected by rate limiter"),
-=======
             if ((dFreeCount + nSize) >= (nFreeLimit*10*1000 * nLargestBlockSeen / BLOCKSTREAM_CORE_MAX_BLOCK_SIZE)) {
                 CThinBlockStats::UpdateMempoolLimiterBytesSaved(nSize);
                 return state.DoS(0,
                        LogPrint("mempool", "AcceptToMemoryPool : free transaction rejected by rate limiter"),
->>>>>>> a1dec611
                        REJECT_INSUFFICIENTFEE, "rate limited free transaction");
             }
             dFreeCount += nSize;
@@ -4734,74 +4728,8 @@
 
             if (inv.type == MSG_BLOCK) {
                 UpdateBlockAvailability(pfrom->GetId(), inv.hash);
-<<<<<<< HEAD
                 if (!fAlreadyHave && !fImporting && !fReindex ) {  // BU request manager keeps track of all sources so no need for: && !mapBlocksInFlight.count(inv.hash)) {
 		    requester.AskFor(inv, pfrom);
-=======
-                if (!fAlreadyHave && !fImporting && !fReindex && !mapBlocksInFlight.count(inv.hash)) {
-                    // First request the headers preceding the announced block. In the normal fully-synced
-                    // case where a new block is announced that succeeds the current tip (no reorganization),
-                    // there are no such headers.
-                    // Secondly, and only when we are close to being synced, we request the announced block directly,
-                    // to avoid an extra round-trip. Note that we must *first* ask for the headers, so by the
-                    // time the block arrives, the header chain leading up to it is already validated. Not
-                    // doing this will result in the received block being rejected as an orphan in case it is
-                    // not a direct successor.
-                    pfrom->PushMessage(NetMsgType::GETHEADERS, chainActive.GetLocator(pindexBestHeader), inv.hash);
-                    CNodeState *nodestate = State(pfrom->GetId());
-                    if (CanDirectFetch(chainparams.GetConsensus()) &&
-                        nodestate->nBlocksInFlight < MAX_BLOCKS_IN_TRANSIT_PER_PEER) {
-                        // BUIP010 Xtreme Thinblocks: begin section
-                        CInv inv2(inv);
-                        CDataStream ss(SER_NETWORK, PROTOCOL_VERSION);
-                        CBloomFilter filterMemPool;
-                        if (IsThinBlocksEnabled() && IsChainNearlySyncd()) {
-                            if (HaveConnectThinblockNodes() || (HaveThinblockNodes() && CheckThinblockTimer(inv.hash))) {
-                                // Must download a block from a ThinBlock peer
-                                if (pfrom->mapThinBlocksInFlight.size() < 1 && CanThinBlockBeDownloaded(pfrom)) { // We can only send one thinblock per peer at a time
-                                    pfrom->mapThinBlocksInFlight[inv2.hash] = GetTime();
-                                    inv2.type = MSG_XTHINBLOCK;
-                                    std::vector<uint256> vOrphanHashes;
-                                    for (map<uint256, COrphanTx>::iterator mi = mapOrphanTransactions.begin(); mi != mapOrphanTransactions.end(); ++mi)
-                                        vOrphanHashes.push_back((*mi).first);
-                                    BuildSeededBloomFilter(filterMemPool, vOrphanHashes, inv2.hash);
-                                    ss << inv2;
-                                    ss << filterMemPool;
-                                    pfrom->PushMessage(NetMsgType::GET_XTHIN, ss);
-                                    MarkBlockAsInFlight(pfrom->GetId(), inv.hash, chainparams.GetConsensus());
-                                    LogPrint("thin", "Requesting Thinblock %s by INV from peer %s (%d) pingtime(ms) %d\n", inv2.hash.ToString(), pfrom->addrName.c_str(), pfrom->id, pfrom->nPingUsecTime/1000);
-                                }
-                            }
-                            else {
-                                // Try to download a thinblock if possible otherwise just download a regular block
-                                if (pfrom->mapThinBlocksInFlight.size() < 1 && CanThinBlockBeDownloaded(pfrom)) { // We can only send one thinblock per peer at a time
-                                    pfrom->mapThinBlocksInFlight[inv2.hash] = GetTime();
-                                    inv2.type = MSG_XTHINBLOCK;
-                                    std::vector<uint256> vOrphanHashes;
-                                    for (map<uint256, COrphanTx>::iterator mi = mapOrphanTransactions.begin(); mi != mapOrphanTransactions.end(); ++mi)
-                                        vOrphanHashes.push_back((*mi).first);
-                                    BuildSeededBloomFilter(filterMemPool, vOrphanHashes, inv2.hash);
-                                    ss << inv2;
-                                    ss << filterMemPool;
-                                    pfrom->PushMessage(NetMsgType::GET_XTHIN, ss);
-                                    LogPrint("thin", "Requesting Thinblock %s by INV from peer %s (%d) pingtime(ms) %d\n", inv2.hash.ToString(), pfrom->addrName.c_str(), pfrom->id, pfrom->nPingUsecTime/1000);
-                                }
-                                else {
-                                    LogPrint("thin", "Requesting Regular Block %s by INV from peer %s (%d)\n", inv2.hash.ToString(), pfrom->addrName.c_str(),pfrom->id);
-                                    vToFetch.push_back(inv2);
-                                }
-                                MarkBlockAsInFlight(pfrom->GetId(), inv.hash, chainparams.GetConsensus());
-                            }
-                        }
-                        else {
-                            vToFetch.push_back(inv2);
-                            MarkBlockAsInFlight(pfrom->GetId(), inv.hash, chainparams.GetConsensus());
-                            LogPrint("thin", "Requesting Regular Block %s by INV from peer %s (%d)\n", inv2.hash.ToString(), pfrom->addrName.c_str(),pfrom->id);
-                        }
-                        // BUIP010 Xtreme Thinblocks: end section
-                    }
-                    LogPrint("net", "getheaders (%d) %s to peer=%d\n", pindexBestHeader->nHeight, inv.hash.ToString(), pfrom->id);
->>>>>>> a1dec611
                 }
             }
             else
@@ -5303,7 +5231,6 @@
                 if ((existingHash != (*mi).first)) { // Check if it really is a cheap hash collision and not just the same transaction
 		  collision = true;
                 }
-<<<<<<< HEAD
 	      }
 	      mapPartialTxHash[cheapHash] = (*mi).first;
 	    }
@@ -5369,7 +5296,7 @@
 		       );
 
 	      // Update run-time statistics of thin block bandwidth savings
-	      CThinBlockStats::Update(nSizeThinBlock, blockSize);
+	      CThinBlockStats::UpdateInBound(nSizeThinBlock, blockSize);
 	      std::string ss = CThinBlockStats::ToString();
 	      LogPrint("thin", "thin block stats: %s\n", ss.c_str());
               requester.Received(inv, pfrom, msgSize);
@@ -5393,60 +5320,9 @@
 	      pfrom->PushMessage(NetMsgType::GET_XBLOCKTX, thinBlockTx);
 	      LogPrint("thin", "Missing %d transactions for xthinblock, re-requesting\n", 
 		       pfrom->thinBlockWaitingForTxns);
+              CThinBlockStats::UpdateInBoundReRequestedTx(pfrom->thinBlockWaitingForTxns);
 	    }
 	  }
-=======
-                else if (inMemPool && fXVal)
-                    setPreVerifiedTxHash.insert(hash);
-                else if (inMissingTx)
-                    tx = mapMissingTx[hash];
-            }
-            if (tx.IsNull())
-                missingCount++;
-            // This will push an empty/invalid transaction if we don't have it yet
-            pfrom->thinBlock.vtx.push_back(tx);
-        }
-        pfrom->thinBlockWaitingForTxns = missingCount;
-        LogPrint("thin", "Thinblock %s waiting for: %d, unnecessary: %d, txs: %d full: %d\n", inv.hash.ToString(), pfrom->thinBlockWaitingForTxns, unnecessaryCount, pfrom->thinBlock.vtx.size(), mapMissingTx.size());
-
-        if (pfrom->thinBlockWaitingForTxns == 0) {
-            // We have all the transactions now that are in this block: try to reassemble and process.
-            pfrom->thinBlockWaitingForTxns = -1;
-            pfrom->AddInventoryKnown(inv);
-            int blockSize = pfrom->thinBlock.GetSerializeSize(SER_NETWORK, CBlock::CURRENT_VERSION);
-            LogPrint("thin", "Reassembled thin block for %s (%d bytes). Message was %d bytes, compression ratio %3.2f\n",
-                     pfrom->thinBlock.GetHash().ToString(),
-                     blockSize,
-                     nSizeThinBlock,
-                     ((float) blockSize) / ((float) nSizeThinBlock)
-                     );
-
-            // Update run-time statistics of thin block bandwidth savings
-            CThinBlockStats::UpdateInBound(nSizeThinBlock, blockSize);
-            LogPrint("thin", "thin block stats: %s\n", CThinBlockStats::ToString());
-
-            HandleBlockMessage(pfrom, strCommand, pfrom->thinBlock, inv);  // clears the thin block
-            BOOST_FOREACH(uint64_t &cheapHash, thinBlock.vTxHashes)
-                EraseOrphanTx(mapPartialTxHash[cheapHash]);
-        }
-        else if (pfrom->thinBlockWaitingForTxns > 0) {
-            // This marks the end of the transactions we've received. If we get this and we have NOT been able to
-            // finish reassembling the block, we need to re-request the transactions we're missing:
-            std::set<uint64_t> setHashesToRequest;
-            for (size_t i = 0; i < pfrom->thinBlock.vtx.size(); i++) {
-                 if (pfrom->thinBlock.vtx[i].IsNull()) {
-                     setHashesToRequest.insert(pfrom->xThinBlockHashes[i]);
-                     LogPrint("thin", "Re-requesting tx ==> 8 byte hash %d\n", pfrom->xThinBlockHashes[i]);
-                 }
-            }
-            // Re-request transactions that we are still missing
-            CXRequestThinBlockTx thinBlockTx(thinBlock.header.GetHash(), setHashesToRequest);
-            pfrom->PushMessage(NetMsgType::GET_XBLOCKTX, thinBlockTx);
-            LogPrint("thin", "Missing %d transactions for xthinblock, re-requesting\n", 
-                      pfrom->thinBlockWaitingForTxns);
-            CThinBlockStats::UpdateInBoundReRequestedTx(pfrom->thinBlockWaitingForTxns);
-        }
->>>>>>> a1dec611
     }
 
     else if (strCommand == NetMsgType::THINBLOCK && !fImporting && !fReindex) // Ignore blocks received while importing
