// Copyright (c) 2009-2010 Satoshi Nakamoto
// Copyright (c) 2009-2012 The Bitcoin developers
// Distributed under the MIT/X11 software license, see the accompanying
// file COPYING or http://www.opensource.org/licenses/mit-license.php.

#include "alert.h"
#include "checkpoints.h"
#include "db.h"
#include "txdb.h"
#include "net.h"
#include "init.h"
#include "ui_interface.h"
#include "checkqueue.h"
#include <boost/algorithm/string/replace.hpp>
#include <boost/filesystem.hpp>
#include <boost/filesystem/fstream.hpp>

using namespace std;
using namespace boost;

//
// Global state
//

CCriticalSection cs_setpwalletRegistered;
set<CWallet*> setpwalletRegistered;

CCriticalSection cs_main;

CTxMemPool mempool;
unsigned int nTransactionsUpdated = 0;

map<uint256, CBlockIndex*> mapBlockIndex;
uint256 hashGenesisBlock("0x000000000019d6689c085ae165831e934ff763ae46a2a6c172b3f1b60a8ce26f");
static CBigNum bnProofOfWorkLimit(~uint256(0) >> 32);
CBlockIndex* pindexGenesisBlock = NULL;
int nBestHeight = -1;
CBigNum bnBestChainWork = 0;
CBigNum bnBestInvalidWork = 0;
uint256 hashBestChain = 0;
CBlockIndex* pindexBest = NULL;
set<CBlockIndex*, CBlockIndexWorkComparator> setBlockIndexValid; // may contain all CBlockIndex*'s that have validness >=BLOCK_VALID_TRANSACTIONS, and must contain those who aren't failed
int64 nTimeBestReceived = 0;
int nScriptCheckThreads = 0;
bool fImporting = false;
bool fReindex = false;
bool fBenchmark = false;
unsigned int nCoinCacheSize = 5000;

CMedianFilter<int> cPeerBlockCounts(8, 0); // Amount of blocks that other nodes claim to have

map<uint256, CBlock*> mapOrphanBlocks;
multimap<uint256, CBlock*> mapOrphanBlocksByPrev;

map<uint256, CDataStream*> mapOrphanTransactions;
map<uint256, map<uint256, CDataStream*> > mapOrphanTransactionsByPrev;

// Constant stuff for coinbase transactions we create:
CScript COINBASE_FLAGS;

const string strMessageMagic = "Bitcoin Signed Message:\n";

double dHashesPerSec;
int64 nHPSTimerStart;

// Settings
int64 nTransactionFee = 0;



//////////////////////////////////////////////////////////////////////////////
//
// dispatching functions
//

// These functions dispatch to one or all registered wallets


void RegisterWallet(CWallet* pwalletIn)
{
    {
        LOCK(cs_setpwalletRegistered);
        setpwalletRegistered.insert(pwalletIn);
    }
}

void UnregisterWallet(CWallet* pwalletIn)
{
    {
        LOCK(cs_setpwalletRegistered);
        setpwalletRegistered.erase(pwalletIn);
    }
}

void UnregisterAllWallets()
{
    {
        LOCK(cs_setpwalletRegistered);
        setpwalletRegistered.clear();
    }
}

// check whether the passed transaction is from us
bool static IsFromMe(CTransaction& tx)
{
    {
        LOCK(cs_setpwalletRegistered);
        BOOST_FOREACH(CWallet* pwallet, setpwalletRegistered)
            if (pwallet->IsFromMe(tx))
                return true;
    }
    return false;
}

// get the wallet transaction with the given hash (if it exists)
bool static GetTransaction(const uint256& hashTx, CWalletTx& wtx)
{
    {
        LOCK(cs_setpwalletRegistered);
        BOOST_FOREACH(CWallet* pwallet, setpwalletRegistered)
            if (pwallet->GetTransaction(hashTx,wtx))
                return true;
        return false;
    }
}

// erases transaction with the given hash from all wallets
void static EraseFromWallets(uint256 hash)
{
    {
        LOCK(cs_setpwalletRegistered);
        BOOST_FOREACH(CWallet* pwallet, setpwalletRegistered)
            pwallet->EraseFromWallet(hash);
    }
}

// make sure all wallets know about the given transaction, in the given block
void SyncWithWallets(const uint256 &hash, const CTransaction& tx, const CBlock* pblock, bool fUpdate)
{
    {
        LOCK(cs_setpwalletRegistered);
        BOOST_FOREACH(CWallet* pwallet, setpwalletRegistered)
            pwallet->AddToWalletIfInvolvingMe(hash, tx, pblock, fUpdate);
    }
}

// Add wallet transactions that aren't already in a block to mapTransactions
void ReacceptWalletTransactions()
{
    {
        LOCK(cs_setpwalletRegistered);
        BOOST_FOREACH(CWallet* pwallet, setpwalletRegistered)
        pwallet->ReacceptWalletTransactions();
    }
}

// notify wallets about a new best chain
void static SetBestChain(const CBlockLocator& loc)
{
    {
        LOCK(cs_setpwalletRegistered);
        BOOST_FOREACH(CWallet* pwallet, setpwalletRegistered)
            pwallet->SetBestChain(loc);
    }
}

// notify wallets about an updated transaction
void static UpdatedTransaction(const uint256& hashTx)
{
    {
        LOCK(cs_setpwalletRegistered);
        BOOST_FOREACH(CWallet* pwallet, setpwalletRegistered)
            pwallet->UpdatedTransaction(hashTx);
    }
}

// dump all wallets
void static PrintWallets(const CBlock& block)
{
    {
        LOCK(cs_setpwalletRegistered);
        BOOST_FOREACH(CWallet* pwallet, setpwalletRegistered)
            pwallet->PrintWallet(block);
    }
}

// notify wallets about an incoming inventory (for request counts)
void static Inventory(const uint256& hash)
{
    {
        LOCK(cs_setpwalletRegistered);
        BOOST_FOREACH(CWallet* pwallet, setpwalletRegistered)
            pwallet->Inventory(hash);
    }
}

// ask wallets to resend their transactions
void static ResendWalletTransactions()
{
    {
        LOCK(cs_setpwalletRegistered);
        BOOST_FOREACH(CWallet* pwallet, setpwalletRegistered)
            pwallet->ResendWalletTransactions();
    }
}





//////////////////////////////////////////////////////////////////////////////
//
// CCoinsView implementations
//

bool CCoinsView::GetCoins(uint256 txid, CCoins &coins) { return false; }
bool CCoinsView::SetCoins(uint256 txid, const CCoins &coins) { return false; }
bool CCoinsView::HaveCoins(uint256 txid) { return false; }
CBlockIndex *CCoinsView::GetBestBlock() { return NULL; }
bool CCoinsView::SetBestBlock(CBlockIndex *pindex) { return false; }
bool CCoinsView::BatchWrite(const std::map<uint256, CCoins> &mapCoins, CBlockIndex *pindex) { return false; }
bool CCoinsView::GetStats(CCoinsStats &stats) { return false; }


CCoinsViewBacked::CCoinsViewBacked(CCoinsView &viewIn) : base(&viewIn) { }
bool CCoinsViewBacked::GetCoins(uint256 txid, CCoins &coins) { return base->GetCoins(txid, coins); }
bool CCoinsViewBacked::SetCoins(uint256 txid, const CCoins &coins) { return base->SetCoins(txid, coins); }
bool CCoinsViewBacked::HaveCoins(uint256 txid) { return base->HaveCoins(txid); }
CBlockIndex *CCoinsViewBacked::GetBestBlock() { return base->GetBestBlock(); }
bool CCoinsViewBacked::SetBestBlock(CBlockIndex *pindex) { return base->SetBestBlock(pindex); }
void CCoinsViewBacked::SetBackend(CCoinsView &viewIn) { base = &viewIn; }
bool CCoinsViewBacked::BatchWrite(const std::map<uint256, CCoins> &mapCoins, CBlockIndex *pindex) { return base->BatchWrite(mapCoins, pindex); }
bool CCoinsViewBacked::GetStats(CCoinsStats &stats) { return base->GetStats(stats); }

CCoinsViewCache::CCoinsViewCache(CCoinsView &baseIn, bool fDummy) : CCoinsViewBacked(baseIn), pindexTip(NULL) { }

bool CCoinsViewCache::GetCoins(uint256 txid, CCoins &coins) {
    if (cacheCoins.count(txid)) {
        coins = cacheCoins[txid];
        return true;
    }
    if (base->GetCoins(txid, coins)) {
        cacheCoins[txid] = coins;
        return true;
    }
    return false;
}

std::map<uint256,CCoins>::iterator CCoinsViewCache::FetchCoins(uint256 txid) {
    std::map<uint256,CCoins>::iterator it = cacheCoins.find(txid);
    if (it != cacheCoins.end())
        return it;
    CCoins tmp;
    if (!base->GetCoins(txid,tmp))
        return it;
    std::pair<std::map<uint256,CCoins>::iterator,bool> ret = cacheCoins.insert(std::make_pair(txid, tmp));
    return ret.first;
}

CCoins &CCoinsViewCache::GetCoins(uint256 txid) {
    std::map<uint256,CCoins>::iterator it = FetchCoins(txid);
    assert(it != cacheCoins.end());
    return it->second;
}

bool CCoinsViewCache::SetCoins(uint256 txid, const CCoins &coins) {
    cacheCoins[txid] = coins;
    return true;
}

bool CCoinsViewCache::HaveCoins(uint256 txid) {
    return FetchCoins(txid) != cacheCoins.end();
}

CBlockIndex *CCoinsViewCache::GetBestBlock() {
    if (pindexTip == NULL)
        pindexTip = base->GetBestBlock();
    return pindexTip;
}

bool CCoinsViewCache::SetBestBlock(CBlockIndex *pindex) {
    pindexTip = pindex;
    return true;
}

bool CCoinsViewCache::BatchWrite(const std::map<uint256, CCoins> &mapCoins, CBlockIndex *pindex) {
    for (std::map<uint256, CCoins>::const_iterator it = mapCoins.begin(); it != mapCoins.end(); it++)
        cacheCoins[it->first] = it->second;
    pindexTip = pindex;
    return true;
}

bool CCoinsViewCache::Flush() {
    bool fOk = base->BatchWrite(cacheCoins, pindexTip);
    if (fOk)
        cacheCoins.clear();
    return fOk;
}

unsigned int CCoinsViewCache::GetCacheSize() {
    return cacheCoins.size();
}

/** CCoinsView that brings transactions from a memorypool into view.
    It does not check for spendings by memory pool transactions. */
CCoinsViewMemPool::CCoinsViewMemPool(CCoinsView &baseIn, CTxMemPool &mempoolIn) : CCoinsViewBacked(baseIn), mempool(mempoolIn) { }

bool CCoinsViewMemPool::GetCoins(uint256 txid, CCoins &coins) {
    if (base->GetCoins(txid, coins))
        return true;
    if (mempool.exists(txid)) {
        const CTransaction &tx = mempool.lookup(txid);
        coins = CCoins(tx, MEMPOOL_HEIGHT);
        return true;
    }
    return false;
}

bool CCoinsViewMemPool::HaveCoins(uint256 txid) {
    return mempool.exists(txid) || base->HaveCoins(txid);
}

CCoinsViewCache *pcoinsTip = NULL;
CBlockTreeDB *pblocktree = NULL;

//////////////////////////////////////////////////////////////////////////////
//
// mapOrphanTransactions
//

bool AddOrphanTx(const CDataStream& vMsg)
{
    CTransaction tx;
    CDataStream(vMsg) >> tx;
    uint256 hash = tx.GetHash();
    if (mapOrphanTransactions.count(hash))
        return false;

    CDataStream* pvMsg = new CDataStream(vMsg);

    // Ignore big transactions, to avoid a
    // send-big-orphans memory exhaustion attack. If a peer has a legitimate
    // large transaction with a missing parent then we assume
    // it will rebroadcast it later, after the parent transaction(s)
    // have been mined or received.
    // 10,000 orphans, each of which is at most 5,000 bytes big is
    // at most 500 megabytes of orphans:
    if (pvMsg->size() > 5000)
    {
        printf("ignoring large orphan tx (size: %"PRIszu", hash: %s)\n", pvMsg->size(), hash.ToString().substr(0,10).c_str());
        delete pvMsg;
        return false;
    }

    mapOrphanTransactions[hash] = pvMsg;
    BOOST_FOREACH(const CTxIn& txin, tx.vin)
        mapOrphanTransactionsByPrev[txin.prevout.hash].insert(make_pair(hash, pvMsg));

    printf("stored orphan tx %s (mapsz %"PRIszu")\n", hash.ToString().substr(0,10).c_str(),
        mapOrphanTransactions.size());
    return true;
}

void static EraseOrphanTx(uint256 hash)
{
    if (!mapOrphanTransactions.count(hash))
        return;
    const CDataStream* pvMsg = mapOrphanTransactions[hash];
    CTransaction tx;
    CDataStream(*pvMsg) >> tx;
    BOOST_FOREACH(const CTxIn& txin, tx.vin)
    {
        mapOrphanTransactionsByPrev[txin.prevout.hash].erase(hash);
        if (mapOrphanTransactionsByPrev[txin.prevout.hash].empty())
            mapOrphanTransactionsByPrev.erase(txin.prevout.hash);
    }
    delete pvMsg;
    mapOrphanTransactions.erase(hash);
}

unsigned int LimitOrphanTxSize(unsigned int nMaxOrphans)
{
    unsigned int nEvicted = 0;
    while (mapOrphanTransactions.size() > nMaxOrphans)
    {
        // Evict a random orphan:
        uint256 randomhash = GetRandHash();
        map<uint256, CDataStream*>::iterator it = mapOrphanTransactions.lower_bound(randomhash);
        if (it == mapOrphanTransactions.end())
            it = mapOrphanTransactions.begin();
        EraseOrphanTx(it->first);
        ++nEvicted;
    }
    return nEvicted;
}







//////////////////////////////////////////////////////////////////////////////
//
// CTransaction
//

bool CTransaction::IsStandard() const
{
    if (nVersion > CTransaction::CURRENT_VERSION)
        return false;

    BOOST_FOREACH(const CTxIn& txin, vin)
    {
        // Biggest 'standard' txin is a 3-signature 3-of-3 CHECKMULTISIG
        // pay-to-script-hash, which is 3 ~80-byte signatures, 3
        // ~65-byte public keys, plus a few script ops.
        if (txin.scriptSig.size() > 500)
            return false;
        if (!txin.scriptSig.IsPushOnly())
            return false;
    }
    BOOST_FOREACH(const CTxOut& txout, vout) {
        if (!::IsStandard(txout.scriptPubKey))
            return false;
        if (txout.nValue == 0)
            return false;
    }
    return true;
}

//
// Check transaction inputs, and make sure any
// pay-to-script-hash transactions are evaluating IsStandard scripts
//
// Why bother? To avoid denial-of-service attacks; an attacker
// can submit a standard HASH... OP_EQUAL transaction,
// which will get accepted into blocks. The redemption
// script can be anything; an attacker could use a very
// expensive-to-check-upon-redemption script like:
//   DUP CHECKSIG DROP ... repeated 100 times... OP_1
//
bool CTransaction::AreInputsStandard(CCoinsViewCache& mapInputs) const
{
    if (IsCoinBase())
        return true; // Coinbases don't use vin normally

    for (unsigned int i = 0; i < vin.size(); i++)
    {
        const CTxOut& prev = GetOutputFor(vin[i], mapInputs);

        vector<vector<unsigned char> > vSolutions;
        txnouttype whichType;
        // get the scriptPubKey corresponding to this input:
        const CScript& prevScript = prev.scriptPubKey;
        if (!Solver(prevScript, whichType, vSolutions))
            return false;
        int nArgsExpected = ScriptSigArgsExpected(whichType, vSolutions);
        if (nArgsExpected < 0)
            return false;

        // Transactions with extra stuff in their scriptSigs are
        // non-standard. Note that this EvalScript() call will
        // be quick, because if there are any operations
        // beside "push data" in the scriptSig the
        // IsStandard() call returns false
        vector<vector<unsigned char> > stack;
        if (!EvalScript(stack, vin[i].scriptSig, *this, i, false, 0))
            return false;

        if (whichType == TX_SCRIPTHASH)
        {
            if (stack.empty())
                return false;
            CScript subscript(stack.back().begin(), stack.back().end());
            vector<vector<unsigned char> > vSolutions2;
            txnouttype whichType2;
            if (!Solver(subscript, whichType2, vSolutions2))
                return false;
            if (whichType2 == TX_SCRIPTHASH)
                return false;

            int tmpExpected;
            tmpExpected = ScriptSigArgsExpected(whichType2, vSolutions2);
            if (tmpExpected < 0)
                return false;
            nArgsExpected += tmpExpected;
        }

        if (stack.size() != (unsigned int)nArgsExpected)
            return false;
    }

    return true;
}

unsigned int
CTransaction::GetLegacySigOpCount() const
{
    unsigned int nSigOps = 0;
    BOOST_FOREACH(const CTxIn& txin, vin)
    {
        nSigOps += txin.scriptSig.GetSigOpCount(false);
    }
    BOOST_FOREACH(const CTxOut& txout, vout)
    {
        nSigOps += txout.scriptPubKey.GetSigOpCount(false);
    }
    return nSigOps;
}


int CMerkleTx::SetMerkleBranch(const CBlock* pblock)
{
    CBlock blockTmp;

    if (pblock == NULL) {
        CCoins coins;
        if (pcoinsTip->GetCoins(GetHash(), coins)) {
            CBlockIndex *pindex = FindBlockByHeight(coins.nHeight);
            if (pindex) {
                if (!blockTmp.ReadFromDisk(pindex))
                    return 0;
                pblock = &blockTmp;
            }
        }
    }

    if (pblock) {
        // Update the tx's hashBlock
        hashBlock = pblock->GetHash();

        // Locate the transaction
        for (nIndex = 0; nIndex < (int)pblock->vtx.size(); nIndex++)
            if (pblock->vtx[nIndex] == *(CTransaction*)this)
                break;
        if (nIndex == (int)pblock->vtx.size())
        {
            vMerkleBranch.clear();
            nIndex = -1;
            printf("ERROR: SetMerkleBranch() : couldn't find tx in block\n");
            return 0;
        }

        // Fill in merkle branch
        vMerkleBranch = pblock->GetMerkleBranch(nIndex);
    }

    // Is the tx in a block that's in the main chain
    map<uint256, CBlockIndex*>::iterator mi = mapBlockIndex.find(hashBlock);
    if (mi == mapBlockIndex.end())
        return 0;
    CBlockIndex* pindex = (*mi).second;
    if (!pindex || !pindex->IsInMainChain())
        return 0;

    return pindexBest->nHeight - pindex->nHeight + 1;
}







bool CTransaction::CheckTransaction() const
{
    // Basic checks that don't depend on any context
    if (vin.empty())
        return DoS(10, error("CTransaction::CheckTransaction() : vin empty"));
    if (vout.empty())
        return DoS(10, error("CTransaction::CheckTransaction() : vout empty"));
    // Size limits
    if (::GetSerializeSize(*this, SER_NETWORK, PROTOCOL_VERSION) > MAX_BLOCK_SIZE)
        return DoS(100, error("CTransaction::CheckTransaction() : size limits failed"));

    // Check for negative or overflow output values
    int64 nValueOut = 0;
    BOOST_FOREACH(const CTxOut& txout, vout)
    {
        if (txout.nValue < 0)
            return DoS(100, error("CTransaction::CheckTransaction() : txout.nValue negative"));
        if (txout.nValue > MAX_MONEY)
            return DoS(100, error("CTransaction::CheckTransaction() : txout.nValue too high"));
        nValueOut += txout.nValue;
        if (!MoneyRange(nValueOut))
            return DoS(100, error("CTransaction::CheckTransaction() : txout total out of range"));
    }

    // Check for duplicate inputs
    set<COutPoint> vInOutPoints;
    BOOST_FOREACH(const CTxIn& txin, vin)
    {
        if (vInOutPoints.count(txin.prevout))
            return false;
        vInOutPoints.insert(txin.prevout);
    }

    if (IsCoinBase())
    {
        if (vin[0].scriptSig.size() < 2 || vin[0].scriptSig.size() > 100)
            return DoS(100, error("CTransaction::CheckTransaction() : coinbase script size"));
    }
    else
    {
        BOOST_FOREACH(const CTxIn& txin, vin)
            if (txin.prevout.IsNull())
                return DoS(10, error("CTransaction::CheckTransaction() : prevout is null"));
    }

    return true;
}

int64 CTransaction::GetMinFee(unsigned int nBlockSize, bool fAllowFree,
                              enum GetMinFee_mode mode) const
{
    // Base fee is either MIN_TX_FEE or MIN_RELAY_TX_FEE
    int64 nBaseFee = (mode == GMF_RELAY) ? MIN_RELAY_TX_FEE : MIN_TX_FEE;

    unsigned int nBytes = ::GetSerializeSize(*this, SER_NETWORK, PROTOCOL_VERSION);
    unsigned int nNewBlockSize = nBlockSize + nBytes;
    int64 nMinFee = (1 + (int64)nBytes / 1000) * nBaseFee;

    if (fAllowFree)
    {
        if (nBlockSize == 1)
        {
            // Transactions under 10K are free
            // (about 4500 BTC if made of 50 BTC inputs)
            if (nBytes < 10000)
                nMinFee = 0;
        }
        else
        {
            // Free transaction area
            if (nNewBlockSize < 27000)
                nMinFee = 0;
        }
    }

    // To limit dust spam, require MIN_TX_FEE/MIN_RELAY_TX_FEE if any output is less than 0.01
    if (nMinFee < nBaseFee)
    {
        BOOST_FOREACH(const CTxOut& txout, vout)
            if (txout.nValue < CENT)
                nMinFee = nBaseFee;
    }

    // Raise the price as the block approaches full
    if (nBlockSize != 1 && nNewBlockSize >= MAX_BLOCK_SIZE_GEN/2)
    {
        if (nNewBlockSize >= MAX_BLOCK_SIZE_GEN)
            return MAX_MONEY;
        nMinFee *= MAX_BLOCK_SIZE_GEN / (MAX_BLOCK_SIZE_GEN - nNewBlockSize);
    }

    if (!MoneyRange(nMinFee))
        nMinFee = MAX_MONEY;
    return nMinFee;
}

void CTxMemPool::pruneSpent(const uint256 &hashTx, CCoins &coins)
{
    LOCK(cs);

    std::map<COutPoint, CInPoint>::iterator it = mapNextTx.lower_bound(COutPoint(hashTx, 0));

    // iterate over all COutPoints in mapNextTx whose hash equals the provided hashTx
    while (it != mapNextTx.end() && it->first.hash == hashTx) {
        coins.Spend(it->first.n); // and remove those outputs from coins
        it++;
    }
}

bool CTxMemPool::accept(CTransaction &tx, bool fCheckInputs,
                        bool* pfMissingInputs)
{
    if (pfMissingInputs)
        *pfMissingInputs = false;

    if (!tx.CheckTransaction())
        return error("CTxMemPool::accept() : CheckTransaction failed");

    // Coinbase is only valid in a block, not as a loose transaction
    if (tx.IsCoinBase())
        return tx.DoS(100, error("CTxMemPool::accept() : coinbase as individual tx"));

    // To help v0.1.5 clients who would see it as a negative number
    if ((int64)tx.nLockTime > std::numeric_limits<int>::max())
        return error("CTxMemPool::accept() : not accepting nLockTime beyond 2038 yet");

    // Rather not work on nonstandard transactions (unless -testnet)
    if (!fTestNet && !tx.IsStandard())
        return error("CTxMemPool::accept() : nonstandard transaction type");

    // is it already in the memory pool?
    uint256 hash = tx.GetHash();
    {
        LOCK(cs);
        if (mapTx.count(hash))
            return false;
    }

    // Check for conflicts with in-memory transactions
    CTransaction* ptxOld = NULL;
    for (unsigned int i = 0; i < tx.vin.size(); i++)
    {
        COutPoint outpoint = tx.vin[i].prevout;
        if (mapNextTx.count(outpoint))
        {
            // Disable replacement feature for now
            return false;

            // Allow replacing with a newer version of the same transaction
            if (i != 0)
                return false;
            ptxOld = mapNextTx[outpoint].ptx;
            if (ptxOld->IsFinal())
                return false;
            if (!tx.IsNewerThan(*ptxOld))
                return false;
            for (unsigned int i = 0; i < tx.vin.size(); i++)
            {
                COutPoint outpoint = tx.vin[i].prevout;
                if (!mapNextTx.count(outpoint) || mapNextTx[outpoint].ptx != ptxOld)
                    return false;
            }
            break;
        }
    }

    if (fCheckInputs)
    {
        CCoinsView dummy;
        CCoinsViewCache view(dummy);

        {
        LOCK(cs);
        CCoinsViewMemPool viewMemPool(*pcoinsTip, *this);
        view.SetBackend(viewMemPool);

        // do we already have it?
        if (view.HaveCoins(hash))
            return false;

        // do all inputs exist?
        // Note that this does not check for the presence of actual outputs (see the next check for that),
        // only helps filling in pfMissingInputs (to determine missing vs spent).
        BOOST_FOREACH(const CTxIn txin, tx.vin) {
            if (!view.HaveCoins(txin.prevout.hash)) {
                if (pfMissingInputs)
                    *pfMissingInputs = true;
                return false;
            }
        }

        // are the actual inputs available?
        if (!tx.HaveInputs(view))
            return error("CTxMemPool::accept() : inputs already spent");

        // Bring the best block into scope
        view.GetBestBlock();

        // we have all inputs cached now, so switch back to dummy, so we don't need to keep lock on mempool
        view.SetBackend(dummy);
        }

        // Check for non-standard pay-to-script-hash in inputs
        if (!tx.AreInputsStandard(view) && !fTestNet)
            return error("CTxMemPool::accept() : nonstandard transaction input");

        // Note: if you modify this code to accept non-standard transactions, then
        // you should add code here to check that the transaction does a
        // reasonable number of ECDSA signature verifications.

        int64 nFees = tx.GetValueIn(view)-tx.GetValueOut();
        unsigned int nSize = ::GetSerializeSize(tx, SER_NETWORK, PROTOCOL_VERSION);

        // Don't accept it if it can't get into a block
        int64 txMinFee = tx.GetMinFee(1000, true, GMF_RELAY);
        if (nFees < txMinFee)
            return error("CTxMemPool::accept() : not enough fees %s, %"PRI64d" < %"PRI64d,
                         hash.ToString().c_str(),
                         nFees, txMinFee);

        // Continuously rate-limit free transactions
        // This mitigates 'penny-flooding' -- sending thousands of free transactions just to
        // be annoying or make others' transactions take longer to confirm.
        if (nFees < MIN_RELAY_TX_FEE)
        {
            static CCriticalSection cs;
            static double dFreeCount;
            static int64 nLastTime;
            int64 nNow = GetTime();

            {
                // Use an exponentially decaying ~10-minute window:
                dFreeCount *= pow(1.0 - 1.0/600.0, (double)(nNow - nLastTime));
                nLastTime = nNow;
                // -limitfreerelay unit is thousand-bytes-per-minute
                // At default rate it would take over a month to fill 1GB
                if (dFreeCount > GetArg("-limitfreerelay", 15)*10*1000 && !IsFromMe(tx))
                    return error("CTxMemPool::accept() : free transaction rejected by rate limiter");
                if (fDebug)
                    printf("Rate limit dFreeCount: %g => %g\n", dFreeCount, dFreeCount+nSize);
                dFreeCount += nSize;
            }
        }

        // Check against previous transactions
        // This is done last to help prevent CPU exhaustion denial-of-service attacks.
        if (!tx.CheckInputs(view, true, SCRIPT_VERIFY_P2SH))
        {
            return error("CTxMemPool::accept() : ConnectInputs failed %s", hash.ToString().substr(0,10).c_str());
        }
    }

    // Store transaction in memory
    {
        LOCK(cs);
        if (ptxOld)
        {
            printf("CTxMemPool::accept() : replacing tx %s with new version\n", ptxOld->GetHash().ToString().c_str());
            remove(*ptxOld);
        }
        addUnchecked(hash, tx);
    }

    ///// are we sure this is ok when loading transactions or restoring block txes
    // If updated, erase old tx from wallet
    if (ptxOld)
        EraseFromWallets(ptxOld->GetHash());
    SyncWithWallets(hash, tx, NULL, true);

    printf("CTxMemPool::accept() : accepted %s (poolsz %"PRIszu")\n",
           hash.ToString().substr(0,10).c_str(),
           mapTx.size());
    
    SyncWithWallets(hash, tx, NULL, true);
    
    return true;
}

bool CTransaction::AcceptToMemoryPool(bool fCheckInputs, bool* pfMissingInputs)
{
    return mempool.accept(*this, fCheckInputs, pfMissingInputs);
}

bool CTxMemPool::addUnchecked(const uint256& hash, CTransaction &tx)
{
    // Add to memory pool without checking anything.  Don't call this directly,
    // call CTxMemPool::accept to properly check the transaction first.
    {
        mapTx[hash] = tx;
        for (unsigned int i = 0; i < tx.vin.size(); i++)
            mapNextTx[tx.vin[i].prevout] = CInPoint(&mapTx[hash], i);
        nTransactionsUpdated++;
    }
    return true;
}


bool CTxMemPool::remove(const CTransaction &tx, bool fRecursive)
{
    // Remove transaction from memory pool
    {
        LOCK(cs);
        uint256 hash = tx.GetHash();
        if (mapTx.count(hash))
        {
            if (fRecursive) {
                for (unsigned int i = 0; i < tx.vout.size(); i++) {
                    std::map<COutPoint, CInPoint>::iterator it = mapNextTx.find(COutPoint(hash, i));
                    if (it != mapNextTx.end())
                        remove(*it->second.ptx, true);
                }
            }
            BOOST_FOREACH(const CTxIn& txin, tx.vin)
                mapNextTx.erase(txin.prevout);
            mapTx.erase(hash);
            nTransactionsUpdated++;
        }
    }
    return true;
}

bool CTxMemPool::removeConflicts(const CTransaction &tx)
{
    // Remove transactions which depend on inputs of tx, recursively
    LOCK(cs);
    BOOST_FOREACH(const CTxIn &txin, tx.vin) {
        std::map<COutPoint, CInPoint>::iterator it = mapNextTx.find(txin.prevout);
        if (it != mapNextTx.end()) {
            const CTransaction &txConflict = *it->second.ptx;
            if (txConflict != tx)
                remove(txConflict, true);
        }
    }
    return true;
}

void CTxMemPool::clear()
{
    LOCK(cs);
    mapTx.clear();
    mapNextTx.clear();
    ++nTransactionsUpdated;
}

void CTxMemPool::queryHashes(std::vector<uint256>& vtxid)
{
    vtxid.clear();

    LOCK(cs);
    vtxid.reserve(mapTx.size());
    for (map<uint256, CTransaction>::iterator mi = mapTx.begin(); mi != mapTx.end(); ++mi)
        vtxid.push_back((*mi).first);
}




int CMerkleTx::GetDepthInMainChain(CBlockIndex* &pindexRet) const
{
    if (hashBlock == 0 || nIndex == -1)
        return 0;

    // Find the block it claims to be in
    map<uint256, CBlockIndex*>::iterator mi = mapBlockIndex.find(hashBlock);
    if (mi == mapBlockIndex.end())
        return 0;
    CBlockIndex* pindex = (*mi).second;
    if (!pindex || !pindex->IsInMainChain())
        return 0;

    // Make sure the merkle branch connects to this block
    if (!fMerkleVerified)
    {
        if (CBlock::CheckMerkleBranch(GetHash(), vMerkleBranch, nIndex) != pindex->hashMerkleRoot)
            return 0;
        fMerkleVerified = true;
    }

    pindexRet = pindex;
    return pindexBest->nHeight - pindex->nHeight + 1;
}


int CMerkleTx::GetBlocksToMaturity() const
{
    if (!IsCoinBase())
        return 0;
    return max(0, (COINBASE_MATURITY+20) - GetDepthInMainChain());
}


bool CMerkleTx::AcceptToMemoryPool(bool fCheckInputs)
{
    return CTransaction::AcceptToMemoryPool(fCheckInputs);
}



bool CWalletTx::AcceptWalletTransaction(bool fCheckInputs)
{
    {
        LOCK(mempool.cs);
        // Add previous supporting transactions first
        BOOST_FOREACH(CMerkleTx& tx, vtxPrev)
        {
            if (!tx.IsCoinBase())
            {
                uint256 hash = tx.GetHash();
                if (!mempool.exists(hash) && pcoinsTip->HaveCoins(hash))
                    tx.AcceptToMemoryPool(fCheckInputs);
            }
        }
        return AcceptToMemoryPool(fCheckInputs);
    }
    return false;
}


// Return transaction in tx, and if it was found inside a block, its hash is placed in hashBlock
bool GetTransaction(const uint256 &hash, CTransaction &txOut, uint256 &hashBlock, bool fAllowSlow)
{
    CBlockIndex *pindexSlow = NULL;
    {
        LOCK(cs_main);
        {
            LOCK(mempool.cs);
            if (mempool.exists(hash))
            {
                txOut = mempool.lookup(hash);
                return true;
            }
        }

        if (fAllowSlow) { // use coin database to locate block that contains transaction, and scan it
            int nHeight = -1;
            {
                CCoinsViewCache &view = *pcoinsTip;
                CCoins coins;
                if (view.GetCoins(hash, coins))
                    nHeight = coins.nHeight;
            }
            if (nHeight > 0)
                pindexSlow = FindBlockByHeight(nHeight);
        }
    }

    if (pindexSlow) {
        CBlock block;
        if (block.ReadFromDisk(pindexSlow)) {
            BOOST_FOREACH(const CTransaction &tx, block.vtx) {
                if (tx.GetHash() == hash) {
                    txOut = tx;
                    hashBlock = pindexSlow->GetBlockHash();
                    return true;
                }
            }
        }
    }

    return false;
}






//////////////////////////////////////////////////////////////////////////////
//
// CBlock and CBlockIndex
//

static CBlockIndex* pblockindexFBBHLast;
CBlockIndex* FindBlockByHeight(int nHeight)
{
    CBlockIndex *pblockindex;
    if (nHeight < nBestHeight / 2)
        pblockindex = pindexGenesisBlock;
    else
        pblockindex = pindexBest;
    if (pblockindexFBBHLast && abs(nHeight - pblockindex->nHeight) > abs(nHeight - pblockindexFBBHLast->nHeight))
        pblockindex = pblockindexFBBHLast;
    while (pblockindex->nHeight > nHeight)
        pblockindex = pblockindex->pprev;
    while (pblockindex->nHeight < nHeight)
        pblockindex = pblockindex->pnext;
    pblockindexFBBHLast = pblockindex;
    return pblockindex;
}

bool CBlock::ReadFromDisk(const CBlockIndex* pindex)
{
    if (!ReadFromDisk(pindex->GetBlockPos()))
        return false;
    if (GetHash() != pindex->GetBlockHash())
        return error("CBlock::ReadFromDisk() : GetHash() doesn't match index");
    return true;
}

uint256 static GetOrphanRoot(const CBlockHeader* pblock)
{
    // Work back to the first block in the orphan chain
    while (mapOrphanBlocks.count(pblock->hashPrevBlock))
        pblock = mapOrphanBlocks[pblock->hashPrevBlock];
    return pblock->GetHash();
}

int64 static GetBlockValue(int nHeight, int64 nFees)
{
    int64 nSubsidy = 50 * COIN;

    // Subsidy is cut in half every 210000 blocks, which will occur approximately every 4 years
    nSubsidy >>= (nHeight / 210000);

    return nSubsidy + nFees;
}

static const int64 nTargetTimespan = 14 * 24 * 60 * 60; // two weeks
static const int64 nTargetSpacing = 10 * 60;
static const int64 nInterval = nTargetTimespan / nTargetSpacing;

//
// minimum amount of work that could possibly be required nTime after
// minimum work required was nBase
//
unsigned int ComputeMinWork(unsigned int nBase, int64 nTime)
{
    // Testnet has min-difficulty blocks
    // after nTargetSpacing*2 time between blocks:
    if (fTestNet && nTime > nTargetSpacing*2)
        return bnProofOfWorkLimit.GetCompact();

    CBigNum bnResult;
    bnResult.SetCompact(nBase);
    while (nTime > 0 && bnResult < bnProofOfWorkLimit)
    {
        // Maximum 400% adjustment...
        bnResult *= 4;
        // ... in best-case exactly 4-times-normal target time
        nTime -= nTargetTimespan*4;
    }
    if (bnResult > bnProofOfWorkLimit)
        bnResult = bnProofOfWorkLimit;
    return bnResult.GetCompact();
}

unsigned int static GetNextWorkRequired(const CBlockIndex* pindexLast, const CBlockHeader *pblock)
{
    unsigned int nProofOfWorkLimit = bnProofOfWorkLimit.GetCompact();

    // Genesis block
    if (pindexLast == NULL)
        return nProofOfWorkLimit;

    // Only change once per interval
    if ((pindexLast->nHeight+1) % nInterval != 0)
    {
        // Special difficulty rule for testnet:
        if (fTestNet)
        {
            // If the new block's timestamp is more than 2* 10 minutes
            // then allow mining of a min-difficulty block.
            if (pblock->nTime > pindexLast->nTime + nTargetSpacing*2)
                return nProofOfWorkLimit;
            else
            {
                // Return the last non-special-min-difficulty-rules-block
                const CBlockIndex* pindex = pindexLast;
                while (pindex->pprev && pindex->nHeight % nInterval != 0 && pindex->nBits == nProofOfWorkLimit)
                    pindex = pindex->pprev;
                return pindex->nBits;
            }
        }

        return pindexLast->nBits;
    }

    // Go back by what we want to be 14 days worth of blocks
    const CBlockIndex* pindexFirst = pindexLast;
    for (int i = 0; pindexFirst && i < nInterval-1; i++)
        pindexFirst = pindexFirst->pprev;
    assert(pindexFirst);

    // Limit adjustment step
    int64 nActualTimespan = pindexLast->GetBlockTime() - pindexFirst->GetBlockTime();
    printf("  nActualTimespan = %"PRI64d"  before bounds\n", nActualTimespan);
    if (nActualTimespan < nTargetTimespan/4)
        nActualTimespan = nTargetTimespan/4;
    if (nActualTimespan > nTargetTimespan*4)
        nActualTimespan = nTargetTimespan*4;

    // Retarget
    CBigNum bnNew;
    bnNew.SetCompact(pindexLast->nBits);
    bnNew *= nActualTimespan;
    bnNew /= nTargetTimespan;

    if (bnNew > bnProofOfWorkLimit)
        bnNew = bnProofOfWorkLimit;

    /// debug print
    printf("GetNextWorkRequired RETARGET\n");
    printf("nTargetTimespan = %"PRI64d"    nActualTimespan = %"PRI64d"\n", nTargetTimespan, nActualTimespan);
    printf("Before: %08x  %s\n", pindexLast->nBits, CBigNum().SetCompact(pindexLast->nBits).getuint256().ToString().c_str());
    printf("After:  %08x  %s\n", bnNew.GetCompact(), bnNew.getuint256().ToString().c_str());

    return bnNew.GetCompact();
}

bool CheckProofOfWork(uint256 hash, unsigned int nBits)
{
    CBigNum bnTarget;
    bnTarget.SetCompact(nBits);

    // Check range
    if (bnTarget <= 0 || bnTarget > bnProofOfWorkLimit)
        return error("CheckProofOfWork() : nBits below minimum work");

    // Check proof of work matches claimed amount
    if (hash > bnTarget.getuint256())
        return error("CheckProofOfWork() : hash doesn't match nBits");

    return true;
}

// Return maximum amount of blocks that other nodes claim to have
int GetNumBlocksOfPeers()
{
    return std::max(cPeerBlockCounts.median(), Checkpoints::GetTotalBlocksEstimate());
}

bool IsInitialBlockDownload()
{
    if (pindexBest == NULL || nBestHeight < Checkpoints::GetTotalBlocksEstimate() || fReindex || fImporting)
        return true;
    static int64 nLastUpdate;
    static CBlockIndex* pindexLastBest;
    if (pindexBest != pindexLastBest)
    {
        pindexLastBest = pindexBest;
        nLastUpdate = GetTime();
    }
    return (GetTime() - nLastUpdate < 10 &&
            pindexBest->GetBlockTime() < GetTime() - 24 * 60 * 60);
}

void static InvalidChainFound(CBlockIndex* pindexNew)
{
    if (pindexNew->bnChainWork > bnBestInvalidWork)
    {
        bnBestInvalidWork = pindexNew->bnChainWork;
        pblocktree->WriteBestInvalidWork(bnBestInvalidWork);
        uiInterface.NotifyBlocksChanged();
    }
    printf("InvalidChainFound: invalid block=%s  height=%d  work=%s  date=%s\n",
      BlockHashStr(pindexNew->GetBlockHash()).c_str(), pindexNew->nHeight,
      pindexNew->bnChainWork.ToString().c_str(), DateTimeStrFormat("%Y-%m-%d %H:%M:%S",
      pindexNew->GetBlockTime()).c_str());
    printf("InvalidChainFound:  current best=%s  height=%d  work=%s  date=%s\n",
      BlockHashStr(hashBestChain).c_str(), nBestHeight, bnBestChainWork.ToString().c_str(),
      DateTimeStrFormat("%Y-%m-%d %H:%M:%S", pindexBest->GetBlockTime()).c_str());
    if (pindexBest && bnBestInvalidWork > bnBestChainWork + pindexBest->GetBlockWork() * 6)
        printf("InvalidChainFound: Warning: Displayed transactions may not be correct! You may need to upgrade, or other nodes may need to upgrade.\n");
}

void static InvalidBlockFound(CBlockIndex *pindex) {
    pindex->nStatus |= BLOCK_FAILED_VALID;
    pblocktree->WriteBlockIndex(CDiskBlockIndex(pindex));
    setBlockIndexValid.erase(pindex);
    InvalidChainFound(pindex);
    if (pindex->pnext)
        ConnectBestBlock(); // reorganise away from the failed block
}

bool ConnectBestBlock() {
    do {
        CBlockIndex *pindexNewBest;

        {
            std::set<CBlockIndex*,CBlockIndexWorkComparator>::reverse_iterator it = setBlockIndexValid.rbegin();
            if (it == setBlockIndexValid.rend())
                return true;
            pindexNewBest = *it;
        }

        if (pindexNewBest == pindexBest || (pindexBest && pindexNewBest->bnChainWork == pindexBest->bnChainWork))
            return true; // nothing to do

        // check ancestry
        CBlockIndex *pindexTest = pindexNewBest;
        std::vector<CBlockIndex*> vAttach;
        do {
            if (pindexTest->nStatus & BLOCK_FAILED_MASK) {
                // mark descendants failed
                CBlockIndex *pindexFailed = pindexNewBest;
                while (pindexTest != pindexFailed) {
                    pindexFailed->nStatus |= BLOCK_FAILED_CHILD;
                    setBlockIndexValid.erase(pindexFailed);
                    pblocktree->WriteBlockIndex(CDiskBlockIndex(pindexFailed));
                    pindexFailed = pindexFailed->pprev;
                }
                InvalidChainFound(pindexNewBest);
                break;
            }

            if (pindexBest == NULL || pindexTest->bnChainWork > pindexBest->bnChainWork)
                vAttach.push_back(pindexTest);

            if (pindexTest->pprev == NULL || pindexTest->pnext != NULL) {
                reverse(vAttach.begin(), vAttach.end());
                BOOST_FOREACH(CBlockIndex *pindexSwitch, vAttach) {
                    if (fRequestShutdown)
                        break;
                    if (!SetBestChain(pindexSwitch))
                        return false;
                }
                return true;
            }
            pindexTest = pindexTest->pprev;
        } while(true);
    } while(true);
}

void CBlockHeader::UpdateTime(const CBlockIndex* pindexPrev)
{
    nTime = max(pindexPrev->GetMedianTimePast()+1, GetAdjustedTime());

    // Updating time can change work required on testnet:
    if (fTestNet)
        nBits = GetNextWorkRequired(pindexPrev, this);
}











const CTxOut &CTransaction::GetOutputFor(const CTxIn& input, CCoinsViewCache& view)
{
    const CCoins &coins = view.GetCoins(input.prevout.hash);
    assert(coins.IsAvailable(input.prevout.n));
    return coins.vout[input.prevout.n];
}

int64 CTransaction::GetValueIn(CCoinsViewCache& inputs) const
{
    if (IsCoinBase())
        return 0;

    int64 nResult = 0;
    for (unsigned int i = 0; i < vin.size(); i++)
        nResult += GetOutputFor(vin[i], inputs).nValue;

    return nResult;
}

unsigned int CTransaction::GetP2SHSigOpCount(CCoinsViewCache& inputs) const
{
    if (IsCoinBase())
        return 0;

    unsigned int nSigOps = 0;
    for (unsigned int i = 0; i < vin.size(); i++)
    {
        const CTxOut &prevout = GetOutputFor(vin[i], inputs);
        if (prevout.scriptPubKey.IsPayToScriptHash())
            nSigOps += prevout.scriptPubKey.GetSigOpCount(vin[i].scriptSig);
    }
    return nSigOps;
}

bool CTransaction::UpdateCoins(CCoinsViewCache &inputs, CTxUndo &txundo, int nHeight, const uint256 &txhash) const
{
    // mark inputs spent
    if (!IsCoinBase()) {
        BOOST_FOREACH(const CTxIn &txin, vin) {
            CCoins &coins = inputs.GetCoins(txin.prevout.hash);
            CTxInUndo undo;
            if (!coins.Spend(txin.prevout, undo))
                return error("UpdateCoins() : cannot spend input");
            txundo.vprevout.push_back(undo);
        }
    }

    // add outputs
    if (!inputs.SetCoins(txhash, CCoins(*this, nHeight)))
        return error("UpdateCoins() : cannot update output");

    return true;
}

bool CTransaction::HaveInputs(CCoinsViewCache &inputs) const
{
    if (!IsCoinBase()) {
        // first check whether information about the prevout hash is available
        for (unsigned int i = 0; i < vin.size(); i++) {
            const COutPoint &prevout = vin[i].prevout;
            if (!inputs.HaveCoins(prevout.hash))
                return false;
        }

        // then check whether the actual outputs are available
        for (unsigned int i = 0; i < vin.size(); i++) {
            const COutPoint &prevout = vin[i].prevout;
            const CCoins &coins = inputs.GetCoins(prevout.hash);
            if (!coins.IsAvailable(prevout.n))
                return false;
        }
    }
    return true;
}

bool CScriptCheck::operator()() const {
    const CScript &scriptSig = ptxTo->vin[nIn].scriptSig;
    if (!VerifyScript(scriptSig, scriptPubKey, *ptxTo, nIn, nFlags, nHashType))
        return error("CScriptCheck() : %s VerifySignature failed", ptxTo->GetHash().ToString().substr(0,10).c_str());
    return true;
}

bool VerifySignature(const CCoins& txFrom, const CTransaction& txTo, unsigned int nIn, unsigned int flags, int nHashType)
{
    return CScriptCheck(txFrom, txTo, nIn, flags, nHashType)();
}

bool CTransaction::CheckInputs(CCoinsViewCache &inputs, bool fScriptChecks, unsigned int flags, std::vector<CScriptCheck> *pvChecks) const
{
    if (!IsCoinBase())
    {
        if (pvChecks)
            pvChecks->reserve(vin.size());

        // This doesn't trigger the DoS code on purpose; if it did, it would make it easier
        // for an attacker to attempt to split the network.
        if (!HaveInputs(inputs))
            return error("CheckInputs() : %s inputs unavailable", GetHash().ToString().substr(0,10).c_str());

        // While checking, GetBestBlock() refers to the parent block.
        // This is also true for mempool checks.
        int nSpendHeight = inputs.GetBestBlock()->nHeight + 1;
        int64 nValueIn = 0;
        int64 nFees = 0;
        for (unsigned int i = 0; i < vin.size(); i++)
        {
            const COutPoint &prevout = vin[i].prevout;
            const CCoins &coins = inputs.GetCoins(prevout.hash);

            // If prev is coinbase, check that it's matured
            if (coins.IsCoinBase()) {
                if (nSpendHeight - coins.nHeight < COINBASE_MATURITY)
                    return error("CheckInputs() : tried to spend coinbase at depth %d", nSpendHeight - coins.nHeight);
            }

            // Check for negative or overflow input values
            nValueIn += coins.vout[prevout.n].nValue;
            if (!MoneyRange(coins.vout[prevout.n].nValue) || !MoneyRange(nValueIn))
                return DoS(100, error("CheckInputs() : txin values out of range"));

        }

        if (nValueIn < GetValueOut())
            return DoS(100, error("ChecktInputs() : %s value in < value out", GetHash().ToString().substr(0,10).c_str()));

        // Tally transaction fees
        int64 nTxFee = nValueIn - GetValueOut();
        if (nTxFee < 0)
            return DoS(100, error("CheckInputs() : %s nTxFee < 0", GetHash().ToString().substr(0,10).c_str()));
        nFees += nTxFee;
        if (!MoneyRange(nFees))
            return DoS(100, error("CheckInputs() : nFees out of range"));

        // The first loop above does all the inexpensive checks.
        // Only if ALL inputs pass do we perform expensive ECDSA signature checks.
        // Helps prevent CPU exhaustion attacks.

        // Skip ECDSA signature verification when connecting blocks
        // before the last block chain checkpoint. This is safe because block merkle hashes are
        // still computed and checked, and any change will be caught at the next checkpoint.
        if (fScriptChecks) {
            for (unsigned int i = 0; i < vin.size(); i++) {
                const COutPoint &prevout = vin[i].prevout;
                const CCoins &coins = inputs.GetCoins(prevout.hash);

                // Verify signature
                CScriptCheck check(coins, *this, i, flags, 0);
                if (pvChecks) {
                    pvChecks->push_back(CScriptCheck());
                    check.swap(pvChecks->back());
                } else if (!check())
                    return DoS(100,false);
            }
        }
    }

    return true;
}


bool CTransaction::ClientCheckInputs() const
{
    if (IsCoinBase())
        return false;

    // Take over previous transactions' spent pointers
    {
        LOCK(mempool.cs);
        int64 nValueIn = 0;
        for (unsigned int i = 0; i < vin.size(); i++)
        {
            // Get prev tx from single transactions in memory
            COutPoint prevout = vin[i].prevout;
            if (!mempool.exists(prevout.hash))
                return false;
            CTransaction& txPrev = mempool.lookup(prevout.hash);

            if (prevout.n >= txPrev.vout.size())
                return false;

            // Verify signature
            if (!VerifySignature(CCoins(txPrev, -1), *this, i, SCRIPT_VERIFY_P2SH, 0))
                return error("ConnectInputs() : VerifySignature failed");

            ///// this is redundant with the mempool.mapNextTx stuff,
            ///// not sure which I want to get rid of
            ///// this has to go away now that posNext is gone
            // // Check for conflicts
            // if (!txPrev.vout[prevout.n].posNext.IsNull())
            //     return error("ConnectInputs() : prev tx already used");
            //
            // // Flag outpoints as used
            // txPrev.vout[prevout.n].posNext = posThisTx;

            nValueIn += txPrev.vout[prevout.n].nValue;

            if (!MoneyRange(txPrev.vout[prevout.n].nValue) || !MoneyRange(nValueIn))
                return error("ClientConnectInputs() : txin values out of range");
        }
        if (GetValueOut() > nValueIn)
            return false;
    }

    return true;
}




bool CBlock::DisconnectBlock(CBlockIndex *pindex, CCoinsViewCache &view, bool *pfClean)
{
    assert(pindex == view.GetBestBlock());

    if (pfClean)
        *pfClean = false;

    bool fClean = true;

    CBlockUndo blockUndo;
    CDiskBlockPos pos = pindex->GetUndoPos();
    if (pos.IsNull())
        return error("DisconnectBlock() : no undo data available");
    if (!blockUndo.ReadFromDisk(pos, pindex->pprev->GetBlockHash()))
        return error("DisconnectBlock() : failure reading undo data");

    if (blockUndo.vtxundo.size() + 1 != vtx.size())
        return error("DisconnectBlock() : block and undo data inconsistent");

    // undo transactions in reverse order
    for (int i = vtx.size() - 1; i >= 0; i--) {
        const CTransaction &tx = vtx[i];
        uint256 hash = tx.GetHash();

        // check that all outputs are available
        if (!view.HaveCoins(hash)) {
            fClean = fClean && error("DisconnectBlock() : outputs still spent? database corrupted");
            view.SetCoins(hash, CCoins());
        }
        CCoins &outs = view.GetCoins(hash);

        CCoins outsBlock = CCoins(tx, pindex->nHeight);
        if (outs != outsBlock)
            fClean = fClean && error("DisconnectBlock() : added transaction mismatch? database corrupted");

        // remove outputs
        outs = CCoins();

        // restore inputs
        if (i > 0) { // not coinbases
            const CTxUndo &txundo = blockUndo.vtxundo[i-1];
            if (txundo.vprevout.size() != tx.vin.size())
                return error("DisconnectBlock() : transaction and undo data inconsistent");
            for (unsigned int j = tx.vin.size(); j-- > 0;) {
                const COutPoint &out = tx.vin[j].prevout;
                const CTxInUndo &undo = txundo.vprevout[j];
                CCoins coins;
                view.GetCoins(out.hash, coins); // this can fail if the prevout was already entirely spent
                if (undo.nHeight != 0) {
                    // undo data contains height: this is the last output of the prevout tx being spent
                    if (!coins.IsPruned())
                        fClean = fClean && error("DisconnectBlock() : undo data overwriting existing transaction");
                    coins = CCoins();
                    coins.fCoinBase = undo.fCoinBase;
                    coins.nHeight = undo.nHeight;
                    coins.nVersion = undo.nVersion;
                } else {
                    if (coins.IsPruned())
                        fClean = fClean && error("DisconnectBlock() : undo data adding output to missing transaction");
                }
                if (coins.IsAvailable(out.n))
                    fClean = fClean && error("DisconnectBlock() : undo data overwriting existing output");
                if (coins.vout.size() < out.n+1)
                    coins.vout.resize(out.n+1);
                coins.vout[out.n] = undo.txout;
                if (!view.SetCoins(out.hash, coins))
                    return error("DisconnectBlock() : cannot restore coin inputs");
            }
        }
    }

    // move best block pointer to prevout block
    view.SetBestBlock(pindex->pprev);

    if (pfClean) {
        *pfClean = fClean;
        return true;
    } else {
        return fClean;
    }
}

void static FlushBlockFile()
{
    LOCK(cs_LastBlockFile);

    CDiskBlockPos posOld(nLastBlockFile, 0);

    FILE *fileOld = OpenBlockFile(posOld);
    if (fileOld) {
        FileCommit(fileOld);
        fclose(fileOld);
    }

    fileOld = OpenUndoFile(posOld);
    if (fileOld) {
        FileCommit(fileOld);
        fclose(fileOld);
    }
}

bool FindUndoPos(int nFile, CDiskBlockPos &pos, unsigned int nAddSize);

static CCheckQueue<CScriptCheck> scriptcheckqueue(128);

void ThreadScriptCheck(void*) {
    vnThreadsRunning[THREAD_SCRIPTCHECK]++;
    RenameThread("bitcoin-scriptch");
    scriptcheckqueue.Thread();
    vnThreadsRunning[THREAD_SCRIPTCHECK]--;
}

void ThreadScriptCheckQuit() {
    scriptcheckqueue.Quit();
}

bool CBlock::ConnectBlock(CBlockIndex* pindex, CCoinsViewCache &view, bool fJustCheck)
{
    // Check it again in case a previous version let a bad block in
    if (!CheckBlock(!fJustCheck, !fJustCheck))
        return false;

    // verify that the view's current state corresponds to the previous block
    assert(pindex->pprev == view.GetBestBlock());

    bool fScriptChecks = pindex->nHeight >= Checkpoints::GetTotalBlocksEstimate();

    // Do not allow blocks that contain transactions which 'overwrite' older transactions,
    // unless those are already completely spent.
    // If such overwrites are allowed, coinbases and transactions depending upon those
    // can be duplicated to remove the ability to spend the first instance -- even after
    // being sent to another address.
    // See BIP30 and http://r6.ca/blog/20120206T005236Z.html for more information.
    // This logic is not necessary for memory pool transactions, as AcceptToMemoryPool
    // already refuses previously-known transaction ids entirely.
    // This rule was originally applied all blocks whose timestamp was after March 15, 2012, 0:00 UTC.
    // Now that the whole chain is irreversibly beyond that time it is applied to all blocks except the
    // two in the chain that violate it. This prevents exploiting the issue against nodes in their
    // initial block download.
    bool fEnforceBIP30 = (!pindex->phashBlock) || // Enforce on CreateNewBlock invocations which don't have a hash.
                          !((pindex->nHeight==91842 && pindex->GetBlockHash() == uint256("0x00000000000a4d0a398161ffc163c503763b1f4360639393e0e4c8e300e0caec")) ||
                           (pindex->nHeight==91880 && pindex->GetBlockHash() == uint256("0x00000000000743f190a18c5577a3c2d2a1f610ae9601ac046a38084ccb7cd721")));
    if (fEnforceBIP30) {
        for (unsigned int i=0; i<vtx.size(); i++) {
            uint256 hash = GetTxHash(i);
            if (view.HaveCoins(hash) && !view.GetCoins(hash).IsPruned())
                return error("ConnectBlock() : tried to overwrite transaction");
        }
    }

    // BIP16 didn't become active until Apr 1 2012
    int64 nBIP16SwitchTime = 1333238400;
    bool fStrictPayToScriptHash = (pindex->nTime >= nBIP16SwitchTime);

    unsigned int flags = SCRIPT_VERIFY_NOCACHE |
                         (fStrictPayToScriptHash ? SCRIPT_VERIFY_P2SH : SCRIPT_VERIFY_NONE);

    CBlockUndo blockundo;

    CCheckQueueControl<CScriptCheck> control(fScriptChecks && nScriptCheckThreads ? &scriptcheckqueue : NULL);

    int64 nStart = GetTimeMicros();
    int64 nFees = 0;
    int nInputs = 0;
    unsigned int nSigOps = 0;
    for (unsigned int i=0; i<vtx.size(); i++)
    {

        const CTransaction &tx = vtx[i];

        nInputs += tx.vin.size();
        nSigOps += tx.GetLegacySigOpCount();
        if (nSigOps > MAX_BLOCK_SIGOPS)
            return DoS(100, error("ConnectBlock() : too many sigops"));

        if (!tx.IsCoinBase())
        {
            if (!tx.HaveInputs(view))
                return DoS(100, error("ConnectBlock() : inputs missing/spent"));

            if (fStrictPayToScriptHash)
            {
                // Add in sigops done by pay-to-script-hash inputs;
                // this is to prevent a "rogue miner" from creating
                // an incredibly-expensive-to-validate block.
                nSigOps += tx.GetP2SHSigOpCount(view);
                if (nSigOps > MAX_BLOCK_SIGOPS)
                     return DoS(100, error("ConnectBlock() : too many sigops"));
            }

            nFees += tx.GetValueIn(view)-tx.GetValueOut();

            std::vector<CScriptCheck> vChecks;
            if (!tx.CheckInputs(view, fScriptChecks, flags, nScriptCheckThreads ? &vChecks : NULL))
                return false;
            control.Add(vChecks);
        }

        CTxUndo txundo;
        if (!tx.UpdateCoins(view, txundo, pindex->nHeight, GetTxHash(i)))
            return error("ConnectBlock() : UpdateInputs failed");
        if (!tx.IsCoinBase())
            blockundo.vtxundo.push_back(txundo);

    }
    int64 nTime = GetTimeMicros() - nStart;
    if (fBenchmark)
        printf("- Connect %u transactions: %.2fms (%.3fms/tx, %.3fms/txin)\n", (unsigned)vtx.size(), 0.001 * nTime, 0.001 * nTime / vtx.size(), nInputs <= 1 ? 0 : 0.001 * nTime / (nInputs-1));

    if (vtx[0].GetValueOut() > GetBlockValue(pindex->nHeight, nFees))
        return error("ConnectBlock() : coinbase pays too much (actual=%"PRI64d" vs limit=%"PRI64d")", vtx[0].GetValueOut(), GetBlockValue(pindex->nHeight, nFees));

    if (!control.Wait())
        return DoS(100, false);
    int64 nTime2 = GetTimeMicros() - nStart;
    if (fBenchmark)
        printf("- Verify %u txins: %.2fms (%.3fms/txin)\n", nInputs - 1, 0.001 * nTime2, nInputs <= 1 ? 0 : 0.001 * nTime2 / (nInputs-1));

    if (fJustCheck)
        return true;

    // Write undo information to disk
    if (pindex->GetUndoPos().IsNull() || (pindex->nStatus & BLOCK_VALID_MASK) < BLOCK_VALID_SCRIPTS)
    {
        if (pindex->GetUndoPos().IsNull()) {
            CDiskBlockPos pos;
            if (!FindUndoPos(pindex->nFile, pos, ::GetSerializeSize(blockundo, SER_DISK, CLIENT_VERSION) + 40))
                return error("ConnectBlock() : FindUndoPos failed");
            if (!blockundo.WriteToDisk(pos, pindex->pprev->GetBlockHash()))
                return error("ConnectBlock() : CBlockUndo::WriteToDisk failed");

            // update nUndoPos in block index
            pindex->nUndoPos = pos.nPos;
            pindex->nStatus |= BLOCK_HAVE_UNDO;
        }

        pindex->nStatus = (pindex->nStatus & ~BLOCK_VALID_MASK) | BLOCK_VALID_SCRIPTS;

        CDiskBlockIndex blockindex(pindex);
        if (!pblocktree->WriteBlockIndex(blockindex))
            return error("ConnectBlock() : WriteBlockIndex failed");
    }

    // add this block to the view's block chain
    if (!view.SetBestBlock(pindex))
        return false;

    // Watch for transactions paying to me
    for (unsigned int i=0; i<vtx.size(); i++)
        SyncWithWallets(GetTxHash(i), vtx[i], this, true);

    return true;
}

bool SetBestChain(CBlockIndex* pindexNew)
{
    // All modifications to the coin state will be done in this cache.
    // Only when all have succeeded, we push it to pcoinsTip.
    CCoinsViewCache view(*pcoinsTip, true);

    // special case for attaching the genesis block
    // note that no ConnectBlock is called, so its coinbase output is non-spendable
    if (pindexGenesisBlock == NULL && pindexNew->GetBlockHash() == hashGenesisBlock)
    {
        view.SetBestBlock(pindexNew);
        if (!view.Flush())
            return false;
        pindexGenesisBlock = pindexNew;
        pindexBest = pindexNew;
        hashBestChain = pindexNew->GetBlockHash();
        nBestHeight = pindexBest->nHeight;
        bnBestChainWork = pindexNew->bnChainWork;
        return true;
    }

    // Find the fork (typically, there is none)
    CBlockIndex* pfork = view.GetBestBlock();
    CBlockIndex* plonger = pindexNew;
    while (pfork && pfork != plonger)
    {
        while (plonger->nHeight > pfork->nHeight)
            if (!(plonger = plonger->pprev))
                return error("SetBestChain() : plonger->pprev is null");
        if (pfork == plonger)
            break;
        if (!(pfork = pfork->pprev))
            return error("SetBestChain() : pfork->pprev is null");
    }

    // List of what to disconnect (typically nothing)
    vector<CBlockIndex*> vDisconnect;
    for (CBlockIndex* pindex = view.GetBestBlock(); pindex != pfork; pindex = pindex->pprev)
        vDisconnect.push_back(pindex);

    // List of what to connect (typically only pindexNew)
    vector<CBlockIndex*> vConnect;
    for (CBlockIndex* pindex = pindexNew; pindex != pfork; pindex = pindex->pprev)
        vConnect.push_back(pindex);
    reverse(vConnect.begin(), vConnect.end());

    if (vDisconnect.size() > 0) {
        printf("REORGANIZE: Disconnect %"PRIszu" blocks; %s..%s\n", vDisconnect.size(), BlockHashStr(pfork->GetBlockHash()).c_str(), BlockHashStr(pindexBest->GetBlockHash()).c_str());
        printf("REORGANIZE: Connect %"PRIszu" blocks; %s..%s\n", vConnect.size(), BlockHashStr(pfork->GetBlockHash()).c_str(), BlockHashStr(pindexNew->GetBlockHash()).c_str());
    }

    // Disconnect shorter branch
    vector<CTransaction> vResurrect;
    BOOST_FOREACH(CBlockIndex* pindex, vDisconnect) {
        CBlock block;
        if (!block.ReadFromDisk(pindex))
            return error("SetBestBlock() : ReadFromDisk for disconnect failed");
        int64 nStart = GetTimeMicros();
        if (!block.DisconnectBlock(pindex, view))
            return error("SetBestBlock() : DisconnectBlock %s failed", BlockHashStr(pindex->GetBlockHash()).c_str());
        if (fBenchmark)
            printf("- Disconnect: %.2fms\n", (GetTimeMicros() - nStart) * 0.001);

        // Queue memory transactions to resurrect.
        // We only do this for blocks after the last checkpoint (reorganisation before that
        // point should only happen with -reindex/-loadblock, or a misbehaving peer.
        BOOST_FOREACH(const CTransaction& tx, block.vtx)
            if (!tx.IsCoinBase() && pindex->nHeight > Checkpoints::GetTotalBlocksEstimate())
                vResurrect.push_back(tx);
    }

    // Connect longer branch
    vector<CTransaction> vDelete;
    BOOST_FOREACH(CBlockIndex *pindex, vConnect) {
        CBlock block;
        if (!block.ReadFromDisk(pindex))
            return error("SetBestBlock() : ReadFromDisk for connect failed");
        int64 nStart = GetTimeMicros();
        if (!block.ConnectBlock(pindex, view)) {
            InvalidChainFound(pindexNew);
            InvalidBlockFound(pindex);
            return error("SetBestBlock() : ConnectBlock %s failed", BlockHashStr(pindex->GetBlockHash()).c_str());
        }
        if (fBenchmark)
            printf("- Connect: %.2fms\n", (GetTimeMicros() - nStart) * 0.001); 

        // Queue memory transactions to delete
        BOOST_FOREACH(const CTransaction& tx, block.vtx)
            vDelete.push_back(tx);
    }

    // Flush changes to global coin state
    int64 nStart = GetTimeMicros();
    int nModified = view.GetCacheSize();
    if (!view.Flush())
        return error("SetBestBlock() : unable to modify coin state");
    int64 nTime = GetTimeMicros() - nStart;
    if (fBenchmark)
        printf("- Flush %i transactions: %.2fms (%.4fms/tx)\n", nModified, 0.001 * nTime, 0.001 * nTime / nModified);

    // Make sure it's successfully written to disk before changing memory structure
    bool fIsInitialDownload = IsInitialBlockDownload();
    if (!fIsInitialDownload || pcoinsTip->GetCacheSize() > nCoinCacheSize) {
        FlushBlockFile();
        pblocktree->Sync();
        if (!pcoinsTip->Flush())
            return false;
    }

    // At this point, all changes have been done to the database.
    // Proceed by updating the memory structures.

    // Disconnect shorter branch
    BOOST_FOREACH(CBlockIndex* pindex, vDisconnect)
        if (pindex->pprev)
            pindex->pprev->pnext = NULL;

    // Connect longer branch
    BOOST_FOREACH(CBlockIndex* pindex, vConnect)
        if (pindex->pprev)
            pindex->pprev->pnext = pindex;

    // Resurrect memory transactions that were in the disconnected branch
    BOOST_FOREACH(CTransaction& tx, vResurrect)
        tx.AcceptToMemoryPool();

    // Delete redundant memory transactions that are in the connected branch
    BOOST_FOREACH(CTransaction& tx, vDelete) {
        mempool.remove(tx);
        mempool.removeConflicts(tx);
    }

    // Update best block in wallet (so we can detect restored wallets)
    if (!fIsInitialDownload)
    {
        const CBlockLocator locator(pindexNew);
        ::SetBestChain(locator);
    }

    // New best block
    hashBestChain = pindexNew->GetBlockHash();
    pindexBest = pindexNew;
    pblockindexFBBHLast = NULL;
    nBestHeight = pindexBest->nHeight;
    bnBestChainWork = pindexNew->bnChainWork;
    nTimeBestReceived = GetTime();
    nTransactionsUpdated++;
    printf("SetBestChain: new best=%s  height=%d  work=%s  tx=%lu  date=%s\n",
      BlockHashStr(hashBestChain).c_str(), nBestHeight, bnBestChainWork.ToString().c_str(), (unsigned long)pindexNew->nChainTx,
      DateTimeStrFormat("%Y-%m-%d %H:%M:%S", pindexBest->GetBlockTime()).c_str());

    // Check the version of the last 100 blocks to see if we need to upgrade:
    if (!fIsInitialDownload)
    {
        int nUpgraded = 0;
        const CBlockIndex* pindex = pindexBest;
        for (int i = 0; i < 100 && pindex != NULL; i++)
        {
            if (pindex->nVersion > CBlock::CURRENT_VERSION)
                ++nUpgraded;
            pindex = pindex->pprev;
        }
        if (nUpgraded > 0)
            printf("SetBestChain: %d of last 100 blocks above version %d\n", nUpgraded, CBlock::CURRENT_VERSION);
        if (nUpgraded > 100/2)
            // strMiscWarning is read by GetWarnings(), called by Qt and the JSON-RPC code to warn the user:
            strMiscWarning = _("Warning: This version is obsolete, upgrade required!");
    }

    std::string strCmd = GetArg("-blocknotify", "");

    if (!fIsInitialDownload && !strCmd.empty())
    {
        boost::replace_all(strCmd, "%s", hashBestChain.GetHex());
        boost::thread t(runCommand, strCmd); // thread runs free
    }

    return true;
}


bool CBlock::AddToBlockIndex(const CDiskBlockPos &pos)
{
    // Check for duplicate
    uint256 hash = GetHash();
    if (mapBlockIndex.count(hash))
        return error("AddToBlockIndex() : %s already exists", BlockHashStr(hash).c_str());

    // Construct new block index object
    CBlockIndex* pindexNew = new CBlockIndex(*this);
    if (!pindexNew)
        return error("AddToBlockIndex() : new CBlockIndex failed");
    map<uint256, CBlockIndex*>::iterator mi = mapBlockIndex.insert(make_pair(hash, pindexNew)).first;
    pindexNew->phashBlock = &((*mi).first);
    map<uint256, CBlockIndex*>::iterator miPrev = mapBlockIndex.find(hashPrevBlock);
    if (miPrev != mapBlockIndex.end())
    {
        pindexNew->pprev = (*miPrev).second;
        pindexNew->nHeight = pindexNew->pprev->nHeight + 1;
    }
    pindexNew->nTx = vtx.size();
    pindexNew->bnChainWork = (pindexNew->pprev ? pindexNew->pprev->bnChainWork : 0) + pindexNew->GetBlockWork();
    pindexNew->nChainTx = (pindexNew->pprev ? pindexNew->pprev->nChainTx : 0) + pindexNew->nTx;
    pindexNew->nFile = pos.nFile;
    pindexNew->nDataPos = pos.nPos;
    pindexNew->nUndoPos = 0;
    pindexNew->nStatus = BLOCK_VALID_TRANSACTIONS | BLOCK_HAVE_DATA;
    setBlockIndexValid.insert(pindexNew);

    pblocktree->WriteBlockIndex(CDiskBlockIndex(pindexNew));

    // New best?
    if (!ConnectBestBlock())
        return false;

    if (pindexNew == pindexBest)
    {
        // Notify UI to display prev block's coinbase if it was ours
        static uint256 hashPrevBestCoinBase;
        UpdatedTransaction(hashPrevBestCoinBase);
        hashPrevBestCoinBase = GetTxHash(0);
    }

    pblocktree->Flush();

    uiInterface.NotifyBlocksChanged();
    return true;
}


bool FindBlockPos(CDiskBlockPos &pos, unsigned int nAddSize, unsigned int nHeight, uint64 nTime, bool fKnown = false)
{
    bool fUpdatedLast = false;

    LOCK(cs_LastBlockFile);

    if (fKnown) {
        if (nLastBlockFile != pos.nFile) {
            nLastBlockFile = pos.nFile;
            infoLastBlockFile.SetNull();
            pblocktree->ReadBlockFileInfo(nLastBlockFile, infoLastBlockFile);
            fUpdatedLast = true;
        }
    } else {
        while (infoLastBlockFile.nSize + nAddSize >= MAX_BLOCKFILE_SIZE) {
            printf("Leaving block file %i: %s\n", nLastBlockFile, infoLastBlockFile.ToString().c_str());
            FlushBlockFile();
            nLastBlockFile++;
            infoLastBlockFile.SetNull();
            pblocktree->ReadBlockFileInfo(nLastBlockFile, infoLastBlockFile); // check whether data for the new file somehow already exist; can fail just fine
            fUpdatedLast = true;
        }
        pos.nFile = nLastBlockFile;
        pos.nPos = infoLastBlockFile.nSize;
    }

    infoLastBlockFile.nSize += nAddSize;
    infoLastBlockFile.AddBlock(nHeight, nTime);

    if (!fKnown) {
        unsigned int nOldChunks = (pos.nPos + BLOCKFILE_CHUNK_SIZE - 1) / BLOCKFILE_CHUNK_SIZE;
        unsigned int nNewChunks = (infoLastBlockFile.nSize + BLOCKFILE_CHUNK_SIZE - 1) / BLOCKFILE_CHUNK_SIZE;
        if (nNewChunks > nOldChunks) {
            if (CheckDiskSpace(nNewChunks * BLOCKFILE_CHUNK_SIZE - pos.nPos)) {
                FILE *file = OpenBlockFile(pos);
                if (file) {
                    printf("Pre-allocating up to position 0x%x in blk%05u.dat\n", nNewChunks * BLOCKFILE_CHUNK_SIZE, pos.nFile);
                    AllocateFileRange(file, pos.nPos, nNewChunks * BLOCKFILE_CHUNK_SIZE - pos.nPos);
                    fclose(file);
                }
            }
            else
                return error("FindBlockPos() : out of disk space");
        }
    }

    if (!pblocktree->WriteBlockFileInfo(nLastBlockFile, infoLastBlockFile))
        return error("FindBlockPos() : cannot write updated block info");
    if (fUpdatedLast)
        pblocktree->WriteLastBlockFile(nLastBlockFile);

    return true;
}

bool FindUndoPos(int nFile, CDiskBlockPos &pos, unsigned int nAddSize)
{
    pos.nFile = nFile;

    LOCK(cs_LastBlockFile);

    unsigned int nNewSize;
    if (nFile == nLastBlockFile) {
        pos.nPos = infoLastBlockFile.nUndoSize;
        nNewSize = (infoLastBlockFile.nUndoSize += nAddSize);
        if (!pblocktree->WriteBlockFileInfo(nLastBlockFile, infoLastBlockFile))
            return error("FindUndoPos() : cannot write updated block info");
    } else {
        CBlockFileInfo info;
        if (!pblocktree->ReadBlockFileInfo(nFile, info))
            return error("FindUndoPos() : cannot read block info");
        pos.nPos = info.nUndoSize;
        nNewSize = (info.nUndoSize += nAddSize);
        if (!pblocktree->WriteBlockFileInfo(nFile, info))
            return error("FindUndoPos() : cannot write updated block info");
    }

    unsigned int nOldChunks = (pos.nPos + UNDOFILE_CHUNK_SIZE - 1) / UNDOFILE_CHUNK_SIZE;
    unsigned int nNewChunks = (nNewSize + UNDOFILE_CHUNK_SIZE - 1) / UNDOFILE_CHUNK_SIZE;
    if (nNewChunks > nOldChunks) {
        if (CheckDiskSpace(nNewChunks * UNDOFILE_CHUNK_SIZE - pos.nPos)) {
            FILE *file = OpenUndoFile(pos);
            if (file) {
                printf("Pre-allocating up to position 0x%x in rev%05u.dat\n", nNewChunks * UNDOFILE_CHUNK_SIZE, pos.nFile);
                AllocateFileRange(file, pos.nPos, nNewChunks * UNDOFILE_CHUNK_SIZE - pos.nPos);
                fclose(file);
            }
        }
        else
            return error("FindUndoPos() : out of disk space");
    }

    return true;
}


bool CBlock::CheckBlock(bool fCheckPOW, bool fCheckMerkleRoot) const
{
    // These are checks that are independent of context
    // that can be verified before saving an orphan block.

    // Size limits
    if (vtx.empty() || vtx.size() > MAX_BLOCK_SIZE || ::GetSerializeSize(*this, SER_NETWORK, PROTOCOL_VERSION) > MAX_BLOCK_SIZE)
        return DoS(100, error("CheckBlock() : size limits failed"));

    // Check proof of work matches claimed amount
    if (fCheckPOW && !CheckProofOfWork(GetHash(), nBits))
        return DoS(50, error("CheckBlock() : proof of work failed"));

    // Check timestamp
    if (GetBlockTime() > GetAdjustedTime() + 2 * 60 * 60)
        return error("CheckBlock() : block timestamp too far in the future");

    // First transaction must be coinbase, the rest must not be
    if (vtx.empty() || !vtx[0].IsCoinBase())
        return DoS(100, error("CheckBlock() : first tx is not coinbase"));
    for (unsigned int i = 1; i < vtx.size(); i++)
        if (vtx[i].IsCoinBase())
            return DoS(100, error("CheckBlock() : more than one coinbase"));

    // Check transactions
    BOOST_FOREACH(const CTransaction& tx, vtx)
        if (!tx.CheckTransaction())
            return DoS(tx.nDoS, error("CheckBlock() : CheckTransaction failed"));

    // Build the merkle tree already. We need it anyway later, and it makes the
    // block cache the transaction hashes, which means they don't need to be
    // recalculated many times during this block's validation.
    BuildMerkleTree();

    // Check for duplicate txids. This is caught by ConnectInputs(),
    // but catching it earlier avoids a potential DoS attack:
    set<uint256> uniqueTx;
    for (unsigned int i=0; i<vtx.size(); i++) {
        uniqueTx.insert(GetTxHash(i));
    }
    if (uniqueTx.size() != vtx.size())
        return DoS(100, error("CheckBlock() : duplicate transaction"));

    unsigned int nSigOps = 0;
    BOOST_FOREACH(const CTransaction& tx, vtx)
    {
        nSigOps += tx.GetLegacySigOpCount();
    }
    if (nSigOps > MAX_BLOCK_SIGOPS)
        return DoS(100, error("CheckBlock() : out-of-bounds SigOpCount"));

    // Check merkle root
    if (fCheckMerkleRoot && hashMerkleRoot != BuildMerkleTree())
        return DoS(100, error("CheckBlock() : hashMerkleRoot mismatch"));

    return true;
}

bool CBlock::AcceptBlock(CDiskBlockPos *dbp)
{
    // Check for duplicate
    uint256 hash = GetHash();
    if (mapBlockIndex.count(hash))
        return error("AcceptBlock() : block already in mapBlockIndex");

    // Get prev block index
    CBlockIndex* pindexPrev = NULL;
    int nHeight = 0;
    if (hash != hashGenesisBlock) {
        map<uint256, CBlockIndex*>::iterator mi = mapBlockIndex.find(hashPrevBlock);
        if (mi == mapBlockIndex.end())
            return DoS(10, error("AcceptBlock() : prev block not found"));
        pindexPrev = (*mi).second;
        nHeight = pindexPrev->nHeight+1;

        // Check proof of work
        if (nBits != GetNextWorkRequired(pindexPrev, this))
            return DoS(100, error("AcceptBlock() : incorrect proof of work"));

        // Check timestamp against prev
        if (GetBlockTime() <= pindexPrev->GetMedianTimePast())
            return error("AcceptBlock() : block's timestamp is too early");

        // Check that all transactions are finalized
        BOOST_FOREACH(const CTransaction& tx, vtx)
            if (!tx.IsFinal(nHeight, GetBlockTime()))
                return DoS(10, error("AcceptBlock() : contains a non-final transaction"));

        // Check that the block chain matches the known block chain up to a checkpoint
        if (!Checkpoints::CheckBlock(nHeight, hash))
            return DoS(100, error("AcceptBlock() : rejected by checkpoint lock-in at %d", nHeight));

        // Reject block.nVersion=1 blocks when 95% (75% on testnet) of the network has upgraded:
        if (nVersion < 2)
        {
            if ((!fTestNet && CBlockIndex::IsSuperMajority(2, pindexPrev, 950, 1000)) ||
                (fTestNet && CBlockIndex::IsSuperMajority(2, pindexPrev, 75, 100)))
            {
                return error("AcceptBlock() : rejected nVersion=1 block");
            }
        }
        // Enforce block.nVersion=2 rule that the coinbase starts with serialized block height
        if (nVersion >= 2)
        {
            // if 750 of the last 1,000 blocks are version 2 or greater (51/100 if testnet):
            if ((!fTestNet && CBlockIndex::IsSuperMajority(2, pindexPrev, 750, 1000)) ||
                (fTestNet && CBlockIndex::IsSuperMajority(2, pindexPrev, 51, 100)))
            {
                CScript expect = CScript() << nHeight;
                if (!std::equal(expect.begin(), expect.end(), vtx[0].vin[0].scriptSig.begin()))
                    return DoS(100, error("AcceptBlock() : block height mismatch in coinbase"));
            }
        }
    }

    // Write block to history file
    unsigned int nBlockSize = ::GetSerializeSize(*this, SER_DISK, CLIENT_VERSION);
    CDiskBlockPos blockPos;
    if (dbp != NULL)
        blockPos = *dbp;
    if (!FindBlockPos(blockPos, nBlockSize+8, nHeight, nTime, dbp != NULL))
        return error("AcceptBlock() : FindBlockPos failed");
    if (dbp == NULL)
        if (!WriteToDisk(blockPos))
            return error("AcceptBlock() : WriteToDisk failed");
    if (!AddToBlockIndex(blockPos))
        return error("AcceptBlock() : AddToBlockIndex failed");

    // Relay inventory, but don't relay old inventory during initial block download
    int nBlockEstimate = Checkpoints::GetTotalBlocksEstimate();
    if (hashBestChain == hash)
    {
        LOCK(cs_vNodes);
        BOOST_FOREACH(CNode* pnode, vNodes)
            if (nBestHeight > (pnode->nStartingHeight != -1 ? pnode->nStartingHeight - 2000 : nBlockEstimate))
                pnode->PushInventory(CInv(MSG_BLOCK, hash));
    }

    return true;
}

bool CBlockIndex::IsSuperMajority(int minVersion, const CBlockIndex* pstart, unsigned int nRequired, unsigned int nToCheck)
{
    unsigned int nFound = 0;
    for (unsigned int i = 0; i < nToCheck && nFound < nRequired && pstart != NULL; i++)
    {
        if (pstart->nVersion >= minVersion)
            ++nFound;
        pstart = pstart->pprev;
    }
    return (nFound >= nRequired);
}

bool ProcessBlock(CNode* pfrom, CBlock* pblock, CDiskBlockPos *dbp)
{
    // Check for duplicate
    uint256 hash = pblock->GetHash();
    if (mapBlockIndex.count(hash))
        return error("ProcessBlock() : already have block %d %s", mapBlockIndex[hash]->nHeight, BlockHashStr(hash).c_str());
    if (mapOrphanBlocks.count(hash))
        return error("ProcessBlock() : already have block (orphan) %s", BlockHashStr(hash).c_str());

    // Preliminary checks
    if (!pblock->CheckBlock())
        return error("ProcessBlock() : CheckBlock FAILED");

    CBlockIndex* pcheckpoint = Checkpoints::GetLastCheckpoint(mapBlockIndex);
    if (pcheckpoint && pblock->hashPrevBlock != hashBestChain)
    {
        // Extra checks to prevent "fill up memory by spamming with bogus blocks"
        int64 deltaTime = pblock->GetBlockTime() - pcheckpoint->nTime;
        if (deltaTime < 0)
        {
            if (pfrom)
                pfrom->Misbehaving(100);
            return error("ProcessBlock() : block with timestamp before last checkpoint");
        }
        CBigNum bnNewBlock;
        bnNewBlock.SetCompact(pblock->nBits);
        CBigNum bnRequired;
        bnRequired.SetCompact(ComputeMinWork(pcheckpoint->nBits, deltaTime));
        if (bnNewBlock > bnRequired)
        {
            if (pfrom)
                pfrom->Misbehaving(100);
            return error("ProcessBlock() : block with too little proof-of-work");
        }
    }


    // If we don't already have its previous block, shunt it off to holding area until we get it
    if (pblock->hashPrevBlock != 0 && !mapBlockIndex.count(pblock->hashPrevBlock))
    {
        printf("ProcessBlock: ORPHAN BLOCK, prev=%s\n", BlockHashStr(pblock->hashPrevBlock).c_str());

        // Accept orphans as long as there is a node to request its parents from
        if (pfrom) {
            CBlock* pblock2 = new CBlock(*pblock);
            mapOrphanBlocks.insert(make_pair(hash, pblock2));
            mapOrphanBlocksByPrev.insert(make_pair(pblock2->hashPrevBlock, pblock2));

            // Ask this guy to fill in what we're missing
            pfrom->PushGetBlocks(pindexBest, GetOrphanRoot(pblock2));
        }
        return true;
    }

    // Store to disk
    if (!pblock->AcceptBlock(dbp))
        return error("ProcessBlock() : AcceptBlock FAILED");

    // Recursively process any orphan blocks that depended on this one
    vector<uint256> vWorkQueue;
    vWorkQueue.push_back(hash);
    for (unsigned int i = 0; i < vWorkQueue.size(); i++)
    {
        uint256 hashPrev = vWorkQueue[i];
        for (multimap<uint256, CBlock*>::iterator mi = mapOrphanBlocksByPrev.lower_bound(hashPrev);
             mi != mapOrphanBlocksByPrev.upper_bound(hashPrev);
             ++mi)
        {
            CBlock* pblockOrphan = (*mi).second;
            if (pblockOrphan->AcceptBlock())
                vWorkQueue.push_back(pblockOrphan->GetHash());
            mapOrphanBlocks.erase(pblockOrphan->GetHash());
            delete pblockOrphan;
        }
        mapOrphanBlocksByPrev.erase(hashPrev);
    }

    printf("ProcessBlock: ACCEPTED\n");
    return true;
}








CMerkleBlock::CMerkleBlock(const CBlock& block, CBloomFilter& filter)
{
    header = block.GetBlockHeader();

    vector<bool> vMatch;
    vector<uint256> vHashes;

    vMatch.reserve(block.vtx.size());
    vHashes.reserve(block.vtx.size());

    for (unsigned int i = 0; i < block.vtx.size(); i++)
    {
        uint256 hash = block.vtx[i].GetHash();
        if (filter.IsRelevantAndUpdate(block.vtx[i], hash))
        {
            vMatch.push_back(true);
            vMatchedTxn.push_back(make_pair(i, hash));
        }
        else
            vMatch.push_back(false);
        vHashes.push_back(hash);
    }

    txn = CPartialMerkleTree(vHashes, vMatch);
}








uint256 CPartialMerkleTree::CalcHash(int height, unsigned int pos, const std::vector<uint256> &vTxid) {
    if (height == 0) {
        // hash at height 0 is the txids themself
        return vTxid[pos];
    } else {
        // calculate left hash
        uint256 left = CalcHash(height-1, pos*2, vTxid), right;
        // calculate right hash if not beyong the end of the array - copy left hash otherwise1
        if (pos*2+1 < CalcTreeWidth(height-1))
            right = CalcHash(height-1, pos*2+1, vTxid);
        else
            right = left;
        // combine subhashes
        return Hash(BEGIN(left), END(left), BEGIN(right), END(right));
    }
}

void CPartialMerkleTree::TraverseAndBuild(int height, unsigned int pos, const std::vector<uint256> &vTxid, const std::vector<bool> &vMatch) {
    // determine whether this node is the parent of at least one matched txid
    bool fParentOfMatch = false;
    for (unsigned int p = pos << height; p < (pos+1) << height && p < nTransactions; p++)
        fParentOfMatch |= vMatch[p];
    // store as flag bit
    vBits.push_back(fParentOfMatch);
    if (height==0 || !fParentOfMatch) {
        // if at height 0, or nothing interesting below, store hash and stop
        vHash.push_back(CalcHash(height, pos, vTxid));
    } else {
        // otherwise, don't store any hash, but descend into the subtrees
        TraverseAndBuild(height-1, pos*2, vTxid, vMatch);
        if (pos*2+1 < CalcTreeWidth(height-1))
            TraverseAndBuild(height-1, pos*2+1, vTxid, vMatch);
    }
}

uint256 CPartialMerkleTree::TraverseAndExtract(int height, unsigned int pos, unsigned int &nBitsUsed, unsigned int &nHashUsed, std::vector<uint256> &vMatch) {
    if (nBitsUsed >= vBits.size()) {
        // overflowed the bits array - failure
        fBad = true;
        return 0;
    }
    bool fParentOfMatch = vBits[nBitsUsed++];
    if (height==0 || !fParentOfMatch) {
        // if at height 0, or nothing interesting below, use stored hash and do not descend
        if (nHashUsed >= vHash.size()) {
            // overflowed the hash array - failure
            fBad = true;
            return 0;
        }
        const uint256 &hash = vHash[nHashUsed++];
        if (height==0 && fParentOfMatch) // in case of height 0, we have a matched txid
            vMatch.push_back(hash);
        return hash;
    } else {
        // otherwise, descend into the subtrees to extract matched txids and hashes
        uint256 left = TraverseAndExtract(height-1, pos*2, nBitsUsed, nHashUsed, vMatch), right;
        if (pos*2+1 < CalcTreeWidth(height-1))
            right = TraverseAndExtract(height-1, pos*2+1, nBitsUsed, nHashUsed, vMatch);
        else
            right = left;
        // and combine them before returning
        return Hash(BEGIN(left), END(left), BEGIN(right), END(right));
    }
}

CPartialMerkleTree::CPartialMerkleTree(const std::vector<uint256> &vTxid, const std::vector<bool> &vMatch) : nTransactions(vTxid.size()), fBad(false) {
    // reset state
    vBits.clear();
    vHash.clear();

    // calculate height of tree
    int nHeight = 0;
    while (CalcTreeWidth(nHeight) > 1)
        nHeight++;

    // traverse the partial tree
    TraverseAndBuild(nHeight, 0, vTxid, vMatch);
}

CPartialMerkleTree::CPartialMerkleTree() : nTransactions(0), fBad(true) {}

uint256 CPartialMerkleTree::ExtractMatches(std::vector<uint256> &vMatch) {
    vMatch.clear();
    // An empty set will not work
    if (nTransactions == 0)
        return 0;
    // check for excessively high numbers of transactions
    if (nTransactions > MAX_BLOCK_SIZE / 60) // 60 is the lower bound for the size of a serialized CTransaction
        return 0;
    // there can never be more hashes provided than one for every txid
    if (vHash.size() > nTransactions)
        return 0;
    // there must be at least one bit per node in the partial tree, and at least one node per hash
    if (vBits.size() < vHash.size())
        return 0;
    // calculate height of tree
    int nHeight = 0;
    while (CalcTreeWidth(nHeight) > 1)
        nHeight++;
    // traverse the partial tree
    unsigned int nBitsUsed = 0, nHashUsed = 0;
    uint256 hashMerkleRoot = TraverseAndExtract(nHeight, 0, nBitsUsed, nHashUsed, vMatch);
    // verify that no problems occured during the tree traversal
    if (fBad)
        return 0;
    // verify that all bits were consumed (except for the padding caused by serializing it as a byte sequence)
    if ((nBitsUsed+7)/8 != (vBits.size()+7)/8)
        return 0;
    // verify that all hashes were consumed
    if (nHashUsed != vHash.size())
        return 0;
    return hashMerkleRoot;
}








bool CheckDiskSpace(uint64 nAdditionalBytes)
{
    uint64 nFreeBytesAvailable = filesystem::space(GetDataDir()).available;

    // Check for nMinDiskSpace bytes (currently 50MB)
    if (nFreeBytesAvailable < nMinDiskSpace + nAdditionalBytes)
    {
        fShutdown = true;
        string strMessage = _("Error: Disk space is low!");
        strMiscWarning = strMessage;
        printf("*** %s\n", strMessage.c_str());
        uiInterface.ThreadSafeMessageBox(strMessage, "", CClientUIInterface::MSG_ERROR);
        StartShutdown();
        return false;
    }
    return true;
}

CCriticalSection cs_LastBlockFile;
CBlockFileInfo infoLastBlockFile;
int nLastBlockFile = 0;

FILE* OpenDiskFile(const CDiskBlockPos &pos, const char *prefix, bool fReadOnly)
{
    if (pos.IsNull())
        return NULL;
    boost::filesystem::path path = GetDataDir() / "blocks" / strprintf("%s%05u.dat", prefix, pos.nFile);
    boost::filesystem::create_directories(path.parent_path());
    FILE* file = fopen(path.string().c_str(), "rb+");
    if (!file && !fReadOnly)
        file = fopen(path.string().c_str(), "wb+");
    if (!file) {
        printf("Unable to open file %s\n", path.string().c_str());
        return NULL;
    }
    if (pos.nPos) {
        if (fseek(file, pos.nPos, SEEK_SET)) {
            printf("Unable to seek to position %u of %s\n", pos.nPos, path.string().c_str());
            fclose(file);
            return NULL;
        }
    }
    return file;
}

FILE* OpenBlockFile(const CDiskBlockPos &pos, bool fReadOnly) {
    return OpenDiskFile(pos, "blk", fReadOnly);
}

FILE *OpenUndoFile(const CDiskBlockPos &pos, bool fReadOnly) {
    return OpenDiskFile(pos, "rev", fReadOnly);
}

CBlockIndex * InsertBlockIndex(uint256 hash)
{
    if (hash == 0)
        return NULL;

    // Return existing
    map<uint256, CBlockIndex*>::iterator mi = mapBlockIndex.find(hash);
    if (mi != mapBlockIndex.end())
        return (*mi).second;

    // Create new
    CBlockIndex* pindexNew = new CBlockIndex();
    if (!pindexNew)
        throw runtime_error("LoadBlockIndex() : new CBlockIndex failed");
    mi = mapBlockIndex.insert(make_pair(hash, pindexNew)).first;
    pindexNew->phashBlock = &((*mi).first);

    return pindexNew;
}

bool static LoadBlockIndexDB()
{
    if (!pblocktree->LoadBlockIndexGuts())
        return false;

    if (fRequestShutdown)
        return true;

    // Calculate bnChainWork
    vector<pair<int, CBlockIndex*> > vSortedByHeight;
    vSortedByHeight.reserve(mapBlockIndex.size());
    BOOST_FOREACH(const PAIRTYPE(uint256, CBlockIndex*)& item, mapBlockIndex)
    {
        CBlockIndex* pindex = item.second;
        vSortedByHeight.push_back(make_pair(pindex->nHeight, pindex));
    }
    sort(vSortedByHeight.begin(), vSortedByHeight.end());
    BOOST_FOREACH(const PAIRTYPE(int, CBlockIndex*)& item, vSortedByHeight)
    {
        CBlockIndex* pindex = item.second;
        pindex->bnChainWork = (pindex->pprev ? pindex->pprev->bnChainWork : 0) + pindex->GetBlockWork();
        pindex->nChainTx = (pindex->pprev ? pindex->pprev->nChainTx : 0) + pindex->nTx;
        if ((pindex->nStatus & BLOCK_VALID_MASK) >= BLOCK_VALID_TRANSACTIONS && !(pindex->nStatus & BLOCK_FAILED_MASK))
            setBlockIndexValid.insert(pindex);
    }

    // Load block file info
    pblocktree->ReadLastBlockFile(nLastBlockFile);
    printf("LoadBlockIndex(): last block file = %i\n", nLastBlockFile);
    if (pblocktree->ReadBlockFileInfo(nLastBlockFile, infoLastBlockFile))
        printf("LoadBlockIndex(): last block file: %s\n", infoLastBlockFile.ToString().c_str());

    // Load bnBestInvalidWork, OK if it doesn't exist
    pblocktree->ReadBestInvalidWork(bnBestInvalidWork);

    // Check whether we need to continue reindexing
    bool fReindexing = false;
    pblocktree->ReadReindexing(fReindexing);
    fReindex |= fReindexing;

    // Load hashBestChain pointer to end of best chain
    pindexBest = pcoinsTip->GetBestBlock();
    if (pindexBest == NULL)
        return true;
    hashBestChain = pindexBest->GetBlockHash();
    nBestHeight = pindexBest->nHeight;
    bnBestChainWork = pindexBest->bnChainWork;

    // set 'next' pointers in best chain
    CBlockIndex *pindex = pindexBest;
    while(pindex != NULL && pindex->pprev != NULL) {
         CBlockIndex *pindexPrev = pindex->pprev;
         pindexPrev->pnext = pindex;
         pindex = pindexPrev;
    }
    printf("LoadBlockIndex(): hashBestChain=%s  height=%d date=%s\n",
        BlockHashStr(hashBestChain).c_str(), nBestHeight,
        DateTimeStrFormat("%Y-%m-%d %H:%M:%S", pindexBest->GetBlockTime()).c_str());

    return true;
}

bool VerifyDB() {
    if (pindexBest == NULL || pindexBest->pprev == NULL)
        return true;

    // Verify blocks in the best chain
    int nCheckLevel = GetArg("-checklevel", 3);
    int nCheckDepth = GetArg( "-checkblocks", 2500);
    if (nCheckDepth == 0)
        nCheckDepth = 1000000000; // suffices until the year 19000
    if (nCheckDepth > nBestHeight)
        nCheckDepth = nBestHeight;
    nCheckLevel = std::max(0, std::min(4, nCheckLevel));
    printf("Verifying last %i blocks at level %i\n", nCheckDepth, nCheckLevel);
    CCoinsViewCache coins(*pcoinsTip, true);
    CBlockIndex* pindexState = pindexBest;
    CBlockIndex* pindexFailure = NULL;
    int nGoodTransactions = 0;
    for (CBlockIndex* pindex = pindexBest; pindex && pindex->pprev; pindex = pindex->pprev)
    {
        if (fRequestShutdown || pindex->nHeight < nBestHeight-nCheckDepth)
            break;
        CBlock block;
        // check level 0: read from disk
        if (!block.ReadFromDisk(pindex))
            return error("VerifyDB() : *** block.ReadFromDisk failed at %d, hash=%s", pindex->nHeight, pindex->GetBlockHash().ToString().c_str());
        // check level 1: verify block validity
        if (nCheckLevel >= 1 && !block.CheckBlock())
            return error("VerifyDB() : *** found bad block at %d, hash=%s\n", pindex->nHeight, pindex->GetBlockHash().ToString().c_str());
        // check level 2: verify undo validity
        if (nCheckLevel >= 2 && pindex) {
            CBlockUndo undo;
            CDiskBlockPos pos = pindex->GetUndoPos();
            if (!pos.IsNull()) {
                if (!undo.ReadFromDisk(pos, pindex->pprev->GetBlockHash()))
                    return error("VerifyDB() : *** found bad undo data at %d, hash=%s\n", pindex->nHeight, pindex->GetBlockHash().ToString().c_str());
            }
        }
        // check level 3: check for inconsistencies during memory-only disconnect of tip blocks
        if (nCheckLevel >= 3 && pindex == pindexState && (coins.GetCacheSize() + pcoinsTip->GetCacheSize()) <= 2*nCoinCacheSize + 32000) {
            bool fClean = true;
            if (!block.DisconnectBlock(pindex, coins, &fClean))
                return error("VerifyDB() : *** irrecoverable inconsistency in block data at %d, hash=%s", pindex->nHeight, pindex->GetBlockHash().ToString().c_str());
            pindexState = pindex->pprev;
            if (!fClean) {
                nGoodTransactions = 0;
                pindexFailure = pindex;
            } else
                nGoodTransactions += block.vtx.size();
        }
    }
    if (pindexFailure)
        return error("VerifyDB() : *** coin database inconsistencies found (last %i blocks, %i good transactions before that)\n", pindexBest->nHeight - pindexFailure->nHeight + 1, nGoodTransactions);

    // check level 4: try reconnecting blocks
    if (nCheckLevel >= 4) {
        CBlockIndex *pindex = pindexState;
        while (pindex != pindexBest && !fRequestShutdown) {
             pindex = pindex->pnext;
             CBlock block;
             if (!block.ReadFromDisk(pindex))
                 return error("VerifyDB() : *** block.ReadFromDisk failed at %d, hash=%s", pindex->nHeight, pindex->GetBlockHash().ToString().c_str());
             if (!block.ConnectBlock(pindex, coins))
                 return error("VerifyDB() : *** found unconnectable block at %d, hash=%s", pindex->nHeight, pindex->GetBlockHash().ToString().c_str());
        }
    }

    printf("No coin database inconsistencies in last %i blocks (%i transactions)\n", pindexBest->nHeight - pindexState->nHeight, nGoodTransactions);

    return true;
}

bool LoadBlockIndex()
{
    if (fTestNet)
    {
        pchMessageStart[0] = 0x0b;
        pchMessageStart[1] = 0x11;
        pchMessageStart[2] = 0x09;
        pchMessageStart[3] = 0x07;
        hashGenesisBlock = uint256("000000000933ea01ad0ee984209779baaec3ced90fa3f408719526f8d77f4943");
    }

    if (fReindex)
        return true;

    //
    // Load block index from databases
    //
    if (!LoadBlockIndexDB())
        return false;

    //
    // Init with genesis block
    //
    if (mapBlockIndex.empty())
    {
        // Genesis Block:
        // CBlock(hash=000000000019d6, ver=1, hashPrevBlock=00000000000000, hashMerkleRoot=4a5e1e, nTime=1231006505, nBits=1d00ffff, nNonce=2083236893, vtx=1)
        //   CTransaction(hash=4a5e1e, ver=1, vin.size=1, vout.size=1, nLockTime=0)
        //     CTxIn(COutPoint(000000, -1), coinbase 04ffff001d0104455468652054696d65732030332f4a616e2f32303039204368616e63656c6c6f72206f6e206272696e6b206f66207365636f6e64206261696c6f757420666f722062616e6b73)
        //     CTxOut(nValue=50.00000000, scriptPubKey=0x5F1DF16B2B704C8A578D0B)
        //   vMerkleTree: 4a5e1e

        // Genesis block
        const char* pszTimestamp = "The Times 03/Jan/2009 Chancellor on brink of second bailout for banks";
        CTransaction txNew;
        txNew.vin.resize(1);
        txNew.vout.resize(1);
        txNew.vin[0].scriptSig = CScript() << 486604799 << CBigNum(4) << vector<unsigned char>((const unsigned char*)pszTimestamp, (const unsigned char*)pszTimestamp + strlen(pszTimestamp));
        txNew.vout[0].nValue = 50 * COIN;
        txNew.vout[0].scriptPubKey = CScript() << ParseHex("04678afdb0fe5548271967f1a67130b7105cd6a828e03909a67962e0ea1f61deb649f6bc3f4cef38c4f35504e51ec112de5c384df7ba0b8d578a4c702b6bf11d5f") << OP_CHECKSIG;
        CBlock block;
        block.vtx.push_back(txNew);
        block.hashPrevBlock = 0;
        block.hashMerkleRoot = block.BuildMerkleTree();
        block.nVersion = 1;
        block.nTime    = 1231006505;
        block.nBits    = 0x1d00ffff;
        block.nNonce   = 2083236893;

        if (fTestNet)
        {
            block.nTime    = 1296688602;
            block.nNonce   = 414098458;
        }

        //// debug print
        uint256 hash = block.GetHash();
        printf("%s\n", hash.ToString().c_str());
        printf("%s\n", hashGenesisBlock.ToString().c_str());
        printf("%s\n", block.hashMerkleRoot.ToString().c_str());
        assert(block.hashMerkleRoot == uint256("0x4a5e1e4baab89f3a32518a88c31bc87f618f76673e2cc77ab2127b7afdeda33b"));
        block.print();
        assert(hash == hashGenesisBlock);

        // Start new block file
        unsigned int nBlockSize = ::GetSerializeSize(block, SER_DISK, CLIENT_VERSION);
        CDiskBlockPos blockPos;
        if (!FindBlockPos(blockPos, nBlockSize+8, 0, block.nTime))
            return error("AcceptBlock() : FindBlockPos failed");
        if (!block.WriteToDisk(blockPos))
            return error("LoadBlockIndex() : writing genesis block to disk failed");
        if (!block.AddToBlockIndex(blockPos))
            return error("LoadBlockIndex() : genesis block not accepted");
    }

    return true;
}



void PrintBlockTree()
{
    // pre-compute tree structure
    map<CBlockIndex*, vector<CBlockIndex*> > mapNext;
    for (map<uint256, CBlockIndex*>::iterator mi = mapBlockIndex.begin(); mi != mapBlockIndex.end(); ++mi)
    {
        CBlockIndex* pindex = (*mi).second;
        mapNext[pindex->pprev].push_back(pindex);
        // test
        //while (rand() % 3 == 0)
        //    mapNext[pindex->pprev].push_back(pindex);
    }

    vector<pair<int, CBlockIndex*> > vStack;
    vStack.push_back(make_pair(0, pindexGenesisBlock));

    int nPrevCol = 0;
    while (!vStack.empty())
    {
        int nCol = vStack.back().first;
        CBlockIndex* pindex = vStack.back().second;
        vStack.pop_back();

        // print split or gap
        if (nCol > nPrevCol)
        {
            for (int i = 0; i < nCol-1; i++)
                printf("| ");
            printf("|\\\n");
        }
        else if (nCol < nPrevCol)
        {
            for (int i = 0; i < nCol; i++)
                printf("| ");
            printf("|\n");
       }
        nPrevCol = nCol;

        // print columns
        for (int i = 0; i < nCol; i++)
            printf("| ");

        // print item
        CBlock block;
        block.ReadFromDisk(pindex);
        printf("%d (blk%05u.dat:0x%x)  %s  tx %"PRIszu"",
            pindex->nHeight,
            pindex->GetBlockPos().nFile, pindex->GetBlockPos().nPos,
            DateTimeStrFormat("%Y-%m-%d %H:%M:%S", block.GetBlockTime()).c_str(),
            block.vtx.size());

        PrintWallets(block);

        // put the main time-chain first
        vector<CBlockIndex*>& vNext = mapNext[pindex];
        for (unsigned int i = 0; i < vNext.size(); i++)
        {
            if (vNext[i]->pnext)
            {
                swap(vNext[0], vNext[i]);
                break;
            }
        }

        // iterate children
        for (unsigned int i = 0; i < vNext.size(); i++)
            vStack.push_back(make_pair(nCol+i, vNext[i]));
    }
}

bool LoadExternalBlockFile(FILE* fileIn, CDiskBlockPos *dbp)
{
    int64 nStart = GetTimeMillis();

    int nLoaded = 0;
    {
        CBufferedFile blkdat(fileIn, 2*MAX_BLOCK_SIZE, MAX_BLOCK_SIZE+8, SER_DISK, CLIENT_VERSION);
        uint64 nStartByte = 0;
        if (dbp) {
            // (try to) skip already indexed part
            CBlockFileInfo info;
            if (pblocktree->ReadBlockFileInfo(dbp->nFile, info)) {
                nStartByte = info.nSize;
                blkdat.Seek(info.nSize);
            }
        }
        uint64 nRewind = blkdat.GetPos();
        while (blkdat.good() && !blkdat.eof() && !fRequestShutdown) {
            blkdat.SetPos(nRewind);
            nRewind++; // start one byte further next time, in case of failure
            blkdat.SetLimit(); // remove former limit
            unsigned int nSize = 0;
            try {
                // locate a header
                unsigned char buf[4];
                blkdat.FindByte(pchMessageStart[0]);
                nRewind = blkdat.GetPos()+1;
                blkdat >> FLATDATA(buf);
                if (memcmp(buf, pchMessageStart, 4))
                    continue;
                // read size
                blkdat >> nSize;
                if (nSize < 80 || nSize > MAX_BLOCK_SIZE)
                    continue;
            } catch (std::exception &e) {
                // no valid block header found; don't complain
                break;
            }
            try {
                // read block
                uint64 nBlockPos = blkdat.GetPos();
                blkdat.SetLimit(nBlockPos + nSize);
                CBlock block;
                blkdat >> block;
                nRewind = blkdat.GetPos();

                // process block
                if (nBlockPos >= nStartByte) {
                    LOCK(cs_main);
                    if (dbp)
                        dbp->nPos = nBlockPos;
                    if (ProcessBlock(NULL, &block, dbp))
                        nLoaded++;
                }
            } catch (std::exception &e) {
                printf("%s() : Deserialize or I/O error caught during load\n", __PRETTY_FUNCTION__);
            }
        }
        fclose(fileIn);
    }
    if (nLoaded > 0)
        printf("Loaded %i blocks from external file in %"PRI64d"ms\n", nLoaded, GetTimeMillis() - nStart);
    return nLoaded > 0;
}










//////////////////////////////////////////////////////////////////////////////
//
// CAlert
//

extern map<uint256, CAlert> mapAlerts;
extern CCriticalSection cs_mapAlerts;

string GetWarnings(string strFor)
{
    int nPriority = 0;
    string strStatusBar;
    string strRPC;

    if (GetBoolArg("-testsafemode"))
        strRPC = "test";

    if (!CLIENT_VERSION_IS_RELEASE)
        strStatusBar = _("This is a pre-release test build - use at your own risk - do not use for mining or merchant applications");

    // Misc warnings like out of disk space and clock is wrong
    if (strMiscWarning != "")
    {
        nPriority = 1000;
        strStatusBar = strMiscWarning;
    }

    // Longer invalid proof-of-work chain
    if (pindexBest && bnBestInvalidWork > bnBestChainWork + pindexBest->GetBlockWork() * 6)
    {
        nPriority = 2000;
        strStatusBar = strRPC = _("Warning: Displayed transactions may not be correct! You may need to upgrade, or other nodes may need to upgrade.");
    }

    // Alerts
    {
        LOCK(cs_mapAlerts);
        BOOST_FOREACH(PAIRTYPE(const uint256, CAlert)& item, mapAlerts)
        {
            const CAlert& alert = item.second;
            if (alert.AppliesToMe() && alert.nPriority > nPriority)
            {
                nPriority = alert.nPriority;
                strStatusBar = alert.strStatusBar;
            }
        }
    }

    if (strFor == "statusbar")
        return strStatusBar;
    else if (strFor == "rpc")
        return strRPC;
    assert(!"GetWarnings() : invalid parameter");
    return "error";
}








//////////////////////////////////////////////////////////////////////////////
//
// Messages
//


bool static AlreadyHave(const CInv& inv)
{
    switch (inv.type)
    {
    case MSG_TX:
        {
            bool txInMap = false;
            {
                LOCK(mempool.cs);
                txInMap = mempool.exists(inv.hash);
            }
            return txInMap || mapOrphanTransactions.count(inv.hash) ||
                pcoinsTip->HaveCoins(inv.hash);
        }
    case MSG_BLOCK:
        return mapBlockIndex.count(inv.hash) ||
               mapOrphanBlocks.count(inv.hash);
    }
    // Don't know what it is, just say we already got one
    return true;
}




// The message start string is designed to be unlikely to occur in normal data.
// The characters are rarely used upper ASCII, not valid as UTF-8, and produce
// a large 4-byte int at any alignment.
unsigned char pchMessageStart[4] = { 0xf9, 0xbe, 0xb4, 0xd9 };


bool static ProcessMessage(CNode* pfrom, string strCommand, CDataStream& vRecv)
{
    RandAddSeedPerfmon();
    if (fDebug)
        printf("received: %s (%"PRIszu" bytes)\n", strCommand.c_str(), vRecv.size());
    if (mapArgs.count("-dropmessagestest") && GetRand(atoi(mapArgs["-dropmessagestest"])) == 0)
    {
        printf("dropmessagestest DROPPING RECV MESSAGE\n");
        return true;
    }





    if (strCommand == "version")
    {
        // Each connection can only send one version message
        if (pfrom->nVersion != 0)
        {
            pfrom->Misbehaving(1);
            return false;
        }

        int64 nTime;
        CAddress addrMe;
        CAddress addrFrom;
        uint64 nNonce = 1;
        vRecv >> pfrom->nVersion >> pfrom->nServices >> nTime >> addrMe;
        if (pfrom->nVersion < MIN_PROTO_VERSION)
        {
            // Since February 20, 2012, the protocol is initiated at version 209,
            // and earlier versions are no longer supported
            printf("partner %s using obsolete version %i; disconnecting\n", pfrom->addr.ToString().c_str(), pfrom->nVersion);
            pfrom->fDisconnect = true;
            return false;
        }

        if (pfrom->nVersion == 10300)
            pfrom->nVersion = 300;
        if (!vRecv.empty())
            vRecv >> addrFrom >> nNonce;
        if (!vRecv.empty())
            vRecv >> pfrom->strSubVer;
        if (!vRecv.empty())
            vRecv >> pfrom->nStartingHeight;
        if (!vRecv.empty())
            vRecv >> pfrom->fRelayTxes; // set to true after we get the first filter* message
        else
            pfrom->fRelayTxes = true;

        if (pfrom->fInbound && addrMe.IsRoutable())
        {
            pfrom->addrLocal = addrMe;
            SeenLocal(addrMe);
        }

        // Disconnect if we connected to ourself
        if (nNonce == nLocalHostNonce && nNonce > 1)
        {
            printf("connected to self at %s, disconnecting\n", pfrom->addr.ToString().c_str());
            pfrom->fDisconnect = true;
            return true;
        }

        // Be shy and don't send version until we hear
        if (pfrom->fInbound)
            pfrom->PushVersion();

        pfrom->fClient = !(pfrom->nServices & NODE_NETWORK);

        AddTimeData(pfrom->addr, nTime);

        // Change version
        pfrom->PushMessage("verack");
        pfrom->vSend.SetVersion(min(pfrom->nVersion, PROTOCOL_VERSION));

        if (!pfrom->fInbound)
        {
            // Advertise our address
            if (!fNoListen && !IsInitialBlockDownload())
            {
                CAddress addr = GetLocalAddress(&pfrom->addr);
                if (addr.IsRoutable())
                    pfrom->PushAddress(addr);
            }

            // Get recent addresses
            if (pfrom->fOneShot || pfrom->nVersion >= CADDR_TIME_VERSION || addrman.size() < 1000)
            {
                pfrom->PushMessage("getaddr");
                pfrom->fGetAddr = true;
            }
            addrman.Good(pfrom->addr);
        } else {
            if (((CNetAddr)pfrom->addr) == (CNetAddr)addrFrom)
            {
                addrman.Add(addrFrom, addrFrom);
                addrman.Good(addrFrom);
            }
        }

        // Ask the first connected node for block updates
        static int nAskedForBlocks = 0;
        if (!pfrom->fClient && !pfrom->fOneShot && !fImporting && !fReindex &&
            (pfrom->nStartingHeight > (nBestHeight - 144)) &&
            (pfrom->nVersion < NOBLKS_VERSION_START ||
             pfrom->nVersion >= NOBLKS_VERSION_END) &&
             (nAskedForBlocks < 1 || vNodes.size() <= 1))
        {
            nAskedForBlocks++;
            pfrom->PushGetBlocks(pindexBest, uint256(0));
        }

        // Relay alerts
        {
            LOCK(cs_mapAlerts);
            BOOST_FOREACH(PAIRTYPE(const uint256, CAlert)& item, mapAlerts)
                item.second.RelayTo(pfrom);
        }

        pfrom->fSuccessfullyConnected = true;

        printf("receive version message: version %d, blocks=%d, us=%s, them=%s, peer=%s\n", pfrom->nVersion, pfrom->nStartingHeight, addrMe.ToString().c_str(), addrFrom.ToString().c_str(), pfrom->addr.ToString().c_str());

        cPeerBlockCounts.input(pfrom->nStartingHeight);
    }


    else if (pfrom->nVersion == 0)
    {
        // Must have a version message before anything else
        pfrom->Misbehaving(1);
        return false;
    }


    else if (strCommand == "verack")
    {
        pfrom->vRecv.SetVersion(min(pfrom->nVersion, PROTOCOL_VERSION));
    }


    else if (strCommand == "addr")
    {
        vector<CAddress> vAddr;
        vRecv >> vAddr;

        // Don't want addr from older versions unless seeding
        if (pfrom->nVersion < CADDR_TIME_VERSION && addrman.size() > 1000)
            return true;
        if (vAddr.size() > 1000)
        {
            pfrom->Misbehaving(20);
            return error("message addr size() = %"PRIszu"", vAddr.size());
        }

        // Store the new addresses
        vector<CAddress> vAddrOk;
        int64 nNow = GetAdjustedTime();
        int64 nSince = nNow - 10 * 60;
        BOOST_FOREACH(CAddress& addr, vAddr)
        {
            if (fShutdown)
                return true;
            if (addr.nTime <= 100000000 || addr.nTime > nNow + 10 * 60)
                addr.nTime = nNow - 5 * 24 * 60 * 60;
            pfrom->AddAddressKnown(addr);
            bool fReachable = IsReachable(addr);
            if (addr.nTime > nSince && !pfrom->fGetAddr && vAddr.size() <= 10 && addr.IsRoutable())
            {
                // Relay to a limited number of other nodes
                {
                    LOCK(cs_vNodes);
                    // Use deterministic randomness to send to the same nodes for 24 hours
                    // at a time so the setAddrKnowns of the chosen nodes prevent repeats
                    static uint256 hashSalt;
                    if (hashSalt == 0)
                        hashSalt = GetRandHash();
                    uint64 hashAddr = addr.GetHash();
                    uint256 hashRand = hashSalt ^ (hashAddr<<32) ^ ((GetTime()+hashAddr)/(24*60*60));
                    hashRand = Hash(BEGIN(hashRand), END(hashRand));
                    multimap<uint256, CNode*> mapMix;
                    BOOST_FOREACH(CNode* pnode, vNodes)
                    {
                        if (pnode->nVersion < CADDR_TIME_VERSION)
                            continue;
                        unsigned int nPointer;
                        memcpy(&nPointer, &pnode, sizeof(nPointer));
                        uint256 hashKey = hashRand ^ nPointer;
                        hashKey = Hash(BEGIN(hashKey), END(hashKey));
                        mapMix.insert(make_pair(hashKey, pnode));
                    }
                    int nRelayNodes = fReachable ? 2 : 1; // limited relaying of addresses outside our network(s)
                    for (multimap<uint256, CNode*>::iterator mi = mapMix.begin(); mi != mapMix.end() && nRelayNodes-- > 0; ++mi)
                        ((*mi).second)->PushAddress(addr);
                }
            }
            // Do not store addresses outside our network
            if (fReachable)
                vAddrOk.push_back(addr);
        }
        addrman.Add(vAddrOk, pfrom->addr, 2 * 60 * 60);
        if (vAddr.size() < 1000)
            pfrom->fGetAddr = false;
        if (pfrom->fOneShot)
            pfrom->fDisconnect = true;
    }


    else if (strCommand == "inv")
    {
        vector<CInv> vInv;
        vRecv >> vInv;
        if (vInv.size() > MAX_INV_SZ)
        {
            pfrom->Misbehaving(20);
            return error("message inv size() = %"PRIszu"", vInv.size());
        }

        // find last block in inv vector
        unsigned int nLastBlock = (unsigned int)(-1);
        for (unsigned int nInv = 0; nInv < vInv.size(); nInv++) {
            if (vInv[vInv.size() - 1 - nInv].type == MSG_BLOCK) {
                nLastBlock = vInv.size() - 1 - nInv;
                break;
            }
        }
        for (unsigned int nInv = 0; nInv < vInv.size(); nInv++)
        {
            const CInv &inv = vInv[nInv];

            if (fShutdown)
                return true;
            pfrom->AddInventoryKnown(inv);

            bool fAlreadyHave = AlreadyHave(inv);
            if (fDebug)
                printf("  got inventory: %s  %s\n", inv.ToString().c_str(), fAlreadyHave ? "have" : "new");

            if (!fAlreadyHave) {
                if (!fImporting && !fReindex)
                    pfrom->AskFor(inv);
            } else if (inv.type == MSG_BLOCK && mapOrphanBlocks.count(inv.hash)) {
                pfrom->PushGetBlocks(pindexBest, GetOrphanRoot(mapOrphanBlocks[inv.hash]));
            } else if (nInv == nLastBlock) {
                // In case we are on a very long side-chain, it is possible that we already have
                // the last block in an inv bundle sent in response to getblocks. Try to detect
                // this situation and push another getblocks to continue.
                pfrom->PushGetBlocks(mapBlockIndex[inv.hash], uint256(0));
                if (fDebug)
                    printf("force request: %s\n", inv.ToString().c_str());
            }

            // Track requests for our stuff
            Inventory(inv.hash);
        }
    }


    else if (strCommand == "getdata")
    {
        vector<CInv> vInv;
        vRecv >> vInv;
        if (vInv.size() > MAX_INV_SZ)
        {
            pfrom->Misbehaving(20);
            return error("message getdata size() = %"PRIszu"", vInv.size());
        }

        if (fDebugNet || (vInv.size() != 1))
            printf("received getdata (%"PRIszu" invsz)\n", vInv.size());

        BOOST_FOREACH(const CInv& inv, vInv)
        {
            if (fShutdown)
                return true;
            if (fDebugNet || (vInv.size() == 1))
                printf("received getdata for: %s\n", inv.ToString().c_str());

            if (inv.type == MSG_BLOCK || inv.type == MSG_FILTERED_BLOCK)
            {
                // Send block from disk
                map<uint256, CBlockIndex*>::iterator mi = mapBlockIndex.find(inv.hash);
                if (mi != mapBlockIndex.end())
                {
                    CBlock block;
                    block.ReadFromDisk((*mi).second);
                    if (inv.type == MSG_BLOCK)
                        pfrom->PushMessage("block", block);
                    else // MSG_FILTERED_BLOCK)
                    {
                        LOCK(pfrom->cs_filter);
                        if (pfrom->pfilter)
                        {
                            CMerkleBlock merkleBlock(block, *pfrom->pfilter);
                            // CMerkleBlock just contains hashes, so also push any transactions in the block the client did not see 
                            // This avoids hurting performance by pointlessly requiring a round-trip
                            // Note that there is currently no way for a node to request any single transactions we didnt send here -
                            // they must either disconnect and retry or request the full block.
                            // Thus, the protocol spec specified allows for us to provide duplicate txn here,
                            // however we MUST always provide at least what the remote peer needs
                            typedef std::pair<unsigned int, uint256> PairType;
                            BOOST_FOREACH(PairType& pair, merkleBlock.vMatchedTxn)
                                if (!pfrom->setInventoryKnown.count(CInv(MSG_TX, pair.second)))
                                    pfrom->PushMessage("tx", block.vtx[pair.first]);
                            pfrom->PushMessage("merkleblock", merkleBlock);
                        }
                        // else
                            // no response
                    }

                    // Trigger them to send a getblocks request for the next batch of inventory
                    if (inv.hash == pfrom->hashContinue)
                    {
                        // Bypass PushInventory, this must send even if redundant,
                        // and we want it right after the last block so they don't
                        // wait for other stuff first.
                        vector<CInv> vInv;
                        vInv.push_back(CInv(MSG_BLOCK, hashBestChain));
                        pfrom->PushMessage("inv", vInv);
                        pfrom->hashContinue = 0;
                    }
                }
            }
            else if (inv.IsKnownType())
            {
                // Send stream from relay memory
                bool pushed = false;
                {
                    LOCK(cs_mapRelay);
                    map<CInv, CDataStream>::iterator mi = mapRelay.find(inv);
                    if (mi != mapRelay.end()) {
                        pfrom->PushMessage(inv.GetCommand(), (*mi).second);
                        pushed = true;
                    }
                }
                if (!pushed && inv.type == MSG_TX) {
                    LOCK(mempool.cs);
                    if (mempool.exists(inv.hash)) {
                        CTransaction tx = mempool.lookup(inv.hash);
                        CDataStream ss(SER_NETWORK, PROTOCOL_VERSION);
                        ss.reserve(1000);
                        ss << tx;
                        pfrom->PushMessage("tx", ss);
                    }
                }
            }

            // Track requests for our stuff
            Inventory(inv.hash);
        }
    }


    else if (strCommand == "getblocks")
    {
        CBlockLocator locator;
        uint256 hashStop;
        vRecv >> locator >> hashStop;

        // Find the last block the caller has in the main chain
        CBlockIndex* pindex = locator.GetBlockIndex();

        // Send the rest of the chain
        if (pindex)
            pindex = pindex->pnext;
        int nLimit = 500;
        printf("getblocks %d to %s limit %d\n", (pindex ? pindex->nHeight : -1), BlockHashStr(hashStop).c_str(), nLimit);
        for (; pindex; pindex = pindex->pnext)
        {
            if (pindex->GetBlockHash() == hashStop)
            {
                printf("  getblocks stopping at %d %s\n", pindex->nHeight, BlockHashStr(pindex->GetBlockHash()).c_str());
                break;
            }
            pfrom->PushInventory(CInv(MSG_BLOCK, pindex->GetBlockHash()));
            if (--nLimit <= 0)
            {
                // When this block is requested, we'll send an inv that'll make them
                // getblocks the next batch of inventory.
                printf("  getblocks stopping at limit %d %s\n", pindex->nHeight, BlockHashStr(pindex->GetBlockHash()).c_str());
                pfrom->hashContinue = pindex->GetBlockHash();
                break;
            }
        }
    }


    else if (strCommand == "getheaders")
    {
        CBlockLocator locator;
        uint256 hashStop;
        vRecv >> locator >> hashStop;

        CBlockIndex* pindex = NULL;
        if (locator.IsNull())
        {
            // If locator is null, return the hashStop block
            map<uint256, CBlockIndex*>::iterator mi = mapBlockIndex.find(hashStop);
            if (mi == mapBlockIndex.end())
                return true;
            pindex = (*mi).second;
        }
        else
        {
            // Find the last block the caller has in the main chain
            pindex = locator.GetBlockIndex();
            if (pindex)
                pindex = pindex->pnext;
        }

        // we must use CBlocks, as CBlockHeaders won't include the 0x00 nTx count at the end
        vector<CBlock> vHeaders;
        int nLimit = 2000;
        printf("getheaders %d to %s\n", (pindex ? pindex->nHeight : -1), BlockHashStr(hashStop).c_str());
        for (; pindex; pindex = pindex->pnext)
        {
            vHeaders.push_back(pindex->GetBlockHeader());
            if (--nLimit <= 0 || pindex->GetBlockHash() == hashStop)
                break;
        }
        pfrom->PushMessage("headers", vHeaders);
    }


    else if (strCommand == "tx")
    {
        vector<uint256> vWorkQueue;
        vector<uint256> vEraseQueue;
        CDataStream vMsg(vRecv);
        CTransaction tx;
        vRecv >> tx;

        CInv inv(MSG_TX, tx.GetHash());
        pfrom->AddInventoryKnown(inv);

        bool fMissingInputs = false;
        if (tx.AcceptToMemoryPool(true, &fMissingInputs))
        {
<<<<<<< HEAD
            RelayTransaction(tx, inv.hash, vMsg);
=======
            RelayMessage(inv, vMsg);
>>>>>>> 5bb560f2
            mapAlreadyAskedFor.erase(inv);
            vWorkQueue.push_back(inv.hash);
            vEraseQueue.push_back(inv.hash);

            // Recursively process any orphan transactions that depended on this one
            for (unsigned int i = 0; i < vWorkQueue.size(); i++)
            {
                uint256 hashPrev = vWorkQueue[i];
                for (map<uint256, CDataStream*>::iterator mi = mapOrphanTransactionsByPrev[hashPrev].begin();
                     mi != mapOrphanTransactionsByPrev[hashPrev].end();
                     ++mi)
                {
                    const CDataStream& vMsg = *((*mi).second);
                    CTransaction tx;
                    CDataStream(vMsg) >> tx;
                    CInv inv(MSG_TX, tx.GetHash());
                    bool fMissingInputs2 = false;

                    if (tx.AcceptToMemoryPool(true, &fMissingInputs2))
                    {
                        printf("   accepted orphan tx %s\n", inv.hash.ToString().substr(0,10).c_str());
<<<<<<< HEAD
                        RelayTransaction(tx, inv.hash, vMsg);
=======
                        RelayMessage(inv, vMsg);
>>>>>>> 5bb560f2
                        mapAlreadyAskedFor.erase(inv);
                        vWorkQueue.push_back(inv.hash);
                        vEraseQueue.push_back(inv.hash);
                    }
                    else if (!fMissingInputs2)
                    {
                        // invalid orphan
                        vEraseQueue.push_back(inv.hash);
                        printf("   removed invalid orphan tx %s\n", inv.hash.ToString().substr(0,10).c_str());
                    }
                }
            }

            BOOST_FOREACH(uint256 hash, vEraseQueue)
                EraseOrphanTx(hash);
        }
        else if (fMissingInputs)
        {
            AddOrphanTx(vMsg);

            // DoS prevention: do not allow mapOrphanTransactions to grow unbounded
            unsigned int nEvicted = LimitOrphanTxSize(MAX_ORPHAN_TRANSACTIONS);
            if (nEvicted > 0)
                printf("mapOrphan overflow, removed %u tx\n", nEvicted);
        }
        if (tx.nDoS) pfrom->Misbehaving(tx.nDoS);
    }


    else if (strCommand == "block" && !fImporting && !fReindex) // Ignore blocks received while importing
    {
        CBlock block;
        vRecv >> block;

        printf("received block %s\n", BlockHashStr(block.GetHash()).c_str());
        // block.print();

        CInv inv(MSG_BLOCK, block.GetHash());
        pfrom->AddInventoryKnown(inv);

        if (ProcessBlock(pfrom, &block))
            mapAlreadyAskedFor.erase(inv);
        if (block.nDoS) pfrom->Misbehaving(block.nDoS);
    }


    else if (strCommand == "getaddr")
    {
        pfrom->vAddrToSend.clear();
        vector<CAddress> vAddr = addrman.GetAddr();
        BOOST_FOREACH(const CAddress &addr, vAddr)
            pfrom->PushAddress(addr);
    }


    else if (strCommand == "mempool")
    {
        std::vector<uint256> vtxid;
        LOCK2(mempool.cs, pfrom->cs_filter);
        mempool.queryHashes(vtxid);
        vector<CInv> vInv;
        BOOST_FOREACH(uint256& hash, vtxid) {
            CInv inv(MSG_TX, hash);
            if ((pfrom->pfilter && pfrom->pfilter->IsRelevantAndUpdate(mempool.lookup(hash), hash)) ||
               (!pfrom->pfilter))
                vInv.push_back(inv);
            if (vInv.size() == MAX_INV_SZ)
                break;
        }
        if (vInv.size() > 0)
            pfrom->PushMessage("inv", vInv);
    }


    else if (strCommand == "ping")
    {
        if (pfrom->nVersion > BIP0031_VERSION)
        {
            uint64 nonce = 0;
            vRecv >> nonce;
            // Echo the message back with the nonce. This allows for two useful features:
            //
            // 1) A remote node can quickly check if the connection is operational
            // 2) Remote nodes can measure the latency of the network thread. If this node
            //    is overloaded it won't respond to pings quickly and the remote node can
            //    avoid sending us more work, like chain download requests.
            //
            // The nonce stops the remote getting confused between different pings: without
            // it, if the remote node sends a ping once per second and this node takes 5
            // seconds to respond to each, the 5th ping the remote sends would appear to
            // return very quickly.
            pfrom->PushMessage("pong", nonce);
        }
    }


    else if (strCommand == "alert")
    {
        CAlert alert;
        vRecv >> alert;

        uint256 alertHash = alert.GetHash();
        if (pfrom->setKnown.count(alertHash) == 0)
        {
            if (alert.ProcessAlert())
            {
                // Relay
                pfrom->setKnown.insert(alertHash);
                {
                    LOCK(cs_vNodes);
                    BOOST_FOREACH(CNode* pnode, vNodes)
                        alert.RelayTo(pnode);
                }
            }
            else {
                // Small DoS penalty so peers that send us lots of
                // duplicate/expired/invalid-signature/whatever alerts
                // eventually get banned.
                // This isn't a Misbehaving(100) (immediate ban) because the
                // peer might be an older or different implementation with
                // a different signature key, etc.
                pfrom->Misbehaving(10);
            }
        }
    }


    else if (strCommand == "filterload")
    {
        CBloomFilter filter;
        vRecv >> filter;

        if (!filter.IsWithinSizeConstraints())
            // There is no excuse for sending a too-large filter
            pfrom->Misbehaving(100);
        else
        {
            LOCK(pfrom->cs_filter);
            delete pfrom->pfilter;
            pfrom->pfilter = new CBloomFilter(filter);
        }
        pfrom->fRelayTxes = true;
    }


    else if (strCommand == "filteradd")
    {
        vector<unsigned char> vData;
        vRecv >> vData;

        // Nodes must NEVER send a data item > 520 bytes (the max size for a script data object,
        // and thus, the maximum size any matched object can have) in a filteradd message
        if (vData.size() > 520)
        {
            pfrom->Misbehaving(100);
        } else {
            LOCK(pfrom->cs_filter);
            if (pfrom->pfilter)
                pfrom->pfilter->insert(vData);
            else
                pfrom->Misbehaving(100);
        }
    }


    else if (strCommand == "filterclear")
    {
        LOCK(pfrom->cs_filter);
        delete pfrom->pfilter;
        pfrom->pfilter = NULL;
        pfrom->fRelayTxes = true;
    }


    else
    {
        // Ignore unknown commands for extensibility
    }


    // Update the last seen time for this node's address
    if (pfrom->fNetworkNode)
        if (strCommand == "version" || strCommand == "addr" || strCommand == "inv" || strCommand == "getdata" || strCommand == "ping")
            AddressCurrentlyConnected(pfrom->addr);


    return true;
}

bool ProcessMessages(CNode* pfrom)
{
    CDataStream& vRecv = pfrom->vRecv;
    if (vRecv.empty())
        return true;
    //if (fDebug)
    //    printf("ProcessMessages(%u bytes)\n", vRecv.size());

    //
    // Message format
    //  (4) message start
    //  (12) command
    //  (4) size
    //  (4) checksum
    //  (x) data
    //

    loop
    {
        // Don't bother if send buffer is too full to respond anyway
        if (pfrom->vSend.size() >= SendBufferSize())
            break;

        // Scan for message start
        CDataStream::iterator pstart = search(vRecv.begin(), vRecv.end(), BEGIN(pchMessageStart), END(pchMessageStart));
        int nHeaderSize = vRecv.GetSerializeSize(CMessageHeader());
        if (vRecv.end() - pstart < nHeaderSize)
        {
            if ((int)vRecv.size() > nHeaderSize)
            {
                printf("\n\nPROCESSMESSAGE MESSAGESTART NOT FOUND\n\n");
                vRecv.erase(vRecv.begin(), vRecv.end() - nHeaderSize);
            }
            break;
        }
        if (pstart - vRecv.begin() > 0)
            printf("\n\nPROCESSMESSAGE SKIPPED %"PRIpdd" BYTES\n\n", pstart - vRecv.begin());
        vRecv.erase(vRecv.begin(), pstart);

        // Read header
        vector<char> vHeaderSave(vRecv.begin(), vRecv.begin() + nHeaderSize);
        CMessageHeader hdr;
        vRecv >> hdr;
        if (!hdr.IsValid())
        {
            printf("\n\nPROCESSMESSAGE: ERRORS IN HEADER %s\n\n\n", hdr.GetCommand().c_str());
            continue;
        }
        string strCommand = hdr.GetCommand();

        // Message size
        unsigned int nMessageSize = hdr.nMessageSize;
        if (nMessageSize > MAX_SIZE)
        {
            printf("ProcessMessages(%s, %u bytes) : nMessageSize > MAX_SIZE\n", strCommand.c_str(), nMessageSize);
            continue;
        }
        if (nMessageSize > vRecv.size())
        {
            // Rewind and wait for rest of message
            vRecv.insert(vRecv.begin(), vHeaderSave.begin(), vHeaderSave.end());
            break;
        }

        // Checksum
        uint256 hash = Hash(vRecv.begin(), vRecv.begin() + nMessageSize);
        unsigned int nChecksum = 0;
        memcpy(&nChecksum, &hash, sizeof(nChecksum));
        if (nChecksum != hdr.nChecksum)
        {
            printf("ProcessMessages(%s, %u bytes) : CHECKSUM ERROR nChecksum=%08x hdr.nChecksum=%08x\n",
               strCommand.c_str(), nMessageSize, nChecksum, hdr.nChecksum);
            continue;
        }

        // Copy message to its own buffer
        CDataStream vMsg(vRecv.begin(), vRecv.begin() + nMessageSize, vRecv.nType, vRecv.nVersion);
        vRecv.ignore(nMessageSize);

        // Process message
        bool fRet = false;
        try
        {
            {
                LOCK(cs_main);
                fRet = ProcessMessage(pfrom, strCommand, vMsg);
            }
            if (fShutdown)
                return true;
        }
        catch (std::ios_base::failure& e)
        {
            if (strstr(e.what(), "end of data"))
            {
                // Allow exceptions from under-length message on vRecv
                printf("ProcessMessages(%s, %u bytes) : Exception '%s' caught, normally caused by a message being shorter than its stated length\n", strCommand.c_str(), nMessageSize, e.what());
            }
            else if (strstr(e.what(), "size too large"))
            {
                // Allow exceptions from over-long size
                printf("ProcessMessages(%s, %u bytes) : Exception '%s' caught\n", strCommand.c_str(), nMessageSize, e.what());
            }
            else
            {
                PrintExceptionContinue(&e, "ProcessMessages()");
            }
        }
        catch (std::exception& e) {
            PrintExceptionContinue(&e, "ProcessMessages()");
        } catch (...) {
            PrintExceptionContinue(NULL, "ProcessMessages()");
        }

        if (!fRet)
            printf("ProcessMessage(%s, %u bytes) FAILED\n", strCommand.c_str(), nMessageSize);
    }

    vRecv.Compact();
    return true;
}


bool SendMessages(CNode* pto, bool fSendTrickle)
{
    TRY_LOCK(cs_main, lockMain);
    if (lockMain) {
        // Don't send anything until we get their version message
        if (pto->nVersion == 0)
            return true;

        // Keep-alive ping. We send a nonce of zero because we don't use it anywhere
        // right now.
        if (pto->nLastSend && GetTime() - pto->nLastSend > 30 * 60 && pto->vSend.empty()) {
            uint64 nonce = 0;
            if (pto->nVersion > BIP0031_VERSION)
                pto->PushMessage("ping", nonce);
            else
                pto->PushMessage("ping");
        }

        // Resend wallet transactions that haven't gotten in a block yet
        ResendWalletTransactions();

        // Address refresh broadcast
        static int64 nLastRebroadcast;
        if (!IsInitialBlockDownload() && (GetTime() - nLastRebroadcast > 24 * 60 * 60))
        {
            {
                LOCK(cs_vNodes);
                BOOST_FOREACH(CNode* pnode, vNodes)
                {
                    // Periodically clear setAddrKnown to allow refresh broadcasts
                    if (nLastRebroadcast)
                        pnode->setAddrKnown.clear();

                    // Rebroadcast our address
                    if (!fNoListen)
                    {
                        CAddress addr = GetLocalAddress(&pnode->addr);
                        if (addr.IsRoutable())
                            pnode->PushAddress(addr);
                    }
                }
            }
            nLastRebroadcast = GetTime();
        }

        //
        // Message: addr
        //
        if (fSendTrickle)
        {
            vector<CAddress> vAddr;
            vAddr.reserve(pto->vAddrToSend.size());
            BOOST_FOREACH(const CAddress& addr, pto->vAddrToSend)
            {
                // returns true if wasn't already contained in the set
                if (pto->setAddrKnown.insert(addr).second)
                {
                    vAddr.push_back(addr);
                    // receiver rejects addr messages larger than 1000
                    if (vAddr.size() >= 1000)
                    {
                        pto->PushMessage("addr", vAddr);
                        vAddr.clear();
                    }
                }
            }
            pto->vAddrToSend.clear();
            if (!vAddr.empty())
                pto->PushMessage("addr", vAddr);
        }


        //
        // Message: inventory
        //
        vector<CInv> vInv;
        vector<CInv> vInvWait;
        {
            LOCK(pto->cs_inventory);
            vInv.reserve(pto->vInventoryToSend.size());
            vInvWait.reserve(pto->vInventoryToSend.size());
            BOOST_FOREACH(const CInv& inv, pto->vInventoryToSend)
            {
                if (pto->setInventoryKnown.count(inv))
                    continue;

                // trickle out tx inv to protect privacy
                if (inv.type == MSG_TX && !fSendTrickle)
                {
                    // 1/4 of tx invs blast to all immediately
                    static uint256 hashSalt;
                    if (hashSalt == 0)
                        hashSalt = GetRandHash();
                    uint256 hashRand = inv.hash ^ hashSalt;
                    hashRand = Hash(BEGIN(hashRand), END(hashRand));
                    bool fTrickleWait = ((hashRand & 3) != 0);

                    // always trickle our own transactions
                    if (!fTrickleWait)
                    {
                        CWalletTx wtx;
                        if (GetTransaction(inv.hash, wtx))
                            if (wtx.fFromMe)
                                fTrickleWait = true;
                    }

                    if (fTrickleWait)
                    {
                        vInvWait.push_back(inv);
                        continue;
                    }
                }

                // returns true if wasn't already contained in the set
                if (pto->setInventoryKnown.insert(inv).second)
                {
                    vInv.push_back(inv);
                    if (vInv.size() >= 1000)
                    {
                        pto->PushMessage("inv", vInv);
                        vInv.clear();
                    }
                }
            }
            pto->vInventoryToSend = vInvWait;
        }
        if (!vInv.empty())
            pto->PushMessage("inv", vInv);


        //
        // Message: getdata
        //
        vector<CInv> vGetData;
        int64 nNow = GetTime() * 1000000;
        while (!pto->mapAskFor.empty() && (*pto->mapAskFor.begin()).first <= nNow)
        {
            const CInv& inv = (*pto->mapAskFor.begin()).second;
            if (!AlreadyHave(inv))
            {
                if (fDebugNet)
                    printf("sending getdata: %s\n", inv.ToString().c_str());
                vGetData.push_back(inv);
                if (vGetData.size() >= 1000)
                {
                    pto->PushMessage("getdata", vGetData);
                    vGetData.clear();
                }
                mapAlreadyAskedFor[inv] = nNow;
            }
            pto->mapAskFor.erase(pto->mapAskFor.begin());
        }
        if (!vGetData.empty())
            pto->PushMessage("getdata", vGetData);

    }
    return true;
}














//////////////////////////////////////////////////////////////////////////////
//
// BitcoinMiner
//

int static FormatHashBlocks(void* pbuffer, unsigned int len)
{
    unsigned char* pdata = (unsigned char*)pbuffer;
    unsigned int blocks = 1 + ((len + 8) / 64);
    unsigned char* pend = pdata + 64 * blocks;
    memset(pdata + len, 0, 64 * blocks - len);
    pdata[len] = 0x80;
    unsigned int bits = len * 8;
    pend[-1] = (bits >> 0) & 0xff;
    pend[-2] = (bits >> 8) & 0xff;
    pend[-3] = (bits >> 16) & 0xff;
    pend[-4] = (bits >> 24) & 0xff;
    return blocks;
}

static const unsigned int pSHA256InitState[8] =
{0x6a09e667, 0xbb67ae85, 0x3c6ef372, 0xa54ff53a, 0x510e527f, 0x9b05688c, 0x1f83d9ab, 0x5be0cd19};

void SHA256Transform(void* pstate, void* pinput, const void* pinit)
{
    SHA256_CTX ctx;
    unsigned char data[64];

    SHA256_Init(&ctx);

    for (int i = 0; i < 16; i++)
        ((uint32_t*)data)[i] = ByteReverse(((uint32_t*)pinput)[i]);

    for (int i = 0; i < 8; i++)
        ctx.h[i] = ((uint32_t*)pinit)[i];

    SHA256_Update(&ctx, data, sizeof(data));
    for (int i = 0; i < 8; i++)
        ((uint32_t*)pstate)[i] = ctx.h[i];
}

//
// ScanHash scans nonces looking for a hash with at least some zero bits.
// It operates on big endian data.  Caller does the byte reversing.
// All input buffers are 16-byte aligned.  nNonce is usually preserved
// between calls, but periodically or if nNonce is 0xffff0000 or above,
// the block is rebuilt and nNonce starts over at zero.
//
unsigned int static ScanHash_CryptoPP(char* pmidstate, char* pdata, char* phash1, char* phash, unsigned int& nHashesDone)
{
    unsigned int& nNonce = *(unsigned int*)(pdata + 12);
    for (;;)
    {
        // Crypto++ SHA256
        // Hash pdata using pmidstate as the starting state into
        // pre-formatted buffer phash1, then hash phash1 into phash
        nNonce++;
        SHA256Transform(phash1, pdata, pmidstate);
        SHA256Transform(phash, phash1, pSHA256InitState);

        // Return the nonce if the hash has at least some zero bits,
        // caller will check if it has enough to reach the target
        if (((unsigned short*)phash)[14] == 0)
            return nNonce;

        // If nothing found after trying for a while, return -1
        if ((nNonce & 0xffff) == 0)
        {
            nHashesDone = 0xffff+1;
            return (unsigned int) -1;
        }
    }
}

// Some explaining would be appreciated
class COrphan
{
public:
    CTransaction* ptx;
    set<uint256> setDependsOn;
    double dPriority;
    double dFeePerKb;

    COrphan(CTransaction* ptxIn)
    {
        ptx = ptxIn;
        dPriority = dFeePerKb = 0;
    }

    void print() const
    {
        printf("COrphan(hash=%s, dPriority=%.1f, dFeePerKb=%.1f)\n",
               ptx->GetHash().ToString().substr(0,10).c_str(), dPriority, dFeePerKb);
        BOOST_FOREACH(uint256 hash, setDependsOn)
            printf("   setDependsOn %s\n", hash.ToString().substr(0,10).c_str());
    }
};


uint64 nLastBlockTx = 0;
uint64 nLastBlockSize = 0;

// We want to sort transactions by priority and fee, so:
typedef boost::tuple<double, double, CTransaction*> TxPriority;
class TxPriorityCompare
{
    bool byFee;
public:
    TxPriorityCompare(bool _byFee) : byFee(_byFee) { }
    bool operator()(const TxPriority& a, const TxPriority& b)
    {
        if (byFee)
        {
            if (a.get<1>() == b.get<1>())
                return a.get<0>() < b.get<0>();
            return a.get<1>() < b.get<1>();
        }
        else
        {
            if (a.get<0>() == b.get<0>())
                return a.get<1>() < b.get<1>();
            return a.get<0>() < b.get<0>();
        }
    }
};

CBlockTemplate* CreateNewBlock(CReserveKey& reservekey)
{
    // Create new block
    auto_ptr<CBlockTemplate> pblocktemplate(new CBlockTemplate());
    if(!pblocktemplate.get())
        return NULL;
    CBlock *pblock = &pblocktemplate->block; // pointer for convenience

    // Create coinbase tx
    CTransaction txNew;
    txNew.vin.resize(1);
    txNew.vin[0].prevout.SetNull();
    txNew.vout.resize(1);
    txNew.vout[0].scriptPubKey << reservekey.GetReservedKey() << OP_CHECKSIG;

    // Add our coinbase tx as first transaction
    pblock->vtx.push_back(txNew);
    pblocktemplate->vTxFees.push_back(-1); // updated at end
    pblocktemplate->vTxSigOps.push_back(-1); // updated at end

    // Largest block you're willing to create:
    unsigned int nBlockMaxSize = GetArg("-blockmaxsize", MAX_BLOCK_SIZE_GEN/2);
    // Limit to betweeen 1K and MAX_BLOCK_SIZE-1K for sanity:
    nBlockMaxSize = std::max((unsigned int)1000, std::min((unsigned int)(MAX_BLOCK_SIZE-1000), nBlockMaxSize));

    // How much of the block should be dedicated to high-priority transactions,
    // included regardless of the fees they pay
    unsigned int nBlockPrioritySize = GetArg("-blockprioritysize", 27000);
    nBlockPrioritySize = std::min(nBlockMaxSize, nBlockPrioritySize);

    // Minimum block size you want to create; block will be filled with free transactions
    // until there are no more or the block reaches this size:
    unsigned int nBlockMinSize = GetArg("-blockminsize", 0);
    nBlockMinSize = std::min(nBlockMaxSize, nBlockMinSize);

    // Fee-per-kilobyte amount considered the same as "free"
    // Be careful setting this: if you set it to zero then
    // a transaction spammer can cheaply fill blocks using
    // 1-satoshi-fee transactions. It should be set above the real
    // cost to you of processing a transaction.
    int64 nMinTxFee = MIN_TX_FEE;
    if (mapArgs.count("-mintxfee"))
        ParseMoney(mapArgs["-mintxfee"], nMinTxFee);

    // Collect memory pool transactions into the block
    int64 nFees = 0;
    {
        LOCK2(cs_main, mempool.cs);
        CBlockIndex* pindexPrev = pindexBest;
        CCoinsViewCache view(*pcoinsTip, true);

        // Priority order to process transactions
        list<COrphan> vOrphan; // list memory doesn't move
        map<uint256, vector<COrphan*> > mapDependers;
        bool fPrintPriority = GetBoolArg("-printpriority");

        // This vector will be sorted into a priority queue:
        vector<TxPriority> vecPriority;
        vecPriority.reserve(mempool.mapTx.size());
        for (map<uint256, CTransaction>::iterator mi = mempool.mapTx.begin(); mi != mempool.mapTx.end(); ++mi)
        {
            CTransaction& tx = (*mi).second;
            if (tx.IsCoinBase() || !tx.IsFinal())
                continue;

            COrphan* porphan = NULL;
            double dPriority = 0;
            int64 nTotalIn = 0;
            bool fMissingInputs = false;
            BOOST_FOREACH(const CTxIn& txin, tx.vin)
            {
                // Read prev transaction
                CCoins coins;
                if (!view.GetCoins(txin.prevout.hash, coins))
                {
                    // This should never happen; all transactions in the memory
                    // pool should connect to either transactions in the chain
                    // or other transactions in the memory pool.
                    if (!mempool.mapTx.count(txin.prevout.hash))
                    {
                        printf("ERROR: mempool transaction missing input\n");
                        if (fDebug) assert("mempool transaction missing input" == 0);
                        fMissingInputs = true;
                        if (porphan)
                            vOrphan.pop_back();
                        break;
                    }

                    // Has to wait for dependencies
                    if (!porphan)
                    {
                        // Use list for automatic deletion
                        vOrphan.push_back(COrphan(&tx));
                        porphan = &vOrphan.back();
                    }
                    mapDependers[txin.prevout.hash].push_back(porphan);
                    porphan->setDependsOn.insert(txin.prevout.hash);
                    nTotalIn += mempool.mapTx[txin.prevout.hash].vout[txin.prevout.n].nValue;
                    continue;
                }

                int64 nValueIn = coins.vout[txin.prevout.n].nValue;
                nTotalIn += nValueIn;

                int nConf = pindexPrev->nHeight - coins.nHeight + 1;

                dPriority += (double)nValueIn * nConf;
            }
            if (fMissingInputs) continue;

            // Priority is sum(valuein * age) / txsize
            unsigned int nTxSize = ::GetSerializeSize(tx, SER_NETWORK, PROTOCOL_VERSION);
            dPriority /= nTxSize;

            // This is a more accurate fee-per-kilobyte than is used by the client code, because the
            // client code rounds up the size to the nearest 1K. That's good, because it gives an
            // incentive to create smaller transactions.
            double dFeePerKb =  double(nTotalIn-tx.GetValueOut()) / (double(nTxSize)/1000.0);

            if (porphan)
            {
                porphan->dPriority = dPriority;
                porphan->dFeePerKb = dFeePerKb;
            }
            else
                vecPriority.push_back(TxPriority(dPriority, dFeePerKb, &(*mi).second));
        }

        // Collect transactions into block
        uint64 nBlockSize = 1000;
        uint64 nBlockTx = 0;
        int nBlockSigOps = 100;
        bool fSortedByFee = (nBlockPrioritySize <= 0);

        TxPriorityCompare comparer(fSortedByFee);
        std::make_heap(vecPriority.begin(), vecPriority.end(), comparer);

        while (!vecPriority.empty())
        {
            // Take highest priority transaction off the priority queue:
            double dPriority = vecPriority.front().get<0>();
            double dFeePerKb = vecPriority.front().get<1>();
            CTransaction& tx = *(vecPriority.front().get<2>());

            std::pop_heap(vecPriority.begin(), vecPriority.end(), comparer);
            vecPriority.pop_back();

            // second layer cached modifications just for this transaction
            CCoinsViewCache viewTemp(view, true);

            // Size limits
            unsigned int nTxSize = ::GetSerializeSize(tx, SER_NETWORK, PROTOCOL_VERSION);
            if (nBlockSize + nTxSize >= nBlockMaxSize)
                continue;

            // Legacy limits on sigOps:
            unsigned int nTxSigOps = tx.GetLegacySigOpCount();
            if (nBlockSigOps + nTxSigOps >= MAX_BLOCK_SIGOPS)
                continue;

            // Skip free transactions if we're past the minimum block size:
            if (fSortedByFee && (dFeePerKb < nMinTxFee) && (nBlockSize + nTxSize >= nBlockMinSize))
                continue;

            // Prioritize by fee once past the priority size or we run out of high-priority
            // transactions:
            if (!fSortedByFee &&
                ((nBlockSize + nTxSize >= nBlockPrioritySize) || (dPriority < COIN * 144 / 250)))
            {
                fSortedByFee = true;
                comparer = TxPriorityCompare(fSortedByFee);
                std::make_heap(vecPriority.begin(), vecPriority.end(), comparer);
            }

            if (!tx.HaveInputs(viewTemp))
                continue;

            int64 nTxFees = tx.GetValueIn(viewTemp)-tx.GetValueOut();

            nTxSigOps += tx.GetP2SHSigOpCount(viewTemp);
            if (nBlockSigOps + nTxSigOps >= MAX_BLOCK_SIGOPS)
                continue;

            if (!tx.CheckInputs(viewTemp, true, SCRIPT_VERIFY_P2SH))
                continue;

            CTxUndo txundo;
            uint256 hash = tx.GetHash();
            if (!tx.UpdateCoins(viewTemp, txundo, pindexPrev->nHeight+1, hash))
                continue;

            // push changes from the second layer cache to the first one
            viewTemp.Flush();

            // Added
            pblock->vtx.push_back(tx);
            pblocktemplate->vTxFees.push_back(nTxFees);
            pblocktemplate->vTxSigOps.push_back(nTxSigOps);
            nBlockSize += nTxSize;
            ++nBlockTx;
            nBlockSigOps += nTxSigOps;
            nFees += nTxFees;

            if (fPrintPriority)
            {
                printf("priority %.1f feeperkb %.1f txid %s\n",
                       dPriority, dFeePerKb, tx.GetHash().ToString().c_str());
            }

            // Add transactions that depend on this one to the priority queue
            if (mapDependers.count(hash))
            {
                BOOST_FOREACH(COrphan* porphan, mapDependers[hash])
                {
                    if (!porphan->setDependsOn.empty())
                    {
                        porphan->setDependsOn.erase(hash);
                        if (porphan->setDependsOn.empty())
                        {
                            vecPriority.push_back(TxPriority(porphan->dPriority, porphan->dFeePerKb, porphan->ptx));
                            std::push_heap(vecPriority.begin(), vecPriority.end(), comparer);
                        }
                    }
                }
            }
        }

        nLastBlockTx = nBlockTx;
        nLastBlockSize = nBlockSize;
        printf("CreateNewBlock(): total size %"PRI64u"\n", nBlockSize);

        pblock->vtx[0].vout[0].nValue = GetBlockValue(pindexPrev->nHeight+1, nFees);
        pblocktemplate->vTxFees[0] = -nFees;

        // Fill in header
        pblock->hashPrevBlock  = pindexPrev->GetBlockHash();
        pblock->UpdateTime(pindexPrev);
        pblock->nBits          = GetNextWorkRequired(pindexPrev, pblock);
        pblock->nNonce         = 0;
        pblock->vtx[0].vin[0].scriptSig = CScript() << OP_0 << OP_0;
        pblocktemplate->vTxSigOps[0] = pblock->vtx[0].GetLegacySigOpCount();

        CBlockIndex indexDummy(*pblock);
        indexDummy.pprev = pindexPrev;
        indexDummy.nHeight = pindexPrev->nHeight + 1;
        CCoinsViewCache viewNew(*pcoinsTip, true);
        if (!pblock->ConnectBlock(&indexDummy, viewNew, true))
            throw std::runtime_error("CreateNewBlock() : ConnectBlock failed");
    }

    return pblocktemplate.release();
}


void IncrementExtraNonce(CBlock* pblock, CBlockIndex* pindexPrev, unsigned int& nExtraNonce)
{
    // Update nExtraNonce
    static uint256 hashPrevBlock;
    if (hashPrevBlock != pblock->hashPrevBlock)
    {
        nExtraNonce = 0;
        hashPrevBlock = pblock->hashPrevBlock;
    }
    ++nExtraNonce;
    unsigned int nHeight = pindexPrev->nHeight+1; // Height first in coinbase required for block.version=2
    pblock->vtx[0].vin[0].scriptSig = (CScript() << nHeight << CBigNum(nExtraNonce)) + COINBASE_FLAGS;
    assert(pblock->vtx[0].vin[0].scriptSig.size() <= 100);

    pblock->hashMerkleRoot = pblock->BuildMerkleTree();
}


void FormatHashBuffers(CBlock* pblock, char* pmidstate, char* pdata, char* phash1)
{
    //
    // Pre-build hash buffers
    //
    struct
    {
        struct unnamed2
        {
            int nVersion;
            uint256 hashPrevBlock;
            uint256 hashMerkleRoot;
            unsigned int nTime;
            unsigned int nBits;
            unsigned int nNonce;
        }
        block;
        unsigned char pchPadding0[64];
        uint256 hash1;
        unsigned char pchPadding1[64];
    }
    tmp;
    memset(&tmp, 0, sizeof(tmp));

    tmp.block.nVersion       = pblock->nVersion;
    tmp.block.hashPrevBlock  = pblock->hashPrevBlock;
    tmp.block.hashMerkleRoot = pblock->hashMerkleRoot;
    tmp.block.nTime          = pblock->nTime;
    tmp.block.nBits          = pblock->nBits;
    tmp.block.nNonce         = pblock->nNonce;

    FormatHashBlocks(&tmp.block, sizeof(tmp.block));
    FormatHashBlocks(&tmp.hash1, sizeof(tmp.hash1));

    // Byte swap all the input buffer
    for (unsigned int i = 0; i < sizeof(tmp)/4; i++)
        ((unsigned int*)&tmp)[i] = ByteReverse(((unsigned int*)&tmp)[i]);

    // Precalc the first half of the first hash, which stays constant
    SHA256Transform(pmidstate, &tmp.block, pSHA256InitState);

    memcpy(pdata, &tmp.block, 128);
    memcpy(phash1, &tmp.hash1, 64);
}


bool CheckWork(CBlock* pblock, CWallet& wallet, CReserveKey& reservekey)
{
    uint256 hash = pblock->GetHash();
    uint256 hashTarget = CBigNum().SetCompact(pblock->nBits).getuint256();

    if (hash > hashTarget)
        return false;

    //// debug print
    printf("BitcoinMiner:\n");
    printf("proof-of-work found  \n  hash: %s  \ntarget: %s\n", hash.GetHex().c_str(), hashTarget.GetHex().c_str());
    pblock->print();
    printf("generated %s\n", FormatMoney(pblock->vtx[0].vout[0].nValue).c_str());

    // Found a solution
    {
        LOCK(cs_main);
        if (pblock->hashPrevBlock != hashBestChain)
            return error("BitcoinMiner : generated block is stale");

        // Remove key from key pool
        reservekey.KeepKey();

        // Track how many getdata requests this block gets
        {
            LOCK(wallet.cs_wallet);
            wallet.mapRequestCount[pblock->GetHash()] = 0;
        }

        // Process this block the same as if we had received it from another node
        if (!ProcessBlock(NULL, pblock))
            return error("BitcoinMiner : ProcessBlock, block not accepted");
    }

    return true;
}

void static ThreadBitcoinMiner(void* parg);

static bool fGenerateBitcoins = false;
static bool fLimitProcessors = false;
static int nLimitProcessors = -1;

void static BitcoinMiner(CWallet *pwallet)
{
    printf("BitcoinMiner started\n");
    SetThreadPriority(THREAD_PRIORITY_LOWEST);

    // Make this thread recognisable as the mining thread
    RenameThread("bitcoin-miner");

    // Each thread has its own key and counter
    CReserveKey reservekey(pwallet);
    unsigned int nExtraNonce = 0;

    while (fGenerateBitcoins)
    {
        if (fShutdown)
            return;
        while (vNodes.empty() || IsInitialBlockDownload())
        {
            Sleep(1000);
            if (fShutdown)
                return;
            if (!fGenerateBitcoins)
                return;
        }


        //
        // Create new block
        //
        unsigned int nTransactionsUpdatedLast = nTransactionsUpdated;
        CBlockIndex* pindexPrev = pindexBest;

        auto_ptr<CBlockTemplate> pblocktemplate(CreateNewBlock(reservekey));
        if (!pblocktemplate.get())
            return;
        CBlock *pblock = &pblocktemplate->block;
        IncrementExtraNonce(pblock, pindexPrev, nExtraNonce);

        printf("Running BitcoinMiner with %"PRIszu" transactions in block (%u bytes)\n", pblock->vtx.size(),
               ::GetSerializeSize(*pblock, SER_NETWORK, PROTOCOL_VERSION));


        //
        // Pre-build hash buffers
        //
        char pmidstatebuf[32+16]; char* pmidstate = alignup<16>(pmidstatebuf);
        char pdatabuf[128+16];    char* pdata     = alignup<16>(pdatabuf);
        char phash1buf[64+16];    char* phash1    = alignup<16>(phash1buf);

        FormatHashBuffers(pblock, pmidstate, pdata, phash1);

        unsigned int& nBlockTime = *(unsigned int*)(pdata + 64 + 4);
        unsigned int& nBlockBits = *(unsigned int*)(pdata + 64 + 8);
        unsigned int& nBlockNonce = *(unsigned int*)(pdata + 64 + 12);


        //
        // Search
        //
        int64 nStart = GetTime();
        uint256 hashTarget = CBigNum().SetCompact(pblock->nBits).getuint256();
        uint256 hashbuf[2];
        uint256& hash = *alignup<16>(hashbuf);
        loop
        {
            unsigned int nHashesDone = 0;
            unsigned int nNonceFound;

            // Crypto++ SHA256
            nNonceFound = ScanHash_CryptoPP(pmidstate, pdata + 64, phash1,
                                            (char*)&hash, nHashesDone);

            // Check if something found
            if (nNonceFound != (unsigned int) -1)
            {
                for (unsigned int i = 0; i < sizeof(hash)/4; i++)
                    ((unsigned int*)&hash)[i] = ByteReverse(((unsigned int*)&hash)[i]);

                if (hash <= hashTarget)
                {
                    // Found a solution
                    pblock->nNonce = ByteReverse(nNonceFound);
                    assert(hash == pblock->GetHash());
                    
                    SetThreadPriority(THREAD_PRIORITY_NORMAL);
<<<<<<< HEAD
                    CheckWork(pblock, *pwalletMain, reservekey);
=======
                    CheckWork(pblock.get(), *pWalletManager->GetDefaultWallet(), reservekey);
>>>>>>> 5bb560f2
                    SetThreadPriority(THREAD_PRIORITY_LOWEST);
                    break;
                }
            }

            // Meter hashes/sec
            static int64 nHashCounter;
            if (nHPSTimerStart == 0)
            {
                nHPSTimerStart = GetTimeMillis();
                nHashCounter = 0;
            }
            else
                nHashCounter += nHashesDone;
            if (GetTimeMillis() - nHPSTimerStart > 4000)
            {
                static CCriticalSection cs;
                {
                    LOCK(cs);
                    if (GetTimeMillis() - nHPSTimerStart > 4000)
                    {
                        dHashesPerSec = 1000.0 * nHashCounter / (GetTimeMillis() - nHPSTimerStart);
                        nHPSTimerStart = GetTimeMillis();
                        nHashCounter = 0;
                        static int64 nLogTime;
                        if (GetTime() - nLogTime > 30 * 60)
                        {
                            nLogTime = GetTime();
                            printf("hashmeter %3d CPUs %6.0f khash/s\n", vnThreadsRunning[THREAD_MINER], dHashesPerSec/1000.0);
                        }
                    }
                }
            }

            // Check for stop or if block needs to be rebuilt
            if (fShutdown)
                return;
            if (!fGenerateBitcoins)
                return;
            if (fLimitProcessors && vnThreadsRunning[THREAD_MINER] > nLimitProcessors)
                return;
            if (vNodes.empty())
                break;
            if (nBlockNonce >= 0xffff0000)
                break;
            if (nTransactionsUpdated != nTransactionsUpdatedLast && GetTime() - nStart > 60)
                break;
            if (pindexPrev != pindexBest)
                break;

            // Update nTime every few seconds
            pblock->UpdateTime(pindexPrev);
            nBlockTime = ByteReverse(pblock->nTime);
            if (fTestNet)
            {
                // Changing pblock->nTime can change work required on testnet:
                nBlockBits = ByteReverse(pblock->nBits);
                hashTarget = CBigNum().SetCompact(pblock->nBits).getuint256();
            }
        }
    }
}

void static ThreadBitcoinMiner(void* parg)
{
    CWallet* pwallet = (CWallet*)parg;
    try
    {
        vnThreadsRunning[THREAD_MINER]++;
        BitcoinMiner(pwallet);
        vnThreadsRunning[THREAD_MINER]--;
    }
    catch (std::exception& e) {
        vnThreadsRunning[THREAD_MINER]--;
        PrintException(&e, "ThreadBitcoinMiner()");
    } catch (...) {
        vnThreadsRunning[THREAD_MINER]--;
        PrintException(NULL, "ThreadBitcoinMiner()");
    }
    nHPSTimerStart = 0;
    if (vnThreadsRunning[THREAD_MINER] == 0)
        dHashesPerSec = 0;
    printf("ThreadBitcoinMiner exiting, %d threads remaining\n", vnThreadsRunning[THREAD_MINER]);
}


void GenerateBitcoins(bool fGenerate, CWallet* pwallet)
{
    fGenerateBitcoins = fGenerate;
    nLimitProcessors = GetArg("-genproclimit", -1);
    if (nLimitProcessors == 0)
        fGenerateBitcoins = false;
    fLimitProcessors = (nLimitProcessors != -1);

    if (fGenerate)
    {
        int nProcessors = boost::thread::hardware_concurrency();
        printf("%d processors\n", nProcessors);
        if (nProcessors < 1)
            nProcessors = 1;
        if (fLimitProcessors && nProcessors > nLimitProcessors)
            nProcessors = nLimitProcessors;
        int nAddThreads = nProcessors - vnThreadsRunning[THREAD_MINER];
        printf("Starting %d BitcoinMiner threads\n", nAddThreads);
        for (int i = 0; i < nAddThreads; i++)
        {
            if (!NewThread(ThreadBitcoinMiner, pwallet))
                printf("Error: NewThread(ThreadBitcoinMiner) failed\n");
            Sleep(10);
        }
    }
}

// Amount compression:
// * If the amount is 0, output 0
// * first, divide the amount (in base units) by the largest power of 10 possible; call the exponent e (e is max 9)
// * if e<9, the last digit of the resulting number cannot be 0; store it as d, and drop it (divide by 10)
//   * call the result n
//   * output 1 + 10*(9*n + d - 1) + e
// * if e==9, we only know the resulting number is not zero, so output 1 + 10*(n - 1) + 9
// (this is decodable, as d is in [1-9] and e is in [0-9])

uint64 CTxOutCompressor::CompressAmount(uint64 n)
{
    if (n == 0)
        return 0;
    int e = 0;
    while (((n % 10) == 0) && e < 9) {
        n /= 10;
        e++;
    }
    if (e < 9) {
        int d = (n % 10);
        assert(d >= 1 && d <= 9);
        n /= 10;
        return 1 + (n*9 + d - 1)*10 + e;
    } else {
        return 1 + (n - 1)*10 + 9;
    }
}

uint64 CTxOutCompressor::DecompressAmount(uint64 x)
{
    // x = 0  OR  x = 1+10*(9*n + d - 1) + e  OR  x = 1+10*(n - 1) + 9
    if (x == 0)
        return 0;
    x--;
    // x = 10*(9*n + d - 1) + e
    int e = x % 10;
    x /= 10;
    uint64 n = 0;
    if (e < 9) {
        // x = 9*n + d - 1
        int d = (x % 9) + 1;
        x /= 9;
        // x = n
        n = x*10 + d;
    } else {
        n = x+1;
    }
    while (e) {
        n *= 10;
        e--;
    }
    return n;
}<|MERGE_RESOLUTION|>--- conflicted
+++ resolved
@@ -203,6 +203,8 @@
             pwallet->ResendWalletTransactions();
     }
 }
+
+
 
 
 
@@ -3458,11 +3460,7 @@
         bool fMissingInputs = false;
         if (tx.AcceptToMemoryPool(true, &fMissingInputs))
         {
-<<<<<<< HEAD
             RelayTransaction(tx, inv.hash, vMsg);
-=======
-            RelayMessage(inv, vMsg);
->>>>>>> 5bb560f2
             mapAlreadyAskedFor.erase(inv);
             vWorkQueue.push_back(inv.hash);
             vEraseQueue.push_back(inv.hash);
@@ -3484,11 +3482,7 @@
                     if (tx.AcceptToMemoryPool(true, &fMissingInputs2))
                     {
                         printf("   accepted orphan tx %s\n", inv.hash.ToString().substr(0,10).c_str());
-<<<<<<< HEAD
                         RelayTransaction(tx, inv.hash, vMsg);
-=======
-                        RelayMessage(inv, vMsg);
->>>>>>> 5bb560f2
                         mapAlreadyAskedFor.erase(inv);
                         vWorkQueue.push_back(inv.hash);
                         vEraseQueue.push_back(inv.hash);
@@ -4542,13 +4536,9 @@
                     // Found a solution
                     pblock->nNonce = ByteReverse(nNonceFound);
                     assert(hash == pblock->GetHash());
-                    
+
                     SetThreadPriority(THREAD_PRIORITY_NORMAL);
-<<<<<<< HEAD
                     CheckWork(pblock, *pwalletMain, reservekey);
-=======
-                    CheckWork(pblock.get(), *pWalletManager->GetDefaultWallet(), reservekey);
->>>>>>> 5bb560f2
                     SetThreadPriority(THREAD_PRIORITY_LOWEST);
                     break;
                 }
