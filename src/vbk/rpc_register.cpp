// Copyright (c) 2019-2020 Xenios SEZC
// https://www.veriblock.org
// Distributed under the MIT software license, see the accompanying
// file COPYING or http://www.opensource.org/licenses/mit-license.php.

#include "rpc_register.hpp"

#include "merkle.hpp"
#include "pop_service.hpp"
#include "vbk/service_locator.hpp"
#include <chainparams.h>
#include <consensus/merkle.h>
<<<<<<< HEAD
#include <node/context.h>
#include <rpc/blockchain.h>
=======
>>>>>>> f04d8e79
#include <rpc/server.h>
#include <rpc/util.h>
#include <util/validation.h>
#include <validation.h>
#include <vbk/p2p_sync.hpp>
#include <wallet/rpcwallet.h>
<<<<<<< HEAD
#include <wallet/wallet.h>    // for CWallet
=======
#include <wallet/wallet.h> // for CWallet
>>>>>>> f04d8e79

#include <fstream>
#include <set>

#include "pop_service_impl.hpp"
#include "vbk/adaptors/univalue_json.hpp"
#include "vbk/config.hpp"
#include "veriblock/entities/test_case_entity.hpp"

namespace VeriBlock {

namespace {

uint256 GetBlockHashByHeight(const int height)
{
    if (height < 0 || height > ChainActive().Height())
        throw JSONRPCError(RPC_INVALID_PARAMETER, "Block height out of range");

    return ChainActive()[height]->GetBlockHash();
}

CBlock GetBlockChecked(const CBlockIndex* pblockindex)
{
    CBlock block;
    if (IsBlockPruned(pblockindex)) {
        throw JSONRPCError(RPC_MISC_ERROR, "Block not available (pruned data)");
    }

    if (!ReadBlockFromDisk(block, pblockindex, Params().GetConsensus())) {
        // Block not found on disk. This could be because we have the block
        // header in our index but don't have the block (for example if a
        // non-whitelisted node sends us an unrequested long chain of valid
        // blocks, we add the headers to our index, but don't accept the
        // block).
        throw JSONRPCError(RPC_MISC_ERROR, "Block not found on disk");
    }

    return block;
}

void SaveState(std::string file_name)
{
    LOCK2(cs_main, mempool.cs);

    altintegration::TestCase vbtc_state;
    vbtc_state.config = VeriBlock::getService<VeriBlock::Config>().popconfig;

    auto& vbtc_tree = BlockIndex();

    auto cmp = [](CBlockIndex* a, CBlockIndex* b) -> bool {
        return a->nHeight < b->nHeight;
    };
    std::vector<CBlockIndex*> block_index;
    block_index.reserve(vbtc_tree.size());
    for (const auto& el : vbtc_tree) {
        block_index.push_back(el.second);
    }
    std::sort(block_index.begin(), block_index.end(), cmp);

    BlockValidationState state;

    for (const auto& index : block_index) {
        auto alt_block = blockToAltBlock(*index);
        std::vector<altintegration::AltPayloads> payloads;
        if (index->pprev) {
            CBlock block;
            if (ReadBlockFromDisk(block, index, Params().GetConsensus())) {
                bool res = popDataToPayloads(block, *index->pprev, state, payloads);
                assert(res);
            }
        }
        vbtc_state.alt_tree.push_back(std::make_pair(alt_block, payloads));
    }

    std::ofstream file(file_name, std::ios::binary);

    altintegration::WriteStream stream;
    vbtc_state.toRaw(stream);

    file.write((const char*)stream.data().data(), stream.data().size());

    file.close();
}

} // namespace

UniValue getpopdata(const JSONRPCRequest& request)
{
    if (request.fHelp || request.params.size() != 1)
        throw std::runtime_error(
            "getpopdata block_height\n"
            "\nFetches the data relevant to PoP-mining the given block.\n"
            "\nArguments:\n"
            "1. block_height         (numeric, required) The height index\n"
            "\nResult:\n"
            "{\n"
            "    \"block_header\" : \"block_header_hex\",  (string) Hex-encoded block header\n"
            "    \"raw_contextinfocontainer\" : \"contextinfocontainer\",  (string) Hex-encoded raw authenticated ContextInfoContainer structure\n"
            "    \"last_known_veriblock_blocks\" : [ (array) last known VeriBlock blocks at the given Bitcoin block\n"
            "        \"blockhash\",                (string) VeriBlock block hash\n"
            "       ... ]\n"
            "    \"last_known_bitcoin_blocks\" : [ (array) last known Bitcoin blocks at the given Bitcoin block\n"
            "        \"blockhash\",                (string) Bitcoin block hash\n"
            "       ... ]\n"
            "}\n"
            "\nExamples:\n" +
            HelpExampleCli("getpopdata", "1000") + HelpExampleRpc("getpopdata", "1000"));

    auto wallet = GetWalletForJSONRPCRequest(request);
    if (!EnsureWalletIsAvailable(wallet.get(), request.fHelp)) {
        return NullUniValue;
    }

    // Make sure the results are valid at least up to the most recent block
    // the user could have gotten from another RPC command prior to now
    wallet->BlockUntilSyncedToCurrentChain();

    int height = request.params[0].get_int();

    LOCK2(cs_main, wallet->cs_wallet);

    uint256 blockhash = GetBlockHashByHeight(height);

    UniValue result(UniValue::VOBJ);

    //get the block and its header
    const CBlockIndex* pBlockIndex = LookupBlockIndex(blockhash);

    if (!pBlockIndex) {
        throw JSONRPCError(RPC_INVALID_ADDRESS_OR_KEY, "Block not found");
    }

    CDataStream ssBlock(SER_NETWORK, PROTOCOL_VERSION);
    ssBlock << pBlockIndex->GetBlockHeader();
    result.pushKV("block_header", HexStr(ssBlock));

    auto block = GetBlockChecked(pBlockIndex);

    auto& pop = getService<PopService>();
    //context info
    uint256 txRoot = BlockMerkleRoot(block);
    auto keystones = VeriBlock::getKeystoneHashesForTheNextBlock(pBlockIndex->pprev);
    auto contextInfo = VeriBlock::ContextInfoContainer(pBlockIndex->nHeight, keystones, txRoot);
    auto authedContext = contextInfo.getAuthenticated();
    result.pushKV("raw_contextinfocontainer", HexStr(authedContext.begin(), authedContext.end()));

    auto lastVBKBlocks = pop.getLastKnownVBKBlocks(16);

    UniValue univalueLastVBKBlocks(UniValue::VARR);
    for (const auto& b : lastVBKBlocks) {
        univalueLastVBKBlocks.push_back(HexStr(b));
    }
    result.pushKV("last_known_veriblock_blocks", univalueLastVBKBlocks);

    auto lastBTCBlocks = pop.getLastKnownBTCBlocks(16);
    UniValue univalueLastBTCBlocks(UniValue::VARR);
    for (const auto& b : lastBTCBlocks) {
        univalueLastBTCBlocks.push_back(HexStr(b));
    }
    result.pushKV("last_known_bitcoin_blocks", univalueLastBTCBlocks);

    return result;
}

UniValue submitpop(const JSONRPCRequest& request)
{
    if (request.fHelp || request.params.size() > 2)
        throw std::runtime_error(
            "submitpop [vtbs] (atv)\n"
            "\nCreates and submits a PoP transaction constructed from the provided ATV and VTBs.\n"
            "\nArguments:\n"
            "1. atv       (string, required) Hex-encoded ATV record.\n"
            "2. vtbs      (array, required) Array of hex-encoded VTB records.\n"
            "\nResult:\n"
            "             (string) Transaction hash\n"
            "\nExamples:\n" +
            HelpExampleCli("submitpop", "ATV_HEX [VTB_HEX VTB_HEX]") + HelpExampleRpc("submitpop", "ATV_HEX [VTB_HEX, VTB_HEX]"));

    RPCTypeCheck(request.params, {UniValue::VSTR, UniValue::VARR});

    auto wallet = GetWalletForJSONRPCRequest(request);
    if (!EnsureWalletIsAvailable(wallet.get(), request.fHelp)) {
        return NullUniValue;
    }
    wallet->BlockUntilSyncedToCurrentChain();

    CScript script;

    const UniValue& vtb_array = request.params[1].get_array();
    LogPrint(BCLog::POP, "VeriBlock-PoP: submitpop RPC called with 1 ATV and %d VTBs\n", vtb_array.size());
    std::vector<altintegration::VTB> vtbs;
    for (uint32_t idx = 0u, size = vtb_array.size(); idx < size; ++idx) {
        auto& vtbhex = vtb_array[idx];
        auto vtb_bytes = ParseHexV(vtbhex, "vtb[" + std::to_string(idx) + "]");
        vtbs.push_back(altintegration::VTB::fromVbkEncoding(vtb_bytes));
    }

    auto& atvhex = request.params[0];
    auto atv_bytes = ParseHexV(atvhex, "atv");
    auto& pop_service = VeriBlock::getService<VeriBlock::PopService>();
    auto& pop_mempool = pop_service.getMemPool();

    {
        LOCK(cs_main);
        altintegration::ValidationState state;
        altintegration::ATV atv = altintegration::ATV::fromVbkEncoding(atv_bytes);
        if (!pop_mempool.submitATV({atv}, state)) {
            LogPrint(BCLog::POP, "VeriBlock-PoP: %s ", state.GetPath());
            return "ivalid ATV";
        }
        if (!pop_mempool.submitVTB(vtbs, state)) {
            LogPrint(BCLog::POP, "VeriBlock-PoP: %s ", state.GetPath());
            return "invalid oone of the VTB";
        }

<<<<<<< HEAD
        const CNetMsgMaker msgMaker(PROTOCOL_VERSION);
        VeriBlock::p2p::sendPopData<altintegration::ATV>(g_rpc_node->connman.get(), msgMaker, {atv});
        VeriBlock::p2p::sendPopData<altintegration::VTB>(g_rpc_node->connman.get(), msgMaker, vtbs);
=======
    altintegration::ValidationState state;
    if (!pop_mempool.submitATV({altintegration::ATV::fromVbkEncoding(atv_bytes)}, state)) {
        LogPrint(BCLog::POP, "VeriBlock-PoP: %s ", state.GetPath());
        return "ivalid ATV";
    }
    if (!pop_mempool.submitVTB(vtbs, state)) {
        LogPrint(BCLog::POP, "VeriBlock-PoP: %s ", state.GetPath());
        return "invalid oone of the VTB";
>>>>>>> f04d8e79
    }

    return "successful added";
}

UniValue debugpop(const JSONRPCRequest& request)
{
    if (request.fHelp) {
        throw std::runtime_error(
            "debugpop\n"
            "\nPrints alt-cpp-lib state into log.\n");
    }
    auto& pop = VeriBlock::getService<VeriBlock::PopService>();
    LogPrint(BCLog::POP, "%s", pop.toPrettyString());
    return UniValue();
}

UniValue savepopstate(const JSONRPCRequest& request)
{
    if (request.fHelp || request.params.size() > 1) {
        throw std::runtime_error(
            "savepopstate [file]\n"
            "\nSave pop state into the file.\n"
            "\nArguments:\n"
            "1. file       (string, optional) the name of the file, by default 'vbtc_state'.\n");
    }

    std::string file_name = "vbtc_state";

    if (!request.params.empty()) {
        RPCTypeCheck(request.params, {UniValue::VSTR});
        file_name = request.params[0].getValStr();
    }

    LogPrint(BCLog::POP, "Save vBTC state to the file %s \n", file_name);
    SaveState(file_name);

    return UniValue();
}

using VbkTree = altintegration::VbkBlockTree;
using BtcTree = altintegration::VbkBlockTree::BtcTree;

static VbkTree& vbk()
{
    auto& pop = VeriBlock::getService<VeriBlock::PopService>();
    return pop.getAltTree().vbk();
}

static BtcTree& btc()
{
    auto& pop = VeriBlock::getService<VeriBlock::PopService>();
    return pop.getAltTree().btc();
}

// getblock
namespace {

void check_getblock(const JSONRPCRequest& request, const std::string& chain)
{
    auto cmdname = strprintf("get%sblock", chain);
    RPCHelpMan{
        cmdname,
        "Get block data identified by block hash",
        {
            {"blockhash", RPCArg::Type::STR_HEX, RPCArg::Optional::NO, "The block hash"},
        },
        {},
        RPCExamples{
            HelpExampleCli(cmdname, "\"00000000c937983704a73af28acdec37b049d214adbda81d7e2a3dd146f6ed09\"") +
            HelpExampleRpc(cmdname, "\"00000000c937983704a73af28acdec37b049d214adbda81d7e2a3dd146f6ed09\"")},
    }
        .Check(request);
}

template <typename Tree>
UniValue getblock(const JSONRPCRequest& req, Tree& tree, const std::string& chain)
{
    check_getblock(req, chain);
    LOCK(cs_main);

    using block_t = typename Tree::block_t;
    using hash_t = typename block_t::hash_t;
    std::string strhash = req.params[0].get_str();
    hash_t hash;

    try {
        hash = hash_t::fromHex(strhash);
    } catch (const std::exception& e) {
        throw JSONRPCError(RPC_TYPE_ERROR, strprintf("Bad hash: %s", e.what()));
    }

    auto* index = tree.getBlockIndex(hash);
    if (!index) {
        // no block found
        return UniValue(UniValue::VNULL);
    }

    return altintegration::ToJSON<UniValue>(*index);
}

UniValue getvbkblock(const JSONRPCRequest& req)
{
    return getblock(req, vbk(), "vbk");
}
UniValue getbtcblock(const JSONRPCRequest& req)
{
    return getblock(req, btc(), "btc");
}

} // namespace

// getbestblockhash
namespace {
void check_getbestblockhash(const JSONRPCRequest& request, const std::string& chain)
{
    auto cmdname = strprintf("get%bestblockhash", chain);
    RPCHelpMan{
        cmdname,
        "\nReturns the hash of the best (tip) block in the most-work fully-validated chain.\n",
        {},
        RPCResult{
            "\"hex\"      (string) the block hash, hex-encoded\n"},
        RPCExamples{
            HelpExampleCli(cmdname, "") + HelpExampleRpc(cmdname, "")},
    }
        .Check(request);
}

template <typename Tree>
UniValue getbestblockhash(const JSONRPCRequest& request, Tree& tree, const std::string& chain)
{
    check_getbestblockhash(request, chain);

    LOCK(cs_main);
    auto* tip = tree.getBestChain().tip();
    if (!tip) {
        // tree is not bootstrapped
        return UniValue(UniValue::VNULL);
    }

    return UniValue(tip->getHash().toHex());
}

UniValue getvbkbestblockhash(const JSONRPCRequest& request)
{
    return getbestblockhash(request, vbk(), "vbk");
}

UniValue getbtcbestblockhash(const JSONRPCRequest& request)
{
    return getbestblockhash(request, btc(), "btc");
}
} // namespace

// getblockhash
namespace {

void check_getblockhash(const JSONRPCRequest& request, const std::string& chain)
{
    auto cmdname = strprintf("get%sblockhash", chain);

    RPCHelpMan{
        cmdname,
        "\nReturns hash of block in best-block-chain at height provided.\n",
        {
            {"height", RPCArg::Type::NUM, RPCArg::Optional::NO, "The height index"},
        },
        RPCResult{
            "\"hash\"         (string) The block hash\n"},
        RPCExamples{
            HelpExampleCli(cmdname, "1000") +
            HelpExampleRpc(cmdname, "1000")},
    }
        .Check(request);
}

template <typename Tree>
UniValue getblockhash(const JSONRPCRequest& request, Tree& tree, const std::string& chain)
{
    check_getblockhash(request, chain);
    LOCK(cs_main);
    auto& best = tree.getBestChain();
    if (best.blocksCount() == 0) {
        throw JSONRPCError(RPC_INVALID_PARAMETER, strprintf("Chain %s is not bootstrapped", chain));
    }

    int height = request.params[0].get_int();
    if (height < best.first()->height) {
        throw JSONRPCError(RPC_INVALID_PARAMETER, strprintf("Chain %s starts at %d, provided %d", chain, best.first()->height, height));
    }
    if (height > best.tip()->height) {
        throw JSONRPCError(RPC_INVALID_PARAMETER, strprintf("Chain %s tip is at %d, provided %d", chain, best.tip()->height, height));
    }

    auto* index = best[height];
    assert(index);
    return altintegration::ToJSON<UniValue>(*index);
}

UniValue getvbkblockhash(const JSONRPCRequest& request)
{
    return getblockhash(request, vbk(), "vbk");
}
UniValue getbtcblockhash(const JSONRPCRequest& request)
{
    return getblockhash(request, btc(), "btc");
}

} // namespace

// getpoprawmempool
namespace {

UniValue getrawpopmempool(const JSONRPCRequest& request)
{
    auto cmdname = "getrawpopmempool";
    RPCHelpMan{
        cmdname,
        "\nReturns the list of VBK blocks, ATVs and VTBs stored in POP mempool.\n",
        {},
        RPCResult{"TODO"},
        RPCExamples{
            HelpExampleCli(cmdname, "") +
            HelpExampleRpc(cmdname, "")},
    }
        .Check(request);

    auto& pop = VeriBlock::getService<VeriBlock::PopService>();
    auto& mp = pop.getMemPool();
    return altintegration::ToJSON<UniValue>(mp);
}

} // namespace

const CRPCCommand commands[] = {
    {"pop_mining", "submitpop", &submitpop, {"atv", "vtbs"}},
    {"pop_mining", "getpopdata", &getpopdata, {"blockheight"}},
    {"pop_mining", "debugpop", &debugpop, {}},
    {"pop_mining", "savepopstate", &savepopstate, {"path"}},
    {"pop_mining", "getvbkblock", &getvbkblock, {"hash"}},
    {"pop_mining", "getbtcblock", &getbtcblock, {"hash"}},
    {"pop_mining", "getvbkbestblockhash", &getvbkbestblockhash, {}},
    {"pop_mining", "getbtcbestblockhash", &getbtcbestblockhash, {}},
    {"pop_mining", "getvbkblockhash", &getvbkblockhash, {"height"}},
    {"pop_mining", "getbtcblockhash", &getbtcblockhash, {"height"}},
    {"pop_mining", "getrawpopmempool", &getrawpopmempool, {}}};

void RegisterPOPMiningRPCCommands(CRPCTable& t)
{
    for (const auto& command : VeriBlock::commands) {
        t.appendCommand(command.name, &command);
    }
}


} // namespace VeriBlock<|MERGE_RESOLUTION|>--- conflicted
+++ resolved
@@ -10,22 +10,15 @@
 #include "vbk/service_locator.hpp"
 #include <chainparams.h>
 #include <consensus/merkle.h>
-<<<<<<< HEAD
 #include <node/context.h>
 #include <rpc/blockchain.h>
-=======
->>>>>>> f04d8e79
 #include <rpc/server.h>
 #include <rpc/util.h>
 #include <util/validation.h>
 #include <validation.h>
 #include <vbk/p2p_sync.hpp>
 #include <wallet/rpcwallet.h>
-<<<<<<< HEAD
-#include <wallet/wallet.h>    // for CWallet
-=======
 #include <wallet/wallet.h> // for CWallet
->>>>>>> f04d8e79
 
 #include <fstream>
 #include <set>
@@ -241,20 +234,9 @@
             return "invalid oone of the VTB";
         }
 
-<<<<<<< HEAD
         const CNetMsgMaker msgMaker(PROTOCOL_VERSION);
         VeriBlock::p2p::sendPopData<altintegration::ATV>(g_rpc_node->connman.get(), msgMaker, {atv});
         VeriBlock::p2p::sendPopData<altintegration::VTB>(g_rpc_node->connman.get(), msgMaker, vtbs);
-=======
-    altintegration::ValidationState state;
-    if (!pop_mempool.submitATV({altintegration::ATV::fromVbkEncoding(atv_bytes)}, state)) {
-        LogPrint(BCLog::POP, "VeriBlock-PoP: %s ", state.GetPath());
-        return "ivalid ATV";
-    }
-    if (!pop_mempool.submitVTB(vtbs, state)) {
-        LogPrint(BCLog::POP, "VeriBlock-PoP: %s ", state.GetPath());
-        return "invalid oone of the VTB";
->>>>>>> f04d8e79
     }
 
     return "successful added";
