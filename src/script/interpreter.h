--- conflicted
+++ resolved
@@ -1,9 +1,5 @@
 // Copyright (c) 2009-2010 Satoshi Nakamoto
-<<<<<<< HEAD
-// Copyright (c) 2009-2016 The Bitcoin Core developers
-=======
 // Copyright (c) 2009-2018 The Bitcoin Core developers
->>>>>>> be92be56
 // Distributed under the MIT software license, see the accompanying
 // file COPYING or http://www.opensource.org/licenses/mit-license.php.
 
@@ -108,39 +104,22 @@
     //
     SCRIPT_VERIFY_MINIMALIF = (1U << 13),
 
-<<<<<<< HEAD
-    // Signature(s) must be empty vector if an CHECK(MULTI)SIG operation failed
-=======
     // Signature(s) must be empty vector if a CHECK(MULTI)SIG operation failed
->>>>>>> be92be56
     //
     SCRIPT_VERIFY_NULLFAIL = (1U << 14),
 
     // Public keys in segregated witness scripts must be compressed
     //
     SCRIPT_VERIFY_WITNESS_PUBKEYTYPE = (1U << 15),
-<<<<<<< HEAD
-=======
 
     // Making OP_CODESEPARATOR and FindAndDelete fail any non-segwit scripts
     //
     SCRIPT_VERIFY_CONST_SCRIPTCODE = (1U << 16),
->>>>>>> be92be56
 };
 
 bool CheckSignatureEncoding(const std::vector<unsigned char> &vchSig, unsigned int flags, ScriptError* serror);
 
 struct PrecomputedTransactionData
-<<<<<<< HEAD
-{
-    uint256 hashPrevouts, hashSequence, hashOutputs;
-
-    PrecomputedTransactionData(const CTransaction& tx);
-};
-
-enum SigVersion
-=======
->>>>>>> be92be56
 {
     uint256 hashPrevouts, hashSequence, hashOutputs;
     bool ready = false;
@@ -149,9 +128,6 @@
     explicit PrecomputedTransactionData(const T& tx);
 };
 
-<<<<<<< HEAD
-uint256 SignatureHash(const CScript &scriptCode, const CTransaction& txTo, unsigned int nIn, int nHashType, const CAmount& amount, SigVersion sigversion, const PrecomputedTransactionData* cache = NULL);
-=======
 enum class SigVersion
 {
     BASE = 0,
@@ -164,7 +140,6 @@
 
 template <class T>
 uint256 SignatureHash(const CScript& scriptCode, const T& txTo, unsigned int nIn, int nHashType, const CAmount& amount, SigVersion sigversion, const PrecomputedTransactionData* cache = nullptr);
->>>>>>> be92be56
 
 class BaseSignatureChecker
 {
@@ -200,19 +175,11 @@
     virtual bool VerifySignature(const std::vector<unsigned char>& vchSig, const CPubKey& vchPubKey, const uint256& sighash) const;
 
 public:
-<<<<<<< HEAD
-    TransactionSignatureChecker(const CTransaction* txToIn, unsigned int nInIn, const CAmount& amountIn) : txTo(txToIn), nIn(nInIn), amount(amountIn), txdata(NULL) {}
-    TransactionSignatureChecker(const CTransaction* txToIn, unsigned int nInIn, const CAmount& amountIn, const PrecomputedTransactionData& txdataIn) : txTo(txToIn), nIn(nInIn), amount(amountIn), txdata(&txdataIn) {}
-    bool CheckSig(const std::vector<unsigned char>& scriptSig, const std::vector<unsigned char>& vchPubKey, const CScript& scriptCode, SigVersion sigversion) const;
-    bool CheckLockTime(const CScriptNum& nLockTime) const;
-    bool CheckSequence(const CScriptNum& nSequence) const;
-=======
     GenericTransactionSignatureChecker(const T* txToIn, unsigned int nInIn, const CAmount& amountIn) : txTo(txToIn), nIn(nInIn), amount(amountIn), txdata(nullptr) {}
     GenericTransactionSignatureChecker(const T* txToIn, unsigned int nInIn, const CAmount& amountIn, const PrecomputedTransactionData& txdataIn) : txTo(txToIn), nIn(nInIn), amount(amountIn), txdata(&txdataIn) {}
     bool CheckSig(const std::vector<unsigned char>& scriptSig, const std::vector<unsigned char>& vchPubKey, const CScript& scriptCode, SigVersion sigversion) const override;
     bool CheckLockTime(const CScriptNum& nLockTime) const override;
     bool CheckSequence(const CScriptNum& nSequence) const override;
->>>>>>> be92be56
 };
 
 using TransactionSignatureChecker = GenericTransactionSignatureChecker<CTransaction>;
