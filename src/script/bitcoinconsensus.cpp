// Copyright (c) 2009-2010 Satoshi Nakamoto
// Copyright (c) 2009-2015 The Bitcoin Core developers
// Distributed under the MIT software license, see the accompanying
// file COPYING or http://www.opensource.org/licenses/mit-license.php.

#include "bitcoinconsensus.h"

#include "primitives/transaction.h"
#include "pubkey.h"
#include "script/interpreter.h"
#include "version.h"

namespace {

/** A class that deserializes a single CTransaction one time. */
class TxInputStream
{
public:
    TxInputStream(int nTypeIn, int nVersionIn, const unsigned char *txTo, size_t txToLen) :
    m_type(nTypeIn),
    m_version(nVersionIn),
    m_data(txTo),
    m_remaining(txToLen)
    {}

    TxInputStream& read(char* pch, size_t nSize)
    {
        if (nSize > m_remaining)
            throw std::ios_base::failure(std::string(__func__) + ": end of data");

        if (pch == NULL)
            throw std::ios_base::failure(std::string(__func__) + ": bad destination buffer");

        if (m_data == NULL)
            throw std::ios_base::failure(std::string(__func__) + ": bad source buffer");

        memcpy(pch, m_data, nSize);
        m_remaining -= nSize;
        m_data += nSize;
        return *this;
    }

    template<typename T>
    TxInputStream& operator>>(T& obj)
    {
        ::Unserialize(*this, obj, m_type, m_version);
        return *this;
    }

private:
    const int m_type;
    const int m_version;
    const unsigned char* m_data;
    size_t m_remaining;
};

inline int set_error(bitcoinconsensus_error* ret, bitcoinconsensus_error serror)
{
    if (ret)
        *ret = serror;
    return 0;
}

struct ECCryptoClosure
{
    ECCVerifyHandle handle;
};

ECCryptoClosure instance_of_eccryptoclosure;
}

static int verify_script(const unsigned char *scriptPubKey, unsigned int scriptPubKeyLen, CAmount amount,
                                    const unsigned char *txTo        , unsigned int txToLen,
                                    unsigned int nIn, unsigned int flags, bitcoinconsensus_error* err)
{
    try {
        TxInputStream stream(SER_NETWORK, PROTOCOL_VERSION, txTo, txToLen);
        CTransaction tx;
        stream >> tx;
        if (nIn >= tx.vin.size())
            return set_error(err, bitcoinconsensus_ERR_TX_INDEX);
        if (tx.GetSerializeSize(SER_NETWORK, PROTOCOL_VERSION) != txToLen)
            return set_error(err, bitcoinconsensus_ERR_TX_SIZE_MISMATCH);

<<<<<<< HEAD
         // Regardless of the verification result, the tx did not error.
         set_error(err, bitcoinconsensus_ERR_OK);

        return VerifyScript(tx.vin[nIn].scriptSig, CScript(scriptPubKey, scriptPubKey + scriptPubKeyLen), flags, TransactionSignatureChecker(&tx, nIn), NULL);
=======
        // Regardless of the verification result, the tx did not error.
        set_error(err, bitcoinconsensus_ERR_OK);
        PrecomputedTransactionData txdata(tx);
        return VerifyScript(tx.vin[nIn].scriptSig, CScript(scriptPubKey, scriptPubKey + scriptPubKeyLen), nIn < tx.wit.vtxinwit.size() ? &tx.wit.vtxinwit[nIn].scriptWitness : NULL, flags, TransactionSignatureChecker(&tx, nIn, amount, txdata), NULL);
>>>>>>> 9460771a
    } catch (const std::exception&) {
        return set_error(err, bitcoinconsensus_ERR_TX_DESERIALIZE); // Error deserializing
    }
}

int bitcoinconsensus_verify_script_with_amount(const unsigned char *scriptPubKey, unsigned int scriptPubKeyLen, int64_t amount,
                                    const unsigned char *txTo        , unsigned int txToLen,
                                    unsigned int nIn, unsigned int flags, bitcoinconsensus_error* err)
{
    CAmount am(amount);
    return ::verify_script(scriptPubKey, scriptPubKeyLen, am, txTo, txToLen, nIn, flags, err);
}


int bitcoinconsensus_verify_script(const unsigned char *scriptPubKey, unsigned int scriptPubKeyLen,
                                   const unsigned char *txTo        , unsigned int txToLen,
                                   unsigned int nIn, unsigned int flags, bitcoinconsensus_error* err)
{
    if (flags & bitcoinconsensus_SCRIPT_FLAGS_VERIFY_WITNESS) {
        return set_error(err, bitcoinconsensus_ERR_AMOUNT_REQUIRED);
    }

    CAmount am(0);
    return ::verify_script(scriptPubKey, scriptPubKeyLen, am, txTo, txToLen, nIn, flags, err);
}

unsigned int bitcoinconsensus_version()
{
    // Just use the API version for now
    return BITCOINCONSENSUS_API_VER;
}<|MERGE_RESOLUTION|>--- conflicted
+++ resolved
@@ -82,17 +82,10 @@
         if (tx.GetSerializeSize(SER_NETWORK, PROTOCOL_VERSION) != txToLen)
             return set_error(err, bitcoinconsensus_ERR_TX_SIZE_MISMATCH);
 
-<<<<<<< HEAD
-         // Regardless of the verification result, the tx did not error.
-         set_error(err, bitcoinconsensus_ERR_OK);
-
-        return VerifyScript(tx.vin[nIn].scriptSig, CScript(scriptPubKey, scriptPubKey + scriptPubKeyLen), flags, TransactionSignatureChecker(&tx, nIn), NULL);
-=======
         // Regardless of the verification result, the tx did not error.
         set_error(err, bitcoinconsensus_ERR_OK);
         PrecomputedTransactionData txdata(tx);
         return VerifyScript(tx.vin[nIn].scriptSig, CScript(scriptPubKey, scriptPubKey + scriptPubKeyLen), nIn < tx.wit.vtxinwit.size() ? &tx.wit.vtxinwit[nIn].scriptWitness : NULL, flags, TransactionSignatureChecker(&tx, nIn, amount, txdata), NULL);
->>>>>>> 9460771a
     } catch (const std::exception&) {
         return set_error(err, bitcoinconsensus_ERR_TX_DESERIALIZE); // Error deserializing
     }
