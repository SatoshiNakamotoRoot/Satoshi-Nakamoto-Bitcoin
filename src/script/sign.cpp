// Copyright (c) 2009-2010 Satoshi Nakamoto
// Copyright (c) 2009-2015 The Bitcoin Core developers
// Distributed under the MIT software license, see the accompanying
// file COPYING or http://www.opensource.org/licenses/mit-license.php.

#include "script/sign.h"

#include "key.h"
#include "keystore.h"
#include "policy/policy.h"
#include "primitives/transaction.h"
#include "script/standard.h"
#include "uint256.h"

#include <boost/foreach.hpp>

using namespace std;

typedef std::vector<unsigned char> valtype;

TransactionSignatureCreator::TransactionSignatureCreator(const CKeyStore* keystoreIn, const CTransaction* txToIn, unsigned int nInIn, int nHashTypeIn) : BaseSignatureCreator(keystoreIn), txTo(txToIn), nIn(nInIn), nHashType(nHashTypeIn), checker(txTo, nIn) {}

<<<<<<< HEAD
TransactionSignatureCreator::TransactionSignatureCreator(const CKeyStore* keystoreIn, const CTransaction* txToIn, unsigned int nInIn, int nHashTypeIn) : BaseSignatureCreator(keystoreIn), txTo(txToIn), nIn(nInIn), nHashType(nHashTypeIn), checker(txTo, nIn) {}

=======
>>>>>>> 188ca9c3
bool TransactionSignatureCreator::CreateSig(std::vector<unsigned char>& vchSig, const CKeyID& address, const CScript& scriptCode) const
{
    CKey key;
    if (!keystore->GetKey(address, key))
        return false;

    uint256 hash = SignatureHash(scriptCode, *txTo, nIn, nHashType);
    if (!key.Sign(hash, vchSig))
        return false;
    vchSig.push_back((unsigned char)nHashType);
    return true;
}

static bool Sign1(const CKeyID& address, const BaseSignatureCreator& creator, const CScript& scriptCode, CScript& scriptSigRet)
{
    vector<unsigned char> vchSig;
    if (!creator.CreateSig(vchSig, address, scriptCode))
        return false;
    scriptSigRet << vchSig;
    return true;
}

static bool SignN(const vector<valtype>& multisigdata, const BaseSignatureCreator& creator, const CScript& scriptCode, CScript& scriptSigRet)
{
    int nSigned = 0;
    int nRequired = multisigdata.front()[0];
    for (unsigned int i = 1; i < multisigdata.size()-1 && nSigned < nRequired; i++)
    {
        const valtype& pubkey = multisigdata[i];
        CKeyID keyID = CPubKey(pubkey).GetID();
        if (Sign1(keyID, creator, scriptCode, scriptSigRet))
            ++nSigned;
    }
    return nSigned==nRequired;
}

/**
 * Sign scriptPubKey using signature made with creator.
 * Signatures are returned in scriptSigRet (or returns false if scriptPubKey can't be signed),
 * unless whichTypeRet is TX_SCRIPTHASH, in which case scriptSigRet is the redemption script.
 * Returns false if scriptPubKey could not be completely satisfied.
 */
static bool SignStep(const BaseSignatureCreator& creator, const CScript& scriptPubKey,
                     CScript& scriptSigRet, txnouttype& whichTypeRet)
{
    scriptSigRet.clear();

    vector<valtype> vSolutions;
    if (!Solver(scriptPubKey, whichTypeRet, vSolutions))
        return false;

    CKeyID keyID;
    switch (whichTypeRet)
    {
    case TX_NONSTANDARD:
    case TX_NULL_DATA:
        return false;
    case TX_PUBKEY:
        keyID = CPubKey(vSolutions[0]).GetID();
        return Sign1(keyID, creator, scriptPubKey, scriptSigRet);
    case TX_PUBKEYHASH:
        keyID = CKeyID(uint160(vSolutions[0]));
        if (!Sign1(keyID, creator, scriptPubKey, scriptSigRet))
            return false;
        else
        {
            CPubKey vch;
            creator.KeyStore().GetPubKey(keyID, vch);
            scriptSigRet << ToByteVector(vch);
        }
        return true;
    case TX_SCRIPTHASH:
        return creator.KeyStore().GetCScript(uint160(vSolutions[0]), scriptSigRet);

    case TX_MULTISIG:
        scriptSigRet << OP_0; // workaround CHECKMULTISIG bug
        return (SignN(vSolutions, creator, scriptPubKey, scriptSigRet));
    }
    return false;
}

bool ProduceSignature(const BaseSignatureCreator& creator, const CScript& fromPubKey, CScript& scriptSig)
{
    txnouttype whichType;
    if (!SignStep(creator, fromPubKey, scriptSig, whichType))
        return false;

    if (whichType == TX_SCRIPTHASH)
    {
        // Solver returns the subscript that need to be evaluated;
        // the final scriptSig is the signatures from that
        // and then the serialized subscript:
        CScript subscript = scriptSig;

        txnouttype subType;
        bool fSolved =
            SignStep(creator, subscript, scriptSig, subType) && subType != TX_SCRIPTHASH;
        // Append serialized subscript whether or not it is completely signed:
<<<<<<< HEAD
        scriptSig << static_cast<valtype>(subscript);
=======
        scriptSig << valtype(subscript.begin(), subscript.end());
>>>>>>> 188ca9c3
        if (!fSolved) return false;
    }

    // Test solution
    return VerifyScript(scriptSig, fromPubKey, STANDARD_SCRIPT_VERIFY_FLAGS, creator.Checker());
}

bool SignSignature(const CKeyStore &keystore, const CScript& fromPubKey, CMutableTransaction& txTo, unsigned int nIn, int nHashType)
{
    assert(nIn < txTo.vin.size());
    CTxIn& txin = txTo.vin[nIn];

    CTransaction txToConst(txTo);
    TransactionSignatureCreator creator(&keystore, &txToConst, nIn, nHashType);

    return ProduceSignature(creator, fromPubKey, txin.scriptSig);
}

bool SignSignature(const CKeyStore &keystore, const CTransaction& txFrom, CMutableTransaction& txTo, unsigned int nIn, int nHashType)
{
    assert(nIn < txTo.vin.size());
    CTxIn& txin = txTo.vin[nIn];
    assert(txin.prevout.n < txFrom.vout.size());
    const CTxOut& txout = txFrom.vout[txin.prevout.n];

    return SignSignature(keystore, txout.scriptPubKey, txTo, nIn, nHashType);
}

static CScript PushAll(const vector<valtype>& values)
{
    CScript result;
    BOOST_FOREACH(const valtype& v, values)
        result << v;
    return result;
}

static CScript CombineMultisig(const CScript& scriptPubKey, const BaseSignatureChecker& checker,
                               const vector<valtype>& vSolutions,
                               const vector<valtype>& sigs1, const vector<valtype>& sigs2)
{
    // Combine all the signatures we've got:
    set<valtype> allsigs;
    BOOST_FOREACH(const valtype& v, sigs1)
    {
        if (!v.empty())
            allsigs.insert(v);
    }
    BOOST_FOREACH(const valtype& v, sigs2)
    {
        if (!v.empty())
            allsigs.insert(v);
    }

    // Build a map of pubkey -> signature by matching sigs to pubkeys:
    assert(vSolutions.size() > 1);
    unsigned int nSigsRequired = vSolutions.front()[0];
    unsigned int nPubKeys = vSolutions.size()-2;
    map<valtype, valtype> sigs;
    BOOST_FOREACH(const valtype& sig, allsigs)
    {
        for (unsigned int i = 0; i < nPubKeys; i++)
        {
            const valtype& pubkey = vSolutions[i+1];
            if (sigs.count(pubkey))
                continue; // Already got a sig for this pubkey

            if (checker.CheckSig(sig, pubkey, scriptPubKey))
            {
                sigs[pubkey] = sig;
                break;
            }
        }
    }
    // Now build a merged CScript:
    unsigned int nSigsHave = 0;
    CScript result; result << OP_0; // pop-one-too-many workaround
    for (unsigned int i = 0; i < nPubKeys && nSigsHave < nSigsRequired; i++)
    {
        if (sigs.count(vSolutions[i+1]))
        {
            result << sigs[vSolutions[i+1]];
            ++nSigsHave;
        }
    }
    // Fill any missing with OP_0:
    for (unsigned int i = nSigsHave; i < nSigsRequired; i++)
        result << OP_0;

    return result;
}

static CScript CombineSignatures(const CScript& scriptPubKey, const BaseSignatureChecker& checker,
                                 const txnouttype txType, const vector<valtype>& vSolutions,
                                 vector<valtype>& sigs1, vector<valtype>& sigs2)
{
    switch (txType)
    {
    case TX_NONSTANDARD:
    case TX_NULL_DATA:
        // Don't know anything about this, assume bigger one is correct:
        if (sigs1.size() >= sigs2.size())
            return PushAll(sigs1);
        return PushAll(sigs2);
    case TX_PUBKEY:
    case TX_PUBKEYHASH:
        // Signatures are bigger than placeholders or empty scripts:
        if (sigs1.empty() || sigs1[0].empty())
            return PushAll(sigs2);
        return PushAll(sigs1);
    case TX_SCRIPTHASH:
        if (sigs1.empty() || sigs1.back().empty())
            return PushAll(sigs2);
        else if (sigs2.empty() || sigs2.back().empty())
            return PushAll(sigs1);
        else
        {
            // Recur to combine:
            valtype spk = sigs1.back();
            CScript pubKey2(spk.begin(), spk.end());

            txnouttype txType2;
            vector<vector<unsigned char> > vSolutions2;
            Solver(pubKey2, txType2, vSolutions2);
            sigs1.pop_back();
            sigs2.pop_back();
            CScript result = CombineSignatures(pubKey2, checker, txType2, vSolutions2, sigs1, sigs2);
            result << spk;
            return result;
        }
    case TX_MULTISIG:
        return CombineMultisig(scriptPubKey, checker, vSolutions, sigs1, sigs2);
    }

    return CScript();
}

CScript CombineSignatures(const CScript& scriptPubKey, const CTransaction& txTo, unsigned int nIn,
                          const CScript& scriptSig1, const CScript& scriptSig2)
{
    TransactionSignatureChecker checker(&txTo, nIn);
    return CombineSignatures(scriptPubKey, checker, scriptSig1, scriptSig2);
}

CScript CombineSignatures(const CScript& scriptPubKey, const BaseSignatureChecker& checker,
                          const CScript& scriptSig1, const CScript& scriptSig2)
{
    txnouttype txType;
    vector<vector<unsigned char> > vSolutions;
    Solver(scriptPubKey, txType, vSolutions);

    vector<valtype> stack1;
    EvalScript(stack1, scriptSig1, SCRIPT_VERIFY_STRICTENC, BaseSignatureChecker());
    vector<valtype> stack2;
    EvalScript(stack2, scriptSig2, SCRIPT_VERIFY_STRICTENC, BaseSignatureChecker());

    return CombineSignatures(scriptPubKey, checker, txType, vSolutions, stack1, stack2);
<<<<<<< HEAD
=======
}

namespace {
/** Dummy signature checker which accepts all signatures. */
class DummySignatureChecker : public BaseSignatureChecker
{
public:
    DummySignatureChecker() {}

    bool CheckSig(const std::vector<unsigned char>& scriptSig, const std::vector<unsigned char>& vchPubKey, const CScript& scriptCode) const
    {
        return true;
    }
};
const DummySignatureChecker dummyChecker;
}

const BaseSignatureChecker& DummySignatureCreator::Checker() const
{
    return dummyChecker;
}

bool DummySignatureCreator::CreateSig(std::vector<unsigned char>& vchSig, const CKeyID& keyid, const CScript& scriptCode) const
{
    // Create a dummy signature that is a valid DER-encoding
    vchSig.assign(72, '\000');
    vchSig[0] = 0x30;
    vchSig[1] = 69;
    vchSig[2] = 0x02;
    vchSig[3] = 33;
    vchSig[4] = 0x01;
    vchSig[4 + 33] = 0x02;
    vchSig[5 + 33] = 32;
    vchSig[6 + 33] = 0x01;
    vchSig[6 + 33 + 32] = SIGHASH_ALL;
    return true;
>>>>>>> 188ca9c3
}<|MERGE_RESOLUTION|>--- conflicted
+++ resolved
@@ -20,11 +20,6 @@
 
 TransactionSignatureCreator::TransactionSignatureCreator(const CKeyStore* keystoreIn, const CTransaction* txToIn, unsigned int nInIn, int nHashTypeIn) : BaseSignatureCreator(keystoreIn), txTo(txToIn), nIn(nInIn), nHashType(nHashTypeIn), checker(txTo, nIn) {}
 
-<<<<<<< HEAD
-TransactionSignatureCreator::TransactionSignatureCreator(const CKeyStore* keystoreIn, const CTransaction* txToIn, unsigned int nInIn, int nHashTypeIn) : BaseSignatureCreator(keystoreIn), txTo(txToIn), nIn(nInIn), nHashType(nHashTypeIn), checker(txTo, nIn) {}
-
-=======
->>>>>>> 188ca9c3
 bool TransactionSignatureCreator::CreateSig(std::vector<unsigned char>& vchSig, const CKeyID& address, const CScript& scriptCode) const
 {
     CKey key;
@@ -123,11 +118,7 @@
         bool fSolved =
             SignStep(creator, subscript, scriptSig, subType) && subType != TX_SCRIPTHASH;
         // Append serialized subscript whether or not it is completely signed:
-<<<<<<< HEAD
-        scriptSig << static_cast<valtype>(subscript);
-=======
         scriptSig << valtype(subscript.begin(), subscript.end());
->>>>>>> 188ca9c3
         if (!fSolved) return false;
     }
 
@@ -284,8 +275,6 @@
     EvalScript(stack2, scriptSig2, SCRIPT_VERIFY_STRICTENC, BaseSignatureChecker());
 
     return CombineSignatures(scriptPubKey, checker, txType, vSolutions, stack1, stack2);
-<<<<<<< HEAD
-=======
 }
 
 namespace {
@@ -322,5 +311,4 @@
     vchSig[6 + 33] = 0x01;
     vchSig[6 + 33 + 32] = SIGHASH_ALL;
     return true;
->>>>>>> 188ca9c3
 }