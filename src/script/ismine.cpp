// Copyright (c) 2009-2010 Satoshi Nakamoto
// Copyright (c) 2009-2017 The Bitcoin Core developers
// Distributed under the MIT software license, see the accompanying
// file COPYING or http://www.opensource.org/licenses/mit-license.php.

#include <script/ismine.h>

#include <key.h>
#include <key/extkey.h>
#include <key/stealth.h>
#include <keystore.h>
#include <script/script.h>
#include <script/sign.h>


//typedef std::vector<unsigned char> valtype;

bool HaveKeys(const std::vector<valtype>& pubkeys, const CKeyStore& keystore)
{
    for (const valtype& pubkey : pubkeys) {
        CKeyID keyID = CPubKey(pubkey).GetID();
        if (!keystore.HaveKey(keyID)) return false;
    }
    return true;
}

namespace {

/**
 * This is an enum that tracks the execution context of a script, similar to
 * SigVersion in script/interpreter. It is separate however because we want to
 * distinguish between top-level scriptPubKey execution and P2SH redeemScript
 * execution (a distinction that has no impact on consensus rules).
 */
enum class IsMineSigVersion
{
    TOP = 0,        //! scriptPubKey execution
    P2SH = 1,       //! P2SH redeemScript
    WITNESS_V0 = 2  //! P2WSH witness script execution
};

/**
 * This is an internal representation of isminetype + invalidity.
 * Its order is significant, as we return the max of all explored
 * possibilities.
 */
enum class IsMineResult
{
    NO = 0,          //! Not ours
    WATCH_ONLY = 1,  //! Included in watch-only balance
    SPENDABLE = 2,   //! Included in all balances
    INVALID = 3,     //! Not spendable by anyone
};

bool PermitsUncompressed(IsMineSigVersion sigversion)
{
    return sigversion == IsMineSigVersion::TOP || sigversion == IsMineSigVersion::P2SH;
}

<<<<<<< HEAD
isminetype IsMineInner(const CKeyStore& keystore, const CScript& scriptPubKey, bool& isInvalid, IsMineSigVersion sigversion)
{
    if (HasIsCoinstakeOp(scriptPubKey))
    {
        CScript scriptA, scriptB;
        if (!SplitConditionalCoinstakeScript(scriptPubKey, scriptA, scriptB))
            return ISMINE_NO;

        isminetype typeB = IsMineInner(keystore, scriptB, isInvalid, sigversion);
        if (typeB & ISMINE_SPENDABLE)
            return typeB;

        isminetype typeA = IsMineInner(keystore, scriptA, isInvalid, sigversion);
        if (typeA & ISMINE_SPENDABLE)
        {
            int ia = (int)typeA;
            ia &= ~ISMINE_SPENDABLE;
            ia |= ISMINE_WATCH_COLDSTAKE;
            typeA = (isminetype)ia;
        };

        return (isminetype)((int)typeA | (int)typeB);
    };

    isInvalid = false;
=======
bool HaveKeys(const std::vector<valtype>& pubkeys, const CKeyStore& keystore)
{
    for (const valtype& pubkey : pubkeys) {
        CKeyID keyID = CPubKey(pubkey).GetID();
        if (!keystore.HaveKey(keyID)) return false;
    }
    return true;
}

IsMineResult IsMineInner(const CKeyStore& keystore, const CScript& scriptPubKey, IsMineSigVersion sigversion)
{
    IsMineResult ret = IsMineResult::NO;
>>>>>>> 3a8e3f48

    std::vector<valtype> vSolutions;
    txnouttype whichType;
    Solver(scriptPubKey, whichType, vSolutions);

    CKeyID keyID;

    isminetype mine = ISMINE_NO;
    switch (whichType)
    {
    case TX_NONSTANDARD:
    case TX_NULL_DATA:
    case TX_WITNESS_UNKNOWN:
        break;
    case TX_PUBKEY:
        keyID = CPubKey(vSolutions[0]).GetID();
        if (!PermitsUncompressed(sigversion) && vSolutions[0].size() != 33) {
            return IsMineResult::INVALID;
        }
        if (keystore.HaveKey(keyID)) {
            ret = std::max(ret, IsMineResult::SPENDABLE);
        }
<<<<<<< HEAD
        if ((mine = keystore.IsMine(keyID)))
            return mine;
        //if (keystore.HaveKey(keyID))
        //    return ISMINE_SPENDABLE;
=======
>>>>>>> 3a8e3f48
        break;
    case TX_WITNESS_V0_KEYHASH:
    {
        if (sigversion == IsMineSigVersion::WITNESS_V0) {
            // P2WPKH inside P2WSH is invalid.
            return IsMineResult::INVALID;
        }
        if (sigversion == IsMineSigVersion::TOP && !keystore.HaveCScript(CScriptID(CScript() << OP_0 << vSolutions[0]))) {
            // We do not support bare witness outputs unless the P2SH version of it would be
            // acceptable as well. This protects against matching before segwit activates.
            // This also applies to the P2WSH case.
            break;
        }
        ret = std::max(ret, IsMineInner(keystore, GetScriptForDestination(CKeyID(uint160(vSolutions[0]))), IsMineSigVersion::WITNESS_V0));
        break;
    }
    case TX_PUBKEYHASH:
    case TX_TIMELOCKED_PUBKEYHASH:
    case TX_PUBKEYHASH256:
        if (vSolutions[0].size() == 20)
            keyID = CKeyID(uint160(vSolutions[0]));
        else
        if (vSolutions[0].size() == 32)
            keyID = CKeyID(uint256(vSolutions[0]));
        else
            return ISMINE_NO;
        if (!PermitsUncompressed(sigversion)) {
            CPubKey pubkey;
            if (keystore.GetPubKey(keyID, pubkey) && !pubkey.IsCompressed()) {
                return IsMineResult::INVALID;
            }
        }
<<<<<<< HEAD
        if ((mine = keystore.IsMine(keyID)))
            return mine;
        //if (keystore.HaveKey(keyID))
        //    return ISMINE_SPENDABLE;
=======
        if (keystore.HaveKey(keyID)) {
            ret = std::max(ret, IsMineResult::SPENDABLE);
        }
>>>>>>> 3a8e3f48
        break;
    case TX_SCRIPTHASH:
    case TX_TIMELOCKED_SCRIPTHASH:
    case TX_SCRIPTHASH256:
    {
<<<<<<< HEAD
        CScriptID scriptID;
        if (vSolutions[0].size() == 20)
            scriptID = CScriptID(uint160(vSolutions[0]));
        else
        if (vSolutions[0].size() == 32)
            scriptID.Set(uint256(vSolutions[0]));
        else
            return ISMINE_NO;
=======
        if (sigversion != IsMineSigVersion::TOP) {
            // P2SH inside P2WSH or P2SH is invalid.
            return IsMineResult::INVALID;
        }
        CScriptID scriptID = CScriptID(uint160(vSolutions[0]));
>>>>>>> 3a8e3f48
        CScript subscript;
        if (keystore.GetCScript(scriptID, subscript)) {
            ret = std::max(ret, IsMineInner(keystore, subscript, IsMineSigVersion::P2SH));
        }
        break;
    }
    case TX_WITNESS_V0_SCRIPTHASH:
    {
        if (sigversion == IsMineSigVersion::WITNESS_V0) {
            // P2WSH inside P2WSH is invalid.
            return IsMineResult::INVALID;
        }
        if (sigversion == IsMineSigVersion::TOP && !keystore.HaveCScript(CScriptID(CScript() << OP_0 << vSolutions[0]))) {
            break;
        }
        uint160 hash;
        CRIPEMD160().Write(&vSolutions[0][0], vSolutions[0].size()).Finalize(hash.begin());
        CScriptID scriptID = CScriptID(hash);
        CScript subscript;
        if (keystore.GetCScript(scriptID, subscript)) {
            ret = std::max(ret, IsMineInner(keystore, subscript, IsMineSigVersion::WITNESS_V0));
        }
        break;
    }

    case TX_MULTISIG:
    case TX_TIMELOCKED_MULTISIG:
    {
        // Never treat bare multisig outputs as ours (they can still be made watchonly-though)
        if (sigversion == IsMineSigVersion::TOP) {
            break;
        }

        // Only consider transactions "mine" if we own ALL the
        // keys involved. Multi-signature transactions that are
        // partially owned (somebody else has a key that can spend
        // them) enable spend-out-from-under-you attacks, especially
        // in shared-wallet situations.
        std::vector<valtype> keys(vSolutions.begin()+1, vSolutions.begin()+vSolutions.size()-1);
        if (!PermitsUncompressed(sigversion)) {
            for (size_t i = 0; i < keys.size(); i++) {
                if (keys[i].size() != 33) {
                    return IsMineResult::INVALID;
                }
            }
        }
        if (HaveKeys(keys, keystore)) {
            ret = std::max(ret, IsMineResult::SPENDABLE);
        }
        break;
    }
    default:
        break;
    }

    if (ret == IsMineResult::NO && keystore.HaveWatchOnly(scriptPubKey)) {
        ret = std::max(ret, IsMineResult::WATCH_ONLY);
    }
    return ret;
}

} // namespace

isminetype IsMine(const CKeyStore& keystore, const CScript& scriptPubKey, bool& isInvalid)
{
    isInvalid = false;
    switch (IsMineInner(keystore, scriptPubKey, IsMineSigVersion::TOP)) {
    case IsMineResult::INVALID:
        isInvalid = true;
    case IsMineResult::NO:
        return ISMINE_NO;
    case IsMineResult::WATCH_ONLY:
        return ISMINE_WATCH_ONLY;
    case IsMineResult::SPENDABLE:
        return ISMINE_SPENDABLE;
    }
    assert(false);
}

isminetype IsMine(const CKeyStore& keystore, const CScript& scriptPubKey)
{
    bool isInvalid = false;
    return IsMine(keystore, scriptPubKey, isInvalid);
}

isminetype IsMine(const CKeyStore& keystore, const CTxDestination& dest)
{
    if (dest.type() == typeid(CStealthAddress))
    {
        const CStealthAddress &sxAddr = boost::get<CStealthAddress>(dest);
        return sxAddr.scan_secret.size() == EC_SECRET_SIZE ? ISMINE_SPENDABLE : ISMINE_NO; // TODO: watch only?
    };

    CScript script = GetScriptForDestination(dest);
    return IsMine(keystore, script);
}

isminetype IsMineP2SH(const CKeyStore& keystore, const CScript& scriptPubKey)
{
    bool isInvalid = false;
    return IsMineInner(keystore, scriptPubKey, isInvalid, IsMineSigVersion::P2SH);
}<|MERGE_RESOLUTION|>--- conflicted
+++ resolved
@@ -39,25 +39,11 @@
     WITNESS_V0 = 2  //! P2WSH witness script execution
 };
 
-/**
- * This is an internal representation of isminetype + invalidity.
- * Its order is significant, as we return the max of all explored
- * possibilities.
- */
-enum class IsMineResult
-{
-    NO = 0,          //! Not ours
-    WATCH_ONLY = 1,  //! Included in watch-only balance
-    SPENDABLE = 2,   //! Included in all balances
-    INVALID = 3,     //! Not spendable by anyone
-};
-
 bool PermitsUncompressed(IsMineSigVersion sigversion)
 {
     return sigversion == IsMineSigVersion::TOP || sigversion == IsMineSigVersion::P2SH;
 }
 
-<<<<<<< HEAD
 isminetype IsMineInner(const CKeyStore& keystore, const CScript& scriptPubKey, bool& isInvalid, IsMineSigVersion sigversion)
 {
     if (HasIsCoinstakeOp(scriptPubKey))
@@ -83,24 +69,14 @@
     };
 
     isInvalid = false;
-=======
-bool HaveKeys(const std::vector<valtype>& pubkeys, const CKeyStore& keystore)
-{
-    for (const valtype& pubkey : pubkeys) {
-        CKeyID keyID = CPubKey(pubkey).GetID();
-        if (!keystore.HaveKey(keyID)) return false;
-    }
-    return true;
-}
-
-IsMineResult IsMineInner(const CKeyStore& keystore, const CScript& scriptPubKey, IsMineSigVersion sigversion)
-{
-    IsMineResult ret = IsMineResult::NO;
->>>>>>> 3a8e3f48
 
     std::vector<valtype> vSolutions;
     txnouttype whichType;
-    Solver(scriptPubKey, whichType, vSolutions);
+    if (!Solver(scriptPubKey, whichType, vSolutions)) {
+        if (keystore.HaveWatchOnly(scriptPubKey))
+            return ISMINE_WATCH_ONLY_;
+        return ISMINE_NO;
+    }
 
     CKeyID keyID;
 
@@ -114,32 +90,25 @@
     case TX_PUBKEY:
         keyID = CPubKey(vSolutions[0]).GetID();
         if (!PermitsUncompressed(sigversion) && vSolutions[0].size() != 33) {
-            return IsMineResult::INVALID;
-        }
-        if (keystore.HaveKey(keyID)) {
-            ret = std::max(ret, IsMineResult::SPENDABLE);
-        }
-<<<<<<< HEAD
+            isInvalid = true;
+            return ISMINE_NO;
+        }
         if ((mine = keystore.IsMine(keyID)))
             return mine;
         //if (keystore.HaveKey(keyID))
         //    return ISMINE_SPENDABLE;
-=======
->>>>>>> 3a8e3f48
         break;
     case TX_WITNESS_V0_KEYHASH:
     {
-        if (sigversion == IsMineSigVersion::WITNESS_V0) {
-            // P2WPKH inside P2WSH is invalid.
-            return IsMineResult::INVALID;
-        }
         if (sigversion == IsMineSigVersion::TOP && !keystore.HaveCScript(CScriptID(CScript() << OP_0 << vSolutions[0]))) {
             // We do not support bare witness outputs unless the P2SH version of it would be
             // acceptable as well. This protects against matching before segwit activates.
             // This also applies to the P2WSH case.
             break;
         }
-        ret = std::max(ret, IsMineInner(keystore, GetScriptForDestination(CKeyID(uint160(vSolutions[0]))), IsMineSigVersion::WITNESS_V0));
+        isminetype ret = IsMineInner(keystore, GetScriptForDestination(CKeyID(uint160(vSolutions[0]))), isInvalid, IsMineSigVersion::WITNESS_V0);
+        if (ret == ISMINE_SPENDABLE || ret == ISMINE_WATCH_ONLY_ || (ret == ISMINE_NO && isInvalid))
+            return ret;
         break;
     }
     case TX_PUBKEYHASH:
@@ -155,25 +124,19 @@
         if (!PermitsUncompressed(sigversion)) {
             CPubKey pubkey;
             if (keystore.GetPubKey(keyID, pubkey) && !pubkey.IsCompressed()) {
-                return IsMineResult::INVALID;
+                isInvalid = true;
+                return ISMINE_NO;
             }
         }
-<<<<<<< HEAD
         if ((mine = keystore.IsMine(keyID)))
             return mine;
         //if (keystore.HaveKey(keyID))
         //    return ISMINE_SPENDABLE;
-=======
-        if (keystore.HaveKey(keyID)) {
-            ret = std::max(ret, IsMineResult::SPENDABLE);
-        }
->>>>>>> 3a8e3f48
         break;
     case TX_SCRIPTHASH:
     case TX_TIMELOCKED_SCRIPTHASH:
     case TX_SCRIPTHASH256:
     {
-<<<<<<< HEAD
         CScriptID scriptID;
         if (vSolutions[0].size() == 20)
             scriptID = CScriptID(uint160(vSolutions[0]));
@@ -182,25 +145,16 @@
             scriptID.Set(uint256(vSolutions[0]));
         else
             return ISMINE_NO;
-=======
-        if (sigversion != IsMineSigVersion::TOP) {
-            // P2SH inside P2WSH or P2SH is invalid.
-            return IsMineResult::INVALID;
-        }
-        CScriptID scriptID = CScriptID(uint160(vSolutions[0]));
->>>>>>> 3a8e3f48
         CScript subscript;
         if (keystore.GetCScript(scriptID, subscript)) {
-            ret = std::max(ret, IsMineInner(keystore, subscript, IsMineSigVersion::P2SH));
+            isminetype ret = IsMineInner(keystore, subscript, isInvalid, IsMineSigVersion::P2SH);
+            if (ret == ISMINE_SPENDABLE || ret == ISMINE_WATCH_ONLY_ || (ret == ISMINE_NO && isInvalid))
+                return ret;
         }
         break;
     }
     case TX_WITNESS_V0_SCRIPTHASH:
     {
-        if (sigversion == IsMineSigVersion::WITNESS_V0) {
-            // P2WSH inside P2WSH is invalid.
-            return IsMineResult::INVALID;
-        }
         if (sigversion == IsMineSigVersion::TOP && !keystore.HaveCScript(CScriptID(CScript() << OP_0 << vSolutions[0]))) {
             break;
         }
@@ -209,7 +163,9 @@
         CScriptID scriptID = CScriptID(hash);
         CScript subscript;
         if (keystore.GetCScript(scriptID, subscript)) {
-            ret = std::max(ret, IsMineInner(keystore, subscript, IsMineSigVersion::WITNESS_V0));
+            isminetype ret = IsMineInner(keystore, subscript, isInvalid, IsMineSigVersion::WITNESS_V0);
+            if (ret == ISMINE_SPENDABLE || ret == ISMINE_WATCH_ONLY_ || (ret == ISMINE_NO && isInvalid))
+                return ret;
         }
         break;
     }
@@ -218,9 +174,7 @@
     case TX_TIMELOCKED_MULTISIG:
     {
         // Never treat bare multisig outputs as ours (they can still be made watchonly-though)
-        if (sigversion == IsMineSigVersion::TOP) {
-            break;
-        }
+        if (sigversion == IsMineSigVersion::TOP) break;
 
         // Only consider transactions "mine" if we own ALL the
         // keys involved. Multi-signature transactions that are
@@ -231,41 +185,30 @@
         if (!PermitsUncompressed(sigversion)) {
             for (size_t i = 0; i < keys.size(); i++) {
                 if (keys[i].size() != 33) {
-                    return IsMineResult::INVALID;
+                    isInvalid = true;
+                    return ISMINE_NO;
                 }
             }
         }
-        if (HaveKeys(keys, keystore)) {
-            ret = std::max(ret, IsMineResult::SPENDABLE);
-        }
+        if (HaveKeys(keys, keystore))
+            return ISMINE_SPENDABLE;
         break;
     }
     default:
         break;
     }
 
-    if (ret == IsMineResult::NO && keystore.HaveWatchOnly(scriptPubKey)) {
-        ret = std::max(ret, IsMineResult::WATCH_ONLY);
-    }
-    return ret;
+    if (keystore.HaveWatchOnly(scriptPubKey)) {
+        return ISMINE_WATCH_ONLY_;
+    }
+    return ISMINE_NO;
 }
 
 } // namespace
 
 isminetype IsMine(const CKeyStore& keystore, const CScript& scriptPubKey, bool& isInvalid)
 {
-    isInvalid = false;
-    switch (IsMineInner(keystore, scriptPubKey, IsMineSigVersion::TOP)) {
-    case IsMineResult::INVALID:
-        isInvalid = true;
-    case IsMineResult::NO:
-        return ISMINE_NO;
-    case IsMineResult::WATCH_ONLY:
-        return ISMINE_WATCH_ONLY;
-    case IsMineResult::SPENDABLE:
-        return ISMINE_SPENDABLE;
-    }
-    assert(false);
+    return IsMineInner(keystore, scriptPubKey, isInvalid, IsMineSigVersion::TOP);
 }
 
 isminetype IsMine(const CKeyStore& keystore, const CScript& scriptPubKey)
