--- conflicted
+++ resolved
@@ -8,27 +8,11 @@
   - gcc
 env:
   global:
-<<<<<<< HEAD
-    - FIELD=auto  BIGNUM=auto  SCALAR=auto  ENDOMORPHISM=no  ASM=no  BUILD=check  EXTRAFLAGS= HOST=
-=======
     - FIELD=auto  BIGNUM=auto  SCALAR=auto  ENDOMORPHISM=no  STATICPRECOMPUTATION=yes  ASM=no  BUILD=check  EXTRAFLAGS=  HOST=  ECDH=no  schnorr=no  RECOVERY=no
->>>>>>> 188ca9c3
   matrix:
     - SCALAR=32bit    RECOVERY=yes
     - SCALAR=32bit    FIELD=32bit       ECDH=yes
     - SCALAR=64bit
-<<<<<<< HEAD
-    - FIELD=64bit
-    - FIELD=64bit     ENDOMORPHISM=yes
-    - FIELD=64bit                       ASM=x86_64
-    - FIELD=64bit     ENDOMORPHISM=yes  ASM=x86_64
-    - FIELD=32bit
-    - FIELD=32bit     ENDOMORPHISM=yes
-    - BIGNUM=no
-    - BIGNUM=no       ENDOMORPHISM=yes
-    - BUILD=distcheck
-    - EXTRAFLAGS=CFLAGS=-DDETERMINISTIC
-=======
     - FIELD=64bit     RECOVERY=yes
     - FIELD=64bit     ENDOMORPHISM=yes
     - FIELD=64bit     ENDOMORPHISM=yes  ECDH=yes
@@ -42,7 +26,6 @@
     - BUILD=distcheck
     - EXTRAFLAGS=CPPFLAGS=-DDETERMINISTIC
     - EXTRAFLAGS=CFLAGS=-O0
->>>>>>> 188ca9c3
 matrix:
   fast_finish: true
   include:
