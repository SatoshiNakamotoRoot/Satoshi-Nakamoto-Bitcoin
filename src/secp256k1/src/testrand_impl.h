/**********************************************************************
 * Copyright (c) 2013-2015 Pieter Wuille                              *
 * Distributed under the MIT software license, see the accompanying   *
 * file COPYING or http://www.opensource.org/licenses/mit-license.php.*
 **********************************************************************/

#ifndef _SECP256K1_TESTRAND_IMPL_H_
#define _SECP256K1_TESTRAND_IMPL_H_

#include <stdint.h>
#include <string.h>

#include "testrand.h"
#include "hash.h"

static secp256k1_rfc6979_hmac_sha256_t secp256k1_test_rng;
static uint32_t secp256k1_test_rng_precomputed[8];
static int secp256k1_test_rng_precomputed_used = 8;
<<<<<<< HEAD

SECP256K1_INLINE static void secp256k1_rand_seed(const unsigned char *seed16) {
    secp256k1_rfc6979_hmac_sha256_initialize(&secp256k1_test_rng, (const unsigned char*)"TestRNG", 7, seed16, 16, NULL, 0);
}

SECP256K1_INLINE static uint32_t secp256k1_rand32(void) {
    if (secp256k1_test_rng_precomputed_used == 8) {
        secp256k1_rfc6979_hmac_sha256_generate(&secp256k1_test_rng, (unsigned char*)(&secp256k1_test_rng_precomputed[0]), sizeof(secp256k1_test_rng_precomputed));
        secp256k1_test_rng_precomputed_used = 0;
    }
    return secp256k1_test_rng_precomputed[secp256k1_test_rng_precomputed_used++];
=======
static uint64_t secp256k1_test_rng_integer;
static int secp256k1_test_rng_integer_bits_left = 0;

SECP256K1_INLINE static void secp256k1_rand_seed(const unsigned char *seed16) {
    secp256k1_rfc6979_hmac_sha256_initialize(&secp256k1_test_rng, seed16, 16);
}

SECP256K1_INLINE static uint32_t secp256k1_rand32(void) {
    if (secp256k1_test_rng_precomputed_used == 8) {
        secp256k1_rfc6979_hmac_sha256_generate(&secp256k1_test_rng, (unsigned char*)(&secp256k1_test_rng_precomputed[0]), sizeof(secp256k1_test_rng_precomputed));
        secp256k1_test_rng_precomputed_used = 0;
    }
    return secp256k1_test_rng_precomputed[secp256k1_test_rng_precomputed_used++];
}

static uint32_t secp256k1_rand_bits(int bits) {
    uint32_t ret;
    if (secp256k1_test_rng_integer_bits_left < bits) {
        secp256k1_test_rng_integer |= (((uint64_t)secp256k1_rand32()) << secp256k1_test_rng_integer_bits_left);
        secp256k1_test_rng_integer_bits_left += 32;
    }
    ret = secp256k1_test_rng_integer;
    secp256k1_test_rng_integer >>= bits;
    secp256k1_test_rng_integer_bits_left -= bits;
    ret &= ((~((uint32_t)0)) >> (32 - bits));
    return ret;
}

static uint32_t secp256k1_rand_int(uint32_t range) {
    /* We want a uniform integer between 0 and range-1, inclusive.
     * B is the smallest number such that range <= 2**B.
     * two mechanisms implemented here:
     * - generate B bits numbers until one below range is found, and return it
     * - find the largest multiple M of range that is <= 2**(B+A), generate B+A
     *   bits numbers until one below M is found, and return it modulo range
     * The second mechanism consumes A more bits of entropy in every iteration,
     * but may need fewer iterations due to M being closer to 2**(B+A) then
     * range is to 2**B. The array below (indexed by B) contains a 0 when the
     * first mechanism is to be used, and the number A otherwise.
     */
    static const int addbits[] = {0, 0, 0, 0, 0, 0, 0, 0, 0, 1, 2, 2, 2, 2, 2, 2, 2, 2, 2, 3, 3, 3, 3, 3, 3, 3, 3, 3, 3, 3, 2, 1, 0};
    uint32_t trange, mult;
    int bits = 0;
    if (range <= 1) {
        return 0;
    }
    trange = range - 1;
    while (trange > 0) {
        trange >>= 1;
        bits++;
    }
    if (addbits[bits]) {
        bits = bits + addbits[bits];
        mult = ((~((uint32_t)0)) >> (32 - bits)) / range;
        trange = range * mult;
    } else {
        trange = range;
        mult = 1;
    }
    while(1) {
        uint32_t x = secp256k1_rand_bits(bits);
        if (x < trange) {
            return (mult == 1) ? x : (x % range);
        }
    }
>>>>>>> 188ca9c3
}

static void secp256k1_rand256(unsigned char *b32) {
    secp256k1_rfc6979_hmac_sha256_generate(&secp256k1_test_rng, b32, 32);
}

<<<<<<< HEAD
static void secp256k1_rand256_test(unsigned char *b32) {
    int bits=0;
    uint64_t ent = 0;
    int entleft = 0;
    memset(b32, 0, 32);
    while (bits < 256) {
        int now;
        uint32_t val;
        if (entleft < 12) {
            ent |= ((uint64_t)secp256k1_rand32()) << entleft;
            entleft += 32;
        }
        now = 1 + ((ent % 64)*((ent >> 6) % 32)+16)/31;
        val = 1 & (ent >> 11);
        ent >>= 12;
        entleft -= 12;
        while (now > 0 && bits < 256) {
            b32[bits / 8] |= val << (bits % 8);
=======
static void secp256k1_rand_bytes_test(unsigned char *bytes, size_t len) {
    size_t bits = 0;
    memset(bytes, 0, len);
    while (bits < len * 8) {
        int now;
        uint32_t val;
        now = 1 + (secp256k1_rand_bits(6) * secp256k1_rand_bits(5) + 16) / 31;
        val = secp256k1_rand_bits(1);
        while (now > 0 && bits < len * 8) {
            bytes[bits / 8] |= val << (bits % 8);
>>>>>>> 188ca9c3
            now--;
            bits++;
        }
    }
}

static void secp256k1_rand256_test(unsigned char *b32) {
    secp256k1_rand_bytes_test(b32, 32);
}

#endif<|MERGE_RESOLUTION|>--- conflicted
+++ resolved
@@ -16,19 +16,6 @@
 static secp256k1_rfc6979_hmac_sha256_t secp256k1_test_rng;
 static uint32_t secp256k1_test_rng_precomputed[8];
 static int secp256k1_test_rng_precomputed_used = 8;
-<<<<<<< HEAD
-
-SECP256K1_INLINE static void secp256k1_rand_seed(const unsigned char *seed16) {
-    secp256k1_rfc6979_hmac_sha256_initialize(&secp256k1_test_rng, (const unsigned char*)"TestRNG", 7, seed16, 16, NULL, 0);
-}
-
-SECP256K1_INLINE static uint32_t secp256k1_rand32(void) {
-    if (secp256k1_test_rng_precomputed_used == 8) {
-        secp256k1_rfc6979_hmac_sha256_generate(&secp256k1_test_rng, (unsigned char*)(&secp256k1_test_rng_precomputed[0]), sizeof(secp256k1_test_rng_precomputed));
-        secp256k1_test_rng_precomputed_used = 0;
-    }
-    return secp256k1_test_rng_precomputed[secp256k1_test_rng_precomputed_used++];
-=======
 static uint64_t secp256k1_test_rng_integer;
 static int secp256k1_test_rng_integer_bits_left = 0;
 
@@ -94,33 +81,12 @@
             return (mult == 1) ? x : (x % range);
         }
     }
->>>>>>> 188ca9c3
 }
 
 static void secp256k1_rand256(unsigned char *b32) {
     secp256k1_rfc6979_hmac_sha256_generate(&secp256k1_test_rng, b32, 32);
 }
 
-<<<<<<< HEAD
-static void secp256k1_rand256_test(unsigned char *b32) {
-    int bits=0;
-    uint64_t ent = 0;
-    int entleft = 0;
-    memset(b32, 0, 32);
-    while (bits < 256) {
-        int now;
-        uint32_t val;
-        if (entleft < 12) {
-            ent |= ((uint64_t)secp256k1_rand32()) << entleft;
-            entleft += 32;
-        }
-        now = 1 + ((ent % 64)*((ent >> 6) % 32)+16)/31;
-        val = 1 & (ent >> 11);
-        ent >>= 12;
-        entleft -= 12;
-        while (now > 0 && bits < 256) {
-            b32[bits / 8] |= val << (bits % 8);
-=======
 static void secp256k1_rand_bytes_test(unsigned char *bytes, size_t len) {
     size_t bits = 0;
     memset(bytes, 0, len);
@@ -131,7 +97,6 @@
         val = secp256k1_rand_bits(1);
         while (now > 0 && bits < len * 8) {
             bytes[bits / 8] |= val << (bits % 8);
->>>>>>> 188ca9c3
             now--;
             bits++;
         }
