AC_PREREQ([2.60])
AC_INIT([libsecp256k1],[0.1])
AC_CONFIG_AUX_DIR([build-aux])
AC_CONFIG_MACRO_DIR([build-aux/m4])
AC_CANONICAL_HOST
AH_TOP([#ifndef LIBSECP256K1_CONFIG_H])
AH_TOP([#define LIBSECP256K1_CONFIG_H])
AH_BOTTOM([#endif /*LIBSECP256K1_CONFIG_H*/])
AM_INIT_AUTOMAKE([foreign subdir-objects])
LT_INIT

dnl make the compilation flags quiet unless V=1 is used
m4_ifdef([AM_SILENT_RULES], [AM_SILENT_RULES([yes])])

PKG_PROG_PKG_CONFIG

AC_PATH_TOOL(AR, ar)
AC_PATH_TOOL(RANLIB, ranlib)
AC_PATH_TOOL(STRIP, strip)
AX_PROG_CC_FOR_BUILD

if test "x$CFLAGS" = "x"; then
  CFLAGS="-O3 -g"
fi

AM_PROG_CC_C_O

AC_PROG_CC_C89
if test x"$ac_cv_prog_cc_c89" = x"no"; then
  AC_MSG_ERROR([c89 compiler support required])
fi

case $host_os in
  *darwin*)
     if  test x$cross_compiling != xyes; then
       AC_PATH_PROG([BREW],brew,)
       if test x$BREW != x; then
         dnl These Homebrew packages may be keg-only, meaning that they won't be found
         dnl in expected paths because they may conflict with system files. Ask
         dnl Homebrew where each one is located, then adjust paths accordingly.

         openssl_prefix=`$BREW --prefix openssl 2>/dev/null`
         gmp_prefix=`$BREW --prefix gmp 2>/dev/null`
         if test x$openssl_prefix != x; then
           PKG_CONFIG_PATH="$openssl_prefix/lib/pkgconfig:$PKG_CONFIG_PATH"
           export PKG_CONFIG_PATH
         fi
         if test x$gmp_prefix != x; then
           GMP_CPPFLAGS="-I$gmp_prefix/include"
           GMP_LIBS="-L$gmp_prefix/lib"
         fi
       else
         AC_PATH_PROG([PORT],port,)
         dnl if homebrew isn't installed and macports is, add the macports default paths
         dnl as a last resort.
         if test x$PORT != x; then
           CPPFLAGS="$CPPFLAGS -isystem /opt/local/include"
           LDFLAGS="$LDFLAGS -L/opt/local/lib"
         fi
       fi
     fi
   ;;
esac

CFLAGS="$CFLAGS -W"

warn_CFLAGS="-std=c89 -pedantic -Wall -Wextra -Wcast-align -Wnested-externs -Wshadow -Wstrict-prototypes -Wno-unused-function -Wno-long-long -Wno-overlength-strings"
saved_CFLAGS="$CFLAGS"
CFLAGS="$CFLAGS $warn_CFLAGS"
AC_MSG_CHECKING([if ${CC} supports ${warn_CFLAGS}])
AC_COMPILE_IFELSE([AC_LANG_SOURCE([[char foo;]])],
    [ AC_MSG_RESULT([yes]) ],
    [ AC_MSG_RESULT([no])
      CFLAGS="$saved_CFLAGS"
    ])

saved_CFLAGS="$CFLAGS"
CFLAGS="$CFLAGS -fvisibility=hidden"
AC_MSG_CHECKING([if ${CC} supports -fvisibility=hidden])
AC_COMPILE_IFELSE([AC_LANG_SOURCE([[char foo;]])],
    [ AC_MSG_RESULT([yes]) ],
    [ AC_MSG_RESULT([no])
      CFLAGS="$saved_CFLAGS"
    ])

AC_ARG_ENABLE(benchmark,
    AS_HELP_STRING([--enable-benchmark],[compile benchmark (default is no)]),
    [use_benchmark=$enableval],
    [use_benchmark=no])

AC_ARG_ENABLE(tests,
    AS_HELP_STRING([--enable-tests],[compile tests (default is yes)]),
    [use_tests=$enableval],
    [use_tests=yes])

AC_ARG_ENABLE(endomorphism,
    AS_HELP_STRING([--enable-endomorphism],[enable endomorphism (default is no)]),
    [use_endomorphism=$enableval],
    [use_endomorphism=no])
    
AC_ARG_ENABLE(ecmult_static_precomputation,
    AS_HELP_STRING([--enable-ecmult-static-precomputation],[enable precomputed ecmult table for signing (default is yes)]),
    [use_ecmult_static_precomputation=$enableval],
    [use_ecmult_static_precomputation=yes])

AC_ARG_ENABLE(module_ecdh,
    AS_HELP_STRING([--enable-module-ecdh],[enable ECDH shared secret computation (default is no)]),
    [enable_module_ecdh=$enableval],
    [enable_module_ecdh=no])

AC_ARG_ENABLE(module_schnorr,
    AS_HELP_STRING([--enable-module-schnorr],[enable Schnorr signature module (default is no)]),
    [enable_module_schnorr=$enableval],
    [enable_module_schnorr=no])

AC_ARG_ENABLE(module_recovery,
    AS_HELP_STRING([--enable-module-recovery],[enable ECDSA pubkey recovery module (default is no)]),
    [enable_module_recovery=$enableval],
    [enable_module_recovery=no])

AC_ARG_WITH([field], [AS_HELP_STRING([--with-field=64bit|32bit|auto],
[Specify Field Implementation. Default is auto])],[req_field=$withval], [req_field=auto])

AC_ARG_WITH([bignum], [AS_HELP_STRING([--with-bignum=gmp|no|auto],
[Specify Bignum Implementation. Default is auto])],[req_bignum=$withval], [req_bignum=auto])

AC_ARG_WITH([scalar], [AS_HELP_STRING([--with-scalar=64bit|32bit|auto],
[Specify scalar implementation. Default is auto])],[req_scalar=$withval], [req_scalar=auto])

AC_ARG_WITH([asm], [AS_HELP_STRING([--with-asm=x86_64|no|auto]
[Specify assembly optimizations to use. Default is auto])],[req_asm=$withval], [req_asm=auto])

AC_CHECK_TYPES([__int128])

AC_MSG_CHECKING([for __builtin_expect])
AC_COMPILE_IFELSE([AC_LANG_SOURCE([[void myfunc() {__builtin_expect(0,0);}]])],
    [ AC_MSG_RESULT([yes]);AC_DEFINE(HAVE_BUILTIN_EXPECT,1,[Define this symbol if __builtin_expect is available]) ],
    [ AC_MSG_RESULT([no])
    ])

if test x"$req_asm" = x"auto"; then
  SECP_64BIT_ASM_CHECK
  if test x"$has_64bit_asm" = x"yes"; then
    set_asm=x86_64
  fi
  if test x"$set_asm" = x; then
    set_asm=no
  fi
else
  set_asm=$req_asm
  case $set_asm in
  x86_64)
    SECP_64BIT_ASM_CHECK
    if test x"$has_64bit_asm" != x"yes"; then
      AC_MSG_ERROR([x86_64 assembly optimization requested but not available])
    fi
    ;;
  no)
    ;;
  *)
    AC_MSG_ERROR([invalid assembly optimization selection])
    ;;
  esac
fi

if test x"$req_field" = x"auto"; then
  if test x"set_asm" = x"x86_64"; then
    set_field=64bit
  fi
  if test x"$set_field" = x; then
    SECP_INT128_CHECK
    if test x"$has_int128" = x"yes"; then
      set_field=64bit
    fi
  fi
<<<<<<< HEAD

=======
>>>>>>> 86755bc8
  if test x"$set_field" = x; then
    set_field=32bit
  fi
else
  set_field=$req_field
  case $set_field in
  64bit)
    if test x"$set_asm" != x"x86_64"; then
      SECP_INT128_CHECK
      if test x"$has_int128" != x"yes"; then
        AC_MSG_ERROR([64bit field explicitly requested but neither __int128 support or x86_64 assembly available])
      fi
    fi
    ;;
  32bit)
    ;;
  *)
    AC_MSG_ERROR([invalid field implementation selection])
    ;;
  esac
fi

if test x"$req_scalar" = x"auto"; then
  SECP_INT128_CHECK
  if test x"$has_int128" = x"yes"; then
    set_scalar=64bit
  fi
  if test x"$set_scalar" = x; then
    set_scalar=32bit
  fi
else
  set_scalar=$req_scalar
  case $set_scalar in
  64bit)
    SECP_INT128_CHECK
    if test x"$has_int128" != x"yes"; then
      AC_MSG_ERROR([64bit scalar explicitly requested but __int128 support not available])
    fi
    ;;
  32bit)
    ;;
  *)
    AC_MSG_ERROR([invalid scalar implementation selected])
    ;;
  esac
fi

if test x"$req_bignum" = x"auto"; then
  if test x"$set_bignum" = x; then
    set_bignum=no
  fi
else
  set_bignum=$req_bignum
  case $set_bignum in
  gmp)
    SECP_GMP_CHECK
    if test x"$has_gmp" != x"yes"; then
      AC_MSG_ERROR([gmp bignum explicitly requested but libgmp not available])
    fi
    ;;
  no)
    ;;
  *)
    AC_MSG_ERROR([invalid bignum implementation selection])
    ;;
  esac
fi

# select assembly optimization
case $set_asm in
x86_64)
  AC_DEFINE(USE_ASM_X86_64, 1, [Define this symbol to enable x86_64 assembly optimizations])
  ;;
no)
  ;;
*)
  AC_MSG_ERROR([invalid assembly optimizations])
  ;;
esac

# select field implementation
case $set_field in
64bit)
  AC_DEFINE(USE_FIELD_5X52, 1, [Define this symbol to use the FIELD_5X52 implementation])
  ;;
32bit)
  AC_DEFINE(USE_FIELD_10X26, 1, [Define this symbol to use the FIELD_10X26 implementation])
  ;;
*)
  AC_MSG_ERROR([invalid field implementation])
  ;;
esac

# select bignum implementation
case $set_bignum in
gmp)
  AC_DEFINE(HAVE_LIBGMP, 1, [Define this symbol if libgmp is installed])
  AC_DEFINE(USE_NUM_GMP, 1, [Define this symbol to use the gmp implementation for num])
  AC_DEFINE(USE_FIELD_INV_NUM, 1, [Define this symbol to use the num-based field inverse implementation])
  AC_DEFINE(USE_SCALAR_INV_NUM, 1, [Define this symbol to use the num-based scalar inverse implementation])
  ;;
no)
  AC_DEFINE(USE_NUM_NONE, 1, [Define this symbol to use no num implementation])
  AC_DEFINE(USE_FIELD_INV_BUILTIN, 1, [Define this symbol to use the native field inverse implementation])
  AC_DEFINE(USE_SCALAR_INV_BUILTIN, 1, [Define this symbol to use the native scalar inverse implementation])
  ;;
*)
  AC_MSG_ERROR([invalid bignum implementation])
  ;;
esac

#select scalar implementation
case $set_scalar in
64bit)
  AC_DEFINE(USE_SCALAR_4X64, 1, [Define this symbol to use the 4x64 scalar implementation])
  ;;
32bit)
  AC_DEFINE(USE_SCALAR_8X32, 1, [Define this symbol to use the 8x32 scalar implementation])
  ;;
*)
  AC_MSG_ERROR([invalid scalar implementation])
  ;;
esac

if test x"$use_tests" = x"yes"; then
  SECP_OPENSSL_CHECK
  if test x"$has_openssl_ec" = x"yes"; then
    AC_DEFINE(ENABLE_OPENSSL_TESTS, 1, [Define this symbol if OpenSSL EC functions are available])
    SECP_TEST_INCLUDES="$SSL_CFLAGS $CRYPTO_CFLAGS"
    SECP_TEST_LIBS="$CRYPTO_LIBS"

    case $host in
    *mingw*)
      SECP_TEST_LIBS="$SECP_TEST_LIBS -lgdi32"
      ;;
    esac

  fi
fi

if test x"$set_bignum" = x"gmp"; then
  SECP_LIBS="$SECP_LIBS $GMP_LIBS"
  SECP_INCLUDES="$SECP_INCLUDES $GMP_CPPFLAGS"
fi

if test x"$use_endomorphism" = x"yes"; then
  AC_DEFINE(USE_ENDOMORPHISM, 1, [Define this symbol to use endomorphism optimization])
fi

if test x"$use_ecmult_static_precomputation" = x"yes"; then
  AC_DEFINE(USE_ECMULT_STATIC_PRECOMPUTATION, 1, [Define this symbol to use a statically generated ecmult table])
fi

if test x"$enable_module_ecdh" = x"yes"; then
  AC_DEFINE(ENABLE_MODULE_ECDH, 1, [Define this symbol to enable the ECDH module])
fi

if test x"$enable_module_schnorr" = x"yes"; then
  AC_DEFINE(ENABLE_MODULE_SCHNORR, 1, [Define this symbol to enable the Schnorr signature module])
fi

if test x"$enable_module_recovery" = x"yes"; then
  AC_DEFINE(ENABLE_MODULE_RECOVERY, 1, [Define this symbol to enable the ECDSA pubkey recovery module])
fi

AC_C_BIGENDIAN()

AC_MSG_NOTICE([Using assembly optimizations: $set_asm])
AC_MSG_NOTICE([Using field implementation: $set_field])
AC_MSG_NOTICE([Using bignum implementation: $set_bignum])
AC_MSG_NOTICE([Using scalar implementation: $set_scalar])
AC_MSG_NOTICE([Using endomorphism optimizations: $use_endomorphism])
AC_MSG_NOTICE([Building ECDH module: $enable_module_ecdh])

AC_MSG_NOTICE([Building Schnorr signatures module: $enable_module_schnorr])
AC_MSG_NOTICE([Building ECDSA pubkey recovery module: $enable_module_recovery])

AC_CONFIG_HEADERS([src/libsecp256k1-config.h])
AC_CONFIG_FILES([Makefile libsecp256k1.pc])
AC_SUBST(SECP_INCLUDES)
AC_SUBST(SECP_LIBS)
AC_SUBST(SECP_TEST_LIBS)
AC_SUBST(SECP_TEST_INCLUDES)
AM_CONDITIONAL([USE_TESTS], [test x"$use_tests" != x"no"])
AM_CONDITIONAL([USE_BENCHMARK], [test x"$use_benchmark" = x"yes"])
AM_CONDITIONAL([USE_ECMULT_STATIC_PRECOMPUTATION], [test x"$use_ecmult_static_precomputation" = x"yes"])
AM_CONDITIONAL([ENABLE_MODULE_ECDH], [test x"$enable_module_ecdh" = x"yes"])
AM_CONDITIONAL([ENABLE_MODULE_SCHNORR], [test x"$enable_module_schnorr" = x"yes"])
AM_CONDITIONAL([ENABLE_MODULE_RECOVERY], [test x"$enable_module_recovery" = x"yes"])

dnl make sure nothing new is exported so that we don't break the cache
PKGCONFIG_PATH_TEMP="$PKG_CONFIG_PATH"
unset PKG_CONFIG_PATH
PKG_CONFIG_PATH="$PKGCONFIG_PATH_TEMP"

AC_OUTPUT<|MERGE_RESOLUTION|>--- conflicted
+++ resolved
@@ -173,10 +173,6 @@
       set_field=64bit
     fi
   fi
-<<<<<<< HEAD
-
-=======
->>>>>>> 86755bc8
   if test x"$set_field" = x; then
     set_field=32bit
   fi
