--- conflicted
+++ resolved
@@ -13,11 +13,8 @@
   omnicore/rpc.h \
   omnicore/rpcrequirements.h \
   omnicore/rpctx.h \
-<<<<<<< HEAD
   omnicore/rpctxobject.h \
-=======
   omnicore/rpcvalues.h \
->>>>>>> 650aa5e1
   omnicore/script.h \
   omnicore/sp.h \
   omnicore/sto.h \
@@ -39,11 +36,8 @@
   omnicore/rpc.cpp \
   omnicore/rpcrequirements.cpp \
   omnicore/rpctx.cpp \
-<<<<<<< HEAD
   omnicore/rpctxobject.cpp \
-=======
   omnicore/rpcvalues.cpp \
->>>>>>> 650aa5e1
   omnicore/script.cpp \
   omnicore/sp.cpp \
   omnicore/sto.cpp \
