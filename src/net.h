--- conflicted
+++ resolved
@@ -204,11 +204,7 @@
     bool GetNetworkActive() const { return fNetworkActive; };
     bool GetUseAddrmanOutgoing() const { return m_use_addrman_outgoing; };
     void SetNetworkActive(bool active);
-<<<<<<< HEAD
-    void OpenNetworkConnection(const CAddress& addrConnect, bool fCountFailure, CSemaphoreGrant* grantOutbound = nullptr, const char* strDest = nullptr, bool fOneShot = false, bool fFeeler = false, bool manual_connection = false);
-=======
     void OpenNetworkConnection(const CAddress& addrConnect, bool fCountFailure, CSemaphoreGrant *grantOutbound = nullptr, const char *strDest = nullptr, bool fOneShot = false, bool fFeeler = false, bool manual_connection = false, bool block_relay_only = false);
->>>>>>> 80fdb6fa
     bool CheckIncomingNonce(uint64_t nonce);
 
     bool isDiscover() const { return m_f_discover; };
