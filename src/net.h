// Copyright (c) 2009-2010 Satoshi Nakamoto
// Copyright (c) 2009-2015 The Bitcoin Core developers
// Distributed under the MIT software license, see the accompanying
// file COPYING or http://www.opensource.org/licenses/mit-license.php.

#ifndef BITCOIN_NET_H
#define BITCOIN_NET_H

#include "bloom.h"
#include "compat.h"
#include "limitedmap.h"
#include "netbase.h"
#include "protocol.h"
#include "random.h"
#include "streams.h"
#include "sync.h"
#include "uint256.h"

#include <deque>
#include <stdint.h>

#ifndef WIN32
#include <arpa/inet.h>
#endif

#include <boost/filesystem/path.hpp>
#include <boost/foreach.hpp>
#include <boost/signals2/signal.hpp>

class CAddrMan;
<<<<<<< HEAD
class CBlockIndex;
=======
>>>>>>> 188ca9c3
class CScheduler;
class CNode;

namespace boost {
    class thread_group;
} // namespace boost

/** Time between pings automatically sent out for latency probing and keepalive (in seconds). */
static const int PING_INTERVAL = 2 * 60;
/** Time after which to disconnect, after waiting for a ping response (or inactivity). */
static const int TIMEOUT_INTERVAL = 20 * 60;
/** The maximum number of entries in an 'inv' protocol message */
static const unsigned int MAX_INV_SZ = 50000;
/** The maximum number of new addresses to accumulate before announcing. */
static const unsigned int MAX_ADDR_TO_SEND = 1000;
/** Maximum length of incoming protocol messages (no message over 2 MiB is currently acceptable). */
static const unsigned int MAX_PROTOCOL_MESSAGE_LENGTH = 2 * 1024 * 1024;
<<<<<<< HEAD
=======
/** Maximum length of strSubVer in `version` message */
static const unsigned int MAX_SUBVERSION_LENGTH = 256;
>>>>>>> 188ca9c3
/** -listen default */
static const bool DEFAULT_LISTEN = true;
/** -upnp default */
#ifdef USE_UPNP
static const bool DEFAULT_UPNP = USE_UPNP;
#else
static const bool DEFAULT_UPNP = false;
#endif
/** The maximum number of entries in mapAskFor */
static const size_t MAPASKFOR_MAX_SZ = MAX_INV_SZ;
/** The maximum number of entries in setAskFor (larger due to getdata latency)*/
static const size_t SETASKFOR_MAX_SZ = 2 * MAX_INV_SZ;
/** The maximum number of peer connections to maintain. */
static const unsigned int DEFAULT_MAX_PEER_CONNECTIONS = 125;
/** The default for -maxuploadtarget. 0 = Unlimited */
static const uint64_t DEFAULT_MAX_UPLOAD_TARGET = 0;
/** Default for blocks only*/
static const bool DEFAULT_BLOCKSONLY = false;

static const bool DEFAULT_FORCEDNSSEED = false;
static const size_t DEFAULT_MAXRECEIVEBUFFER = 5 * 1000;
static const size_t DEFAULT_MAXSENDBUFFER    = 1 * 1000;

// NOTE: When adjusting this, update rpcnet:setban's help ("24h")
static const unsigned int DEFAULT_MISBEHAVING_BANTIME = 60 * 60 * 24;  // Default 24-hour ban

unsigned int ReceiveFloodSize();
unsigned int SendBufferSize();

<<<<<<< HEAD
void AddOneShot(std::string strDest);
=======
void AddOneShot(const std::string& strDest);
>>>>>>> 188ca9c3
void AddressCurrentlyConnected(const CService& addr);
CNode* FindNode(const CNetAddr& ip);
CNode* FindNode(const CSubNet& subNet);
CNode* FindNode(const std::string& addrName);
CNode* FindNode(const CService& ip);
CNode* ConnectNode(CAddress addrConnect, const char *pszDest = NULL);
bool OpenNetworkConnection(const CAddress& addrConnect, CSemaphoreGrant *grantOutbound = NULL, const char *strDest = NULL, bool fOneShot = false);
void MapPort(bool fUseUPnP);
unsigned short GetListenPort();
bool BindListenPort(const CService &bindAddr, std::string& strError, bool fWhitelisted = false);
void StartNode(boost::thread_group& threadGroup, CScheduler& scheduler);
bool StopNode();
void SocketSendData(CNode *pnode);

typedef int NodeId;

struct CombinerAll
{
    typedef bool result_type;

    template<typename I>
    bool operator()(I first, I last) const
    {
        while (first != last) {
            if (!(*first)) return false;
            ++first;
        }
        return true;
    }
};

// Signals for message handling
struct CNodeSignals
{
    boost::signals2::signal<int ()> GetHeight;
    boost::signals2::signal<bool (CNode*), CombinerAll> ProcessMessages;
<<<<<<< HEAD
    boost::signals2::signal<bool (CNode*, bool), CombinerAll> SendMessages;
=======
    boost::signals2::signal<bool (CNode*), CombinerAll> SendMessages;
>>>>>>> 188ca9c3
    boost::signals2::signal<void (NodeId, const CNode*)> InitializeNode;
    boost::signals2::signal<void (NodeId)> FinalizeNode;
};


CNodeSignals& GetNodeSignals();


enum
{
    LOCAL_NONE,   // unknown
    LOCAL_IF,     // address a local interface listens on
    LOCAL_BIND,   // address explicit bound to
    LOCAL_UPNP,   // address reported by UPnP
    LOCAL_MANUAL, // address explicitly specified (-externalip=)

    LOCAL_MAX
};

bool IsPeerAddrLocalGood(CNode *pnode);
void AdvertizeLocal(CNode *pnode);
void SetLimited(enum Network net, bool fLimited = true);
bool IsLimited(enum Network net);
bool IsLimited(const CNetAddr& addr);
bool AddLocal(const CService& addr, int nScore = LOCAL_NONE);
bool AddLocal(const CNetAddr& addr, int nScore = LOCAL_NONE);
bool RemoveLocal(const CService& addr);
bool SeenLocal(const CService& addr);
bool IsLocal(const CService& addr);
bool GetLocal(CService &addr, const CNetAddr *paddrPeer = NULL);
bool IsReachable(enum Network net);
bool IsReachable(const CNetAddr &addr);
void SetReachable(enum Network net, bool fFlag = true);
CAddress GetLocalAddress(const CNetAddr *paddrPeer = NULL);


extern bool fDiscover;
extern bool fListen;
extern uint64_t nLocalServices;
extern uint64_t nLocalHostNonce;
extern CAddrMan addrman;

/** Maximum number of connections to simultaneously allow (aka connection slots) */
extern int nMaxConnections;

extern std::vector<CNode*> vNodes;
extern CCriticalSection cs_vNodes;
extern std::map<CInv, CDataStream> mapRelay;
extern std::deque<std::pair<int64_t, CInv> > vRelayExpiration;
extern CCriticalSection cs_mapRelay;
extern limitedmap<CInv, int64_t> mapAlreadyAskedFor;

extern std::vector<std::string> vAddedNodes;
extern CCriticalSection cs_vAddedNodes;

extern NodeId nLastNodeId;
extern CCriticalSection cs_nLastNodeId;

/** Subversion as sent to the P2P network in `version` messages */
extern std::string strSubVersion;

struct LocalServiceInfo {
    int nScore;
    int nPort;
};

extern CCriticalSection cs_mapLocalHost;
extern std::map<CNetAddr, LocalServiceInfo> mapLocalHost;

class CNodeStats
{
public:
    NodeId nodeid;
    uint64_t nServices;
    bool fRelayTxes;
    int64_t nLastSend;
    int64_t nLastRecv;
    int64_t nTimeConnected;
    int64_t nTimeOffset;
    std::string addrName;
    int nVersion;
    std::string cleanSubVer;
    bool fInbound;
    int nStartingHeight;
    uint64_t nSendBytes;
    uint64_t nRecvBytes;
    bool fWhitelisted;
    double dPingTime;
    double dPingWait;
    double dPingMin;
    std::string addrLocal;
};




class CNetMessage {
public:
    bool in_data;                   // parsing header (false) or data (true)

    CDataStream hdrbuf;             // partially received header
    CMessageHeader hdr;             // complete header
    unsigned int nHdrPos;

    CDataStream vRecv;              // received message data
    unsigned int nDataPos;

    int64_t nTime;                  // time (in microseconds) of message receipt.

    CNetMessage(const CMessageHeader::MessageStartChars& pchMessageStartIn, int nTypeIn, int nVersionIn) : hdrbuf(nTypeIn, nVersionIn), hdr(pchMessageStartIn), vRecv(nTypeIn, nVersionIn) {
        hdrbuf.resize(24);
        in_data = false;
        nHdrPos = 0;
        nDataPos = 0;
        nTime = 0;
    }

    bool complete() const
    {
        if (!in_data)
            return false;
        return (hdr.nMessageSize == nDataPos);
    }

    void SetVersion(int nVersionIn)
    {
        hdrbuf.SetVersion(nVersionIn);
        vRecv.SetVersion(nVersionIn);
    }

    int readHeader(const char *pch, unsigned int nBytes);
    int readData(const char *pch, unsigned int nBytes);
};


typedef enum BanReason
{
    BanReasonUnknown          = 0,
    BanReasonNodeMisbehaving  = 1,
    BanReasonManuallyAdded    = 2
} BanReason;

class CBanEntry
{
public:
    static const int CURRENT_VERSION=1;
    int nVersion;
    int64_t nCreateTime;
    int64_t nBanUntil;
    uint8_t banReason;

    CBanEntry()
    {
        SetNull();
    }

    CBanEntry(int64_t nCreateTimeIn)
    {
        SetNull();
        nCreateTime = nCreateTimeIn;
    }

    ADD_SERIALIZE_METHODS;

    template <typename Stream, typename Operation>
    inline void SerializationOp(Stream& s, Operation ser_action, int nType, int nVersion) {
        READWRITE(this->nVersion);
        nVersion = this->nVersion;
        READWRITE(nCreateTime);
        READWRITE(nBanUntil);
        READWRITE(banReason);
    }

    void SetNull()
    {
        nVersion = CBanEntry::CURRENT_VERSION;
        nCreateTime = 0;
        nBanUntil = 0;
        banReason = BanReasonUnknown;
    }

    std::string banReasonToString()
    {
        switch (banReason) {
        case BanReasonNodeMisbehaving:
            return "node misbehaving";
        case BanReasonManuallyAdded:
            return "manually added";
        default:
            return "unknown";
        }
    }
};

typedef std::map<CSubNet, CBanEntry> banmap_t;

/** Information about a peer */
class CNode
{
public:
    // socket
    uint64_t nServices;
    SOCKET hSocket;
    CDataStream ssSend;
    size_t nSendSize; // total size of all vSendMsg entries
    size_t nSendOffset; // offset inside the first vSendMsg already sent
    uint64_t nSendBytes;
    std::deque<CSerializeData> vSendMsg;
    CCriticalSection cs_vSend;

    std::deque<CInv> vRecvGetData;
    std::deque<CNetMessage> vRecvMsg;
    CCriticalSection cs_vRecvMsg;
    uint64_t nRecvBytes;
    int nRecvVersion;

    int64_t nLastSend;
    int64_t nLastRecv;
    int64_t nTimeConnected;
    int64_t nTimeOffset;
    CAddress addr;
    std::string addrName;
    CService addrLocal;
    int nVersion;
    // strSubVer is whatever byte array we read from the wire. However, this field is intended
    // to be printed out, displayed to humans in various forms and so on. So we sanitize it and
    // store the sanitized version in cleanSubVer. The original should be used when dealing with
    // the network or wire types and the cleaned string used when displayed or logged.
    std::string strSubVer, cleanSubVer;
    bool fWhitelisted; // This peer can bypass DoS banning.
    bool fOneShot;
    bool fClient;
    bool fInbound;
    bool fNetworkNode;
    bool fSuccessfullyConnected;
    bool fDisconnect;
    // We use fRelayTxes for two purposes -
    // a) it allows us to not relay tx invs before receiving the peer's version message
    // b) the peer may tell us in its version message that we should not relay tx invs
<<<<<<< HEAD
    //    until it has initialized its bloom filter.
=======
    //    unless it loads a bloom filter.
>>>>>>> 188ca9c3
    bool fRelayTxes;
    CSemaphoreGrant grantOutbound;
    CCriticalSection cs_filter;
    CBloomFilter* pfilter;
    int nRefCount;
    NodeId id;
protected:

    // Denial-of-service detection/prevention
    // Key is IP address, value is banned-until-time
    static banmap_t setBanned;
    static CCriticalSection cs_setBanned;
    static bool setBannedIsDirty;

    // Whitelisted ranges. Any node connecting from these is automatically
    // whitelisted (as well as those connecting to whitelisted binds).
    static std::vector<CSubNet> vWhitelistedRange;
    static CCriticalSection cs_vWhitelistedRange;

    // Basic fuzz-testing
    void Fuzz(int nChance); // modifies ssSend

public:
    uint256 hashContinue;
    int nStartingHeight;

    // flood relay
    std::vector<CAddress> vAddrToSend;
    CRollingBloomFilter addrKnown;
    bool fGetAddr;
    std::set<uint256> setKnown;
    int64_t nNextAddrSend;
    int64_t nNextLocalAddrSend;

    // inventory based relay
    CRollingBloomFilter filterInventoryKnown;
    std::vector<CInv> vInventoryToSend;
    CCriticalSection cs_inventory;
    std::set<uint256> setAskFor;
    std::multimap<int64_t, CInv> mapAskFor;
    int64_t nNextInvSend;
    // Used for headers announcements - unfiltered blocks to relay
    // Also protected by cs_inventory
    std::vector<uint256> vBlockHashesToAnnounce;

    // Ping time measurement:
    // The pong reply we're expecting, or 0 if no pong expected.
    uint64_t nPingNonceSent;
    // Time (in usec) the last ping was sent, or 0 if no ping was ever sent.
    int64_t nPingUsecStart;
    // Last measured round-trip time.
    int64_t nPingUsecTime;
    // Best measured round-trip time.
    int64_t nMinPingUsecTime;
    // Whether a ping is requested.
    bool fPingQueued;

    CNode(SOCKET hSocketIn, const CAddress &addrIn, const std::string &addrNameIn = "", bool fInboundIn = false);
    ~CNode();

private:
    // Network usage totals
    static CCriticalSection cs_totalBytesRecv;
    static CCriticalSection cs_totalBytesSent;
    static uint64_t nTotalBytesRecv;
    static uint64_t nTotalBytesSent;

    // outbound limit & stats
    static uint64_t nMaxOutboundTotalBytesSentInCycle;
    static uint64_t nMaxOutboundCycleStartTime;
    static uint64_t nMaxOutboundLimit;
    static uint64_t nMaxOutboundTimeframe;

    CNode(const CNode&);
    void operator=(const CNode&);

public:

    NodeId GetId() const {
      return id;
    }

    int GetRefCount()
    {
        assert(nRefCount >= 0);
        return nRefCount;
    }

    // requires LOCK(cs_vRecvMsg)
    unsigned int GetTotalRecvSize()
    {
        unsigned int total = 0;
        BOOST_FOREACH(const CNetMessage &msg, vRecvMsg)
            total += msg.vRecv.size() + 24;
        return total;
    }

    // requires LOCK(cs_vRecvMsg)
    bool ReceiveMsgBytes(const char *pch, unsigned int nBytes);

    // requires LOCK(cs_vRecvMsg)
    void SetRecvVersion(int nVersionIn)
    {
        nRecvVersion = nVersionIn;
        BOOST_FOREACH(CNetMessage &msg, vRecvMsg)
            msg.SetVersion(nVersionIn);
    }

    CNode* AddRef()
    {
        nRefCount++;
        return this;
    }

    void Release()
    {
        nRefCount--;
    }



    void AddAddressKnown(const CAddress& addr)
    {
        addrKnown.insert(addr.GetKey());
    }

    void PushAddress(const CAddress& addr)
    {
        // Known checking here is only to save space from duplicates.
        // SendMessages will filter it again for knowns that were added
        // after addresses were pushed.
        if (addr.IsValid() && !addrKnown.contains(addr.GetKey())) {
            if (vAddrToSend.size() >= MAX_ADDR_TO_SEND) {
                vAddrToSend[insecure_rand() % vAddrToSend.size()] = addr;
            } else {
                vAddrToSend.push_back(addr);
            }
        }
    }


    void AddInventoryKnown(const CInv& inv)
    {
        {
            LOCK(cs_inventory);
            filterInventoryKnown.insert(inv.hash);
        }
    }

    void PushInventory(const CInv& inv)
    {
        {
            LOCK(cs_inventory);
            if (inv.type == MSG_TX && filterInventoryKnown.contains(inv.hash))
                return;
            vInventoryToSend.push_back(inv);
        }
    }

    void PushBlockHash(const uint256 &hash)
    {
        LOCK(cs_inventory);
        vBlockHashesToAnnounce.push_back(hash);
    }

    void AskFor(const CInv& inv);

    // TODO: Document the postcondition of this function.  Is cs_vSend locked?
    void BeginMessage(const char* pszCommand) EXCLUSIVE_LOCK_FUNCTION(cs_vSend);

    // TODO: Document the precondition of this function.  Is cs_vSend locked?
    void AbortMessage() UNLOCK_FUNCTION(cs_vSend);

    // TODO: Document the precondition of this function.  Is cs_vSend locked?
    void EndMessage() UNLOCK_FUNCTION(cs_vSend);

    void PushVersion();


    void PushMessage(const char* pszCommand)
    {
        try
        {
            BeginMessage(pszCommand);
            EndMessage();
        }
        catch (...)
        {
            AbortMessage();
            throw;
        }
    }

    template<typename T1>
    void PushMessage(const char* pszCommand, const T1& a1)
    {
        try
        {
            BeginMessage(pszCommand);
            ssSend << a1;
            EndMessage();
        }
        catch (...)
        {
            AbortMessage();
            throw;
        }
    }

    template<typename T1, typename T2>
    void PushMessage(const char* pszCommand, const T1& a1, const T2& a2)
    {
        try
        {
            BeginMessage(pszCommand);
            ssSend << a1 << a2;
            EndMessage();
        }
        catch (...)
        {
            AbortMessage();
            throw;
        }
    }

    template<typename T1, typename T2, typename T3>
    void PushMessage(const char* pszCommand, const T1& a1, const T2& a2, const T3& a3)
    {
        try
        {
            BeginMessage(pszCommand);
            ssSend << a1 << a2 << a3;
            EndMessage();
        }
        catch (...)
        {
            AbortMessage();
            throw;
        }
    }

    template<typename T1, typename T2, typename T3, typename T4>
    void PushMessage(const char* pszCommand, const T1& a1, const T2& a2, const T3& a3, const T4& a4)
    {
        try
        {
            BeginMessage(pszCommand);
            ssSend << a1 << a2 << a3 << a4;
            EndMessage();
        }
        catch (...)
        {
            AbortMessage();
            throw;
        }
    }

    template<typename T1, typename T2, typename T3, typename T4, typename T5>
    void PushMessage(const char* pszCommand, const T1& a1, const T2& a2, const T3& a3, const T4& a4, const T5& a5)
    {
        try
        {
            BeginMessage(pszCommand);
            ssSend << a1 << a2 << a3 << a4 << a5;
            EndMessage();
        }
        catch (...)
        {
            AbortMessage();
            throw;
        }
    }

    template<typename T1, typename T2, typename T3, typename T4, typename T5, typename T6>
    void PushMessage(const char* pszCommand, const T1& a1, const T2& a2, const T3& a3, const T4& a4, const T5& a5, const T6& a6)
    {
        try
        {
            BeginMessage(pszCommand);
            ssSend << a1 << a2 << a3 << a4 << a5 << a6;
            EndMessage();
        }
        catch (...)
        {
            AbortMessage();
            throw;
        }
    }

    template<typename T1, typename T2, typename T3, typename T4, typename T5, typename T6, typename T7>
    void PushMessage(const char* pszCommand, const T1& a1, const T2& a2, const T3& a3, const T4& a4, const T5& a5, const T6& a6, const T7& a7)
    {
        try
        {
            BeginMessage(pszCommand);
            ssSend << a1 << a2 << a3 << a4 << a5 << a6 << a7;
            EndMessage();
        }
        catch (...)
        {
            AbortMessage();
            throw;
        }
    }

    template<typename T1, typename T2, typename T3, typename T4, typename T5, typename T6, typename T7, typename T8>
    void PushMessage(const char* pszCommand, const T1& a1, const T2& a2, const T3& a3, const T4& a4, const T5& a5, const T6& a6, const T7& a7, const T8& a8)
    {
        try
        {
            BeginMessage(pszCommand);
            ssSend << a1 << a2 << a3 << a4 << a5 << a6 << a7 << a8;
            EndMessage();
        }
        catch (...)
        {
            AbortMessage();
            throw;
        }
    }

    template<typename T1, typename T2, typename T3, typename T4, typename T5, typename T6, typename T7, typename T8, typename T9>
    void PushMessage(const char* pszCommand, const T1& a1, const T2& a2, const T3& a3, const T4& a4, const T5& a5, const T6& a6, const T7& a7, const T8& a8, const T9& a9)
    {
        try
        {
            BeginMessage(pszCommand);
            ssSend << a1 << a2 << a3 << a4 << a5 << a6 << a7 << a8 << a9;
            EndMessage();
        }
        catch (...)
        {
            AbortMessage();
            throw;
        }
    }

    void CloseSocketDisconnect();

    // Denial-of-service detection/prevention
    // The idea is to detect peers that are behaving
    // badly and disconnect/ban them, but do it in a
    // one-coding-mistake-won't-shatter-the-entire-network
    // way.
    // IMPORTANT:  There should be nothing I can give a
    // node that it will forward on that will make that
    // node's peers drop it. If there is, an attacker
    // can isolate a node and/or try to split the network.
    // Dropping a node for sending stuff that is invalid
    // now but might be valid in a later version is also
    // dangerous, because it can cause a network split
    // between nodes running old code and nodes running
    // new code.
    static void ClearBanned(); // needed for unit testing
    static bool IsBanned(CNetAddr ip);
    static bool IsBanned(CSubNet subnet);
    static void Ban(const CNetAddr &ip, const BanReason &banReason, int64_t bantimeoffset = 0, bool sinceUnixEpoch = false);
    static void Ban(const CSubNet &subNet, const BanReason &banReason, int64_t bantimeoffset = 0, bool sinceUnixEpoch = false);
    static bool Unban(const CNetAddr &ip);
    static bool Unban(const CSubNet &ip);
    static void GetBanned(banmap_t &banmap);
    static void SetBanned(const banmap_t &banmap);

    //!check is the banlist has unwritten changes
    static bool BannedSetIsDirty();
    //!set the "dirty" flag for the banlist
    static void SetBannedSetDirty(bool dirty=true);
    //!clean unused entries (if bantime has expired)
    static void SweepBanned();

    void copyStats(CNodeStats &stats);

    static bool IsWhitelistedRange(const CNetAddr &ip);
    static void AddWhitelistedRange(const CSubNet &subnet);

    // Network stats
    static void RecordBytesRecv(uint64_t bytes);
    static void RecordBytesSent(uint64_t bytes);

    static uint64_t GetTotalBytesRecv();
    static uint64_t GetTotalBytesSent();

    //!set the max outbound target in bytes
    static void SetMaxOutboundTarget(uint64_t limit);
    static uint64_t GetMaxOutboundTarget();

    //!set the timeframe for the max outbound target
    static void SetMaxOutboundTimeframe(uint64_t timeframe);
    static uint64_t GetMaxOutboundTimeframe();

    //!check if the outbound target is reached
    // if param historicalBlockServingLimit is set true, the function will
    // response true if the limit for serving historical blocks has been reached
    static bool OutboundTargetReached(bool historicalBlockServingLimit);

    //!response the bytes left in the current max outbound cycle
    // in case of no limit, it will always response 0
    static uint64_t GetOutboundTargetBytesLeft();

    //!response the time in second left in the current max outbound cycle
    // in case of no limit, it will always response 0
    static uint64_t GetMaxOutboundTimeLeftInCycle();
};



class CTransaction;
void RelayTransaction(const CTransaction& tx);
void RelayTransaction(const CTransaction& tx, const CDataStream& ss);

/** Access to the (IP) address database (peers.dat) */
class CAddrDB
{
private:
    boost::filesystem::path pathAddr;
public:
    CAddrDB();
    bool Write(const CAddrMan& addr);
    bool Read(CAddrMan& addr);
};

/** Access to the banlist database (banlist.dat) */
class CBanDB
{
private:
    boost::filesystem::path pathBanlist;
public:
    CBanDB();
    bool Write(const banmap_t& banSet);
    bool Read(banmap_t& banSet);
};

void DumpBanlist();

/** Return a timestamp in the future (in microseconds) for exponentially distributed events. */
int64_t PoissonNextSend(int64_t nNow, int average_interval_seconds);

#endif // BITCOIN_NET_H<|MERGE_RESOLUTION|>--- conflicted
+++ resolved
@@ -28,10 +28,6 @@
 #include <boost/signals2/signal.hpp>
 
 class CAddrMan;
-<<<<<<< HEAD
-class CBlockIndex;
-=======
->>>>>>> 188ca9c3
 class CScheduler;
 class CNode;
 
@@ -49,11 +45,8 @@
 static const unsigned int MAX_ADDR_TO_SEND = 1000;
 /** Maximum length of incoming protocol messages (no message over 2 MiB is currently acceptable). */
 static const unsigned int MAX_PROTOCOL_MESSAGE_LENGTH = 2 * 1024 * 1024;
-<<<<<<< HEAD
-=======
 /** Maximum length of strSubVer in `version` message */
 static const unsigned int MAX_SUBVERSION_LENGTH = 256;
->>>>>>> 188ca9c3
 /** -listen default */
 static const bool DEFAULT_LISTEN = true;
 /** -upnp default */
@@ -83,11 +76,7 @@
 unsigned int ReceiveFloodSize();
 unsigned int SendBufferSize();
 
-<<<<<<< HEAD
-void AddOneShot(std::string strDest);
-=======
 void AddOneShot(const std::string& strDest);
->>>>>>> 188ca9c3
 void AddressCurrentlyConnected(const CService& addr);
 CNode* FindNode(const CNetAddr& ip);
 CNode* FindNode(const CSubNet& subNet);
@@ -124,11 +113,7 @@
 {
     boost::signals2::signal<int ()> GetHeight;
     boost::signals2::signal<bool (CNode*), CombinerAll> ProcessMessages;
-<<<<<<< HEAD
-    boost::signals2::signal<bool (CNode*, bool), CombinerAll> SendMessages;
-=======
     boost::signals2::signal<bool (CNode*), CombinerAll> SendMessages;
->>>>>>> 188ca9c3
     boost::signals2::signal<void (NodeId, const CNode*)> InitializeNode;
     boost::signals2::signal<void (NodeId)> FinalizeNode;
 };
@@ -368,11 +353,7 @@
     // We use fRelayTxes for two purposes -
     // a) it allows us to not relay tx invs before receiving the peer's version message
     // b) the peer may tell us in its version message that we should not relay tx invs
-<<<<<<< HEAD
-    //    until it has initialized its bloom filter.
-=======
     //    unless it loads a bloom filter.
->>>>>>> 188ca9c3
     bool fRelayTxes;
     CSemaphoreGrant grantOutbound;
     CCriticalSection cs_filter;
