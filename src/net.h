// Copyright (c) 2009-2010 Satoshi Nakamoto
// Copyright (c) 2009-2016 The Bitcoin Core developers
// Distributed under the MIT software license, see the accompanying
// file COPYING or http://www.opensource.org/licenses/mit-license.php.

#ifndef BITCOIN_NET_H
#define BITCOIN_NET_H

#include "addrdb.h"
#include "addrman.h"
#include "amount.h"
#include "bloom.h"
#include "compat.h"
#include "hash.h"
#include "limitedmap.h"
#include "netaddress.h"
#include "protocol.h"
#include "random.h"
#include "streams.h"
#include "sync.h"
#include "uint256.h"
#include "threadinterrupt.h"

#include <atomic>
#include <deque>
#include <stdint.h>
#include <thread>
#include <memory>
#include <condition_variable>

#ifndef WIN32
#include <arpa/inet.h>
#endif

#include <boost/filesystem/path.hpp>
#include <boost/foreach.hpp>
#include <boost/signals2/signal.hpp>

#include "statsd_client.h"

class CAddrMan;
class CScheduler;
class CNode;

namespace boost {
    class thread_group;
} // namespace boost

/** Time between pings automatically sent out for latency probing and keepalive (in seconds). */
static const int PING_INTERVAL = 2 * 60;
/** Time after which to disconnect, after waiting for a ping response (or inactivity). */
static const int TIMEOUT_INTERVAL = 20 * 60;
/** Run the feeler connection loop once every 2 minutes or 120 seconds. **/
static const int FEELER_INTERVAL = 120;
/** The maximum number of entries in an 'inv' protocol message */
static const unsigned int MAX_INV_SZ = 50000;
/** The maximum number of new addresses to accumulate before announcing. */
static const unsigned int MAX_ADDR_TO_SEND = 1000;
/** Maximum length of incoming protocol messages (no message over 4 MB is currently acceptable). */
static const unsigned int MAX_PROTOCOL_MESSAGE_LENGTH = 4 * 1000 * 1000;
/** Maximum length of strSubVer in `version` message */
static const unsigned int MAX_SUBVERSION_LENGTH = 256;
/** Maximum number of automatic outgoing nodes */
static const int MAX_OUTBOUND_CONNECTIONS = 8;
/** Maximum number of addnode outgoing nodes */
static const int MAX_ADDNODE_CONNECTIONS = 8;
/** -listen default */
static const bool DEFAULT_LISTEN = true;
/** -upnp default */
#ifdef USE_UPNP
static const bool DEFAULT_UPNP = USE_UPNP;
#else
static const bool DEFAULT_UPNP = false;
#endif
/** The maximum number of entries in mapAskFor */
static const size_t MAPASKFOR_MAX_SZ = MAX_INV_SZ;
/** The maximum number of entries in setAskFor (larger due to getdata latency)*/
static const size_t SETASKFOR_MAX_SZ = 2 * MAX_INV_SZ;
/** The maximum number of peer connections to maintain. */
static const unsigned int DEFAULT_MAX_PEER_CONNECTIONS = 125;
/** The default for -maxuploadtarget. 0 = Unlimited */
static const uint64_t DEFAULT_MAX_UPLOAD_TARGET = 0;
/** The default timeframe for -maxuploadtarget. 1 day. */
static const uint64_t MAX_UPLOAD_TIMEFRAME = 60 * 60 * 24;
/** Default for blocks only*/
static const bool DEFAULT_BLOCKSONLY = false;

static const bool DEFAULT_FORCEDNSSEED = false;
static const size_t DEFAULT_MAXRECEIVEBUFFER = 5 * 1000;
static const size_t DEFAULT_MAXSENDBUFFER    = 1 * 1000;

static const ServiceFlags REQUIRED_SERVICES = NODE_NETWORK;

// NOTE: When adjusting this, update rpcnet:setban's help ("24h")
static const unsigned int DEFAULT_MISBEHAVING_BANTIME = 60 * 60 * 24;  // Default 24-hour ban

typedef int NodeId;

struct AddedNodeInfo
{
    std::string strAddedNode;
    CService resolvedAddress;
    bool fConnected;
    bool fInbound;
};

class CTransaction;
class CNodeStats;
class CClientUIInterface;

struct CSerializedNetMsg
{
    CSerializedNetMsg() = default;
    CSerializedNetMsg(CSerializedNetMsg&&) = default;
    CSerializedNetMsg& operator=(CSerializedNetMsg&&) = default;
    // No copying, only moves.
    CSerializedNetMsg(const CSerializedNetMsg& msg) = delete;
    CSerializedNetMsg& operator=(const CSerializedNetMsg&) = delete;

    std::vector<unsigned char> data;
    std::string command;
};


class CConnman
{
public:

    enum NumConnections {
        CONNECTIONS_NONE = 0,
        CONNECTIONS_IN = (1U << 0),
        CONNECTIONS_OUT = (1U << 1),
        CONNECTIONS_ALL = (CONNECTIONS_IN | CONNECTIONS_OUT),
    };

    struct Options
    {
        ServiceFlags nLocalServices = NODE_NONE;
        ServiceFlags nRelevantServices = NODE_NONE;
        int nMaxConnections = 0;
        int nMaxOutbound = 0;
        int nMaxAddnode = 0;
        int nMaxFeeler = 0;
        int nBestHeight = 0;
        CClientUIInterface* uiInterface = nullptr;
        unsigned int nSendBufferMaxSize = 0;
        unsigned int nReceiveFloodSize = 0;
        uint64_t nMaxOutboundTimeframe = 0;
        uint64_t nMaxOutboundLimit = 0;
    };
    CConnman(uint64_t seed0, uint64_t seed1);
    ~CConnman();
    bool Start(CScheduler& scheduler, std::string& strNodeError, Options options);
    void Stop();
    void Interrupt();
    bool BindListenPort(const CService &bindAddr, std::string& strError, bool fWhitelisted = false);
    bool GetNetworkActive() const { return fNetworkActive; };
    void SetNetworkActive(bool active);
    bool OpenNetworkConnection(const CAddress& addrConnect, bool fCountFailure, CSemaphoreGrant *grantOutbound = NULL, const char *strDest = NULL, bool fOneShot = false, bool fFeeler = false, bool fAddnode = false);
    bool CheckIncomingNonce(uint64_t nonce);

    bool ForNode(NodeId id, std::function<bool(CNode* pnode)> func);

    void PushMessage(CNode* pnode, CSerializedNetMsg&& msg);

    template<typename Callable>
    void ForEachNode(Callable&& func)
    {
        LOCK(cs_vNodes);
        for (auto&& node : vNodes) {
            if (NodeFullyConnected(node))
                func(node);
        }
    };

    template<typename Callable>
    void ForEachNode(Callable&& func) const
    {
        LOCK(cs_vNodes);
        for (auto&& node : vNodes) {
            if (NodeFullyConnected(node))
                func(node);
        }
    };

    template<typename Callable, typename CallableAfter>
    void ForEachNodeThen(Callable&& pre, CallableAfter&& post)
    {
        LOCK(cs_vNodes);
        for (auto&& node : vNodes) {
            if (NodeFullyConnected(node))
                pre(node);
        }
        post();
    };

    template<typename Callable, typename CallableAfter>
    void ForEachNodeThen(Callable&& pre, CallableAfter&& post) const
    {
        LOCK(cs_vNodes);
        for (auto&& node : vNodes) {
            if (NodeFullyConnected(node))
                pre(node);
        }
        post();
    };

    // Addrman functions
    size_t GetAddressCount() const;
    void SetServices(const CService &addr, ServiceFlags nServices);
    void MarkAddressGood(const CAddress& addr);
    void AddNewAddress(const CAddress& addr, const CAddress& addrFrom, int64_t nTimePenalty = 0);
    void AddNewAddresses(const std::vector<CAddress>& vAddr, const CAddress& addrFrom, int64_t nTimePenalty = 0);
    std::vector<CAddress> GetAddresses();
    void AddressCurrentlyConnected(const CService& addr);

    // Denial-of-service detection/prevention
    // The idea is to detect peers that are behaving
    // badly and disconnect/ban them, but do it in a
    // one-coding-mistake-won't-shatter-the-entire-network
    // way.
    // IMPORTANT:  There should be nothing I can give a
    // node that it will forward on that will make that
    // node's peers drop it. If there is, an attacker
    // can isolate a node and/or try to split the network.
    // Dropping a node for sending stuff that is invalid
    // now but might be valid in a later version is also
    // dangerous, because it can cause a network split
    // between nodes running old code and nodes running
    // new code.
    void Ban(const CNetAddr& netAddr, const BanReason& reason, int64_t bantimeoffset = 0, bool sinceUnixEpoch = false);
    void Ban(const CSubNet& subNet, const BanReason& reason, int64_t bantimeoffset = 0, bool sinceUnixEpoch = false);
    void ClearBanned(); // needed for unit testing
    bool IsBanned(CNetAddr ip);
    bool IsBanned(CSubNet subnet);
    bool Unban(const CNetAddr &ip);
    bool Unban(const CSubNet &ip);
    void GetBanned(banmap_t &banmap);
    void SetBanned(const banmap_t &banmap);

    void AddOneShot(const std::string& strDest);

    bool AddNode(const std::string& node);
    bool RemoveAddedNode(const std::string& node);
    std::vector<AddedNodeInfo> GetAddedNodeInfo();

    size_t GetNodeCount(NumConnections num);
    void GetNodeStats(std::vector<CNodeStats>& vstats);
    bool DisconnectNode(const std::string& node);
    bool DisconnectNode(NodeId id);

    unsigned int GetSendBufferSize() const;

    void AddWhitelistedRange(const CSubNet &subnet);

    ServiceFlags GetLocalServices() const;

    //!set the max outbound target in bytes
    void SetMaxOutboundTarget(uint64_t limit);
    uint64_t GetMaxOutboundTarget();

    //!set the timeframe for the max outbound target
    void SetMaxOutboundTimeframe(uint64_t timeframe);
    uint64_t GetMaxOutboundTimeframe();

    //!check if the outbound target is reached
    // if param historicalBlockServingLimit is set true, the function will
    // response true if the limit for serving historical blocks has been reached
    bool OutboundTargetReached(bool historicalBlockServingLimit);

    //!response the bytes left in the current max outbound cycle
    // in case of no limit, it will always response 0
    uint64_t GetOutboundTargetBytesLeft();

    //!response the time in second left in the current max outbound cycle
    // in case of no limit, it will always response 0
    uint64_t GetMaxOutboundTimeLeftInCycle();

    uint64_t GetTotalBytesRecv();
    uint64_t GetTotalBytesSent();

    void SetBestHeight(int height);
    int GetBestHeight() const;

    /** Get a unique deterministic randomizer. */
    CSipHasher GetDeterministicRandomizer(uint64_t id) const;

    unsigned int GetReceiveFloodSize() const;

    void WakeMessageHandler();
private:
    struct ListenSocket {
        SOCKET socket;
        bool whitelisted;

        ListenSocket(SOCKET socket_, bool whitelisted_) : socket(socket_), whitelisted(whitelisted_) {}
    };

    void ThreadOpenAddedConnections();
    void ProcessOneShot();
    void ThreadOpenConnections();
    void ThreadMessageHandler();
    void AcceptConnection(const ListenSocket& hListenSocket);
    void ThreadSocketHandler();
    void ThreadDNSAddressSeed();

    uint64_t CalculateKeyedNetGroup(const CAddress& ad) const;

    CNode* FindNode(const CNetAddr& ip);
    CNode* FindNode(const CSubNet& subNet);
    CNode* FindNode(const std::string& addrName);
    CNode* FindNode(const CService& addr);

    bool AttemptToEvictConnection();
    CNode* ConnectNode(CAddress addrConnect, const char *pszDest, bool fCountFailure);
    bool IsWhitelistedRange(const CNetAddr &addr);

    void DeleteNode(CNode* pnode);

    NodeId GetNewNodeId();

    size_t SocketSendData(CNode *pnode) const;
    //!check is the banlist has unwritten changes
    bool BannedSetIsDirty();
    //!set the "dirty" flag for the banlist
    void SetBannedSetDirty(bool dirty=true);
    //!clean unused entries (if bantime has expired)
    void SweepBanned();
    void DumpAddresses();
    void DumpData();
    void DumpBanlist();

    // Network stats
    void RecordBytesRecv(uint64_t bytes);
    void RecordBytesSent(uint64_t bytes);

    // Whether the node should be passed out in ForEach* callbacks
    static bool NodeFullyConnected(const CNode* pnode);

    // Network usage totals
    CCriticalSection cs_totalBytesRecv;
    CCriticalSection cs_totalBytesSent;
    uint64_t nTotalBytesRecv;
    uint64_t nTotalBytesSent;

    // outbound limit & stats
    uint64_t nMaxOutboundTotalBytesSentInCycle;
    uint64_t nMaxOutboundCycleStartTime;
    uint64_t nMaxOutboundLimit;
    uint64_t nMaxOutboundTimeframe;

    // Whitelisted ranges. Any node connecting from these is automatically
    // whitelisted (as well as those connecting to whitelisted binds).
    std::vector<CSubNet> vWhitelistedRange;
    CCriticalSection cs_vWhitelistedRange;

    unsigned int nSendBufferMaxSize;
    unsigned int nReceiveFloodSize;

    std::vector<ListenSocket> vhListenSocket;
    std::atomic<bool> fNetworkActive;
    banmap_t setBanned;
    CCriticalSection cs_setBanned;
    bool setBannedIsDirty;
    bool fAddressesInitialized;
    CAddrMan addrman;
    std::deque<std::string> vOneShots;
    CCriticalSection cs_vOneShots;
    std::vector<std::string> vAddedNodes;
    CCriticalSection cs_vAddedNodes;
    std::vector<CNode*> vNodes;
    std::list<CNode*> vNodesDisconnected;
    mutable CCriticalSection cs_vNodes;
    std::atomic<NodeId> nLastNodeId;

    /** Services this instance offers */
    ServiceFlags nLocalServices;

    /** Services this instance cares about */
    ServiceFlags nRelevantServices;

    CSemaphore *semOutbound;
    CSemaphore *semAddnode;
    int nMaxConnections;
    int nMaxOutbound;
    int nMaxAddnode;
    int nMaxFeeler;
    std::atomic<int> nBestHeight;
    CClientUIInterface* clientInterface;

    /** SipHasher seeds for deterministic randomness */
    const uint64_t nSeed0, nSeed1;

    /** flag for waking the message processor. */
    bool fMsgProcWake;

    std::condition_variable condMsgProc;
    std::mutex mutexMsgProc;
    std::atomic<bool> flagInterruptMsgProc;

    CThreadInterrupt interruptNet;

    std::thread threadDNSAddressSeed;
    std::thread threadSocketHandler;
    std::thread threadOpenAddedConnections;
    std::thread threadOpenConnections;
    std::thread threadMessageHandler;
};
extern std::unique_ptr<CConnman> g_connman;
void Discover(boost::thread_group& threadGroup);
void MapPort(bool fUseUPnP);
unsigned short GetListenPort();
bool BindListenPort(const CService &bindAddr, std::string& strError, bool fWhitelisted = false);

struct CombinerAll
{
    typedef bool result_type;

    template<typename I>
    bool operator()(I first, I last) const
    {
        while (first != last) {
            if (!(*first)) return false;
            ++first;
        }
        return true;
    }
};

// Signals for message handling
struct CNodeSignals
{
    boost::signals2::signal<bool (CNode*, CConnman&, std::atomic<bool>&), CombinerAll> ProcessMessages;
    boost::signals2::signal<bool (CNode*, CConnman&, std::atomic<bool>&), CombinerAll> SendMessages;
    boost::signals2::signal<void (CNode*, CConnman&)> InitializeNode;
    boost::signals2::signal<void (NodeId, bool&)> FinalizeNode;
};


CNodeSignals& GetNodeSignals();


enum
{
    LOCAL_NONE,   // unknown
    LOCAL_IF,     // address a local interface listens on
    LOCAL_BIND,   // address explicit bound to
    LOCAL_UPNP,   // address reported by UPnP
    LOCAL_MANUAL, // address explicitly specified (-externalip=)

    LOCAL_MAX
};

bool IsPeerAddrLocalGood(CNode *pnode);
void AdvertiseLocal(CNode *pnode);
void SetLimited(enum Network net, bool fLimited = true);
bool IsLimited(enum Network net);
bool IsLimited(const CNetAddr& addr);
bool AddLocal(const CService& addr, int nScore = LOCAL_NONE);
bool AddLocal(const CNetAddr& addr, int nScore = LOCAL_NONE);
bool RemoveLocal(const CService& addr);
bool SeenLocal(const CService& addr);
bool IsLocal(const CService& addr);
bool GetLocal(CService &addr, const CNetAddr *paddrPeer = NULL);
bool IsReachable(enum Network net);
bool IsReachable(const CNetAddr &addr);
CAddress GetLocalAddress(const CNetAddr *paddrPeer, ServiceFlags nLocalServices);


extern statsd::StatsdClient statsClient;
extern bool fDiscover;
extern bool fListen;
extern bool fRelayTxes;

extern limitedmap<uint256, int64_t> mapAlreadyAskedFor;

/** Subversion as sent to the P2P network in `version` messages */
extern std::string strSubVersion;

struct LocalServiceInfo {
    int nScore;
    int nPort;
};

extern CCriticalSection cs_mapLocalHost;
extern std::map<CNetAddr, LocalServiceInfo> mapLocalHost;
typedef std::map<std::string, uint64_t> mapMsgCmdSize; //command, total bytes

class CNodeStats
{
public:
    NodeId nodeid;
    ServiceFlags nServices;
    bool fRelayTxes;
    int64_t nLastSend;
    int64_t nLastRecv;
    int64_t nTimeConnected;
    int64_t nTimeOffset;
    std::string addrName;
    int nVersion;
    std::string cleanSubVer;
    bool fInbound;
    bool fAddnode;
    int nStartingHeight;
    uint64_t nSendBytes;
    mapMsgCmdSize mapSendBytesPerMsgCmd;
    uint64_t nRecvBytes;
    mapMsgCmdSize mapRecvBytesPerMsgCmd;
    bool fWhitelisted;
    double dPingTime;
    double dPingWait;
    double dMinPing;
    std::string addrLocal;
    CAddress addr;
};




class CNetMessage {
private:
    mutable CHash256 hasher;
    mutable uint256 data_hash;
public:
    bool in_data;                   // parsing header (false) or data (true)

    CDataStream hdrbuf;             // partially received header
    CMessageHeader hdr;             // complete header
    unsigned int nHdrPos;

    CDataStream vRecv;              // received message data
    unsigned int nDataPos;

    int64_t nTime;                  // time (in microseconds) of message receipt.

    CNetMessage(const CMessageHeader::MessageStartChars& pchMessageStartIn, int nTypeIn, int nVersionIn) : hdrbuf(nTypeIn, nVersionIn), hdr(pchMessageStartIn), vRecv(nTypeIn, nVersionIn) {
        hdrbuf.resize(24);
        in_data = false;
        nHdrPos = 0;
        nDataPos = 0;
        nTime = 0;
    }

    bool complete() const
    {
        if (!in_data)
            return false;
        return (hdr.nMessageSize == nDataPos);
    }

    const uint256& GetMessageHash() const;

    void SetVersion(int nVersionIn)
    {
        hdrbuf.SetVersion(nVersionIn);
        vRecv.SetVersion(nVersionIn);
    }

    int readHeader(const char *pch, unsigned int nBytes);
    int readData(const char *pch, unsigned int nBytes);
};


/** Information about a peer */
class CNode
{
    friend class CConnman;
public:
    // socket
    std::atomic<ServiceFlags> nServices;
    ServiceFlags nServicesExpected;
    SOCKET hSocket;
    size_t nSendSize; // total size of all vSendMsg entries
    size_t nSendOffset; // offset inside the first vSendMsg already sent
    uint64_t nSendBytes;
    std::deque<std::vector<unsigned char>> vSendMsg;
    CCriticalSection cs_vSend;
    CCriticalSection cs_hSocket;
    CCriticalSection cs_vRecv;

    CCriticalSection cs_vProcessMsg;
    std::list<CNetMessage> vProcessMsg;
    size_t nProcessQueueSize;

    CCriticalSection cs_sendProcessing;

    std::deque<CInv> vRecvGetData;
    uint64_t nRecvBytes;
    std::atomic<int> nRecvVersion;

    std::atomic<int64_t> nLastSend;
    std::atomic<int64_t> nLastRecv;
    const int64_t nTimeConnected;
    std::atomic<int64_t> nTimeOffset;
    const CAddress addr;
    std::atomic<int> nVersion;
    // strSubVer is whatever byte array we read from the wire. However, this field is intended
    // to be printed out, displayed to humans in various forms and so on. So we sanitize it and
    // store the sanitized version in cleanSubVer. The original should be used when dealing with
    // the network or wire types and the cleaned string used when displayed or logged.
    std::string strSubVer, cleanSubVer;
    CCriticalSection cs_SubVer; // used for both cleanSubVer and strSubVer
    bool fWhitelisted; // This peer can bypass DoS banning.
    bool fFeeler; // If true this node is being used as a short lived feeler.
    bool fOneShot;
    bool fAddnode;
    bool fClient;
    const bool fInbound;
    std::atomic_bool fSuccessfullyConnected;
    std::atomic_bool fDisconnect;
    // We use fRelayTxes for two purposes -
    // a) it allows us to not relay tx invs before receiving the peer's version message
    // b) the peer may tell us in its version message that we should not relay tx invs
    //    unless it loads a bloom filter.
    bool fRelayTxes; //protected by cs_filter
    bool fSentAddr;
    CSemaphoreGrant grantOutbound;
    CCriticalSection cs_filter;
    CBloomFilter* pfilter;
    std::atomic<int> nRefCount;
    const NodeId id;

    const uint64_t nKeyedNetGroup;
    std::atomic_bool fPauseRecv;
    std::atomic_bool fPauseSend;
protected:

<<<<<<< HEAD
    // Basic fuzz-testing
    void Fuzz(int nChance); // modifies ssSend
=======
    mapMsgCmdSize mapSendBytesPerMsgCmd;
    mapMsgCmdSize mapRecvBytesPerMsgCmd;
>>>>>>> 390a39bb

public:
    mapMsgCmdSize mapSendBytesPerMsgCmd;
    mapMsgCmdSize mapRecvBytesPerMsgCmd;

    uint256 hashContinue;
    std::atomic<int> nStartingHeight;

    // flood relay
    std::vector<CAddress> vAddrToSend;
    CRollingBloomFilter addrKnown;
    bool fGetAddr;
    std::set<uint256> setKnown;
    int64_t nNextAddrSend;
    int64_t nNextLocalAddrSend;

    // inventory based relay
    CRollingBloomFilter filterInventoryKnown;
    // Set of transaction ids we still have to announce.
    // They are sorted by the mempool before relay, so the order is not important.
    std::set<uint256> setInventoryTxToSend;
    // List of block ids we still have announce.
    // There is no final sorting before sending, as they are always sent immediately
    // and in the order requested.
    std::vector<uint256> vInventoryBlockToSend;
    CCriticalSection cs_inventory;
    std::set<uint256> setAskFor;
    std::multimap<int64_t, CInv> mapAskFor;
    int64_t nNextInvSend;
    // Used for headers announcements - unfiltered blocks to relay
    // Also protected by cs_inventory
    std::vector<uint256> vBlockHashesToAnnounce;
    // Used for BIP35 mempool sending, also protected by cs_inventory
    bool fSendMempool;

    // Last time a "MEMPOOL" request was serviced.
    std::atomic<int64_t> timeLastMempoolReq;

    // Block and TXN accept times
    std::atomic<int64_t> nLastBlockTime;
    std::atomic<int64_t> nLastTXTime;

    // Ping time measurement:
    // The pong reply we're expecting, or 0 if no pong expected.
    std::atomic<uint64_t> nPingNonceSent;
    // Time (in usec) the last ping was sent, or 0 if no ping was ever sent.
    std::atomic<int64_t> nPingUsecStart;
    // Last measured round-trip time.
    std::atomic<int64_t> nPingUsecTime;
    // Best measured round-trip time.
    std::atomic<int64_t> nMinPingUsecTime;
    // Whether a ping is requested.
    std::atomic<bool> fPingQueued;
    // Minimum fee rate with which to filter inv's to this node
    CAmount minFeeFilter;
    CCriticalSection cs_feeFilter;
    CAmount lastSentFeeFilter;
    int64_t nextSendTimeFeeFilter;

    CNode(NodeId id, ServiceFlags nLocalServicesIn, int nMyStartingHeightIn, SOCKET hSocketIn, const CAddress &addrIn, uint64_t nKeyedNetGroupIn, uint64_t nLocalHostNonceIn, const std::string &addrNameIn = "", bool fInboundIn = false);
    ~CNode();

private:
    CNode(const CNode&);
    void operator=(const CNode&);


    const uint64_t nLocalHostNonce;
    // Services offered to this peer
    const ServiceFlags nLocalServices;
    const int nMyStartingHeight;
    int nSendVersion;
    std::list<CNetMessage> vRecvMsg;  // Used only by SocketHandler thread

    mutable CCriticalSection cs_addrName;
    std::string addrName;

    CService addrLocal;
    mutable CCriticalSection cs_addrLocal;
public:

    NodeId GetId() const {
      return id;
    }

    uint64_t GetLocalNonce() const {
      return nLocalHostNonce;
    }

    int GetMyStartingHeight() const {
      return nMyStartingHeight;
    }

    int GetRefCount()
    {
        assert(nRefCount >= 0);
        return nRefCount;
    }

    bool ReceiveMsgBytes(const char *pch, unsigned int nBytes, bool& complete);

    void SetRecvVersion(int nVersionIn)
    {
        nRecvVersion = nVersionIn;
    }
    int GetRecvVersion()
    {
        return nRecvVersion;
    }
    void SetSendVersion(int nVersionIn);
    int GetSendVersion() const;

    CService GetAddrLocal() const;
    //! May not be called more than once
    void SetAddrLocal(const CService& addrLocalIn);

    CNode* AddRef()
    {
        nRefCount++;
        return this;
    }

    void Release()
    {
        nRefCount--;
    }



    void AddAddressKnown(const CAddress& _addr)
    {
        addrKnown.insert(_addr.GetKey());
    }

    void PushAddress(const CAddress& _addr, FastRandomContext &insecure_rand)
    {
        // Known checking here is only to save space from duplicates.
        // SendMessages will filter it again for knowns that were added
        // after addresses were pushed.
        if (_addr.IsValid() && !addrKnown.contains(_addr.GetKey())) {
            if (vAddrToSend.size() >= MAX_ADDR_TO_SEND) {
                vAddrToSend[insecure_rand.rand32() % vAddrToSend.size()] = _addr;
            } else {
                vAddrToSend.push_back(_addr);
            }
        }
    }


    void AddInventoryKnown(const CInv& inv)
    {
        {
            LOCK(cs_inventory);
            filterInventoryKnown.insert(inv.hash);
        }
    }

    void PushInventory(const CInv& inv)
    {
        LOCK(cs_inventory);
        if (inv.type == MSG_TX) {
            if (!filterInventoryKnown.contains(inv.hash)) {
                setInventoryTxToSend.insert(inv.hash);
            }
        } else if (inv.type == MSG_BLOCK) {
            vInventoryBlockToSend.push_back(inv.hash);
        }
    }

    void PushBlockHash(const uint256 &hash)
    {
        LOCK(cs_inventory);
        vBlockHashesToAnnounce.push_back(hash);
    }

    void AskFor(const CInv& inv);

<<<<<<< HEAD
    // TODO: Document the postcondition of this function.  Is cs_vSend locked?
    void BeginMessage(const char* pszCommand) EXCLUSIVE_LOCK_FUNCTION(cs_vSend);

    // TODO: Document the precondition of this function.  Is cs_vSend locked?
    void AbortMessage() UNLOCK_FUNCTION(cs_vSend);

    // TODO: Document the precondition of this function.  Is cs_vSend locked?
    void EndMessage(const char* pszCommand) UNLOCK_FUNCTION(cs_vSend);

    void PushVersion();

    std::string RejectCodeToString(const char& code)
    {
        if (code == 0x01)
            return "malformed";
        if (code == 0x10)
            return "invalid";
        if (code == 0x11)
            return "obsolete";
        if (code == 0x12)
            return "duplicate";
        if (code == 0x40)
            return "nonstandard";
        if (code == 0x41)
            return "dust";
        if (code == 0x42)
            return "insufficientfee";
        if (code == 0x43)
            return "checkpoint";
        return "";
    }
    
    void PushMessage(const char* pszCommand)
    {
        try
        {
            BeginMessage(pszCommand);
            EndMessage(pszCommand);
        }
        catch (...)
        {
            AbortMessage();
            throw;
        }
    }

    template<typename T1>
    void PushMessage(const char* pszCommand, const T1& a1)
    {
        try
        {
            BeginMessage(pszCommand);
            ssSend << a1;
            EndMessage(pszCommand);
        }
        catch (...)
        {
            AbortMessage();
            throw;
        }
    }

    /** Send a message containing a1, serialized with flag flag. */
    template<typename T1>
    void PushMessageWithFlag(int flag, const char* pszCommand, const T1& a1)
    {
        try
        {
            BeginMessage(pszCommand);
            WithOrVersion(&ssSend, flag) << a1;
            EndMessage(pszCommand);
        }
        catch (...)
        {
            AbortMessage();
            throw;
        }
    }

    template<typename T1, typename T2>
    void PushMessage(const char* pszCommand, const T1& a1, const T2& a2)
    {
        try
        {
            BeginMessage(pszCommand);
            ssSend << a1 << a2;
            EndMessage(pszCommand);
        }
        catch (...)
        {
            AbortMessage();
            throw;
        }
    }

    template<typename T1, typename T2, typename T3>
    void PushMessage(const char* pszCommand, const T1& a1, const T2& a2, const T3& a3)
    {
        if (std::string(pszCommand) == "reject")
            statsClient.inc("message.sent.reject_" + std::string(a1) + "_" + RejectCodeToString(a2), 1.0f);
        try
        {
            BeginMessage(pszCommand);
            ssSend << a1 << a2 << a3;
            EndMessage(pszCommand);
        }
        catch (...)
        {
            AbortMessage();
            throw;
        }
    }

    template<typename T1, typename T2, typename T3, typename T4>
    void PushMessage(const char* pszCommand, const T1& a1, const T2& a2, const T3& a3, const T4& a4)
    {
        if (std::string(pszCommand) == "reject")
            statsClient.inc("message.sent.reject_" + std::string(a1) + "_" + RejectCodeToString(a2), 1.0f);
        try
        {
            BeginMessage(pszCommand);
            ssSend << a1 << a2 << a3 << a4;
            EndMessage(pszCommand);
        }
        catch (...)
        {
            AbortMessage();
            throw;
        }
    }

    template<typename T1, typename T2, typename T3, typename T4, typename T5>
    void PushMessage(const char* pszCommand, const T1& a1, const T2& a2, const T3& a3, const T4& a4, const T5& a5)
    {
        if (std::string(pszCommand) == "reject")
            statsClient.inc("message.sent.reject_" + std::string(a1) + "_" + RejectCodeToString(a2), 1.0f);
        try
        {
            BeginMessage(pszCommand);
            ssSend << a1 << a2 << a3 << a4 << a5;
            EndMessage(pszCommand);
        }
        catch (...)
        {
            AbortMessage();
            throw;
        }
    }

    template<typename T1, typename T2, typename T3, typename T4, typename T5, typename T6>
    void PushMessage(const char* pszCommand, const T1& a1, const T2& a2, const T3& a3, const T4& a4, const T5& a5, const T6& a6)
    {
        if (std::string(pszCommand) == "reject")
            statsClient.inc("message.sent.reject_" + std::string(a1) + "_" + RejectCodeToString(a2), 1.0f);
        try
        {
            BeginMessage(pszCommand);
            ssSend << a1 << a2 << a3 << a4 << a5 << a6;
            EndMessage(pszCommand);
        }
        catch (...)
        {
            AbortMessage();
            throw;
        }
    }

    template<typename T1, typename T2, typename T3, typename T4, typename T5, typename T6, typename T7>
    void PushMessage(const char* pszCommand, const T1& a1, const T2& a2, const T3& a3, const T4& a4, const T5& a5, const T6& a6, const T7& a7)
    {
        if (std::string(pszCommand) == "reject")
            statsClient.inc("message.sent.reject_" + std::string(a1) + "_" + RejectCodeToString(a2), 1.0f);
        try
        {
            BeginMessage(pszCommand);
            ssSend << a1 << a2 << a3 << a4 << a5 << a6 << a7;
            EndMessage(pszCommand);
        }
        catch (...)
        {
            AbortMessage();
            throw;
        }
    }

    template<typename T1, typename T2, typename T3, typename T4, typename T5, typename T6, typename T7, typename T8>
    void PushMessage(const char* pszCommand, const T1& a1, const T2& a2, const T3& a3, const T4& a4, const T5& a5, const T6& a6, const T7& a7, const T8& a8)
    {
        if (std::string(pszCommand) == "reject")
            statsClient.inc("message.sent.reject_" + std::string(a1) + "_" + RejectCodeToString(a2), 1.0f);
        try
        {
            BeginMessage(pszCommand);
            ssSend << a1 << a2 << a3 << a4 << a5 << a6 << a7 << a8;
            EndMessage(pszCommand);
        }
        catch (...)
        {
            AbortMessage();
            throw;
        }
    }

    template<typename T1, typename T2, typename T3, typename T4, typename T5, typename T6, typename T7, typename T8, typename T9>
    void PushMessage(const char* pszCommand, const T1& a1, const T2& a2, const T3& a3, const T4& a4, const T5& a5, const T6& a6, const T7& a7, const T8& a8, const T9& a9)
    {
        try
        {
            BeginMessage(pszCommand);
            ssSend << a1 << a2 << a3 << a4 << a5 << a6 << a7 << a8 << a9;
            EndMessage(pszCommand);
        }
        catch (...)
        {
            AbortMessage();
            throw;
        }
    }

=======
>>>>>>> 390a39bb
    void CloseSocketDisconnect();

    void copyStats(CNodeStats &stats);

    ServiceFlags GetLocalServices() const
    {
        return nLocalServices;
    }

    std::string GetAddrName() const;
    //! Sets the addrName only if it was not previously set
    void MaybeSetAddrName(const std::string& addrNameIn);
};





/** Return a timestamp in the future (in microseconds) for exponentially distributed events. */
int64_t PoissonNextSend(int64_t nNow, int average_interval_seconds);

#endif // BITCOIN_NET_H<|MERGE_RESOLUTION|>--- conflicted
+++ resolved
@@ -625,17 +625,10 @@
     std::atomic_bool fPauseSend;
 protected:
 
-<<<<<<< HEAD
-    // Basic fuzz-testing
-    void Fuzz(int nChance); // modifies ssSend
-=======
     mapMsgCmdSize mapSendBytesPerMsgCmd;
     mapMsgCmdSize mapRecvBytesPerMsgCmd;
->>>>>>> 390a39bb
 
 public:
-    mapMsgCmdSize mapSendBytesPerMsgCmd;
-    mapMsgCmdSize mapRecvBytesPerMsgCmd;
 
     uint256 hashContinue;
     std::atomic<int> nStartingHeight;
@@ -809,18 +802,6 @@
 
     void AskFor(const CInv& inv);
 
-<<<<<<< HEAD
-    // TODO: Document the postcondition of this function.  Is cs_vSend locked?
-    void BeginMessage(const char* pszCommand) EXCLUSIVE_LOCK_FUNCTION(cs_vSend);
-
-    // TODO: Document the precondition of this function.  Is cs_vSend locked?
-    void AbortMessage() UNLOCK_FUNCTION(cs_vSend);
-
-    // TODO: Document the precondition of this function.  Is cs_vSend locked?
-    void EndMessage(const char* pszCommand) UNLOCK_FUNCTION(cs_vSend);
-
-    void PushVersion();
-
     std::string RejectCodeToString(const char& code)
     {
         if (code == 0x01)
@@ -841,196 +822,7 @@
             return "checkpoint";
         return "";
     }
-    
-    void PushMessage(const char* pszCommand)
-    {
-        try
-        {
-            BeginMessage(pszCommand);
-            EndMessage(pszCommand);
-        }
-        catch (...)
-        {
-            AbortMessage();
-            throw;
-        }
-    }
-
-    template<typename T1>
-    void PushMessage(const char* pszCommand, const T1& a1)
-    {
-        try
-        {
-            BeginMessage(pszCommand);
-            ssSend << a1;
-            EndMessage(pszCommand);
-        }
-        catch (...)
-        {
-            AbortMessage();
-            throw;
-        }
-    }
-
-    /** Send a message containing a1, serialized with flag flag. */
-    template<typename T1>
-    void PushMessageWithFlag(int flag, const char* pszCommand, const T1& a1)
-    {
-        try
-        {
-            BeginMessage(pszCommand);
-            WithOrVersion(&ssSend, flag) << a1;
-            EndMessage(pszCommand);
-        }
-        catch (...)
-        {
-            AbortMessage();
-            throw;
-        }
-    }
-
-    template<typename T1, typename T2>
-    void PushMessage(const char* pszCommand, const T1& a1, const T2& a2)
-    {
-        try
-        {
-            BeginMessage(pszCommand);
-            ssSend << a1 << a2;
-            EndMessage(pszCommand);
-        }
-        catch (...)
-        {
-            AbortMessage();
-            throw;
-        }
-    }
-
-    template<typename T1, typename T2, typename T3>
-    void PushMessage(const char* pszCommand, const T1& a1, const T2& a2, const T3& a3)
-    {
-        if (std::string(pszCommand) == "reject")
-            statsClient.inc("message.sent.reject_" + std::string(a1) + "_" + RejectCodeToString(a2), 1.0f);
-        try
-        {
-            BeginMessage(pszCommand);
-            ssSend << a1 << a2 << a3;
-            EndMessage(pszCommand);
-        }
-        catch (...)
-        {
-            AbortMessage();
-            throw;
-        }
-    }
-
-    template<typename T1, typename T2, typename T3, typename T4>
-    void PushMessage(const char* pszCommand, const T1& a1, const T2& a2, const T3& a3, const T4& a4)
-    {
-        if (std::string(pszCommand) == "reject")
-            statsClient.inc("message.sent.reject_" + std::string(a1) + "_" + RejectCodeToString(a2), 1.0f);
-        try
-        {
-            BeginMessage(pszCommand);
-            ssSend << a1 << a2 << a3 << a4;
-            EndMessage(pszCommand);
-        }
-        catch (...)
-        {
-            AbortMessage();
-            throw;
-        }
-    }
-
-    template<typename T1, typename T2, typename T3, typename T4, typename T5>
-    void PushMessage(const char* pszCommand, const T1& a1, const T2& a2, const T3& a3, const T4& a4, const T5& a5)
-    {
-        if (std::string(pszCommand) == "reject")
-            statsClient.inc("message.sent.reject_" + std::string(a1) + "_" + RejectCodeToString(a2), 1.0f);
-        try
-        {
-            BeginMessage(pszCommand);
-            ssSend << a1 << a2 << a3 << a4 << a5;
-            EndMessage(pszCommand);
-        }
-        catch (...)
-        {
-            AbortMessage();
-            throw;
-        }
-    }
-
-    template<typename T1, typename T2, typename T3, typename T4, typename T5, typename T6>
-    void PushMessage(const char* pszCommand, const T1& a1, const T2& a2, const T3& a3, const T4& a4, const T5& a5, const T6& a6)
-    {
-        if (std::string(pszCommand) == "reject")
-            statsClient.inc("message.sent.reject_" + std::string(a1) + "_" + RejectCodeToString(a2), 1.0f);
-        try
-        {
-            BeginMessage(pszCommand);
-            ssSend << a1 << a2 << a3 << a4 << a5 << a6;
-            EndMessage(pszCommand);
-        }
-        catch (...)
-        {
-            AbortMessage();
-            throw;
-        }
-    }
-
-    template<typename T1, typename T2, typename T3, typename T4, typename T5, typename T6, typename T7>
-    void PushMessage(const char* pszCommand, const T1& a1, const T2& a2, const T3& a3, const T4& a4, const T5& a5, const T6& a6, const T7& a7)
-    {
-        if (std::string(pszCommand) == "reject")
-            statsClient.inc("message.sent.reject_" + std::string(a1) + "_" + RejectCodeToString(a2), 1.0f);
-        try
-        {
-            BeginMessage(pszCommand);
-            ssSend << a1 << a2 << a3 << a4 << a5 << a6 << a7;
-            EndMessage(pszCommand);
-        }
-        catch (...)
-        {
-            AbortMessage();
-            throw;
-        }
-    }
-
-    template<typename T1, typename T2, typename T3, typename T4, typename T5, typename T6, typename T7, typename T8>
-    void PushMessage(const char* pszCommand, const T1& a1, const T2& a2, const T3& a3, const T4& a4, const T5& a5, const T6& a6, const T7& a7, const T8& a8)
-    {
-        if (std::string(pszCommand) == "reject")
-            statsClient.inc("message.sent.reject_" + std::string(a1) + "_" + RejectCodeToString(a2), 1.0f);
-        try
-        {
-            BeginMessage(pszCommand);
-            ssSend << a1 << a2 << a3 << a4 << a5 << a6 << a7 << a8;
-            EndMessage(pszCommand);
-        }
-        catch (...)
-        {
-            AbortMessage();
-            throw;
-        }
-    }
-
-    template<typename T1, typename T2, typename T3, typename T4, typename T5, typename T6, typename T7, typename T8, typename T9>
-    void PushMessage(const char* pszCommand, const T1& a1, const T2& a2, const T3& a3, const T4& a4, const T5& a5, const T6& a6, const T7& a7, const T8& a8, const T9& a9)
-    {
-        try
-        {
-            BeginMessage(pszCommand);
-            ssSend << a1 << a2 << a3 << a4 << a5 << a6 << a7 << a8 << a9;
-            EndMessage(pszCommand);
-        }
-        catch (...)
-        {
-            AbortMessage();
-            throw;
-        }
-    }
-
-=======
->>>>>>> 390a39bb
+
     void CloseSocketDisconnect();
 
     void copyStats(CNodeStats &stats);
