--- conflicted
+++ resolved
@@ -138,8 +138,4 @@
 
 void CMainSignals::BlockFound(const uint256 &hash) {
     m_internals->BlockFound(hash);
-<<<<<<< HEAD
 }
-=======
-}
->>>>>>> b3e24e4e
