--- conflicted
+++ resolved
@@ -78,7 +78,6 @@
         consensus.nPowTargetSpacing = 30;
         consensus.fPowAllowMinDifficultyBlocks = false;
         consensus.fPowNoRetargeting = false;
-<<<<<<< HEAD
         consensus.nRuleChangeActivationThreshold = 19160; // 95% of 20160
         consensus.nMinerConfirmationWindow = 20160; // nPowTargetTimespan / nPowTargetSpacing
         
@@ -90,55 +89,33 @@
         consensus.vDeployments[Consensus::DEPLOYMENT_CSV].bit = 0;
         consensus.vDeployments[Consensus::DEPLOYMENT_CSV].nStartTime = 1523059200; // April 7, 2018
         consensus.vDeployments[Consensus::DEPLOYMENT_CSV].nTimeout = 1570406400; // Oct 7, 2019
-=======
-        consensus.nRuleChangeActivationThreshold = 1916; // 95% of 2016
-        consensus.nMinerConfirmationWindow = 2016; // nPowTargetTimespan / nPowTargetSpacing
-        consensus.vDeployments[Consensus::DEPLOYMENT_TESTDUMMY].bit = 28;
-        consensus.vDeployments[Consensus::DEPLOYMENT_TESTDUMMY].nStartTime = 1199145601; // January 1, 2008
-        consensus.vDeployments[Consensus::DEPLOYMENT_TESTDUMMY].nTimeout = 1230767999; // December 31, 2008
-
-        // Deployment of BIP68, BIP112, and BIP113.
-        consensus.vDeployments[Consensus::DEPLOYMENT_CSV].bit = 0;
-        consensus.vDeployments[Consensus::DEPLOYMENT_CSV].nStartTime = 1462060800; // May 1st, 2016
-        consensus.vDeployments[Consensus::DEPLOYMENT_CSV].nTimeout = 1493596800; // May 1st, 2017
 
         // Deployment of SegWit (BIP141, BIP143, and BIP147)
         consensus.vDeployments[Consensus::DEPLOYMENT_SEGWIT].bit = 1;
-        consensus.vDeployments[Consensus::DEPLOYMENT_SEGWIT].nStartTime = 1479168000; // November 15th, 2016.
-        consensus.vDeployments[Consensus::DEPLOYMENT_SEGWIT].nTimeout = 1510704000; // November 15th, 2017.
+        consensus.vDeployments[Consensus::DEPLOYMENT_SEGWIT].nStartTime = 1535760000; // Sep 1, 2018
+        consensus.vDeployments[Consensus::DEPLOYMENT_SEGWIT].nTimeout = 1598918400; // Sep 1, 2020
 
         // The best chain should have at least this much work.
-        consensus.nMinimumChainWork = uint256S("0x0000000000000000000000000000000000000000003418b3ccbe5e93bcb39b43");
->>>>>>> 0d719145
+        //consensus.nMinimumChainWork = uint256S("0x0000000000000000000000000000000000000000003418b3ccbe5e93bcb39b43");
 
         /**
          * The message start string is designed to be unlikely to occur in normal data.
          * The characters are rarely used upper ASCII, not valid as UTF-8, and produce
          * a large 32-bit integer with any alignment.
          */
-<<<<<<< HEAD
         pchMessageStart[0] = 0xfa;
         pchMessageStart[1] = 0xb5;
         pchMessageStart[2] = 0x03;
         pchMessageStart[3] = 0xdf;
-        vAlertPubKey = ParseHex("045337216002ca6a71d63edf062895417610a723d453e722bf4728996c58661cdac3d4dec5cecd449b9086e9602b35cc726a9e0163e1a4d40f521fbdaebb674658");
         nDefaultPort = 17333;
-        nMaxTipAge = 24 * 60 * 60;
-=======
-        pchMessageStart[0] = 0xf9;
-        pchMessageStart[1] = 0xbe;
-        pchMessageStart[2] = 0xb4;
-        pchMessageStart[3] = 0xd9;
-        nDefaultPort = 8333;
->>>>>>> 0d719145
         nPruneAfterHeight = 100000;
 
         genesis = CreateGenesisBlock(1375548986, 2089928209, 0x1e0fffff, 1, 1000 * COIN);
         consensus.hashGenesisBlock = genesis.GetHash();
-<<<<<<< HEAD
         assert(consensus.hashGenesisBlock == uint256S("0x000006cab7aa2be2da91015902aa4458dd5fbb8778d175c36d429dc986f2bff4"));
         assert(genesis.hashMerkleRoot == uint256S("0xd0227b8c3e3d07bce9656b3d9e474f050d23458aaead93357dcfdac9ab9b79f9"));
 
+        // Note that of those with the service bits flag, most only support a subset of possible options
         vSeeds.push_back(CDNSSeedData("seed1.zetac.org", "seed1.zetac.org"));
         vSeeds.push_back(CDNSSeedData("seed2.zetac.org", "seed2.zetac.org"));
         vSeeds.push_back(CDNSSeedData("seed3.zetac.org", "seed3.zetac.org"));
@@ -155,22 +132,6 @@
         base58Prefixes[PUBKEY_ADDRESS] = std::vector<unsigned char>(1,80);
         base58Prefixes[SCRIPT_ADDRESS] = std::vector<unsigned char>(1,9);
         base58Prefixes[SECRET_KEY] =     std::vector<unsigned char>(1,224);
-=======
-        assert(consensus.hashGenesisBlock == uint256S("0x000000000019d6689c085ae165831e934ff763ae46a2a6c172b3f1b60a8ce26f"));
-        assert(genesis.hashMerkleRoot == uint256S("0x4a5e1e4baab89f3a32518a88c31bc87f618f76673e2cc77ab2127b7afdeda33b"));
-
-        // Note that of those with the service bits flag, most only support a subset of possible options
-        vSeeds.push_back(CDNSSeedData("bitcoin.sipa.be", "seed.bitcoin.sipa.be", true)); // Pieter Wuille, only supports x1, x5, x9, and xd
-        vSeeds.push_back(CDNSSeedData("bluematt.me", "dnsseed.bluematt.me", true)); // Matt Corallo, only supports x9
-        vSeeds.push_back(CDNSSeedData("dashjr.org", "dnsseed.bitcoin.dashjr.org")); // Luke Dashjr
-        vSeeds.push_back(CDNSSeedData("bitcoinstats.com", "seed.bitcoinstats.com", true)); // Christian Decker, supports x1 - xf
-        vSeeds.push_back(CDNSSeedData("xf2.org", "bitseed.xf2.org")); // Jeff Garzik
-        vSeeds.push_back(CDNSSeedData("bitcoin.jonasschnelli.ch", "seed.bitcoin.jonasschnelli.ch", true)); // Jonas Schnelli, only supports x1, x5, x9, and xd
-
-        base58Prefixes[PUBKEY_ADDRESS] = std::vector<unsigned char>(1,0);
-        base58Prefixes[SCRIPT_ADDRESS] = std::vector<unsigned char>(1,5);
-        base58Prefixes[SECRET_KEY] =     std::vector<unsigned char>(1,128);
->>>>>>> 0d719145
         base58Prefixes[EXT_PUBLIC_KEY] = boost::assign::list_of(0x04)(0x88)(0xB2)(0x1E).convert_to_container<std::vector<unsigned char> >();
         base58Prefixes[EXT_SECRET_KEY] = boost::assign::list_of(0x04)(0x88)(0xAD)(0xE4).convert_to_container<std::vector<unsigned char> >();
 
@@ -237,8 +198,6 @@
         consensus.fPowNoRetargeting = false;
         consensus.nRuleChangeActivationThreshold = 1512; // 75% for testchains
         consensus.nMinerConfirmationWindow = 2016; // nPowTargetTimespan / nPowTargetSpacing
-<<<<<<< HEAD
-        
         consensus.vDeployments[Consensus::DEPLOYMENT_TESTDUMMY].bit = 28;
         consensus.vDeployments[Consensus::DEPLOYMENT_TESTDUMMY].nStartTime = 1520380800; // March 7, 2018
         consensus.vDeployments[Consensus::DEPLOYMENT_TESTDUMMY].nTimeout = 1570406400; // Oct 7, 2019
@@ -248,37 +207,19 @@
         consensus.vDeployments[Consensus::DEPLOYMENT_CSV].nStartTime = 1520380800; // March 7, 2018
         consensus.vDeployments[Consensus::DEPLOYMENT_CSV].nTimeout = 1570406400; // Oct 7, 2019
 
+        // Deployment of SegWit (BIP141, BIP143, and BIP147)
+        consensus.vDeployments[Consensus::DEPLOYMENT_SEGWIT].bit = 1;
+        consensus.vDeployments[Consensus::DEPLOYMENT_SEGWIT].nStartTime = 1535760000; // Sep 1, 2018
+        consensus.vDeployments[Consensus::DEPLOYMENT_SEGWIT].nTimeout = 1598918400; // Sep 1, 2020
+
+        // The best chain should have at least this much work.
+        //consensus.nMinimumChainWork = uint256S("0x00000000000000000000000000000000000000000000001b3fcc3e766e365e4b");
+
         pchMessageStart[0] = 0x05;
         pchMessageStart[1] = 0xfe;
         pchMessageStart[2] = 0xa9;
         pchMessageStart[3] = 0x01;
-        vAlertPubKey = ParseHex("04deffaef5b9552d1635013708eff25f2fac734cd6720d86fe83f9618572eb095b738efd752128b885c40ca0a37535df5a4b2b2cae5c80cea9bf315fb67ce9fcb2");
         nDefaultPort = 27333;
-        nMaxTipAge = 0x7fffffff;
-=======
-        consensus.vDeployments[Consensus::DEPLOYMENT_TESTDUMMY].bit = 28;
-        consensus.vDeployments[Consensus::DEPLOYMENT_TESTDUMMY].nStartTime = 1199145601; // January 1, 2008
-        consensus.vDeployments[Consensus::DEPLOYMENT_TESTDUMMY].nTimeout = 1230767999; // December 31, 2008
-
-        // Deployment of BIP68, BIP112, and BIP113.
-        consensus.vDeployments[Consensus::DEPLOYMENT_CSV].bit = 0;
-        consensus.vDeployments[Consensus::DEPLOYMENT_CSV].nStartTime = 1456790400; // March 1st, 2016
-        consensus.vDeployments[Consensus::DEPLOYMENT_CSV].nTimeout = 1493596800; // May 1st, 2017
-
-        // Deployment of SegWit (BIP141, BIP143, and BIP147)
-        consensus.vDeployments[Consensus::DEPLOYMENT_SEGWIT].bit = 1;
-        consensus.vDeployments[Consensus::DEPLOYMENT_SEGWIT].nStartTime = 1462060800; // May 1st 2016
-        consensus.vDeployments[Consensus::DEPLOYMENT_SEGWIT].nTimeout = 1493596800; // May 1st 2017
-
-        // The best chain should have at least this much work.
-        consensus.nMinimumChainWork = uint256S("0x00000000000000000000000000000000000000000000001b3fcc3e766e365e4b");
-
-        pchMessageStart[0] = 0x0b;
-        pchMessageStart[1] = 0x11;
-        pchMessageStart[2] = 0x09;
-        pchMessageStart[3] = 0x07;
-        nDefaultPort = 18333;
->>>>>>> 0d719145
         nPruneAfterHeight = 1000;
        
         genesis = CreateGenesisBlock(1374901773, 414708675, 0x1e0fffff, 1, 1000 * COIN);
@@ -288,17 +229,10 @@
 
         vFixedSeeds.clear();
         vSeeds.clear();
-<<<<<<< HEAD
+        // nodes with support for servicebits filtering should be at the top
         vSeeds.push_back(CDNSSeedData("test1.zetatestnet.pw", "test1.zetatestnet.pw"));
         vSeeds.push_back(CDNSSeedData("test2.zetatestnet.pw", "test2.zetatestnet.pw"));
         vSeeds.push_back(CDNSSeedData("test3.zetatestnet.pw", "test3.zetatestnet.pw"));
-=======
-        // nodes with support for servicebits filtering should be at the top
-        vSeeds.push_back(CDNSSeedData("testnetbitcoin.jonasschnelli.ch", "testnet-seed.bitcoin.jonasschnelli.ch", true));
-        vSeeds.push_back(CDNSSeedData("petertodd.org", "seed.tbtc.petertodd.org", true));
-        vSeeds.push_back(CDNSSeedData("bluematt.me", "testnet-seed.bluematt.me"));
-        vSeeds.push_back(CDNSSeedData("bitcoin.schildbach.de", "testnet-seed.bitcoin.schildbach.de"));
->>>>>>> 0d719145
 
         base58Prefixes[PUBKEY_ADDRESS] = std::vector<unsigned char>(1,88);
         base58Prefixes[SCRIPT_ADDRESS] = std::vector<unsigned char>(1,188);
@@ -350,26 +284,17 @@
         consensus.vDeployments[Consensus::DEPLOYMENT_CSV].bit = 0;
         consensus.vDeployments[Consensus::DEPLOYMENT_CSV].nStartTime = 0;
         consensus.vDeployments[Consensus::DEPLOYMENT_CSV].nTimeout = 999999999999ULL;
-<<<<<<< HEAD
+        consensus.vDeployments[Consensus::DEPLOYMENT_SEGWIT].bit = 1;
+        consensus.vDeployments[Consensus::DEPLOYMENT_SEGWIT].nStartTime = 0;
+        consensus.vDeployments[Consensus::DEPLOYMENT_SEGWIT].nTimeout = 999999999999ULL;
+
+        // The best chain should have at least this much work.
+        //consensus.nMinimumChainWork = uint256S("0x00");
 
         pchMessageStart[0] = 0xfa;
         pchMessageStart[1] = 0x0f;
         pchMessageStart[2] = 0xa5;
         pchMessageStart[3] = 0x5a;
-        nMaxTipAge = 24 * 60 * 60;
-=======
-        consensus.vDeployments[Consensus::DEPLOYMENT_SEGWIT].bit = 1;
-        consensus.vDeployments[Consensus::DEPLOYMENT_SEGWIT].nStartTime = 0;
-        consensus.vDeployments[Consensus::DEPLOYMENT_SEGWIT].nTimeout = 999999999999ULL;
-
-        // The best chain should have at least this much work.
-        consensus.nMinimumChainWork = uint256S("0x00");
-
-        pchMessageStart[0] = 0xfa;
-        pchMessageStart[1] = 0xbf;
-        pchMessageStart[2] = 0xb5;
-        pchMessageStart[3] = 0xda;
->>>>>>> 0d719145
         nDefaultPort = 18444;
         nPruneAfterHeight = 1000;
 
