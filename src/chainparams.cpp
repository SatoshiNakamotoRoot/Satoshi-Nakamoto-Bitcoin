--- conflicted
+++ resolved
@@ -329,8 +329,7 @@
 
         consensus.fPowAllowMinDifficultyBlocks = false;
         consensus.fPowNoRetargeting = false;
-<<<<<<< HEAD
-        consensus.nRuleChangeActivationThreshold = 1916; // 95% of 2016
+        consensus.nRuleChangeActivationThreshold = 1815; // 90% of 2016
 
         // ITCOIN_SPECIFIC
         /*
@@ -350,9 +349,6 @@
          *
          * [0] https://github.com/bitcoin/bips/blob/master/bip-0009.mediawiki
          */
-=======
-        consensus.nRuleChangeActivationThreshold = 1815; // 90% of 2016
->>>>>>> 194b9b87
         consensus.nMinerConfirmationWindow = 2016; // nPowTargetTimespan / nPowTargetSpacing
 
         consensus.MinBIP9WarningHeight = 0;
