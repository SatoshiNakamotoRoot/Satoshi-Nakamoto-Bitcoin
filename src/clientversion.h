
#ifndef CLIENTVERSION_H
#define CLIENTVERSION_H

#if defined(HAVE_CONFIG_H)
#include "bitcoin-config.h"
#else
//
// client versioning and copyright year
//

// These need to be macros, as version.cpp's and darkcoin-qt.rc's voodoo requires it
#define CLIENT_VERSION_MAJOR       0
<<<<<<< HEAD
#define CLIENT_VERSION_MINOR       11
#define CLIENT_VERSION_REVISION    0
#define CLIENT_VERSION_BUILD       4


=======
#define CLIENT_VERSION_MINOR       9
#define CLIENT_VERSION_REVISION    4
#define CLIENT_VERSION_BUILD       0
>>>>>>> 41f94edf

// Set to true for release, false for prerelease or test build
#define CLIENT_VERSION_IS_RELEASE  true

// Copyright year (2009-this)
// Todo: update this when changing our copyright comments in the source
#define COPYRIGHT_YEAR 2015

#endif //HAVE_CONFIG_H

// Converts the parameter X to a string after macro replacement on X has been performed.
// Don't merge these into one macro!
#define STRINGIZE(X) DO_STRINGIZE(X)
#define DO_STRINGIZE(X) #X

#endif // CLIENTVERSION_H<|MERGE_RESOLUTION|>--- conflicted
+++ resolved
@@ -1,4 +1,3 @@
-
 #ifndef CLIENTVERSION_H
 #define CLIENTVERSION_H
 
@@ -11,17 +10,11 @@
 
 // These need to be macros, as version.cpp's and darkcoin-qt.rc's voodoo requires it
 #define CLIENT_VERSION_MAJOR       0
-<<<<<<< HEAD
 #define CLIENT_VERSION_MINOR       11
 #define CLIENT_VERSION_REVISION    0
 #define CLIENT_VERSION_BUILD       4
 
 
-=======
-#define CLIENT_VERSION_MINOR       9
-#define CLIENT_VERSION_REVISION    4
-#define CLIENT_VERSION_BUILD       0
->>>>>>> 41f94edf
 
 // Set to true for release, false for prerelease or test build
 #define CLIENT_VERSION_IS_RELEASE  true
