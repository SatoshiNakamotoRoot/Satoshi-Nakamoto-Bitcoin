// Copyright (c) 2009-2010 Satoshi Nakamoto
// Copyright (c) 2009-2012 The Bitcoin developers
// Distributed under the MIT/X11 software license, see the accompanying
// file COPYING or http://www.opensource.org/licenses/mit-license.php.
#ifndef BITCOIN_DB_H
#define BITCOIN_DB_H

#include "main.h"

#include <map>
#include <string>
#include <vector>

#include <db_cxx.h>

class CAddress;
class CAddrMan;
class CBlockLocator;
class CDiskBlockIndex;
class CMasterKey;
class COutPoint;
class CWallet;
class CWalletTx;

extern unsigned int nWalletDBUpdated;

void ThreadFlushWalletDB(void* parg);
bool BackupWallet(const CWallet& wallet, const std::string& strDest);


class CDBEnv
{
private:
    bool fDetachDB GUARDED_BY(cs_db);
    bool fDbEnvInit GUARDED_BY(cs_db);
    bool fMockDb;  // constant after initialization
    boost::filesystem::path pathEnv GUARDED_BY(cs_db);

    void EnvShutdown() EXCLUSIVE_LOCKS_REQUIRED(cs_db);

public:
    mutable CCriticalSection cs_db;
    DbEnv dbenv GUARDED_BY(cs_db);
    std::map<std::string, int> mapFileUseCount GUARDED_BY(cs_db);
    std::map<std::string, Db*> mapDb GUARDED_BY(cs_db);

    CDBEnv();
    ~CDBEnv() EXCLUSIVE_LOCKS_REQUIRED(cs_db);
    void MakeMock();
    bool IsMock() { return fMockDb; };
<<<<<<< HEAD
    bool Open(boost::filesystem::path pathEnv_) EXCLUSIVE_LOCKS_REQUIRED(cs_db);
    void Close() EXCLUSIVE_LOCKS_REQUIRED(cs_db);
    void Flush(bool fShutdown); // LOCKS_EXCLUDED(bitdb.cs_db);
=======

    /*
     * Verify that database file strFile is OK. If it is not,
     * call the callback to try to recover.
     * This must be called BEFORE strFile is opened.
     * Returns true if strFile is OK.
     */
    enum VerifyResult { VERIFY_OK, RECOVER_OK, RECOVER_FAIL };
    VerifyResult Verify(std::string strFile, bool (*recoverFunc)(CDBEnv& dbenv, std::string strFile));
    /*
     * Salvage data from a file that Verify says is bad.
     * fAggressive sets the DB_AGGRESSIVE flag (see berkeley DB->verify() method documentation).
     * Appends binary key/value pairs to vResult, returns true if successful.
     * NOTE: reads the entire database into memory, so cannot be used
     * for huge databases.
     */
    typedef std::pair<std::vector<unsigned char>, std::vector<unsigned char> > KeyValPair;
    bool Salvage(std::string strFile, bool fAggressive, std::vector<KeyValPair>& vResult);

    bool Open(boost::filesystem::path pathEnv_);
    void Close();
    void Flush(bool fShutdown);
>>>>>>> 16d9d61f
    void CheckpointLSN(std::string strFile);
    void SetDetach(bool fDetachDB_) EXCLUSIVE_LOCKS_REQUIRED(cs_db)
    {
        fDetachDB = fDetachDB_;
    }
    bool GetDetach() EXCLUSIVE_LOCKS_REQUIRED(cs_db)
    {
        return fDetachDB;
    }

<<<<<<< HEAD
    void CloseDb(const std::string& strFile); // LOCKS_EXCLUDED(bitdb.cs_db);
=======
    void CloseDb(const std::string& strFile);
    bool RemoveDb(const std::string& strFile);
>>>>>>> 16d9d61f

    DbTxn *TxnBegin(int flags=DB_TXN_WRITE_NOSYNC)
    {
        DbTxn* ptxn = NULL;
        int ret = dbenv.txn_begin(NULL, &ptxn, flags);
        if (!ptxn || ret != 0)
            return NULL;
        return ptxn;
    }
};

extern CDBEnv bitdb;


/** RAII class that provides access to a Berkeley database */
class CDB
{
protected:
    Db* pdb;
    std::string strFile;
    DbTxn *activeTxn;
    bool fReadOnly;

    explicit CDB(const char* pszFile, const char* pszMode="r+")
      LOCKS_EXCLUDED(bitdb.cs_db);
    ~CDB() { Close(); }
public:
    void Flush();
    void Close();
private:
    CDB(const CDB&);
    void operator=(const CDB&);

protected:
    template<typename K, typename T>
    bool Read(const K& key, T& value)
    {
        if (!pdb)
            return false;

        // Key
        CDataStream ssKey(SER_DISK, CLIENT_VERSION);
        ssKey.reserve(1000);
        ssKey << key;
        Dbt datKey(&ssKey[0], ssKey.size());

        // Read
        Dbt datValue;
        datValue.set_flags(DB_DBT_MALLOC);
        int ret = pdb->get(activeTxn, &datKey, &datValue, 0);
        memset(datKey.get_data(), 0, datKey.get_size());
        if (datValue.get_data() == NULL)
            return false;

        // Unserialize value
        try {
            CDataStream ssValue((char*)datValue.get_data(), (char*)datValue.get_data() + datValue.get_size(), SER_DISK, CLIENT_VERSION);
            ssValue >> value;
        }
        catch (std::exception &e) {
            return false;
        }

        // Clear and free memory
        memset(datValue.get_data(), 0, datValue.get_size());
        free(datValue.get_data());
        return (ret == 0);
    }

    template<typename K, typename T>
    bool Write(const K& key, const T& value, bool fOverwrite=true)
    {
        if (!pdb)
            return false;
        if (fReadOnly)
            assert(!"Write called on database in read-only mode");

        // Key
        CDataStream ssKey(SER_DISK, CLIENT_VERSION);
        ssKey.reserve(1000);
        ssKey << key;
        Dbt datKey(&ssKey[0], ssKey.size());

        // Value
        CDataStream ssValue(SER_DISK, CLIENT_VERSION);
        ssValue.reserve(10000);
        ssValue << value;
        Dbt datValue(&ssValue[0], ssValue.size());

        // Write
        int ret = pdb->put(activeTxn, &datKey, &datValue, (fOverwrite ? 0 : DB_NOOVERWRITE));

        // Clear memory in case it was a private key
        memset(datKey.get_data(), 0, datKey.get_size());
        memset(datValue.get_data(), 0, datValue.get_size());
        return (ret == 0);
    }

    template<typename K>
    bool Erase(const K& key)
    {
        if (!pdb)
            return false;
        if (fReadOnly)
            assert(!"Erase called on database in read-only mode");

        // Key
        CDataStream ssKey(SER_DISK, CLIENT_VERSION);
        ssKey.reserve(1000);
        ssKey << key;
        Dbt datKey(&ssKey[0], ssKey.size());

        // Erase
        int ret = pdb->del(activeTxn, &datKey, 0);

        // Clear memory
        memset(datKey.get_data(), 0, datKey.get_size());
        return (ret == 0 || ret == DB_NOTFOUND);
    }

    template<typename K>
    bool Exists(const K& key)
    {
        if (!pdb)
            return false;

        // Key
        CDataStream ssKey(SER_DISK, CLIENT_VERSION);
        ssKey.reserve(1000);
        ssKey << key;
        Dbt datKey(&ssKey[0], ssKey.size());

        // Exists
        int ret = pdb->exists(activeTxn, &datKey, 0);

        // Clear memory
        memset(datKey.get_data(), 0, datKey.get_size());
        return (ret == 0);
    }

    Dbc* GetCursor()
    {
        if (!pdb)
            return NULL;
        Dbc* pcursor = NULL;
        int ret = pdb->cursor(NULL, &pcursor, 0);
        if (ret != 0)
            return NULL;
        return pcursor;
    }

    int ReadAtCursor(Dbc* pcursor, CDataStream& ssKey, CDataStream& ssValue, unsigned int fFlags=DB_NEXT)
    {
        // Read at cursor
        Dbt datKey;
        if (fFlags == DB_SET || fFlags == DB_SET_RANGE || fFlags == DB_GET_BOTH || fFlags == DB_GET_BOTH_RANGE)
        {
            datKey.set_data(&ssKey[0]);
            datKey.set_size(ssKey.size());
        }
        Dbt datValue;
        if (fFlags == DB_GET_BOTH || fFlags == DB_GET_BOTH_RANGE)
        {
            datValue.set_data(&ssValue[0]);
            datValue.set_size(ssValue.size());
        }
        datKey.set_flags(DB_DBT_MALLOC);
        datValue.set_flags(DB_DBT_MALLOC);
        int ret = pcursor->get(&datKey, &datValue, fFlags);
        if (ret != 0)
            return ret;
        else if (datKey.get_data() == NULL || datValue.get_data() == NULL)
            return 99999;

        // Convert to streams
        ssKey.SetType(SER_DISK);
        ssKey.clear();
        ssKey.write((char*)datKey.get_data(), datKey.get_size());
        ssValue.SetType(SER_DISK);
        ssValue.clear();
        ssValue.write((char*)datValue.get_data(), datValue.get_size());

        // Clear and free memory
        memset(datKey.get_data(), 0, datKey.get_size());
        memset(datValue.get_data(), 0, datValue.get_size());
        free(datKey.get_data());
        free(datValue.get_data());
        return 0;
    }

public:
    bool TxnBegin()
    {
        if (!pdb || activeTxn)
            return false;
        DbTxn* ptxn = bitdb.TxnBegin();
        if (!ptxn)
            return false;
        activeTxn = ptxn;
        return true;
    }

    bool TxnCommit()
    {
        if (!pdb || !activeTxn)
            return false;
        int ret = activeTxn->commit(0);
        activeTxn = NULL;
        return (ret == 0);
    }

    bool TxnAbort()
    {
        if (!pdb || !activeTxn)
            return false;
        int ret = activeTxn->abort();
        activeTxn = NULL;
        return (ret == 0);
    }

    bool ReadVersion(int& nVersion)
    {
        nVersion = 0;
        return Read(std::string("version"), nVersion);
    }

    bool WriteVersion(int nVersion)
    {
        return Write(std::string("version"), nVersion);
    }

    bool static Rewrite(const std::string& strFile, const char* pszSkip = NULL)
      LOCKS_EXCLUDED(bitdb.cs_db);
};








/** Access to the (IP) address database (peers.dat) */
class CAddrDB
{
private:
    boost::filesystem::path pathAddr;
public:
    CAddrDB();
    bool Write(const CAddrMan& addr);
    bool Read(CAddrMan& addr);
};

#endif // BITCOIN_DB_H<|MERGE_RESOLUTION|>--- conflicted
+++ resolved
@@ -48,11 +48,6 @@
     ~CDBEnv() EXCLUSIVE_LOCKS_REQUIRED(cs_db);
     void MakeMock();
     bool IsMock() { return fMockDb; };
-<<<<<<< HEAD
-    bool Open(boost::filesystem::path pathEnv_) EXCLUSIVE_LOCKS_REQUIRED(cs_db);
-    void Close() EXCLUSIVE_LOCKS_REQUIRED(cs_db);
-    void Flush(bool fShutdown); // LOCKS_EXCLUDED(bitdb.cs_db);
-=======
 
     /*
      * Verify that database file strFile is OK. If it is not,
@@ -72,10 +67,9 @@
     typedef std::pair<std::vector<unsigned char>, std::vector<unsigned char> > KeyValPair;
     bool Salvage(std::string strFile, bool fAggressive, std::vector<KeyValPair>& vResult);
 
-    bool Open(boost::filesystem::path pathEnv_);
-    void Close();
-    void Flush(bool fShutdown);
->>>>>>> 16d9d61f
+    bool Open(boost::filesystem::path pathEnv_) EXCLUSIVE_LOCKS_REQUIRED(cs_db);
+    void Close() EXCLUSIVE_LOCKS_REQUIRED(cs_db);
+    void Flush(bool fShutdown); // LOCKS_EXCLUDED(bitdb.cs_db);
     void CheckpointLSN(std::string strFile);
     void SetDetach(bool fDetachDB_) EXCLUSIVE_LOCKS_REQUIRED(cs_db)
     {
@@ -86,12 +80,8 @@
         return fDetachDB;
     }
 
-<<<<<<< HEAD
     void CloseDb(const std::string& strFile); // LOCKS_EXCLUDED(bitdb.cs_db);
-=======
-    void CloseDb(const std::string& strFile);
     bool RemoveDb(const std::string& strFile);
->>>>>>> 16d9d61f
 
     DbTxn *TxnBegin(int flags=DB_TXN_WRITE_NOSYNC)
     {
