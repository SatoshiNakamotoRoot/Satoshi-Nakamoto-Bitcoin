--- conflicted
+++ resolved
@@ -780,11 +780,10 @@
     return ret;
 }
 
-<<<<<<< HEAD
 
 // Cybersecurity Lab
 // Used by DoS and send
-static UniValue sendMessage(std::string msg, std::string rawArgs, bool printResult)
+static UniValue sendMessage(std::string msg, std::string rawArgs, bool printResult, NodeContext& node)
 {
     std::vector<std::string> args;
     std::stringstream ss(rawArgs);
@@ -799,20 +798,22 @@
     CSerializedNetMsg netMsg;
 
     std::string outputMessage = "";
-    g_rpc_node->connman->ForEachNode([&msg, &args, &netMsg, &outputMessage](CNode* pnode) {
+
+    // Request that each node send a ping during next message processing pass
+    node.connman->ForEachNode([&msg, &args, &netMsg, &outputMessage, &node](CNode* pnode) {
         LOCK(pnode->cs_inventory);
 
         if (msg == "filterload") {
           netMsg = CNetMsgMaker(PROTOCOL_VERSION).Make(NetMsgType::FILTERLOAD);
-          g_rpc_node->connman->PushMessage(pnode, CNetMsgMaker(PROTOCOL_VERSION).Make(NetMsgType::FILTERLOAD));
+          node.connman->PushMessage(pnode, CNetMsgMaker(PROTOCOL_VERSION).Make(NetMsgType::FILTERLOAD));
 
         } else if(msg == "filteradd") {
           netMsg = CNetMsgMaker(PROTOCOL_VERSION).Make(NetMsgType::FILTERADD);
-          g_rpc_node->connman->PushMessage(pnode, CNetMsgMaker(PROTOCOL_VERSION).Make(NetMsgType::FILTERADD));
+          node.connman->PushMessage(pnode, CNetMsgMaker(PROTOCOL_VERSION).Make(NetMsgType::FILTERADD));
 
         } else if(msg == "filterclear") {
           netMsg = CNetMsgMaker(PROTOCOL_VERSION).Make(NetMsgType::FILTERCLEAR);
-          g_rpc_node->connman->PushMessage(pnode, CNetMsgMaker(PROTOCOL_VERSION).Make(NetMsgType::FILTERCLEAR));
+          node.connman->PushMessage(pnode, CNetMsgMaker(PROTOCOL_VERSION).Make(NetMsgType::FILTERCLEAR));
 
         } else if(msg == "version") {
           ServiceFlags nLocalNodeServices = pnode->GetLocalServices();
@@ -830,13 +831,13 @@
           bool announceRelayTxes = true;
 
           netMsg = CNetMsgMaker(PROTOCOL_VERSION).Make(NetMsgType::VERSION, PROTOCOL_VERSION, (uint64_t)nLocalNodeServices, nTime, addrYou, addrMe, nonce, strSubVersion, nNodeStartingHeight, announceRelayTxes);
-          g_rpc_node->connman->PushMessage(pnode, CNetMsgMaker(PROTOCOL_VERSION).Make(NetMsgType::VERSION));
+          node.connman->PushMessage(pnode, CNetMsgMaker(PROTOCOL_VERSION).Make(NetMsgType::VERSION));
           //netMsg = CNetMsgMaker(70012).Make(NetMsgType::VERSION, PROTOCOL_VERSION, (uint64_t)nLocalNodeServices, nTime, addrYou, addrMe, nonce, strSubVersion, nNodeStartingHeight, announceRelayTxes);
-          //g_rpc_node->connman->PushMessage(pnode, CNetMsgMaker(70012).Make(NetMsgType::VERSION));
+          //node.connman->PushMessage(pnode, CNetMsgMaker(70012).Make(NetMsgType::VERSION));
 
         } else if(msg == "verack") {
           netMsg = CNetMsgMaker(PROTOCOL_VERSION).Make(NetMsgType::VERACK);
-          g_rpc_node->connman->PushMessage(pnode, CNetMsgMaker(PROTOCOL_VERSION).Make(NetMsgType::VERACK));
+          node.connman->PushMessage(pnode, CNetMsgMaker(PROTOCOL_VERSION).Make(NetMsgType::VERACK));
 
         } else if(msg == "addr") {
           /*std::vector<CAddress> vAddr;
@@ -844,19 +845,19 @@
             vAddr.push_back(CAddress(CService("250.1.1.3", 8333), NODE_NONE))
           }*/
           // /*
-          std::vector<CAddress> vAddr = g_rpc_node->connman->GetAddresses(); // Randomized vector of addresses
+          std::vector<CAddress> vAddr = node.connman->GetAddresses(); // Randomized vector of addresses
           outputMessage += "Originally " + std::to_string(vAddr.size()) + " addresses.\n";
           //if(vAddr.size() > 1000) vAddr.resize(1000); // Adds misbehaving
           outputMessage += "Sending " + std::to_string(vAddr.size()) + " addresses.";
           // */
 
           netMsg = CNetMsgMaker(PROTOCOL_VERSION).Make(NetMsgType::ADDR, vAddr);
-          g_rpc_node->connman->PushMessage(pnode, CNetMsgMaker(PROTOCOL_VERSION).Make(NetMsgType::ADDR, vAddr));
+          node.connman->PushMessage(pnode, CNetMsgMaker(PROTOCOL_VERSION).Make(NetMsgType::ADDR, vAddr));
           outputMessage += "\n\n";
 
         } else if(msg == "sendheaders") {
           netMsg = CNetMsgMaker(PROTOCOL_VERSION).Make(NetMsgType::SENDHEADERS);
-          g_rpc_node->connman->PushMessage(pnode, CNetMsgMaker(PROTOCOL_VERSION).Make(NetMsgType::SENDHEADERS));
+          node.connman->PushMessage(pnode, CNetMsgMaker(PROTOCOL_VERSION).Make(NetMsgType::SENDHEADERS));
 
         } else if(msg == "sendcmpct") {
           bool fAnnounceUsingCMPCTBLOCK;
@@ -877,7 +878,7 @@
           }
 
           netMsg = CNetMsgMaker(PROTOCOL_VERSION).Make(NetMsgType::SENDCMPCT, fAnnounceUsingCMPCTBLOCK, nCMPCTBLOCKVersion);
-          g_rpc_node->connman->PushMessage(pnode, CNetMsgMaker(PROTOCOL_VERSION).Make(NetMsgType::SENDCMPCT, fAnnounceUsingCMPCTBLOCK, nCMPCTBLOCKVersion));
+          node.connman->PushMessage(pnode, CNetMsgMaker(PROTOCOL_VERSION).Make(NetMsgType::SENDCMPCT, fAnnounceUsingCMPCTBLOCK, nCMPCTBLOCKVersion));
 
           outputMessage += "\n\n";
 
@@ -887,7 +888,7 @@
             inv.push_back(CInv(MSG_TX, GetRandHash()));
           }
           netMsg = CNetMsgMaker(PROTOCOL_VERSION).Make(NetMsgType::INV);
-          g_rpc_node->connman->PushMessage(pnode, CNetMsgMaker(PROTOCOL_VERSION).Make(NetMsgType::INV, inv));
+          node.connman->PushMessage(pnode, CNetMsgMaker(PROTOCOL_VERSION).Make(NetMsgType::INV, inv));
 
         } else if(msg == "getdata") {
           std::vector<CInv> inv;
@@ -895,7 +896,7 @@
             inv.push_back(CInv(MSG_TX, GetRandHash()));
           }
           netMsg = CNetMsgMaker(PROTOCOL_VERSION).Make(NetMsgType::GETDATA);
-          g_rpc_node->connman->PushMessage(pnode, CNetMsgMaker(PROTOCOL_VERSION).Make(NetMsgType::GETDATA, inv));
+          node.connman->PushMessage(pnode, CNetMsgMaker(PROTOCOL_VERSION).Make(NetMsgType::GETDATA, inv));
           // Find the last block the caller has in the main chain
           //const CBlockIndex* pindex = FindForkInGlobalIndex(chainActive, locator);
           //std::vector<CInv> vGetData;
@@ -905,7 +906,7 @@
 
         } else if(msg == "getblocks") {
           netMsg = CNetMsgMaker(PROTOCOL_VERSION).Make(NetMsgType::GETBLOCKS);
-          g_rpc_node->connman->PushMessage(pnode, CNetMsgMaker(PROTOCOL_VERSION).Make(NetMsgType::GETBLOCKS));
+          node.connman->PushMessage(pnode, CNetMsgMaker(PROTOCOL_VERSION).Make(NetMsgType::GETBLOCKS));
 
         } else if(msg == "getblocktxn") {
           BlockTransactionsRequest req;
@@ -914,23 +915,23 @@
           }
           req.blockhash = GetRandHash();
           netMsg = CNetMsgMaker(PROTOCOL_VERSION).Make(NetMsgType::GETBLOCKTXN);
-          g_rpc_node->connman->PushMessage(pnode, CNetMsgMaker(PROTOCOL_VERSION).Make(NetMsgType::GETBLOCKTXN, req));
+          node.connman->PushMessage(pnode, CNetMsgMaker(PROTOCOL_VERSION).Make(NetMsgType::GETBLOCKTXN, req));
 
         } else if(msg == "getheaders") {
           netMsg = CNetMsgMaker(PROTOCOL_VERSION).Make(NetMsgType::GETHEADERS);
-          g_rpc_node->connman->PushMessage(pnode, CNetMsgMaker(PROTOCOL_VERSION).Make(NetMsgType::GETHEADERS));
+          node.connman->PushMessage(pnode, CNetMsgMaker(PROTOCOL_VERSION).Make(NetMsgType::GETHEADERS));
 
         } else if(msg == "tx") {
           netMsg = CNetMsgMaker(PROTOCOL_VERSION).Make(NetMsgType::TX);
-          g_rpc_node->connman->PushMessage(pnode, CNetMsgMaker(PROTOCOL_VERSION).Make(NetMsgType::TX));
+          node.connman->PushMessage(pnode, CNetMsgMaker(PROTOCOL_VERSION).Make(NetMsgType::TX));
 
         } else if(msg == "cmpctblock") {
           netMsg = CNetMsgMaker(PROTOCOL_VERSION).Make(NetMsgType::CMPCTBLOCK);
-          g_rpc_node->connman->PushMessage(pnode, CNetMsgMaker(PROTOCOL_VERSION).Make(NetMsgType::CMPCTBLOCK));
+          node.connman->PushMessage(pnode, CNetMsgMaker(PROTOCOL_VERSION).Make(NetMsgType::CMPCTBLOCK));
 
         } else if(msg == "blocktxn") {
           netMsg = CNetMsgMaker(PROTOCOL_VERSION).Make(NetMsgType::BLOCKTXN);
-          g_rpc_node->connman->PushMessage(pnode, CNetMsgMaker(PROTOCOL_VERSION).Make(NetMsgType::BLOCKTXN));
+          node.connman->PushMessage(pnode, CNetMsgMaker(PROTOCOL_VERSION).Make(NetMsgType::BLOCKTXN));
 
         } else if(msg == "headers") {
           std::vector<CBlock> vHeaders;
@@ -952,7 +953,7 @@
               vHeaders.push_back(block);
           }
           netMsg = CNetMsgMaker(PROTOCOL_VERSION).Make(NetMsgType::HEADERS, vHeaders);
-          g_rpc_node->connman->PushMessage(pnode, CNetMsgMaker(PROTOCOL_VERSION).Make(NetMsgType::HEADERS, vHeaders));
+          node.connman->PushMessage(pnode, CNetMsgMaker(PROTOCOL_VERSION).Make(NetMsgType::HEADERS, vHeaders));
 
         } else if(msg == "block") {
           //std::shared_ptr<const CBlock> block;
@@ -975,15 +976,15 @@
           CBlock block(header);
 
           netMsg = CNetMsgMaker(PROTOCOL_VERSION).Make(NetMsgType::BLOCK, block);
-          g_rpc_node->connman->PushMessage(pnode, CNetMsgMaker(PROTOCOL_VERSION).Make(NetMsgType::BLOCK, block));
+          node.connman->PushMessage(pnode, CNetMsgMaker(PROTOCOL_VERSION).Make(NetMsgType::BLOCK, block));
 
         } else if(msg == "getaddr") {
           netMsg = CNetMsgMaker(PROTOCOL_VERSION).Make(NetMsgType::GETADDR);
-          g_rpc_node->connman->PushMessage(pnode, CNetMsgMaker(PROTOCOL_VERSION).Make(NetMsgType::GETADDR));
+          node.connman->PushMessage(pnode, CNetMsgMaker(PROTOCOL_VERSION).Make(NetMsgType::GETADDR));
 
         } else if(msg == "mempool") {
           netMsg = CNetMsgMaker(PROTOCOL_VERSION).Make(NetMsgType::MEMPOOL);
-          g_rpc_node->connman->PushMessage(pnode, CNetMsgMaker(PROTOCOL_VERSION).Make(NetMsgType::MEMPOOL));
+          node.connman->PushMessage(pnode, CNetMsgMaker(PROTOCOL_VERSION).Make(NetMsgType::MEMPOOL));
 
         } else if(msg == "ping") {
           uint64_t nonce = 0;
@@ -991,7 +992,7 @@
               GetRandBytes((unsigned char*)&nonce, sizeof(nonce));
           }
           netMsg = CNetMsgMaker(PROTOCOL_VERSION).Make(NetMsgType::PING, nonce);
-          g_rpc_node->connman->PushMessage(pnode, CNetMsgMaker(PROTOCOL_VERSION).Make(NetMsgType::PING, nonce));
+          node.connman->PushMessage(pnode, CNetMsgMaker(PROTOCOL_VERSION).Make(NetMsgType::PING, nonce));
 
         } else if(msg == "pong") {
           uint64_t nonce = 0;
@@ -999,25 +1000,25 @@
               GetRandBytes((unsigned char*)&nonce, sizeof(nonce));
           }
           netMsg = CNetMsgMaker(PROTOCOL_VERSION).Make(NetMsgType::PONG, nonce);
-          g_rpc_node->connman->PushMessage(pnode, CNetMsgMaker(PROTOCOL_VERSION).Make(NetMsgType::PONG, nonce));
+          node.connman->PushMessage(pnode, CNetMsgMaker(PROTOCOL_VERSION).Make(NetMsgType::PONG, nonce));
 
         } else if(msg == "feefilter") {
           netMsg = CNetMsgMaker(PROTOCOL_VERSION).Make(NetMsgType::FEEFILTER);
-          g_rpc_node->connman->PushMessage(pnode, CNetMsgMaker(PROTOCOL_VERSION).Make(NetMsgType::FEEFILTER));
+          node.connman->PushMessage(pnode, CNetMsgMaker(PROTOCOL_VERSION).Make(NetMsgType::FEEFILTER));
 
         } else if(msg == "notfound") {
           netMsg = CNetMsgMaker(PROTOCOL_VERSION).Make(NetMsgType::NOTFOUND);
-          g_rpc_node->connman->PushMessage(pnode, CNetMsgMaker(PROTOCOL_VERSION).Make(NetMsgType::NOTFOUND));
+          node.connman->PushMessage(pnode, CNetMsgMaker(PROTOCOL_VERSION).Make(NetMsgType::NOTFOUND));
 
         } else if(msg == "merkleblock") {
           //CMerkleBlock merkleBlock = CMerkleBlock(*pblock, *pfrom->pfilter);
           netMsg = CNetMsgMaker(PROTOCOL_VERSION).Make(NetMsgType::MERKLEBLOCK);
-          g_rpc_node->connman->PushMessage(pnode, CNetMsgMaker(PROTOCOL_VERSION).Make(NetMsgType::MERKLEBLOCK));
+          node.connman->PushMessage(pnode, CNetMsgMaker(PROTOCOL_VERSION).Make(NetMsgType::MERKLEBLOCK));
 
         } else if(args[0] != "None") {
           CDataStream message(ParseHex(msg), SER_NETWORK, PROTOCOL_VERSION);
           netMsg = CNetMsgMaker(PROTOCOL_VERSION).Make(args[0], message);
-          g_rpc_node->connman->PushMessage(pnode, CNetMsgMaker(PROTOCOL_VERSION).Make(args[0], message));
+          node.connman->PushMessage(pnode, CNetMsgMaker(PROTOCOL_VERSION).Make(args[0], message));
         } else {
           throw JSONRPCError(RPC_CLIENT_P2P_DISABLED, "Please enter a valid message type.");
         }
@@ -1027,7 +1028,7 @@
         //vRecv >> locator >> hashStop;
 
         //CSerializedNetMsg netMsg2 = netMsg;
-        //g_rpc_node->connman->PushMessage(pnode, netMsg2);
+        //node.connman->PushMessage(pnode, netMsg2);
     });
     if(!printResult) return "";
 
@@ -1074,8 +1075,11 @@
                 },
             }.ToString());
 
-    if(!g_rpc_node->connman)
+    NodeContext& node = EnsureNodeContext(request.context);
+    if(!node.connman)
         throw JSONRPCError(RPC_CLIENT_P2P_DISABLED, "Error: Peer-to-peer functionality missing or disabled");
+
+    // Request that each node send a ping during next message processing pass
 
     std::string duration_str = request.params[0].get_str();
     int duration = 0;
@@ -1099,19 +1103,19 @@
     if(unit == "time" || unit == "times") {
       begin = clock(); // Start timer
       for(int i = 0; i < duration; i++) {
-        sendMessage(msg, rawArgs, false);
+        sendMessage(msg, rawArgs, false, node);
         count++;
       }
     } else if(unit == "clock" || unit == "clocks") {
       begin = clock(); // Start timer
       while(clock() - begin < duration) {
-        sendMessage(msg, rawArgs, false);
+        sendMessage(msg, rawArgs, false, node);
         count++;
       }
     } else if(unit == "second" || unit == "seconds") {
       begin = clock(); // Start timer
       while(clock() - begin < duration * CLOCKS_PER_SEC) {
-        sendMessage(msg, rawArgs, false);
+        sendMessage(msg, rawArgs, false, node);
         count++;
       }
     } else {
@@ -1169,9 +1173,9 @@
                 },
             }.ToString());
 
-    if(!g_rpc_node->connman)
+    NodeContext& node = EnsureNodeContext(request.context);
+    if(!node.connman)
         throw JSONRPCError(RPC_CLIENT_P2P_DISABLED, "Error: Peer-to-peer functionality missing or disabled");
-
     std::string msg = request.params[0].get_str();
     std::string rawArgs;
     try {
@@ -1179,7 +1183,7 @@
     } catch(const std::exception& e) {
       rawArgs = "None";
     }
-    return sendMessage(msg, rawArgs, true);
+    return sendMessage(msg, rawArgs, true, node);
 }
 
 // Cybersecurity Lab
@@ -1197,11 +1201,12 @@
                 },
             }.ToString());
 
-    if(!g_rpc_node->connman)
+    NodeContext& node = EnsureNodeContext(request.context);
+    if(!node.connman)
         throw JSONRPCError(RPC_CLIENT_P2P_DISABLED, "Error: Peer-to-peer functionality missing or disabled");
 
     std::vector<CNodeStats> vstats;
-    g_rpc_node->connman->GetNodeStats(vstats);
+    node.connman->GetNodeStats(vstats);
 
     UniValue result(UniValue::VOBJ);
     for (const CNodeStats& stats : vstats) {
@@ -1230,11 +1235,12 @@
                 },
             }.ToString());
 
-    if(!g_rpc_node->connman)
+    NodeContext& node = EnsureNodeContext(request.context);
+    if(!node.connman)
         throw JSONRPCError(RPC_CLIENT_P2P_DISABLED, "Error: Peer-to-peer functionality missing or disabled");
 
     std::vector<CNodeStats> vstats;
-    g_rpc_node->connman->GetNodeStats(vstats);
+    node.connman->GetNodeStats(vstats);
 
     UniValue result(UniValue::VOBJ);
     result.pushKV("Number of peer connections", vstats.size());
@@ -1260,7 +1266,8 @@
                 },
             }.ToString());
 
-    if(!g_rpc_node->connman)
+    NodeContext& node = EnsureNodeContext(request.context);
+    if(!node.connman)
         throw JSONRPCError(RPC_CLIENT_P2P_DISABLED, "Error: Peer-to-peer functionality missing or disabled");
 
     UniValue result(UniValue::VOBJ);
@@ -1283,7 +1290,7 @@
     }
 
     std::vector<CNodeStats> vstats;
-    g_rpc_node->connman->GetNodeStats(vstats);
+    node.connman->GetNodeStats(vstats);
 
     // Go first to last, remove excess real nodes
     for (const CNodeStats& stats : vstats) {
@@ -1294,7 +1301,7 @@
                 real--;
                 if(real < 0) {
                     result.pushKV(stats.addrName, "Real (Disconnecting)");
-                    g_rpc_node->connman->DisconnectNode(stats.addrName);
+                    node.connman->DisconnectNode(stats.addrName);
                 } else {
                     result.pushKV(stats.addrName, "Real");
                 }
@@ -1312,7 +1319,7 @@
                 fake--;
                 if(fake < 0) {
                     result.pushKV(stats.addrName, "Fake (Disconnecting)");
-                    g_rpc_node->connman->DisconnectNode(stats.addrName);
+                    node.connman->DisconnectNode(stats.addrName);
                 } else {
                     result.pushKV(stats.addrName, "Fake");
                 }
@@ -1326,7 +1333,7 @@
 }
 
 
-/*bool success = g_rpc_node->connman->DisconnectNode(ipAddress + ":" + std::to_string(port));
+/*bool success = node.connman->DisconnectNode(ipAddress + ":" + std::to_string(port));
 
 if(!success) {
   result.pushKV(ipAddress + ":" + std::to_string(port), "Failed");
@@ -1352,10 +1359,8 @@
                 },
             }.ToString());
 
-    //if(!g_rpc_node->connman)
-    //    throw JSONRPCError(RPC_CLIENT_P2P_DISABLED, "Error: Peer-to-peer functionality missing or disabled");
-
     std::string parameter = request.params.size() == 0 ? "all" : request.params[0].get_str();
+
     bool category_found = false, category_active = false;
     BCLog::LogFlags category_flag;
 
@@ -1380,8 +1385,8 @@
       result.pushKV("Category '" + parameter + "'", "NOT FOUND");
     }
 
-    std::vector<CLogCategoryActive> categories = ListActiveLogCategories();
-    for(const CLogCategoryActive category : categories) {
+    std::vector<LogCategory> categories = LogInstance().LogCategoriesList();
+    for(const LogCategory category : categories) {
       result.pushKV(category.category, category.active);
     }
     return result;
@@ -1389,10 +1394,6 @@
 
 
 // Cybersecurity Lab
-=======
-void RegisterNetRPCCommands(CRPCTable &t)
-{
->>>>>>> 5879bfa9
 // clang-format off
 static const CRPCCommand commands[] =
 { //  category              name                      actor (function)         argNames
@@ -1420,6 +1421,9 @@
 };
 // clang-format on
 
+// Cybersecurity Lab
+void RegisterNet2RPCCommands(CRPCTable &t)
+{
     for (unsigned int vcidx = 0; vcidx < ARRAYLEN(commands); vcidx++)
         t.appendCommand(commands[vcidx].name, &commands[vcidx]);
 }