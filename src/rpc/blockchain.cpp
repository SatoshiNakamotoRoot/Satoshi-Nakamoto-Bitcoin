// Copyright (c) 2010 Satoshi Nakamoto
// Copyright (c) 2009-2016 The Bitcoin Core developers
// Distributed under the MIT software license, see the accompanying
// file COPYING or http://www.opensource.org/licenses/mit-license.php.

#include "rpc/blockchain.h"

#include "amount.h"
#include "base58.h"
#include "chain.h"
#include "chainparams.h"
#include "checkpoints.h"
#include "coins.h"
#include "consensus/validation.h"
#include "validation.h"
#include "core_io.h"
#include "policy/feerate.h"
#include "policy/policy.h"
#include "primitives/transaction.h"
#include "rpc/server.h"
#include "script/script.h"
#include "script/script_error.h"
#include "script/sign.h"
#include "script/standard.h"
#include "streams.h"
#include "sync.h"
#include "txdb.h"
#include "txmempool.h"
#include "util.h"
#include "utilstrencodings.h"
#include "hash.h"

#include <stdint.h>

#include <univalue.h>

#include <boost/thread/thread.hpp> // boost::thread::interrupt

#include <mutex>
#include <condition_variable>

struct CUpdatedBlock
{
    uint256 hash;
    int height;
};

static std::mutex cs_blockchange;
static std::condition_variable cond_blockchange;
static CUpdatedBlock latestblock;

extern void TxToJSON(const CTransaction& tx, const uint256 hashBlock, UniValue& entry);

double GetDifficulty(const CBlockIndex* blockindex)
{
    if (blockindex == nullptr)
    {
        if (chainActive.Tip() == nullptr)
            return 1.0;
        else
            blockindex = chainActive.Tip();
    }

    int nShift = (blockindex->nBits >> 24) & 0xff;

    double dDiff =
        (double)0x0000ffff / (double)(blockindex->nBits & 0x00ffffff);

    while (nShift < 29)
    {
        dDiff *= 256.0;
        nShift++;
    }
    while (nShift > 29)
    {
        dDiff /= 256.0;
        nShift--;
    }

    return dDiff;
}

UniValue blockheaderToJSON(const CBlockIndex* blockindex)
{
    UniValue result(UniValue::VOBJ);
    result.push_back(Pair("hash", blockindex->GetBlockHash().GetHex()));
    int confirmations = -1;
    // Only report confirmations if the block is on the main chain
    if (chainActive.Contains(blockindex))
        confirmations = chainActive.Height() - blockindex->nHeight + 1;
    result.push_back(Pair("confirmations", confirmations));
    result.push_back(Pair("height", blockindex->nHeight));
    result.push_back(Pair("version", blockindex->nVersion));
    result.push_back(Pair("versionHex", strprintf("%08x", blockindex->nVersion)));
    result.push_back(Pair("merkleroot", blockindex->hashMerkleRoot.GetHex()));
    result.push_back(Pair("witnessmerkleroot", blockindex->hashWitnessMerkleRoot.GetHex()));
    result.push_back(Pair("time", (int64_t)blockindex->nTime));
    result.push_back(Pair("mediantime", (int64_t)blockindex->GetMedianTimePast()));
    result.push_back(Pair("nonce", (uint64_t)blockindex->nNonce));
    result.push_back(Pair("bits", strprintf("%08x", blockindex->nBits)));
    result.push_back(Pair("difficulty", GetDifficulty(blockindex)));
    result.push_back(Pair("chainwork", blockindex->nChainWork.GetHex()));

    if (blockindex->pprev)
        result.push_back(Pair("previousblockhash", blockindex->pprev->GetBlockHash().GetHex()));
    CBlockIndex *pnext = chainActive.Next(blockindex);
    if (pnext)
        result.push_back(Pair("nextblockhash", pnext->GetBlockHash().GetHex()));
    return result;
}

<<<<<<< HEAD
void AddAddress(CScript *script, UniValue &uv)
{
    if (script->IsPayToScriptHash())
    {
        vector<unsigned char> hashBytes(script->begin()+2, script->begin()+22);
        uv.push_back(Pair("address", CBitcoinAddress(CScriptID(uint160(hashBytes))).ToString()));
    } else
    if (script->IsPayToPublicKeyHash())
    {
        vector<unsigned char> hashBytes(script->begin()+3, script->begin()+23);
        uv.push_back(Pair("address", CBitcoinAddress(CKeyID(uint160(hashBytes))).ToString()));
    };
}

UniValue blockToDeltasJSON(const CBlock& block, const CBlockIndex* blockindex)
{
    UniValue result(UniValue::VOBJ);
    result.push_back(Pair("hash", block.GetHash().GetHex()));
    int confirmations = -1;
    // Only report confirmations if the block is on the main chain
    if (chainActive.Contains(blockindex)) {
        confirmations = chainActive.Height() - blockindex->nHeight + 1;
    } else {
        throw JSONRPCError(RPC_INVALID_ADDRESS_OR_KEY, "Block is an orphan");
    }
    result.push_back(Pair("confirmations", confirmations));
    result.push_back(Pair("size", (int)::GetSerializeSize(block, SER_NETWORK, PROTOCOL_VERSION)));
    result.push_back(Pair("height", blockindex->nHeight));
    result.push_back(Pair("version", block.nVersion));
    result.push_back(Pair("merkleroot", block.hashMerkleRoot.GetHex()));
    result.push_back(Pair("witnessmerkleroot", block.hashWitnessMerkleRoot.GetHex()));

    UniValue deltas(UniValue::VARR);

    for (unsigned int i = 0; i < block.vtx.size(); i++) {
        const CTransaction &tx = *(block.vtx[i]);
        const uint256 txhash = tx.GetHash();

        UniValue entry(UniValue::VOBJ);
        entry.push_back(Pair("txid", txhash.GetHex()));
        entry.push_back(Pair("index", (int)i));

        UniValue inputs(UniValue::VARR);

        if (!tx.IsCoinBase()) {

            for (size_t j = 0; j < tx.vin.size(); j++) {
                const CTxIn input = tx.vin[j];

                UniValue delta(UniValue::VOBJ);

                CSpentIndexValue spentInfo;
                CSpentIndexKey spentKey(input.prevout.hash, input.prevout.n);

                if (GetSpentIndex(spentKey, spentInfo)) {
                    if (spentInfo.addressType == 1) {
                        delta.push_back(Pair("address", CBitcoinAddress(CKeyID(spentInfo.addressHash)).ToString()));
                    } else if (spentInfo.addressType == 2)  {
                        delta.push_back(Pair("address", CBitcoinAddress(CScriptID(spentInfo.addressHash)).ToString()));
                    } else {
                        continue;
                    }
                    delta.push_back(Pair("satoshis", -1 * spentInfo.satoshis));
                    delta.push_back(Pair("index", (int)j));
                    delta.push_back(Pair("prevtxid", input.prevout.hash.GetHex()));
                    delta.push_back(Pair("prevout", (int)input.prevout.n));

                    inputs.push_back(delta);
                } else {
                    throw JSONRPCError(RPC_INTERNAL_ERROR, "Spent information not available");
                }

            }
        }

        entry.push_back(Pair("inputs", inputs));

        UniValue outputs(UniValue::VARR);

        
        for (unsigned int k = 0; k < tx.vpout.size(); k++) {
            const CTxOutBase *out = tx.vpout[k].get();

            UniValue delta(UniValue::VOBJ);
            
            delta.push_back(Pair("index", (int)k));
            
            switch (out->GetType())
            {
                case OUTPUT_STANDARD:
                    {
                    delta.push_back(Pair("type", "standard"));
                    CTxOutStandard *s = (CTxOutStandard*) out;
                    delta.push_back(Pair("satoshis", s->nValue));
                    AddAddress(&s->scriptPubKey, delta);
                    }
                    break;
                case OUTPUT_CT:
                    {
                    CTxOutCT *s = (CTxOutCT*) out;
                    delta.push_back(Pair("type", "blind"));
                    delta.push_back(Pair("valueCommitment", HexStr(&s->commitment.data[0], &s->commitment.data[0]+33)));
                    AddAddress(&s->scriptPubKey, delta);
                    }
                    break;
                case OUTPUT_RINGCT:
                    {
                    CTxOutRingCT *s = (CTxOutRingCT*) out;
                    delta.push_back(Pair("type", "anon"));
                    delta.push_back(Pair("pubkey", HexStr(s->pk.begin(), s->pk.end())));
                    delta.push_back(Pair("valueCommitment", HexStr(&s->commitment.data[0], &s->commitment.data[0]+33)));
                    }
                    break;
                default:
                    continue;
                    break;
            };

            outputs.push_back(delta);
        }

        entry.push_back(Pair("outputs", outputs));
        deltas.push_back(entry);

    }
    result.push_back(Pair("deltas", deltas));
    result.push_back(Pair("time", block.GetBlockTime()));
    result.push_back(Pair("mediantime", (int64_t)blockindex->GetMedianTimePast()));
    result.push_back(Pair("nonce", (uint64_t)block.nNonce));
    result.push_back(Pair("bits", strprintf("%08x", block.nBits)));
    result.push_back(Pair("difficulty", GetDifficulty(blockindex)));
    result.push_back(Pair("chainwork", blockindex->nChainWork.GetHex()));

    if (blockindex->pprev)
        result.push_back(Pair("previousblockhash", blockindex->pprev->GetBlockHash().GetHex()));
    CBlockIndex *pnext = chainActive.Next(blockindex);
    if (pnext)
        result.push_back(Pair("nextblockhash", pnext->GetBlockHash().GetHex()));
    return result;
}

UniValue blockToJSON(const CBlock& block, const CBlockIndex* blockindex, bool txDetails = false)
=======
UniValue blockToJSON(const CBlock& block, const CBlockIndex* blockindex, bool txDetails)
>>>>>>> 0d3e8183
{
    UniValue result(UniValue::VOBJ);
    result.push_back(Pair("hash", blockindex->GetBlockHash().GetHex()));
    int confirmations = -1;
    // Only report confirmations if the block is on the main chain
    if (chainActive.Contains(blockindex))
        confirmations = chainActive.Height() - blockindex->nHeight + 1;
    result.push_back(Pair("confirmations", confirmations));
    result.push_back(Pair("strippedsize", (int)::GetSerializeSize(block, SER_NETWORK, PROTOCOL_VERSION | SERIALIZE_TRANSACTION_NO_WITNESS)));
    result.push_back(Pair("size", (int)::GetSerializeSize(block, SER_NETWORK, PROTOCOL_VERSION)));
    result.push_back(Pair("weight", (int)::GetBlockWeight(block)));
    result.push_back(Pair("height", blockindex->nHeight));
    result.push_back(Pair("version", block.nVersion));
    result.push_back(Pair("versionHex", strprintf("%08x", block.nVersion)));
    result.push_back(Pair("merkleroot", block.hashMerkleRoot.GetHex()));
    result.push_back(Pair("witnessmerkleroot", block.hashWitnessMerkleRoot.GetHex()));
    UniValue txs(UniValue::VARR);
    for(const auto& tx : block.vtx)
    {
        if(txDetails)
        {
            UniValue objTx(UniValue::VOBJ);
            TxToUniv(*tx, uint256(), objTx, true, RPCSerializationFlags());
            txs.push_back(objTx);
        }
        else
            txs.push_back(tx->GetHash().GetHex());
    }
    result.push_back(Pair("tx", txs));
    result.push_back(Pair("time", block.GetBlockTime()));
    result.push_back(Pair("mediantime", (int64_t)blockindex->GetMedianTimePast()));
    result.push_back(Pair("nonce", (uint64_t)block.nNonce));
    result.push_back(Pair("bits", strprintf("%08x", block.nBits)));
    result.push_back(Pair("difficulty", GetDifficulty(blockindex)));
    result.push_back(Pair("chainwork", blockindex->nChainWork.GetHex()));

    if (blockindex->pprev)
        result.push_back(Pair("previousblockhash", blockindex->pprev->GetBlockHash().GetHex()));
    CBlockIndex *pnext = chainActive.Next(blockindex);
    if (pnext)
        result.push_back(Pair("nextblockhash", pnext->GetBlockHash().GetHex()));
    return result;
}

UniValue getblockdeltas(const JSONRPCRequest& request)
{
    if (request.fHelp || request.params.size() != 1)
        throw runtime_error("getblockdeltas <blockhash>\n");

    std::string strHash = request.params[0].get_str();
    uint256 hash(uint256S(strHash));

    if (mapBlockIndex.count(hash) == 0)
        throw JSONRPCError(RPC_INVALID_ADDRESS_OR_KEY, "Block not found");

    CBlock block;
    CBlockIndex* pblockindex = mapBlockIndex[hash];

    if (fHavePruned && !(pblockindex->nStatus & BLOCK_HAVE_DATA) && pblockindex->nTx > 0)
        throw JSONRPCError(RPC_INTERNAL_ERROR, "Block not available (pruned data)");

    if(!ReadBlockFromDisk(block, pblockindex, Params().GetConsensus()))
        throw JSONRPCError(RPC_INTERNAL_ERROR, "Can't read block from disk");

    return blockToDeltasJSON(block, pblockindex);
}

UniValue getblockhashes(const JSONRPCRequest& request)
{
    if (request.fHelp || request.params.size() < 2)
        throw runtime_error(
            "getblockhashes timestamp\n"
            "\nReturns array of hashes of blocks within the timestamp range provided.\n"
            "\nArguments:\n"
            "1. high         (numeric, required) The newer block timestamp\n"
            "2. low          (numeric, required) The older block timestamp\n"
            "3. options      (string, required) A json object\n"
            "    {\n"
            "      \"noOrphans\":true   (boolean) will only include blocks on the main chain\n"
            "      \"logicalTimes\":true   (boolean) will include logical timestamps with hashes\n"
            "    }\n"
            "\nResult:\n"
            "[\n"
            "  \"hash\"         (string) The block hash\n"
            "]\n"
            "[\n"
            "  {\n"
            "    \"blockhash\": (string) The block hash\n"
            "    \"logicalts\": (numeric) The logical timestamp\n"
            "  }\n"
            "]\n"
            "\nExamples:\n"
            + HelpExampleRpc("getblockhashes", "1231614698, 1231024505")
            + HelpExampleCli("getblockhashes", "1231614698 1231024505 '{\"noOrphans\":false, \"logicalTimes\":true}'")
            );

    unsigned int high = request.params[0].get_int();
    unsigned int low = request.params[1].get_int();
    bool fActiveOnly = false;
    bool fLogicalTS = false;
    
    if (request.params.size() > 2) {
        if (request.params[2].isObject()) {
            UniValue noOrphans = find_value(request.params[2].get_obj(), "noOrphans");
            UniValue returnLogical = find_value(request.params[2].get_obj(), "logicalTimes");

            if (noOrphans.isBool())
                fActiveOnly = noOrphans.get_bool();

            if (returnLogical.isBool())
                fLogicalTS = returnLogical.get_bool();
        }
    }

    std::vector<std::pair<uint256, unsigned int> > blockHashes;

    if (fActiveOnly)
        LOCK(cs_main);

    if (!GetTimestampIndex(high, low, fActiveOnly, blockHashes)) {
        throw JSONRPCError(RPC_INVALID_ADDRESS_OR_KEY, "No information available for block hashes");
    }

    UniValue result(UniValue::VARR);

    for (std::vector<std::pair<uint256, unsigned int> >::const_iterator it=blockHashes.begin(); it!=blockHashes.end(); it++) {
        if (fLogicalTS) {
            UniValue item(UniValue::VOBJ);
            item.push_back(Pair("blockhash", it->first.GetHex()));
            item.push_back(Pair("logicalts", (int)it->second));
            result.push_back(item);
        } else {
            result.push_back(it->first.GetHex());
        }
    }

    return result;
}

UniValue getblockcount(const JSONRPCRequest& request)
{
    if (request.fHelp || request.params.size() != 0)
        throw std::runtime_error(
            "getblockcount\n"
            "\nReturns the number of blocks in the longest blockchain.\n"
            "\nResult:\n"
            "\n    (numeric) The current block count\n"
            "\nExamples:\n"
            + HelpExampleCli("getblockcount", "")
            + HelpExampleRpc("getblockcount", "")
        );

    LOCK(cs_main);
    return chainActive.Height();
}

UniValue getbestblockhash(const JSONRPCRequest& request)
{
    if (request.fHelp || request.params.size() != 0)
        throw std::runtime_error(
            "getbestblockhash\n"
            "\nReturns the hash of the best (tip) block in the longest blockchain.\n"
            "\nResult:\n"
            "\"hex\"      (string) the block hash hex encoded\n"
            "\nExamples:\n"
            + HelpExampleCli("getbestblockhash", "")
            + HelpExampleRpc("getbestblockhash", "")
        );

    LOCK(cs_main);
    return chainActive.Tip()->GetBlockHash().GetHex();
}

void RPCNotifyBlockChange(bool ibd, const CBlockIndex * pindex)
{
    if(pindex) {
        std::lock_guard<std::mutex> lock(cs_blockchange);
        latestblock.hash = pindex->GetBlockHash();
        latestblock.height = pindex->nHeight;
    }
    cond_blockchange.notify_all();
}

UniValue waitfornewblock(const JSONRPCRequest& request)
{
    if (request.fHelp || request.params.size() > 1)
        throw std::runtime_error(
            "waitfornewblock (timeout)\n"
            "\nWaits for a specific new block and returns useful info about it.\n"
            "\nReturns the current block on timeout or exit.\n"
            "\nArguments:\n"
            "1. timeout (int, optional, default=0) Time in milliseconds to wait for a response. 0 indicates no timeout.\n"
            "\nResult:\n"
            "{                           (json object)\n"
            "  \"hash\" : {       (string) The blockhash\n"
            "  \"height\" : {     (int) Block height\n"
            "}\n"
            "\nExamples:\n"
            + HelpExampleCli("waitfornewblock", "1000")
            + HelpExampleRpc("waitfornewblock", "1000")
        );
    int timeout = 0;
    if (!request.params[0].isNull())
        timeout = request.params[0].get_int();

    CUpdatedBlock block;
    {
        std::unique_lock<std::mutex> lock(cs_blockchange);
        block = latestblock;
        if(timeout)
            cond_blockchange.wait_for(lock, std::chrono::milliseconds(timeout), [&block]{return latestblock.height != block.height || latestblock.hash != block.hash || !IsRPCRunning(); });
        else
            cond_blockchange.wait(lock, [&block]{return latestblock.height != block.height || latestblock.hash != block.hash || !IsRPCRunning(); });
        block = latestblock;
    }
    UniValue ret(UniValue::VOBJ);
    ret.push_back(Pair("hash", block.hash.GetHex()));
    ret.push_back(Pair("height", block.height));
    return ret;
}

UniValue waitforblock(const JSONRPCRequest& request)
{
    if (request.fHelp || request.params.size() < 1 || request.params.size() > 2)
        throw std::runtime_error(
            "waitforblock <blockhash> (timeout)\n"
            "\nWaits for a specific new block and returns useful info about it.\n"
            "\nReturns the current block on timeout or exit.\n"
            "\nArguments:\n"
            "1. \"blockhash\" (required, string) Block hash to wait for.\n"
            "2. timeout       (int, optional, default=0) Time in milliseconds to wait for a response. 0 indicates no timeout.\n"
            "\nResult:\n"
            "{                           (json object)\n"
            "  \"hash\" : {       (string) The blockhash\n"
            "  \"height\" : {     (int) Block height\n"
            "}\n"
            "\nExamples:\n"
            + HelpExampleCli("waitforblock", "\"0000000000079f8ef3d2c688c244eb7a4570b24c9ed7b4a8c619eb02596f8862\", 1000")
            + HelpExampleRpc("waitforblock", "\"0000000000079f8ef3d2c688c244eb7a4570b24c9ed7b4a8c619eb02596f8862\", 1000")
        );
    int timeout = 0;

    uint256 hash = uint256S(request.params[0].get_str());

    if (!request.params[1].isNull())
        timeout = request.params[1].get_int();

    CUpdatedBlock block;
    {
        std::unique_lock<std::mutex> lock(cs_blockchange);
        if(timeout)
            cond_blockchange.wait_for(lock, std::chrono::milliseconds(timeout), [&hash]{return latestblock.hash == hash || !IsRPCRunning();});
        else
            cond_blockchange.wait(lock, [&hash]{return latestblock.hash == hash || !IsRPCRunning(); });
        block = latestblock;
    }

    UniValue ret(UniValue::VOBJ);
    ret.push_back(Pair("hash", block.hash.GetHex()));
    ret.push_back(Pair("height", block.height));
    return ret;
}

UniValue waitforblockheight(const JSONRPCRequest& request)
{
    if (request.fHelp || request.params.size() < 1 || request.params.size() > 2)
        throw std::runtime_error(
            "waitforblockheight <height> (timeout)\n"
            "\nWaits for (at least) block height and returns the height and hash\n"
            "of the current tip.\n"
            "\nReturns the current block on timeout or exit.\n"
            "\nArguments:\n"
            "1. height  (required, int) Block height to wait for (int)\n"
            "2. timeout (int, optional, default=0) Time in milliseconds to wait for a response. 0 indicates no timeout.\n"
            "\nResult:\n"
            "{                           (json object)\n"
            "  \"hash\" : {       (string) The blockhash\n"
            "  \"height\" : {     (int) Block height\n"
            "}\n"
            "\nExamples:\n"
            + HelpExampleCli("waitforblockheight", "\"100\", 1000")
            + HelpExampleRpc("waitforblockheight", "\"100\", 1000")
        );
    int timeout = 0;

    int height = request.params[0].get_int();

    if (!request.params[1].isNull())
        timeout = request.params[1].get_int();

    CUpdatedBlock block;
    {
        std::unique_lock<std::mutex> lock(cs_blockchange);
        if(timeout)
            cond_blockchange.wait_for(lock, std::chrono::milliseconds(timeout), [&height]{return latestblock.height >= height || !IsRPCRunning();});
        else
            cond_blockchange.wait(lock, [&height]{return latestblock.height >= height || !IsRPCRunning(); });
        block = latestblock;
    }
    UniValue ret(UniValue::VOBJ);
    ret.push_back(Pair("hash", block.hash.GetHex()));
    ret.push_back(Pair("height", block.height));
    return ret;
}

UniValue getdifficulty(const JSONRPCRequest& request)
{
    if (request.fHelp || request.params.size() != 0)
        throw std::runtime_error(
            "getdifficulty\n"
            "\nReturns the proof-of-work difficulty as a multiple of the minimum difficulty.\n"
            "\nResult:\n"
            "n.nnn       (numeric) the proof-of-work difficulty as a multiple of the minimum difficulty.\n"
            "\nExamples:\n"
            + HelpExampleCli("getdifficulty", "")
            + HelpExampleRpc("getdifficulty", "")
        );

    LOCK(cs_main);
    return GetDifficulty();
}

std::string EntryDescriptionString()
{
    return "    \"size\" : n,             (numeric) virtual transaction size as defined in BIP 141. This is different from actual serialized size for witness transactions as witness data is discounted.\n"
           "    \"fee\" : n,              (numeric) transaction fee in " + CURRENCY_UNIT + "\n"
           "    \"modifiedfee\" : n,      (numeric) transaction fee with fee deltas used for mining priority\n"
           "    \"time\" : n,             (numeric) local time transaction entered pool in seconds since 1 Jan 1970 GMT\n"
           "    \"height\" : n,           (numeric) block height when transaction entered pool\n"
           "    \"descendantcount\" : n,  (numeric) number of in-mempool descendant transactions (including this one)\n"
           "    \"descendantsize\" : n,   (numeric) virtual transaction size of in-mempool descendants (including this one)\n"
           "    \"descendantfees\" : n,   (numeric) modified fees (see above) of in-mempool descendants (including this one)\n"
           "    \"ancestorcount\" : n,    (numeric) number of in-mempool ancestor transactions (including this one)\n"
           "    \"ancestorsize\" : n,     (numeric) virtual transaction size of in-mempool ancestors (including this one)\n"
           "    \"ancestorfees\" : n,     (numeric) modified fees (see above) of in-mempool ancestors (including this one)\n"
           "    \"depends\" : [           (array) unconfirmed transactions used as inputs for this transaction\n"
           "        \"transactionid\",    (string) parent transaction id\n"
           "       ... ]\n";
}

void entryToJSON(UniValue &info, const CTxMemPoolEntry &e)
{
    AssertLockHeld(mempool.cs);

    info.push_back(Pair("size", (int)e.GetTxSize()));
    info.push_back(Pair("fee", ValueFromAmount(e.GetFee())));
    info.push_back(Pair("modifiedfee", ValueFromAmount(e.GetModifiedFee())));
    info.push_back(Pair("time", e.GetTime()));
    info.push_back(Pair("height", (int)e.GetHeight()));
    info.push_back(Pair("descendantcount", e.GetCountWithDescendants()));
    info.push_back(Pair("descendantsize", e.GetSizeWithDescendants()));
    info.push_back(Pair("descendantfees", e.GetModFeesWithDescendants()));
    info.push_back(Pair("ancestorcount", e.GetCountWithAncestors()));
    info.push_back(Pair("ancestorsize", e.GetSizeWithAncestors()));
    info.push_back(Pair("ancestorfees", e.GetModFeesWithAncestors()));
    const CTransaction& tx = e.GetTx();
    std::set<std::string> setDepends;
    for (const CTxIn& txin : tx.vin)
    {
        if (mempool.exists(txin.prevout.hash))
            setDepends.insert(txin.prevout.hash.ToString());
    }

    UniValue depends(UniValue::VARR);
    for (const std::string& dep : setDepends)
    {
        depends.push_back(dep);
    }

    info.push_back(Pair("depends", depends));
}

UniValue mempoolToJSON(bool fVerbose)
{
    if (fVerbose)
    {
        LOCK(mempool.cs);
        UniValue o(UniValue::VOBJ);
        for (const CTxMemPoolEntry& e : mempool.mapTx)
        {
            const uint256& hash = e.GetTx().GetHash();
            UniValue info(UniValue::VOBJ);
            entryToJSON(info, e);
            o.push_back(Pair(hash.ToString(), info));
        }
        return o;
    }
    else
    {
        std::vector<uint256> vtxid;
        mempool.queryHashes(vtxid);

        UniValue a(UniValue::VARR);
        for (const uint256& hash : vtxid)
            a.push_back(hash.ToString());

        return a;
    }
}

UniValue getrawmempool(const JSONRPCRequest& request)
{
    if (request.fHelp || request.params.size() > 1)
        throw std::runtime_error(
            "getrawmempool ( verbose )\n"
            "\nReturns all transaction ids in memory pool as a json array of string transaction ids.\n"
            "\nHint: use getmempoolentry to fetch a specific transaction from the mempool.\n"
            "\nArguments:\n"
            "1. verbose (boolean, optional, default=false) True for a json object, false for array of transaction ids\n"
            "\nResult: (for verbose = false):\n"
            "[                     (json array of string)\n"
            "  \"transactionid\"     (string) The transaction id\n"
            "  ,...\n"
            "]\n"
            "\nResult: (for verbose = true):\n"
            "{                           (json object)\n"
            "  \"transactionid\" : {       (json object)\n"
            + EntryDescriptionString()
            + "  }, ...\n"
            "}\n"
            "\nExamples:\n"
            + HelpExampleCli("getrawmempool", "true")
            + HelpExampleRpc("getrawmempool", "true")
        );

    bool fVerbose = false;
    if (!request.params[0].isNull())
        fVerbose = request.params[0].get_bool();

    return mempoolToJSON(fVerbose);
}

UniValue getmempoolancestors(const JSONRPCRequest& request)
{
    if (request.fHelp || request.params.size() < 1 || request.params.size() > 2) {
        throw std::runtime_error(
            "getmempoolancestors txid (verbose)\n"
            "\nIf txid is in the mempool, returns all in-mempool ancestors.\n"
            "\nArguments:\n"
            "1. \"txid\"                 (string, required) The transaction id (must be in mempool)\n"
            "2. verbose                  (boolean, optional, default=false) True for a json object, false for array of transaction ids\n"
            "\nResult (for verbose=false):\n"
            "[                       (json array of strings)\n"
            "  \"transactionid\"           (string) The transaction id of an in-mempool ancestor transaction\n"
            "  ,...\n"
            "]\n"
            "\nResult (for verbose=true):\n"
            "{                           (json object)\n"
            "  \"transactionid\" : {       (json object)\n"
            + EntryDescriptionString()
            + "  }, ...\n"
            "}\n"
            "\nExamples:\n"
            + HelpExampleCli("getmempoolancestors", "\"mytxid\"")
            + HelpExampleRpc("getmempoolancestors", "\"mytxid\"")
            );
    }

    bool fVerbose = false;
    if (!request.params[1].isNull())
        fVerbose = request.params[1].get_bool();

    uint256 hash = ParseHashV(request.params[0], "parameter 1");

    LOCK(mempool.cs);

    CTxMemPool::txiter it = mempool.mapTx.find(hash);
    if (it == mempool.mapTx.end()) {
        throw JSONRPCError(RPC_INVALID_ADDRESS_OR_KEY, "Transaction not in mempool");
    }

    CTxMemPool::setEntries setAncestors;
    uint64_t noLimit = std::numeric_limits<uint64_t>::max();
    std::string dummy;
    mempool.CalculateMemPoolAncestors(*it, setAncestors, noLimit, noLimit, noLimit, noLimit, dummy, false);

    if (!fVerbose) {
        UniValue o(UniValue::VARR);
        for (CTxMemPool::txiter ancestorIt : setAncestors) {
            o.push_back(ancestorIt->GetTx().GetHash().ToString());
        }

        return o;
    } else {
        UniValue o(UniValue::VOBJ);
        for (CTxMemPool::txiter ancestorIt : setAncestors) {
            const CTxMemPoolEntry &e = *ancestorIt;
            const uint256& _hash = e.GetTx().GetHash();
            UniValue info(UniValue::VOBJ);
            entryToJSON(info, e);
            o.push_back(Pair(_hash.ToString(), info));
        }
        return o;
    }
}

UniValue getmempooldescendants(const JSONRPCRequest& request)
{
    if (request.fHelp || request.params.size() < 1 || request.params.size() > 2) {
        throw std::runtime_error(
            "getmempooldescendants txid (verbose)\n"
            "\nIf txid is in the mempool, returns all in-mempool descendants.\n"
            "\nArguments:\n"
            "1. \"txid\"                 (string, required) The transaction id (must be in mempool)\n"
            "2. verbose                  (boolean, optional, default=false) True for a json object, false for array of transaction ids\n"
            "\nResult (for verbose=false):\n"
            "[                       (json array of strings)\n"
            "  \"transactionid\"           (string) The transaction id of an in-mempool descendant transaction\n"
            "  ,...\n"
            "]\n"
            "\nResult (for verbose=true):\n"
            "{                           (json object)\n"
            "  \"transactionid\" : {       (json object)\n"
            + EntryDescriptionString()
            + "  }, ...\n"
            "}\n"
            "\nExamples:\n"
            + HelpExampleCli("getmempooldescendants", "\"mytxid\"")
            + HelpExampleRpc("getmempooldescendants", "\"mytxid\"")
            );
    }

    bool fVerbose = false;
    if (!request.params[1].isNull())
        fVerbose = request.params[1].get_bool();

    uint256 hash = ParseHashV(request.params[0], "parameter 1");

    LOCK(mempool.cs);

    CTxMemPool::txiter it = mempool.mapTx.find(hash);
    if (it == mempool.mapTx.end()) {
        throw JSONRPCError(RPC_INVALID_ADDRESS_OR_KEY, "Transaction not in mempool");
    }

    CTxMemPool::setEntries setDescendants;
    mempool.CalculateDescendants(it, setDescendants);
    // CTxMemPool::CalculateDescendants will include the given tx
    setDescendants.erase(it);

    if (!fVerbose) {
        UniValue o(UniValue::VARR);
        for (CTxMemPool::txiter descendantIt : setDescendants) {
            o.push_back(descendantIt->GetTx().GetHash().ToString());
        }

        return o;
    } else {
        UniValue o(UniValue::VOBJ);
        for (CTxMemPool::txiter descendantIt : setDescendants) {
            const CTxMemPoolEntry &e = *descendantIt;
            const uint256& _hash = e.GetTx().GetHash();
            UniValue info(UniValue::VOBJ);
            entryToJSON(info, e);
            o.push_back(Pair(_hash.ToString(), info));
        }
        return o;
    }
}

UniValue getmempoolentry(const JSONRPCRequest& request)
{
    if (request.fHelp || request.params.size() != 1) {
        throw std::runtime_error(
            "getmempoolentry txid\n"
            "\nReturns mempool data for given transaction\n"
            "\nArguments:\n"
            "1. \"txid\"                   (string, required) The transaction id (must be in mempool)\n"
            "\nResult:\n"
            "{                           (json object)\n"
            + EntryDescriptionString()
            + "}\n"
            "\nExamples:\n"
            + HelpExampleCli("getmempoolentry", "\"mytxid\"")
            + HelpExampleRpc("getmempoolentry", "\"mytxid\"")
        );
    }

    uint256 hash = ParseHashV(request.params[0], "parameter 1");
    

    LOCK(mempool.cs);

    CTxMemPool::txiter it = mempool.mapTx.find(hash);
    if (it == mempool.mapTx.end()) {
        throw JSONRPCError(RPC_INVALID_ADDRESS_OR_KEY, "Transaction not in mempool");
    }

    const CTxMemPoolEntry &e = *it;
    UniValue info(UniValue::VOBJ);
    entryToJSON(info, e);
    return info;
}

UniValue getblockhash(const JSONRPCRequest& request)
{
    if (request.fHelp || request.params.size() != 1)
        throw std::runtime_error(
            "getblockhash height\n"
            "\nReturns hash of block in best-block-chain at height provided.\n"
            "\nArguments:\n"
            "1. height         (numeric, required) The height index\n"
            "\nResult:\n"
            "\"hash\"         (string) The block hash\n"
            "\nExamples:\n"
            + HelpExampleCli("getblockhash", "1000")
            + HelpExampleRpc("getblockhash", "1000")
        );

    LOCK(cs_main);

    int nHeight = request.params[0].get_int();
    if (nHeight < 0 || nHeight > chainActive.Height())
        throw JSONRPCError(RPC_INVALID_PARAMETER, "Block height out of range");

    CBlockIndex* pblockindex = chainActive[nHeight];
    return pblockindex->GetBlockHash().GetHex();
}

UniValue getblockheader(const JSONRPCRequest& request)
{
    if (request.fHelp || request.params.size() < 1 || request.params.size() > 2)
        throw std::runtime_error(
            "getblockheader \"hash\" ( verbose )\n"
            "\nIf verbose is false, returns a string that is serialized, hex-encoded data for blockheader 'hash'.\n"
            "If verbose is true, returns an Object with information about blockheader <hash>.\n"
            "\nArguments:\n"
            "1. \"hash\"          (string, required) The block hash\n"
            "2. verbose           (boolean, optional, default=true) true for a json object, false for the hex encoded data\n"
            "\nResult (for verbose = true):\n"
            "{\n"
            "  \"hash\" : \"hash\",     (string) the block hash (same as provided)\n"
            "  \"confirmations\" : n,   (numeric) The number of confirmations, or -1 if the block is not on the main chain\n"
            "  \"height\" : n,          (numeric) The block height or index\n"
            "  \"version\" : n,         (numeric) The block version\n"
            "  \"versionHex\" : \"00000000\", (string) The block version formatted in hexadecimal\n"
            "  \"merkleroot\" : \"xxxx\", (string) The merkle root\n"
            "  \"witnessmerkleroot\" : \"xxxx\", (string) The witness merkle root\n"
            "  \"time\" : ttt,          (numeric) The block time in seconds since epoch (Jan 1 1970 GMT)\n"
            "  \"mediantime\" : ttt,    (numeric) The median block time in seconds since epoch (Jan 1 1970 GMT)\n"
            "  \"nonce\" : n,           (numeric) The nonce\n"
            "  \"bits\" : \"1d00ffff\", (string) The bits\n"
            "  \"difficulty\" : x.xxx,  (numeric) The difficulty\n"
            "  \"chainwork\" : \"0000...1f3\"     (string) Expected number of hashes required to produce the current chain (in hex)\n"
            "  \"previousblockhash\" : \"hash\",  (string) The hash of the previous block\n"
            "  \"nextblockhash\" : \"hash\",      (string) The hash of the next block\n"
            "}\n"
            "\nResult (for verbose=false):\n"
            "\"data\"             (string) A string that is serialized, hex-encoded data for block 'hash'.\n"
            "\nExamples:\n"
            + HelpExampleCli("getblockheader", "\"00000000c937983704a73af28acdec37b049d214adbda81d7e2a3dd146f6ed09\"")
            + HelpExampleRpc("getblockheader", "\"00000000c937983704a73af28acdec37b049d214adbda81d7e2a3dd146f6ed09\"")
        );

    LOCK(cs_main);

    std::string strHash = request.params[0].get_str();
    uint256 hash(uint256S(strHash));

    bool fVerbose = true;
    if (!request.params[1].isNull())
        fVerbose = request.params[1].get_bool();

    if (mapBlockIndex.count(hash) == 0)
        throw JSONRPCError(RPC_INVALID_ADDRESS_OR_KEY, "Block not found");

    CBlockIndex* pblockindex = mapBlockIndex[hash];

    if (!fVerbose)
    {
        CDataStream ssBlock(SER_NETWORK, PROTOCOL_VERSION);
        ssBlock << pblockindex->GetBlockHeader();
        std::string strHex = HexStr(ssBlock.begin(), ssBlock.end());
        return strHex;
    }

    return blockheaderToJSON(pblockindex);
}

UniValue getblock(const JSONRPCRequest& request)
{
    if (request.fHelp || request.params.size() < 1 || request.params.size() > 2)
        throw std::runtime_error(
            "getblock \"blockhash\" ( verbosity ) \n"
            "\nIf verbosity is 0, returns a string that is serialized, hex-encoded data for block 'hash'.\n"
            "If verbosity is 1, returns an Object with information about block <hash>.\n"
            "If verbosity is 2, returns an Object with information about block <hash> and information about each transaction. \n"
            "\nArguments:\n"
            "1. \"blockhash\"          (string, required) The block hash\n"
            "2. verbosity              (numeric, optional, default=1) 0 for hex encoded data, 1 for a json object, and 2 for json object with transaction data\n"
            "\nResult (for verbosity = 0):\n"
            "\"data\"             (string) A string that is serialized, hex-encoded data for block 'hash'.\n"
            "\nResult (for verbosity = 1):\n"
            "{\n"
            "  \"hash\" : \"hash\",     (string) the block hash (same as provided)\n"
            "  \"confirmations\" : n,   (numeric) The number of confirmations, or -1 if the block is not on the main chain\n"
            "  \"size\" : n,            (numeric) The block size\n"
            "  \"strippedsize\" : n,    (numeric) The block size excluding witness data\n"
            "  \"weight\" : n           (numeric) The block weight as defined in BIP 141\n"
            "  \"height\" : n,          (numeric) The block height or index\n"
            "  \"version\" : n,         (numeric) The block version\n"
            "  \"versionHex\" : \"00000000\", (string) The block version formatted in hexadecimal\n"
            "  \"merkleroot\" : \"xxxx\", (string) The merkle root\n"
            "  \"witnessmerkleroot\" : \"xxxx\", (string) The witness merkle root\n"
            "  \"tx\" : [               (array of string) The transaction ids\n"
            "     \"transactionid\"     (string) The transaction id\n"
            "     ,...\n"
            "  ],\n"
            "  \"time\" : ttt,          (numeric) The block time in seconds since epoch (Jan 1 1970 GMT)\n"
            "  \"mediantime\" : ttt,    (numeric) The median block time in seconds since epoch (Jan 1 1970 GMT)\n"
            "  \"nonce\" : n,           (numeric) The nonce\n"
            "  \"bits\" : \"1d00ffff\", (string) The bits\n"
            "  \"difficulty\" : x.xxx,  (numeric) The difficulty\n"
            "  \"chainwork\" : \"xxxx\",  (string) Expected number of hashes required to produce the chain up to this block (in hex)\n"
            "  \"previousblockhash\" : \"hash\",  (string) The hash of the previous block\n"
            "  \"nextblockhash\" : \"hash\"       (string) The hash of the next block\n"
            "}\n"
            "\nResult (for verbosity = 2):\n"
            "{\n"
            "  ...,                     Same output as verbosity = 1.\n"
            "  \"tx\" : [               (array of Objects) The transactions in the format of the getrawtransaction RPC. Different from verbosity = 1 \"tx\" result.\n"
            "         ,...\n"
            "  ],\n"
            "  ,...                     Same output as verbosity = 1.\n"
            "}\n"
            "\nExamples:\n"
            + HelpExampleCli("getblock", "\"00000000c937983704a73af28acdec37b049d214adbda81d7e2a3dd146f6ed09\"")
            + HelpExampleRpc("getblock", "\"00000000c937983704a73af28acdec37b049d214adbda81d7e2a3dd146f6ed09\"")
        );

    LOCK(cs_main);

    std::string strHash = request.params[0].get_str();
    uint256 hash(uint256S(strHash));

    int verbosity = 1;
    if (!request.params[1].isNull()) {
        if(request.params[1].isNum())
            verbosity = request.params[1].get_int();
        else
            verbosity = request.params[1].get_bool() ? 1 : 0;
    }

    if (mapBlockIndex.count(hash) == 0)
        throw JSONRPCError(RPC_INVALID_ADDRESS_OR_KEY, "Block not found");

    CBlock block;
    CBlockIndex* pblockindex = mapBlockIndex[hash];

    if (fHavePruned && !(pblockindex->nStatus & BLOCK_HAVE_DATA) && pblockindex->nTx > 0)
        throw JSONRPCError(RPC_MISC_ERROR, "Block not available (pruned data)");

    if (!ReadBlockFromDisk(block, pblockindex, Params().GetConsensus()))
        // Block not found on disk. This could be because we have the block
        // header in our index but don't have the block (for example if a
        // non-whitelisted node sends us an unrequested long chain of valid
        // blocks, we add the headers to our index, but don't accept the
        // block).
        throw JSONRPCError(RPC_MISC_ERROR, "Block not found on disk");

    if (verbosity <= 0)
    {
        CDataStream ssBlock(SER_NETWORK, PROTOCOL_VERSION | RPCSerializationFlags());
        ssBlock << block;
        std::string strHex = HexStr(ssBlock.begin(), ssBlock.end());
        return strHex;
    }

    return blockToJSON(block, pblockindex, verbosity >= 2);
}

struct CCoinsStats
{
    int nHeight;
    uint256 hashBlock;
    uint64_t nTransactions;
    uint64_t nTransactionOutputs;
<<<<<<< HEAD
    uint64_t nBlindedTransactionOutputs;
    uint64_t nSerializedSize;
=======
    uint64_t nBogoSize;
>>>>>>> 0d3e8183
    uint256 hashSerialized;
    uint64_t nDiskSize;
    CAmount nTotalAmount;

<<<<<<< HEAD
    CCoinsStats() : nHeight(0), nTransactions(0), nTransactionOutputs(0), nBlindedTransactionOutputs(0), nSerializedSize(0), nTotalAmount(0) {}
=======
    CCoinsStats() : nHeight(0), nTransactions(0), nTransactionOutputs(0), nBogoSize(0), nDiskSize(0), nTotalAmount(0) {}
>>>>>>> 0d3e8183
};

static void ApplyStats(CCoinsStats &stats, CHashWriter& ss, const uint256& hash, const std::map<uint32_t, Coin>& outputs)
{
    assert(!outputs.empty());
    ss << hash;
    ss << VARINT(outputs.begin()->second.nHeight * 2 + outputs.begin()->second.fCoinBase);
    stats.nTransactions++;
    for (const auto output : outputs) {
        ss << VARINT(output.first + 1);
        ss << output.second.out.scriptPubKey;
        ss << VARINT(output.second.out.nValue);
        stats.nTransactionOutputs++;
        stats.nTotalAmount += output.second.out.nValue;
        stats.nBogoSize += 32 /* txid */ + 4 /* vout index */ + 4 /* height + coinbase */ + 8 /* amount */ +
                           2 /* scriptPubKey len */ + output.second.out.scriptPubKey.size() /* scriptPubKey */;
    }
    ss << VARINT(0);
}

//! Calculate statistics about the unspent transaction output set
static bool GetUTXOStats(CCoinsView *view, CCoinsStats &stats)
{
    std::unique_ptr<CCoinsViewCursor> pcursor(view->Cursor());

    CHashWriter ss(SER_GETHASH, PROTOCOL_VERSION);
    stats.hashBlock = pcursor->GetBestBlock();
    {
        LOCK(cs_main);
        stats.nHeight = mapBlockIndex.find(stats.hashBlock)->second->nHeight;
    }
    ss << stats.hashBlock;
    uint256 prevkey;
    std::map<uint32_t, Coin> outputs;
    while (pcursor->Valid()) {
        boost::this_thread::interruption_point();
<<<<<<< HEAD
        uint256 key;
        CCoins coins;
        if (pcursor->GetKey(key) && pcursor->GetValue(coins)) {
            stats.nTransactions++;
            ss << key;
            if (!fParticlMode)
            {
                for (unsigned int i=0; i<coins.vout.size(); i++) {
                    const CTxOut &out = coins.vout[i];
                    if (!out.IsNull()) {
                        stats.nTransactionOutputs++;
                        ss << VARINT(i+1);
                        ss << out;
                        nTotalAmount += out.nValue;
                    }
                }
            } else
            {
                for (unsigned int i=0; i<coins.vpout.size(); i++) {
                    if (coins.vpout[i] == nullptr)
                        continue;
                    
                    const CTxOutBase *out = coins.vpout[i].get();
                    if (out->IsType(OUTPUT_CT))
                    {
                        stats.nBlindedTransactionOutputs++;
                    } else
                    {
                        stats.nTransactionOutputs++;
                        nTotalAmount += out->GetValue();
                    };
                    ss << VARINT(i+1);
                    ss << *out;
                }
=======
        COutPoint key;
        Coin coin;
        if (pcursor->GetKey(key) && pcursor->GetValue(coin)) {
            if (!outputs.empty() && key.hash != prevkey) {
                ApplyStats(stats, ss, prevkey, outputs);
                outputs.clear();
>>>>>>> 0d3e8183
            }
            prevkey = key.hash;
            outputs[key.n] = std::move(coin);
        } else {
            return error("%s: unable to read value", __func__);
        }
        pcursor->Next();
    }
    if (!outputs.empty()) {
        ApplyStats(stats, ss, prevkey, outputs);
    }
    stats.hashSerialized = ss.GetHash();
    stats.nDiskSize = view->EstimateSize();
    return true;
}

UniValue pruneblockchain(const JSONRPCRequest& request)
{
    if (request.fHelp || request.params.size() != 1)
        throw std::runtime_error(
            "pruneblockchain\n"
            "\nArguments:\n"
            "1. \"height\"       (numeric, required) The block height to prune up to. May be set to a discrete height, or a unix timestamp\n"
            "                  to prune blocks whose block time is at least 2 hours older than the provided timestamp.\n"
            "\nResult:\n"
            "n    (numeric) Height of the last block pruned.\n"
            "\nExamples:\n"
            + HelpExampleCli("pruneblockchain", "1000")
            + HelpExampleRpc("pruneblockchain", "1000"));

    if (!fPruneMode)
        throw JSONRPCError(RPC_MISC_ERROR, "Cannot prune blocks because node is not in prune mode.");

    LOCK(cs_main);

    int heightParam = request.params[0].get_int();
    if (heightParam < 0)
        throw JSONRPCError(RPC_INVALID_PARAMETER, "Negative block height.");

    // Height value more than a billion is too high to be a block height, and
    // too low to be a block time (corresponds to timestamp from Sep 2001).
    if (heightParam > 1000000000) {
        // Add a 2 hour buffer to include blocks which might have had old timestamps
        CBlockIndex* pindex = chainActive.FindEarliestAtLeast(heightParam - TIMESTAMP_WINDOW);
        if (!pindex) {
            throw JSONRPCError(RPC_INVALID_PARAMETER, "Could not find block with at least the specified timestamp.");
        }
        heightParam = pindex->nHeight;
    }

    unsigned int height = (unsigned int) heightParam;
    unsigned int chainHeight = (unsigned int) chainActive.Height();
    if (chainHeight < Params().PruneAfterHeight())
        throw JSONRPCError(RPC_MISC_ERROR, "Blockchain is too short for pruning.");
    else if (height > chainHeight)
        throw JSONRPCError(RPC_INVALID_PARAMETER, "Blockchain is shorter than the attempted prune height.");
    else if (height > chainHeight - MIN_BLOCKS_TO_KEEP) {
        LogPrint(BCLog::RPC, "Attempt to prune blocks close to the tip.  Retaining the minimum number of blocks.");
        height = chainHeight - MIN_BLOCKS_TO_KEEP;
    }

    PruneBlockFilesManual(height);
    return uint64_t(height);
}

UniValue gettxoutsetinfo(const JSONRPCRequest& request)
{
    if (request.fHelp || request.params.size() != 0)
        throw std::runtime_error(
            "gettxoutsetinfo\n"
            "\nReturns statistics about the unspent transaction output set.\n"
            "Note this call may take some time.\n"
            "\nResult:\n"
            "{\n"
            "  \"height\":n,     (numeric) The current block height (index)\n"
            "  \"bestblock\": \"hex\",   (string) the best block hash hex\n"
            "  \"transactions\": n,      (numeric) The number of transactions\n"
            "  \"txouts\": n,            (numeric) The number of output transactions\n"
            "  \"bogosize\": n,          (numeric) A meaningless metric for UTXO set size\n"
            "  \"hash_serialized_2\": \"hash\", (string) The serialized hash\n"
            "  \"disk_size\": n,         (numeric) The estimated size of the chainstate on disk\n"
            "  \"total_amount\": x.xxx          (numeric) The total amount\n"
            "}\n"
            "\nExamples:\n"
            + HelpExampleCli("gettxoutsetinfo", "")
            + HelpExampleRpc("gettxoutsetinfo", "")
        );

    UniValue ret(UniValue::VOBJ);

    CCoinsStats stats;
    FlushStateToDisk();
    if (GetUTXOStats(pcoinsdbview, stats)) {
        ret.push_back(Pair("height", (int64_t)stats.nHeight));
        ret.push_back(Pair("bestblock", stats.hashBlock.GetHex()));
        ret.push_back(Pair("transactions", (int64_t)stats.nTransactions));
        ret.push_back(Pair("txouts", (int64_t)stats.nTransactionOutputs));
<<<<<<< HEAD
        if (fParticlMode)
            ret.push_back(Pair("txouts_blinded", (int64_t)stats.nBlindedTransactionOutputs));
        ret.push_back(Pair("bytes_serialized", (int64_t)stats.nSerializedSize));
        ret.push_back(Pair("hash_serialized", stats.hashSerialized.GetHex()));
=======
        ret.push_back(Pair("bogosize", (int64_t)stats.nBogoSize));
        ret.push_back(Pair("hash_serialized_2", stats.hashSerialized.GetHex()));
        ret.push_back(Pair("disk_size", stats.nDiskSize));
>>>>>>> 0d3e8183
        ret.push_back(Pair("total_amount", ValueFromAmount(stats.nTotalAmount)));
    } else {
        throw JSONRPCError(RPC_INTERNAL_ERROR, "Unable to read UTXO set");
    }
    return ret;
}

UniValue gettxout(const JSONRPCRequest& request)
{
    if (request.fHelp || request.params.size() < 2 || request.params.size() > 3)
        throw std::runtime_error(
            "gettxout \"txid\" n ( include_mempool )\n"
            "\nReturns details about an unspent transaction output.\n"
            "\nArguments:\n"
            "1. \"txid\"       (string, required) The transaction id\n"
            "2. n              (numeric, required) vout number\n"
            "3. include_mempool  (boolean, optional) Whether to include the mempool\n"
            "\nResult:\n"
            "{\n"
            "  \"bestblock\" : \"hash\",    (string) the block hash\n"
            "  \"confirmations\" : n,       (numeric) The number of confirmations\n"
            "  \"value\" : x.xxx,           (numeric) The transaction value in " + CURRENCY_UNIT + "\n"
            "  \"scriptPubKey\" : {         (json object)\n"
            "     \"asm\" : \"code\",       (string) \n"
            "     \"hex\" : \"hex\",        (string) \n"
            "     \"reqSigs\" : n,          (numeric) Number of required signatures\n"
            "     \"type\" : \"pubkeyhash\", (string) The type, eg pubkeyhash\n"
            "     \"addresses\" : [          (array of string) array of particl addresses\n"
            "        \"address\"           (string) particl address\n"
            "        ,...\n"
            "     ]\n"
            "  },\n"
            "  \"coinbase\" : true|false   (boolean) Coinbase or not\n"
            "}\n"

            "\nExamples:\n"
            "\nGet unspent transactions\n"
            + HelpExampleCli("listunspent", "") +
            "\nView the details\n"
            + HelpExampleCli("gettxout", "\"txid\" 1") +
            "\nAs a json rpc call\n"
            + HelpExampleRpc("gettxout", "\"txid\", 1")
        );

    LOCK(cs_main);

    UniValue ret(UniValue::VOBJ);

    std::string strHash = request.params[0].get_str();
    uint256 hash(uint256S(strHash));
    int n = request.params[1].get_int();
    COutPoint out(hash, n);
    bool fMempool = true;
    if (!request.params[2].isNull())
        fMempool = request.params[2].get_bool();

    Coin coin;
    if (fMempool) {
        LOCK(mempool.cs);
        CCoinsViewMemPool view(pcoinsTip, mempool);
        if (!view.GetCoin(out, coin) || mempool.isSpent(out)) {
            return NullUniValue;
        }
    } else {
        if (!pcoinsTip->GetCoin(out, coin)) {
            return NullUniValue;
        }
    }

    BlockMap::iterator it = mapBlockIndex.find(pcoinsTip->GetBestBlock());
    CBlockIndex *pindex = it->second;
    ret.push_back(Pair("bestblock", pindex->GetBlockHash().GetHex()));
    if (coin.nHeight == MEMPOOL_HEIGHT) {
        ret.push_back(Pair("confirmations", 0));
    } else {
        ret.push_back(Pair("confirmations", (int64_t)(pindex->nHeight - coin.nHeight + 1)));
    }
    ret.push_back(Pair("value", ValueFromAmount(coin.out.nValue)));
    UniValue o(UniValue::VOBJ);
    ScriptPubKeyToUniv(coin.out.scriptPubKey, o, true);
    ret.push_back(Pair("scriptPubKey", o));
    ret.push_back(Pair("coinbase", (bool)coin.fCoinBase));

    return ret;
}

UniValue verifychain(const JSONRPCRequest& request)
{
    int nCheckLevel = gArgs.GetArg("-checklevel", DEFAULT_CHECKLEVEL);
    int nCheckDepth = gArgs.GetArg("-checkblocks", DEFAULT_CHECKBLOCKS);
    if (request.fHelp || request.params.size() > 2)
        throw std::runtime_error(
            "verifychain ( checklevel nblocks )\n"
            "\nVerifies blockchain database.\n"
            "\nArguments:\n"
            "1. checklevel   (numeric, optional, 0-4, default=" + strprintf("%d", nCheckLevel) + ") How thorough the block verification is.\n"
            "2. nblocks      (numeric, optional, default=" + strprintf("%d", nCheckDepth) + ", 0=all) The number of blocks to check.\n"
            "\nResult:\n"
            "true|false       (boolean) Verified or not\n"
            "\nExamples:\n"
            + HelpExampleCli("verifychain", "")
            + HelpExampleRpc("verifychain", "")
        );

    LOCK(cs_main);

    if (!request.params[0].isNull())
        nCheckLevel = request.params[0].get_int();
    if (!request.params[1].isNull())
        nCheckDepth = request.params[1].get_int();

    return CVerifyDB().VerifyDB(Params(), pcoinsTip, nCheckLevel, nCheckDepth);
}

/** Implementation of IsSuperMajority with better feedback */
static UniValue SoftForkMajorityDesc(int version, CBlockIndex* pindex, const Consensus::Params& consensusParams)
{
    UniValue rv(UniValue::VOBJ);
    bool activated = false;
    switch(version)
    {
        case 2:
            activated = pindex->nHeight >= consensusParams.BIP34Height;
            break;
        case 3:
            activated = pindex->nHeight >= consensusParams.BIP66Height;
            break;
        case 4:
            activated = pindex->nHeight >= consensusParams.BIP65Height;
            break;
    }
    rv.push_back(Pair("status", activated));
    return rv;
}

static UniValue SoftForkDesc(const std::string &name, int version, CBlockIndex* pindex, const Consensus::Params& consensusParams)
{
    UniValue rv(UniValue::VOBJ);
    rv.push_back(Pair("id", name));
    rv.push_back(Pair("version", version));
    rv.push_back(Pair("reject", SoftForkMajorityDesc(version, pindex, consensusParams)));
    return rv;
}

static UniValue BIP9SoftForkDesc(const Consensus::Params& consensusParams, Consensus::DeploymentPos id)
{
    UniValue rv(UniValue::VOBJ);
    const ThresholdState thresholdState = VersionBitsTipState(consensusParams, id);
    switch (thresholdState) {
    case THRESHOLD_DEFINED: rv.push_back(Pair("status", "defined")); break;
    case THRESHOLD_STARTED: rv.push_back(Pair("status", "started")); break;
    case THRESHOLD_LOCKED_IN: rv.push_back(Pair("status", "locked_in")); break;
    case THRESHOLD_ACTIVE: rv.push_back(Pair("status", "active")); break;
    case THRESHOLD_FAILED: rv.push_back(Pair("status", "failed")); break;
    }
    if (THRESHOLD_STARTED == thresholdState)
    {
        rv.push_back(Pair("bit", consensusParams.vDeployments[id].bit));
    }
    rv.push_back(Pair("startTime", consensusParams.vDeployments[id].nStartTime));
    rv.push_back(Pair("timeout", consensusParams.vDeployments[id].nTimeout));
    rv.push_back(Pair("since", VersionBitsTipStateSinceHeight(consensusParams, id)));
    if (THRESHOLD_STARTED == thresholdState)
    {
        UniValue statsUV(UniValue::VOBJ);
        BIP9Stats statsStruct = VersionBitsTipStatistics(consensusParams, id);
        statsUV.push_back(Pair("period", statsStruct.period));
        statsUV.push_back(Pair("threshold", statsStruct.threshold));
        statsUV.push_back(Pair("elapsed", statsStruct.elapsed));
        statsUV.push_back(Pair("count", statsStruct.count));
        statsUV.push_back(Pair("possible", statsStruct.possible));
        rv.push_back(Pair("statistics", statsUV));
    }
    return rv;
}

void BIP9SoftForkDescPushBack(UniValue& bip9_softforks, const std::string &name, const Consensus::Params& consensusParams, Consensus::DeploymentPos id)
{
    // Deployments with timeout value of 0 are hidden.
    // A timeout value of 0 guarantees a softfork will never be activated.
    // This is used when softfork codes are merged without specifying the deployment schedule.
    if (consensusParams.vDeployments[id].nTimeout > 0)
        bip9_softforks.push_back(Pair(name, BIP9SoftForkDesc(consensusParams, id)));
}

UniValue getblockchaininfo(const JSONRPCRequest& request)
{
    if (request.fHelp || request.params.size() != 0)
        throw std::runtime_error(
            "getblockchaininfo\n"
            "Returns an object containing various state info regarding blockchain processing.\n"
            "\nResult:\n"
            "{\n"
            "  \"chain\": \"xxxx\",        (string) current network name as defined in BIP70 (main, test, regtest)\n"
            "  \"blocks\": xxxxxx,         (numeric) the current number of blocks processed in the server\n"
            "  \"headers\": xxxxxx,        (numeric) the current number of headers we have validated\n"
            "  \"bestblockhash\": \"...\", (string) the hash of the currently best block\n"
            "  \"difficulty\": xxxxxx,     (numeric) the current difficulty\n"
            "  \"mediantime\": xxxxxx,     (numeric) median time for the current best block\n"
            "  \"verificationprogress\": xxxx, (numeric) estimate of verification progress [0..1]\n"
            "  \"chainwork\": \"xxxx\"     (string) total amount of work in active chain, in hexadecimal\n"
            "  \"pruned\": xx,             (boolean) if the blocks are subject to pruning\n"
            "  \"pruneheight\": xxxxxx,    (numeric) lowest-height complete block stored\n"
            "  \"softforks\": [            (array) status of softforks in progress\n"
            "     {\n"
            "        \"id\": \"xxxx\",        (string) name of softfork\n"
            "        \"version\": xx,         (numeric) block version\n"
            "        \"reject\": {            (object) progress toward rejecting pre-softfork blocks\n"
            "           \"status\": xx,       (boolean) true if threshold reached\n"
            "        },\n"
            "     }, ...\n"
            "  ],\n"
            "  \"bip9_softforks\": {          (object) status of BIP9 softforks in progress\n"
            "     \"xxxx\" : {                (string) name of the softfork\n"
            "        \"status\": \"xxxx\",    (string) one of \"defined\", \"started\", \"locked_in\", \"active\", \"failed\"\n"
            "        \"bit\": xx,             (numeric) the bit (0-28) in the block version field used to signal this softfork (only for \"started\" status)\n"
            "        \"startTime\": xx,       (numeric) the minimum median time past of a block at which the bit gains its meaning\n"
            "        \"timeout\": xx,         (numeric) the median time past of a block at which the deployment is considered failed if not yet locked in\n"
            "        \"since\": xx,           (numeric) height of the first block to which the status applies\n"
            "        \"statistics\": {        (object) numeric statistics about BIP9 signalling for a softfork (only for \"started\" status)\n"
            "           \"period\": xx,       (numeric) the length in blocks of the BIP9 signalling period \n"
            "           \"threshold\": xx,    (numeric) the number of blocks with the version bit set required to activate the feature \n"
            "           \"elapsed\": xx,      (numeric) the number of blocks elapsed since the beginning of the current period \n"
            "           \"count\": xx,        (numeric) the number of blocks with the version bit set in the current period \n"
            "           \"possible\": xx      (boolean) returns false if there are not enough blocks left in this period to pass activation threshold \n"
            "        }\n"
            "     }\n"
            "  }\n"
            "}\n"
            "\nExamples:\n"
            + HelpExampleCli("getblockchaininfo", "")
            + HelpExampleRpc("getblockchaininfo", "")
        );

    LOCK(cs_main);

    UniValue obj(UniValue::VOBJ);
    obj.push_back(Pair("chain",                 Params().NetworkIDString()));
    obj.push_back(Pair("blocks",                (int)chainActive.Height()));
    obj.push_back(Pair("headers",               pindexBestHeader ? pindexBestHeader->nHeight : -1));
    obj.push_back(Pair("bestblockhash",         chainActive.Tip()->GetBlockHash().GetHex()));
    obj.push_back(Pair("difficulty",            (double)GetDifficulty()));
    obj.push_back(Pair("mediantime",            (int64_t)chainActive.Tip()->GetMedianTimePast()));
    obj.push_back(Pair("verificationprogress",  GuessVerificationProgress(Params().TxData(), chainActive.Tip())));
    obj.push_back(Pair("chainwork",             chainActive.Tip()->nChainWork.GetHex()));
    obj.push_back(Pair("pruned",                fPruneMode));

    const Consensus::Params& consensusParams = Params().GetConsensus();
    CBlockIndex* tip = chainActive.Tip();
    UniValue softforks(UniValue::VARR);
    UniValue bip9_softforks(UniValue::VOBJ);
    softforks.push_back(SoftForkDesc("bip34", 2, tip, consensusParams));
    softforks.push_back(SoftForkDesc("bip66", 3, tip, consensusParams));
    softforks.push_back(SoftForkDesc("bip65", 4, tip, consensusParams));
    BIP9SoftForkDescPushBack(bip9_softforks, "csv", consensusParams, Consensus::DEPLOYMENT_CSV);
    BIP9SoftForkDescPushBack(bip9_softforks, "segwit", consensusParams, Consensus::DEPLOYMENT_SEGWIT);
    obj.push_back(Pair("softforks",             softforks));
    obj.push_back(Pair("bip9_softforks", bip9_softforks));

    if (fPruneMode)
    {
        CBlockIndex *block = chainActive.Tip();
        while (block && block->pprev && (block->pprev->nStatus & BLOCK_HAVE_DATA))
            block = block->pprev;

        obj.push_back(Pair("pruneheight",        block->nHeight));
    }
    return obj;
}

/** Comparison function for sorting the getchaintips heads.  */
struct CompareBlocksByHeight
{
    bool operator()(const CBlockIndex* a, const CBlockIndex* b) const
    {
        /* Make sure that unequal blocks with the same height do not compare
           equal. Use the pointers themselves to make a distinction. */

        if (a->nHeight != b->nHeight)
          return (a->nHeight > b->nHeight);

        return a < b;
    }
};

UniValue getchaintips(const JSONRPCRequest& request)
{
    if (request.fHelp || request.params.size() != 0)
        throw std::runtime_error(
            "getchaintips\n"
            "Return information about all known tips in the block tree,"
            " including the main chain as well as orphaned branches.\n"
            "\nResult:\n"
            "[\n"
            "  {\n"
            "    \"height\": xxxx,         (numeric) height of the chain tip\n"
            "    \"hash\": \"xxxx\",         (string) block hash of the tip\n"
            "    \"branchlen\": 0          (numeric) zero for main chain\n"
            "    \"status\": \"active\"      (string) \"active\" for the main chain\n"
            "  },\n"
            "  {\n"
            "    \"height\": xxxx,\n"
            "    \"hash\": \"xxxx\",\n"
            "    \"branchlen\": 1          (numeric) length of branch connecting the tip to the main chain\n"
            "    \"status\": \"xxxx\"        (string) status of the chain (active, valid-fork, valid-headers, headers-only, invalid)\n"
            "  }\n"
            "]\n"
            "Possible values for status:\n"
            "1.  \"invalid\"               This branch contains at least one invalid block\n"
            "2.  \"headers-only\"          Not all blocks for this branch are available, but the headers are valid\n"
            "3.  \"valid-headers\"         All blocks are available for this branch, but they were never fully validated\n"
            "4.  \"valid-fork\"            This branch is not part of the active chain, but is fully validated\n"
            "5.  \"active\"                This is the tip of the active main chain, which is certainly valid\n"
            "\nExamples:\n"
            + HelpExampleCli("getchaintips", "")
            + HelpExampleRpc("getchaintips", "")
        );

    LOCK(cs_main);

    /*
     * Idea:  the set of chain tips is chainActive.tip, plus orphan blocks which do not have another orphan building off of them.
     * Algorithm:
     *  - Make one pass through mapBlockIndex, picking out the orphan blocks, and also storing a set of the orphan block's pprev pointers.
     *  - Iterate through the orphan blocks. If the block isn't pointed to by another orphan, it is a chain tip.
     *  - add chainActive.Tip()
     */
    std::set<const CBlockIndex*, CompareBlocksByHeight> setTips;
    std::set<const CBlockIndex*> setOrphans;
    std::set<const CBlockIndex*> setPrevs;

    for (const std::pair<const uint256, CBlockIndex*>& item : mapBlockIndex)
    {
        if (!chainActive.Contains(item.second)) {
            setOrphans.insert(item.second);
            setPrevs.insert(item.second->pprev);
        }
    }

    for (std::set<const CBlockIndex*>::iterator it = setOrphans.begin(); it != setOrphans.end(); ++it)
    {
        if (setPrevs.erase(*it) == 0) {
            setTips.insert(*it);
        }
    }

    // Always report the currently active tip.
    setTips.insert(chainActive.Tip());

    /* Construct the output array.  */
    UniValue res(UniValue::VARR);
    for (const CBlockIndex* block : setTips)
    {
        UniValue obj(UniValue::VOBJ);
        obj.push_back(Pair("height", block->nHeight));
        obj.push_back(Pair("hash", block->phashBlock->GetHex()));

        const int branchLen = block->nHeight - chainActive.FindFork(block)->nHeight;
        obj.push_back(Pair("branchlen", branchLen));

        std::string status;
        if (chainActive.Contains(block)) {
            // This block is part of the currently active chain.
            status = "active";
        } else if (block->nStatus & BLOCK_FAILED_MASK) {
            // This block or one of its ancestors is invalid.
            status = "invalid";
        } else if (block->nChainTx == 0) {
            // This block cannot be connected because full block data for it or one of its parents is missing.
            status = "headers-only";
        } else if (block->IsValid(BLOCK_VALID_SCRIPTS)) {
            // This block is fully validated, but no longer part of the active chain. It was probably the active block once, but was reorganized.
            status = "valid-fork";
        } else if (block->IsValid(BLOCK_VALID_TREE)) {
            // The headers for this block are valid, but it has not been validated. It was probably never part of the most-work chain.
            status = "valid-headers";
        } else {
            // No clue.
            status = "unknown";
        }
        obj.push_back(Pair("status", status));

        res.push_back(obj);
    }

    return res;
}

UniValue mempoolInfoToJSON()
{
    UniValue ret(UniValue::VOBJ);
    ret.push_back(Pair("size", (int64_t) mempool.size()));
    ret.push_back(Pair("bytes", (int64_t) mempool.GetTotalTxSize()));
    ret.push_back(Pair("usage", (int64_t) mempool.DynamicMemoryUsage()));
    size_t maxmempool = gArgs.GetArg("-maxmempool", DEFAULT_MAX_MEMPOOL_SIZE) * 1000000;
    ret.push_back(Pair("maxmempool", (int64_t) maxmempool));
    ret.push_back(Pair("mempoolminfee", ValueFromAmount(mempool.GetMinFee(maxmempool).GetFeePerK())));

    return ret;
}

UniValue getmempoolinfo(const JSONRPCRequest& request)
{
    if (request.fHelp || request.params.size() != 0)
        throw std::runtime_error(
            "getmempoolinfo\n"
            "\nReturns details on the active state of the TX memory pool.\n"
            "\nResult:\n"
            "{\n"
            "  \"size\": xxxxx,               (numeric) Current tx count\n"
            "  \"bytes\": xxxxx,              (numeric) Sum of all virtual transaction sizes as defined in BIP 141. Differs from actual serialized size because witness data is discounted\n"
            "  \"usage\": xxxxx,              (numeric) Total memory usage for the mempool\n"
            "  \"maxmempool\": xxxxx,         (numeric) Maximum memory usage for the mempool\n"
            "  \"mempoolminfee\": xxxxx       (numeric) Minimum feerate (" + CURRENCY_UNIT + " per KB) for tx to be accepted\n"
            "}\n"
            "\nExamples:\n"
            + HelpExampleCli("getmempoolinfo", "")
            + HelpExampleRpc("getmempoolinfo", "")
        );

    return mempoolInfoToJSON();
}

UniValue preciousblock(const JSONRPCRequest& request)
{
    if (request.fHelp || request.params.size() != 1)
        throw std::runtime_error(
            "preciousblock \"blockhash\"\n"
            "\nTreats a block as if it were received before others with the same work.\n"
            "\nA later preciousblock call can override the effect of an earlier one.\n"
            "\nThe effects of preciousblock are not retained across restarts.\n"
            "\nArguments:\n"
            "1. \"blockhash\"   (string, required) the hash of the block to mark as precious\n"
            "\nResult:\n"
            "\nExamples:\n"
            + HelpExampleCli("preciousblock", "\"blockhash\"")
            + HelpExampleRpc("preciousblock", "\"blockhash\"")
        );

    std::string strHash = request.params[0].get_str();
    uint256 hash(uint256S(strHash));
    CBlockIndex* pblockindex;

    {
        LOCK(cs_main);
        if (mapBlockIndex.count(hash) == 0)
            throw JSONRPCError(RPC_INVALID_ADDRESS_OR_KEY, "Block not found");

        pblockindex = mapBlockIndex[hash];
    }

    CValidationState state;
    PreciousBlock(state, Params(), pblockindex);

    if (!state.IsValid()) {
        throw JSONRPCError(RPC_DATABASE_ERROR, state.GetRejectReason());
    }

    return NullUniValue;
}

UniValue invalidateblock(const JSONRPCRequest& request)
{
    if (request.fHelp || request.params.size() != 1)
        throw std::runtime_error(
            "invalidateblock \"blockhash\"\n"
            "\nPermanently marks a block as invalid, as if it violated a consensus rule.\n"
            "\nArguments:\n"
            "1. \"blockhash\"   (string, required) the hash of the block to mark as invalid\n"
            "\nResult:\n"
            "\nExamples:\n"
            + HelpExampleCli("invalidateblock", "\"blockhash\"")
            + HelpExampleRpc("invalidateblock", "\"blockhash\"")
        );

    std::string strHash = request.params[0].get_str();
    uint256 hash(uint256S(strHash));
    CValidationState state;

    {
        LOCK(cs_main);
        if (mapBlockIndex.count(hash) == 0)
            throw JSONRPCError(RPC_INVALID_ADDRESS_OR_KEY, "Block not found");

        CBlockIndex* pblockindex = mapBlockIndex[hash];
        InvalidateBlock(state, Params(), pblockindex);
    }

    if (state.IsValid()) {
        ActivateBestChain(state, Params());
    }

    if (!state.IsValid()) {
        throw JSONRPCError(RPC_DATABASE_ERROR, state.GetRejectReason());
    }

    return NullUniValue;
}

UniValue reconsiderblock(const JSONRPCRequest& request)
{
    if (request.fHelp || request.params.size() != 1)
        throw std::runtime_error(
            "reconsiderblock \"blockhash\"\n"
            "\nRemoves invalidity status of a block and its descendants, reconsider them for activation.\n"
            "This can be used to undo the effects of invalidateblock.\n"
            "\nArguments:\n"
            "1. \"blockhash\"   (string, required) the hash of the block to reconsider\n"
            "\nResult:\n"
            "\nExamples:\n"
            + HelpExampleCli("reconsiderblock", "\"blockhash\"")
            + HelpExampleRpc("reconsiderblock", "\"blockhash\"")
        );

    std::string strHash = request.params[0].get_str();
    uint256 hash(uint256S(strHash));

    {
        LOCK(cs_main);
        if (mapBlockIndex.count(hash) == 0)
            throw JSONRPCError(RPC_INVALID_ADDRESS_OR_KEY, "Block not found");

        CBlockIndex* pblockindex = mapBlockIndex[hash];
        ResetBlockFailureFlags(pblockindex);
    }

    CValidationState state;
    ActivateBestChain(state, Params());

    if (!state.IsValid()) {
        throw JSONRPCError(RPC_DATABASE_ERROR, state.GetRejectReason());
    }

    return NullUniValue;
}

UniValue getchaintxstats(const JSONRPCRequest& request)
{
    if (request.fHelp || request.params.size() > 2)
        throw std::runtime_error(
            "getchaintxstats ( nblocks blockhash )\n"
            "\nCompute statistics about the total number and rate of transactions in the chain.\n"
            "\nArguments:\n"
            "1. nblocks      (numeric, optional) Size of the window in number of blocks (default: one month).\n"
            "2. \"blockhash\"  (string, optional) The hash of the block that ends the window.\n"
            "\nResult:\n"
            "{\n"
            "  \"time\": xxxxx,        (numeric) The timestamp for the statistics in UNIX format.\n"
            "  \"txcount\": xxxxx,     (numeric) The total number of transactions in the chain up to that point.\n"
            "  \"txrate\": x.xx,       (numeric) The average rate of transactions per second in the window.\n"
            "}\n"
            "\nExamples:\n"
            + HelpExampleCli("getchaintxstats", "")
            + HelpExampleRpc("getchaintxstats", "2016")
        );

    const CBlockIndex* pindex;
    int blockcount = 30 * 24 * 60 * 60 / Params().GetConsensus().nPowTargetSpacing; // By default: 1 month

    if (request.params.size() > 0 && !request.params[0].isNull()) {
        blockcount = request.params[0].get_int();
    }

    bool havehash = request.params.size() > 1 && !request.params[1].isNull();
    uint256 hash;
    if (havehash) {
        hash = uint256S(request.params[1].get_str());
    }

    {
        LOCK(cs_main);
        if (havehash) {
            auto it = mapBlockIndex.find(hash);
            if (it == mapBlockIndex.end()) {
                throw JSONRPCError(RPC_INVALID_ADDRESS_OR_KEY, "Block not found");
            }
            pindex = it->second;
            if (!chainActive.Contains(pindex)) {
                throw JSONRPCError(RPC_INVALID_PARAMETER, "Block is not in main chain");
            }
        } else {
            pindex = chainActive.Tip();
        }
    }

    if (blockcount < 1 || blockcount >= pindex->nHeight) {
        throw JSONRPCError(RPC_INVALID_PARAMETER, "Invalid block count: should be between 1 and the block's height");
    }

    const CBlockIndex* pindexPast = pindex->GetAncestor(pindex->nHeight - blockcount);
    int nTimeDiff = pindex->GetMedianTimePast() - pindexPast->GetMedianTimePast();
    int nTxDiff = pindex->nChainTx - pindexPast->nChainTx;

    UniValue ret(UniValue::VOBJ);
    ret.push_back(Pair("time", (int64_t)pindex->nTime));
    ret.push_back(Pair("txcount", (int64_t)pindex->nChainTx));
    ret.push_back(Pair("txrate", ((double)nTxDiff) / nTimeDiff));

    return ret;
}

static const CRPCCommand commands[] =
{ //  category              name                      actor (function)         okSafe argNames
  //  --------------------- ------------------------  -----------------------  ------ ----------
    { "blockchain",         "getblockchaininfo",      &getblockchaininfo,      true,  {} },
    { "blockchain",         "getchaintxstats",        &getchaintxstats,        true,  {"nblocks", "blockhash"} },
    { "blockchain",         "getbestblockhash",       &getbestblockhash,       true,  {} },
    { "blockchain",         "getblockcount",          &getblockcount,          true,  {} },
<<<<<<< HEAD
    { "blockchain",         "getblock",               &getblock,               true,  {"blockhash","verbose"} },
    { "blockchain",         "getblockdeltas",         &getblockdeltas,         false, {} },
    { "blockchain",         "getblockhashes",         &getblockhashes,         true,  {} },
=======
    { "blockchain",         "getblock",               &getblock,               true,  {"blockhash","verbosity|verbose"} },
>>>>>>> 0d3e8183
    { "blockchain",         "getblockhash",           &getblockhash,           true,  {"height"} },
    { "blockchain",         "getblockheader",         &getblockheader,         true,  {"blockhash","verbose"} },
    { "blockchain",         "getchaintips",           &getchaintips,           true,  {} },
    { "blockchain",         "getdifficulty",          &getdifficulty,          true,  {} },
    { "blockchain",         "getmempoolancestors",    &getmempoolancestors,    true,  {"txid","verbose"} },
    { "blockchain",         "getmempooldescendants",  &getmempooldescendants,  true,  {"txid","verbose"} },
    { "blockchain",         "getmempoolentry",        &getmempoolentry,        true,  {"txid"} },
    { "blockchain",         "getmempoolinfo",         &getmempoolinfo,         true,  {} },
    { "blockchain",         "getrawmempool",          &getrawmempool,          true,  {"verbose"} },
    { "blockchain",         "gettxout",               &gettxout,               true,  {"txid","n","include_mempool"} },
    { "blockchain",         "gettxoutsetinfo",        &gettxoutsetinfo,        true,  {} },
    { "blockchain",         "pruneblockchain",        &pruneblockchain,        true,  {"height"} },
    { "blockchain",         "verifychain",            &verifychain,            true,  {"checklevel","nblocks"} },
    { "blockchain",         "preciousblock",          &preciousblock,          true,  {"blockhash"} },

    /* Not shown in help */
    { "hidden",             "invalidateblock",        &invalidateblock,        true,  {"blockhash"} },
    { "hidden",             "reconsiderblock",        &reconsiderblock,        true,  {"blockhash"} },
    { "hidden",             "waitfornewblock",        &waitfornewblock,        true,  {"timeout"} },
    { "hidden",             "waitforblock",           &waitforblock,           true,  {"blockhash","timeout"} },
    { "hidden",             "waitforblockheight",     &waitforblockheight,     true,  {"height","timeout"} },
};

void RegisterBlockchainRPCCommands(CRPCTable &t)
{
    for (unsigned int vcidx = 0; vcidx < ARRAYLEN(commands); vcidx++)
        t.appendCommand(commands[vcidx].name, &commands[vcidx]);
}<|MERGE_RESOLUTION|>--- conflicted
+++ resolved
@@ -109,17 +109,16 @@
     return result;
 }
 
-<<<<<<< HEAD
 void AddAddress(CScript *script, UniValue &uv)
 {
     if (script->IsPayToScriptHash())
     {
-        vector<unsigned char> hashBytes(script->begin()+2, script->begin()+22);
+        std::vector<unsigned char> hashBytes(script->begin()+2, script->begin()+22);
         uv.push_back(Pair("address", CBitcoinAddress(CScriptID(uint160(hashBytes))).ToString()));
     } else
     if (script->IsPayToPublicKeyHash())
     {
-        vector<unsigned char> hashBytes(script->begin()+3, script->begin()+23);
+        std::vector<unsigned char> hashBytes(script->begin()+3, script->begin()+23);
         uv.push_back(Pair("address", CBitcoinAddress(CKeyID(uint160(hashBytes))).ToString()));
     };
 }
@@ -251,10 +250,7 @@
     return result;
 }
 
-UniValue blockToJSON(const CBlock& block, const CBlockIndex* blockindex, bool txDetails = false)
-=======
 UniValue blockToJSON(const CBlock& block, const CBlockIndex* blockindex, bool txDetails)
->>>>>>> 0d3e8183
 {
     UniValue result(UniValue::VOBJ);
     result.push_back(Pair("hash", blockindex->GetBlockHash().GetHex()));
@@ -302,7 +298,7 @@
 UniValue getblockdeltas(const JSONRPCRequest& request)
 {
     if (request.fHelp || request.params.size() != 1)
-        throw runtime_error("getblockdeltas <blockhash>\n");
+        throw std::runtime_error("getblockdeltas <blockhash>\n");
 
     std::string strHash = request.params[0].get_str();
     uint256 hash(uint256S(strHash));
@@ -325,7 +321,7 @@
 UniValue getblockhashes(const JSONRPCRequest& request)
 {
     if (request.fHelp || request.params.size() < 2)
-        throw runtime_error(
+        throw std::runtime_error(
             "getblockhashes timestamp\n"
             "\nReturns array of hashes of blocks within the timestamp range provided.\n"
             "\nArguments:\n"
@@ -1032,21 +1028,13 @@
     uint256 hashBlock;
     uint64_t nTransactions;
     uint64_t nTransactionOutputs;
-<<<<<<< HEAD
     uint64_t nBlindedTransactionOutputs;
-    uint64_t nSerializedSize;
-=======
     uint64_t nBogoSize;
->>>>>>> 0d3e8183
     uint256 hashSerialized;
     uint64_t nDiskSize;
     CAmount nTotalAmount;
 
-<<<<<<< HEAD
-    CCoinsStats() : nHeight(0), nTransactions(0), nTransactionOutputs(0), nBlindedTransactionOutputs(0), nSerializedSize(0), nTotalAmount(0) {}
-=======
-    CCoinsStats() : nHeight(0), nTransactions(0), nTransactionOutputs(0), nBogoSize(0), nDiskSize(0), nTotalAmount(0) {}
->>>>>>> 0d3e8183
+    CCoinsStats() : nHeight(0), nTransactions(0), nTransactionOutputs(0), nBlindedTransactionOutputs(0), nBogoSize(0), nDiskSize(0), nTotalAmount(0) {}
 };
 
 static void ApplyStats(CCoinsStats &stats, CHashWriter& ss, const uint256& hash, const std::map<uint32_t, Coin>& outputs)
@@ -1058,11 +1046,22 @@
     for (const auto output : outputs) {
         ss << VARINT(output.first + 1);
         ss << output.second.out.scriptPubKey;
-        ss << VARINT(output.second.out.nValue);
-        stats.nTransactionOutputs++;
-        stats.nTotalAmount += output.second.out.nValue;
+        
+        if (output.second.nType == OUTPUT_STANDARD)
+        {
+            ss << VARINT(output.second.out.nValue);
+            stats.nTransactionOutputs++;
+            stats.nTotalAmount += output.second.out.nValue;
+        } else
+        if (output.second.nType == OUTPUT_CT)
+        {
+            //ss << output.second.commitment;
+            ss.write((char*)&output.second.commitment.data[0], 33);
+            stats.nBlindedTransactionOutputs++;
+        };
         stats.nBogoSize += 32 /* txid */ + 4 /* vout index */ + 4 /* height + coinbase */ + 8 /* amount */ +
-                           2 /* scriptPubKey len */ + output.second.out.scriptPubKey.size() /* scriptPubKey */;
+                           2 /* scriptPubKey len */ + output.second.out.scriptPubKey.size() /* scriptPubKey */
+                           + 1 /* nType */ + 33 /* commitment */;
     }
     ss << VARINT(0);
 }
@@ -1083,49 +1082,12 @@
     std::map<uint32_t, Coin> outputs;
     while (pcursor->Valid()) {
         boost::this_thread::interruption_point();
-<<<<<<< HEAD
-        uint256 key;
-        CCoins coins;
-        if (pcursor->GetKey(key) && pcursor->GetValue(coins)) {
-            stats.nTransactions++;
-            ss << key;
-            if (!fParticlMode)
-            {
-                for (unsigned int i=0; i<coins.vout.size(); i++) {
-                    const CTxOut &out = coins.vout[i];
-                    if (!out.IsNull()) {
-                        stats.nTransactionOutputs++;
-                        ss << VARINT(i+1);
-                        ss << out;
-                        nTotalAmount += out.nValue;
-                    }
-                }
-            } else
-            {
-                for (unsigned int i=0; i<coins.vpout.size(); i++) {
-                    if (coins.vpout[i] == nullptr)
-                        continue;
-                    
-                    const CTxOutBase *out = coins.vpout[i].get();
-                    if (out->IsType(OUTPUT_CT))
-                    {
-                        stats.nBlindedTransactionOutputs++;
-                    } else
-                    {
-                        stats.nTransactionOutputs++;
-                        nTotalAmount += out->GetValue();
-                    };
-                    ss << VARINT(i+1);
-                    ss << *out;
-                }
-=======
         COutPoint key;
         Coin coin;
         if (pcursor->GetKey(key) && pcursor->GetValue(coin)) {
             if (!outputs.empty() && key.hash != prevkey) {
                 ApplyStats(stats, ss, prevkey, outputs);
                 outputs.clear();
->>>>>>> 0d3e8183
             }
             prevkey = key.hash;
             outputs[key.n] = std::move(coin);
@@ -1223,16 +1185,12 @@
         ret.push_back(Pair("bestblock", stats.hashBlock.GetHex()));
         ret.push_back(Pair("transactions", (int64_t)stats.nTransactions));
         ret.push_back(Pair("txouts", (int64_t)stats.nTransactionOutputs));
-<<<<<<< HEAD
         if (fParticlMode)
             ret.push_back(Pair("txouts_blinded", (int64_t)stats.nBlindedTransactionOutputs));
-        ret.push_back(Pair("bytes_serialized", (int64_t)stats.nSerializedSize));
-        ret.push_back(Pair("hash_serialized", stats.hashSerialized.GetHex()));
-=======
         ret.push_back(Pair("bogosize", (int64_t)stats.nBogoSize));
         ret.push_back(Pair("hash_serialized_2", stats.hashSerialized.GetHex()));
         ret.push_back(Pair("disk_size", stats.nDiskSize));
->>>>>>> 0d3e8183
+
         ret.push_back(Pair("total_amount", ValueFromAmount(stats.nTotalAmount)));
     } else {
         throw JSONRPCError(RPC_INTERNAL_ERROR, "Unable to read UTXO set");
@@ -1841,13 +1799,9 @@
     { "blockchain",         "getchaintxstats",        &getchaintxstats,        true,  {"nblocks", "blockhash"} },
     { "blockchain",         "getbestblockhash",       &getbestblockhash,       true,  {} },
     { "blockchain",         "getblockcount",          &getblockcount,          true,  {} },
-<<<<<<< HEAD
-    { "blockchain",         "getblock",               &getblock,               true,  {"blockhash","verbose"} },
+    { "blockchain",         "getblock",               &getblock,               true,  {"blockhash","verbosity"} },
     { "blockchain",         "getblockdeltas",         &getblockdeltas,         false, {} },
     { "blockchain",         "getblockhashes",         &getblockhashes,         true,  {} },
-=======
-    { "blockchain",         "getblock",               &getblock,               true,  {"blockhash","verbosity|verbose"} },
->>>>>>> 0d3e8183
     { "blockchain",         "getblockhash",           &getblockhash,           true,  {"height"} },
     { "blockchain",         "getblockheader",         &getblockheader,         true,  {"blockhash","verbose"} },
     { "blockchain",         "getchaintips",           &getchaintips,           true,  {} },
