// Copyright (c) 2017-2021 The Bitcoin Core developers
// Distributed under the MIT software license, see the accompanying
// file COPYING or http://www.opensource.org/licenses/mit-license.php.

#include <fs.h>

#ifndef WIN32
#include <cstring>
#include <fcntl.h>
#include <sys/file.h>
#include <sys/utsname.h>
#include <unistd.h>
#else
#ifndef NOMINMAX
#define NOMINMAX
#endif
#include <codecvt>
#include <limits>
#include <windows.h>
#endif

#include <cassert>
#include <string>

namespace fsbridge {

FILE *fopen(const fs::path& p, const char *mode)
{
#ifndef WIN32
    return ::fopen(p.c_str(), mode);
#else
    std::wstring_convert<std::codecvt_utf8_utf16<wchar_t>,wchar_t> utf8_cvt;
    return ::_wfopen(p.wstring().c_str(), utf8_cvt.from_bytes(mode).c_str());
#endif
}

fs::path AbsPathJoin(const fs::path& base, const fs::path& path)
{
    assert(base.is_absolute());
    return path.empty() ? base : fs::path(base / path);
}

#ifndef WIN32

static std::string GetErrorReason()
{
    return std::strerror(errno);
}

FileLock::FileLock(const fs::path& file)
{
    fd = open(file.c_str(), O_RDWR);
    if (fd == -1) {
        reason = GetErrorReason();
    }
}

FileLock::~FileLock()
{
    if (fd != -1) {
        close(fd);
    }
}

static bool IsWSL()
{
    struct utsname uname_data;
    return uname(&uname_data) == 0 && std::string(uname_data.version).find("Microsoft") != std::string::npos;
}

bool FileLock::TryLock()
{
    if (fd == -1) {
        return false;
    }

    // Exclusive file locking is broken on WSL using fcntl (issue #18622)
    // This workaround can be removed once the bug on WSL is fixed
    static const bool is_wsl = IsWSL();
    if (is_wsl) {
        if (flock(fd, LOCK_EX | LOCK_NB) == -1) {
            reason = GetErrorReason();
            return false;
        }
    } else {
        struct flock lock;
        lock.l_type = F_WRLCK;
        lock.l_whence = SEEK_SET;
        lock.l_start = 0;
        lock.l_len = 0;
        if (fcntl(fd, F_SETLK, &lock) == -1) {
            reason = GetErrorReason();
            return false;
        }
    }

    return true;
}
#else

static std::string GetErrorReason() {
    wchar_t* err;
    FormatMessageW(FORMAT_MESSAGE_ALLOCATE_BUFFER | FORMAT_MESSAGE_FROM_SYSTEM | FORMAT_MESSAGE_IGNORE_INSERTS,
        nullptr, GetLastError(), MAKELANGID(LANG_NEUTRAL, SUBLANG_DEFAULT), reinterpret_cast<WCHAR*>(&err), 0, nullptr);
    std::wstring err_str(err);
    LocalFree(err);
    return std::wstring_convert<std::codecvt_utf8_utf16<wchar_t>>().to_bytes(err_str);
}

FileLock::FileLock(const fs::path& file)
{
    hFile = CreateFileW(file.wstring().c_str(),  GENERIC_READ | GENERIC_WRITE, FILE_SHARE_READ | FILE_SHARE_WRITE | FILE_SHARE_DELETE,
        nullptr, OPEN_EXISTING, FILE_ATTRIBUTE_NORMAL, nullptr);
    if (hFile == INVALID_HANDLE_VALUE) {
        reason = GetErrorReason();
    }
}

FileLock::~FileLock()
{
    if (hFile != INVALID_HANDLE_VALUE) {
        CloseHandle(hFile);
    }
}

bool FileLock::TryLock()
{
    if (hFile == INVALID_HANDLE_VALUE) {
        return false;
    }
    _OVERLAPPED overlapped = {0};
    if (!LockFileEx(hFile, LOCKFILE_EXCLUSIVE_LOCK | LOCKFILE_FAIL_IMMEDIATELY, 0, std::numeric_limits<DWORD>::max(), std::numeric_limits<DWORD>::max(), &overlapped)) {
        reason = GetErrorReason();
        return false;
    }
    return true;
}
#endif

std::string get_filesystem_error_message(const fs::filesystem_error& e)
{
#ifndef WIN32
    return e.what();
#else
    // Convert from Multi Byte to utf-16
    std::string mb_string(e.what());
    int size = MultiByteToWideChar(CP_ACP, 0, mb_string.data(), mb_string.size(), nullptr, 0);

    std::wstring utf16_string(size, L'\0');
    MultiByteToWideChar(CP_ACP, 0, mb_string.data(), mb_string.size(), &*utf16_string.begin(), size);
    // Convert from utf-16 to utf-8
    return std::wstring_convert<std::codecvt_utf8_utf16<wchar_t>, wchar_t>().to_bytes(utf16_string);
#endif
}

<<<<<<< HEAD
#ifdef WIN32
#ifdef __GLIBCXX__

// reference: https://github.com/gcc-mirror/gcc/blob/gcc-7_3_0-release/libstdc%2B%2B-v3/include/std/fstream#L270

static std::string openmodeToStr(std::ios_base::openmode mode)
{
    switch (mode & ~std::ios_base::ate) {
    case std::ios_base::out:
    case std::ios_base::out | std::ios_base::trunc:
        return "w";
    case std::ios_base::out | std::ios_base::app:
    case std::ios_base::app:
        return "a";
    case std::ios_base::in:
        return "r";
    case std::ios_base::in | std::ios_base::out:
        return "r+";
    case std::ios_base::in | std::ios_base::out | std::ios_base::trunc:
        return "w+";
    case std::ios_base::in | std::ios_base::out | std::ios_base::app:
    case std::ios_base::in | std::ios_base::app:
        return "a+";
    case std::ios_base::out | std::ios_base::binary:
    case std::ios_base::out | std::ios_base::trunc | std::ios_base::binary:
        return "wb";
    case std::ios_base::out | std::ios_base::app | std::ios_base::binary:
    case std::ios_base::app | std::ios_base::binary:
        return "ab";
    case std::ios_base::in | std::ios_base::binary:
        return "rb";
    case std::ios_base::in | std::ios_base::out | std::ios_base::binary:
        return "r+b";
    case std::ios_base::in | std::ios_base::out | std::ios_base::trunc | std::ios_base::binary:
        return "w+b";
    case std::ios_base::in | std::ios_base::out | std::ios_base::app | std::ios_base::binary:
    case std::ios_base::in | std::ios_base::app | std::ios_base::binary:
        return "a+b";
    default:
        return std::string();
    }
}

void ifstream::open(const fs::path& p, std::ios_base::openmode mode)
{
    close();
    mode |= std::ios_base::in;
    m_file = fsbridge::fopen(p, openmodeToStr(mode).c_str());
    if (m_file == nullptr) {
        return;
    }
    m_filebuf = __gnu_cxx::stdio_filebuf<char>(m_file, mode);
    rdbuf(&m_filebuf);
    if (mode & std::ios_base::ate) {
        seekg(0, std::ios_base::end);
    }
}

void ifstream::close()
{
    if (m_file != nullptr) {
        m_filebuf.close();
        fclose(m_file);
    }
    m_file = nullptr;
}

void ofstream::open(const fs::path& p, std::ios_base::openmode mode)
{
    close();
    mode |= std::ios_base::out;
    m_file = fsbridge::fopen(p, openmodeToStr(mode).c_str());
    if (m_file == nullptr) {
        return;
    }
    m_filebuf = __gnu_cxx::stdio_filebuf<char>(m_file, mode);
    rdbuf(&m_filebuf);
    if (mode & std::ios_base::ate) {
        seekp(0, std::ios_base::end);
    }
}

void ofstream::close()
{
    if (m_file != nullptr) {
        m_filebuf.close();
        fclose(m_file);
    }
    m_file = nullptr;
}
#else // __GLIBCXX__

#if BOOST_VERSION >= 107700
static_assert(sizeof(*BOOST_FILESYSTEM_C_STR(fs::path())) == sizeof(wchar_t),
#else
static_assert(sizeof(*fs::path().BOOST_FILESYSTEM_C_STR) == sizeof(wchar_t),
#endif // BOOST_VERSION >= 107700
    "Warning: This build is using boost::filesystem ofstream and ifstream "
    "implementations which will fail to open paths containing multibyte "
    "characters. You should delete this static_assert to ignore this warning, "
    "or switch to a different C++ standard library like the Microsoft C++ "
    "Standard Library (where boost uses non-standard extensions to construct "
    "stream objects with wide filenames), or the GNU libstdc++ library (where "
    "a more complicated workaround has been implemented above).");

#endif // __GLIBCXX__
#endif // WIN32

=======
>>>>>>> f6a356d2
} // fsbridge<|MERGE_RESOLUTION|>--- conflicted
+++ resolved
@@ -153,115 +153,4 @@
 #endif
 }
 
-<<<<<<< HEAD
-#ifdef WIN32
-#ifdef __GLIBCXX__
-
-// reference: https://github.com/gcc-mirror/gcc/blob/gcc-7_3_0-release/libstdc%2B%2B-v3/include/std/fstream#L270
-
-static std::string openmodeToStr(std::ios_base::openmode mode)
-{
-    switch (mode & ~std::ios_base::ate) {
-    case std::ios_base::out:
-    case std::ios_base::out | std::ios_base::trunc:
-        return "w";
-    case std::ios_base::out | std::ios_base::app:
-    case std::ios_base::app:
-        return "a";
-    case std::ios_base::in:
-        return "r";
-    case std::ios_base::in | std::ios_base::out:
-        return "r+";
-    case std::ios_base::in | std::ios_base::out | std::ios_base::trunc:
-        return "w+";
-    case std::ios_base::in | std::ios_base::out | std::ios_base::app:
-    case std::ios_base::in | std::ios_base::app:
-        return "a+";
-    case std::ios_base::out | std::ios_base::binary:
-    case std::ios_base::out | std::ios_base::trunc | std::ios_base::binary:
-        return "wb";
-    case std::ios_base::out | std::ios_base::app | std::ios_base::binary:
-    case std::ios_base::app | std::ios_base::binary:
-        return "ab";
-    case std::ios_base::in | std::ios_base::binary:
-        return "rb";
-    case std::ios_base::in | std::ios_base::out | std::ios_base::binary:
-        return "r+b";
-    case std::ios_base::in | std::ios_base::out | std::ios_base::trunc | std::ios_base::binary:
-        return "w+b";
-    case std::ios_base::in | std::ios_base::out | std::ios_base::app | std::ios_base::binary:
-    case std::ios_base::in | std::ios_base::app | std::ios_base::binary:
-        return "a+b";
-    default:
-        return std::string();
-    }
-}
-
-void ifstream::open(const fs::path& p, std::ios_base::openmode mode)
-{
-    close();
-    mode |= std::ios_base::in;
-    m_file = fsbridge::fopen(p, openmodeToStr(mode).c_str());
-    if (m_file == nullptr) {
-        return;
-    }
-    m_filebuf = __gnu_cxx::stdio_filebuf<char>(m_file, mode);
-    rdbuf(&m_filebuf);
-    if (mode & std::ios_base::ate) {
-        seekg(0, std::ios_base::end);
-    }
-}
-
-void ifstream::close()
-{
-    if (m_file != nullptr) {
-        m_filebuf.close();
-        fclose(m_file);
-    }
-    m_file = nullptr;
-}
-
-void ofstream::open(const fs::path& p, std::ios_base::openmode mode)
-{
-    close();
-    mode |= std::ios_base::out;
-    m_file = fsbridge::fopen(p, openmodeToStr(mode).c_str());
-    if (m_file == nullptr) {
-        return;
-    }
-    m_filebuf = __gnu_cxx::stdio_filebuf<char>(m_file, mode);
-    rdbuf(&m_filebuf);
-    if (mode & std::ios_base::ate) {
-        seekp(0, std::ios_base::end);
-    }
-}
-
-void ofstream::close()
-{
-    if (m_file != nullptr) {
-        m_filebuf.close();
-        fclose(m_file);
-    }
-    m_file = nullptr;
-}
-#else // __GLIBCXX__
-
-#if BOOST_VERSION >= 107700
-static_assert(sizeof(*BOOST_FILESYSTEM_C_STR(fs::path())) == sizeof(wchar_t),
-#else
-static_assert(sizeof(*fs::path().BOOST_FILESYSTEM_C_STR) == sizeof(wchar_t),
-#endif // BOOST_VERSION >= 107700
-    "Warning: This build is using boost::filesystem ofstream and ifstream "
-    "implementations which will fail to open paths containing multibyte "
-    "characters. You should delete this static_assert to ignore this warning, "
-    "or switch to a different C++ standard library like the Microsoft C++ "
-    "Standard Library (where boost uses non-standard extensions to construct "
-    "stream objects with wide filenames), or the GNU libstdc++ library (where "
-    "a more complicated workaround has been implemented above).");
-
-#endif // __GLIBCXX__
-#endif // WIN32
-
-=======
->>>>>>> f6a356d2
 } // fsbridge