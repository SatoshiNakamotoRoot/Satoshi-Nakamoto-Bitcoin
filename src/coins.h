// Copyright (c) 2009-2010 Satoshi Nakamoto
// Copyright (c) 2009-2022 The Bitcoin Core developers
// Distributed under the MIT software license, see the accompanying
// file COPYING or http://www.opensource.org/licenses/mit-license.php.

#ifndef BITCOIN_COINS_H
#define BITCOIN_COINS_H

#include <compressor.h>
#include <core_memusage.h>
#include <memusage.h>
#include <primitives/transaction.h>
#include <serialize.h>
#include <uint256.h>
#include <util/hasher.h>

#include <assert.h>
#include <stdint.h>

#include <functional>
#include <unordered_map>

/**
 * A UTXO entry.
 *
 * Serialized format:
 * - VARINT((coinbase ? 1 : 0) | (height << 1))
 * - the non-spent CTxOut (via TxOutCompression)
 */
class Coin
{
public:
    //! unspent transaction output
    CTxOut out;

    //! whether containing transaction was a coinbase
    unsigned int fCoinBase : 1;

    //! at which height this containing transaction was included in the active block chain
    uint32_t nHeight : 31;

    //! construct a Coin from a CTxOut and height/coinbase information.
    Coin(CTxOut&& outIn, int nHeightIn, bool fCoinBaseIn) : out(std::move(outIn)), fCoinBase(fCoinBaseIn), nHeight(nHeightIn) {}
    Coin(const CTxOut& outIn, int nHeightIn, bool fCoinBaseIn) : out(outIn), fCoinBase(fCoinBaseIn), nHeight(nHeightIn) {}

    void Clear()
    {
        out.SetNull();
        fCoinBase = false;
        nHeight = 0;
    }

    //! empty constructor
    Coin() : fCoinBase(false), nHeight(0) {}

    bool IsCoinBase() const
    {
        return fCoinBase;
    }

    template <typename Stream>
    void Serialize(Stream& s) const
    {
        assert(!IsSpent());
        uint32_t code = nHeight * uint32_t{2} + fCoinBase;
        ::Serialize(s, VARINT(code));
        ::Serialize(s, Using<TxOutCompression>(out));
    }

    template <typename Stream>
    void Unserialize(Stream& s)
    {
        uint32_t code = 0;
        ::Unserialize(s, VARINT(code));
        nHeight = code >> 1;
        fCoinBase = code & 1;
        ::Unserialize(s, Using<TxOutCompression>(out));
    }

    /** Either this coin never existed (see e.g. coinEmpty in coins.cpp), or it
     * did exist and has been spent.
     */
    bool IsSpent() const
    {
        return out.IsNull();
    }

    size_t DynamicMemoryUsage() const
    {
        return memusage::DynamicUsage(out.scriptPubKey);
    }
};

/**
 * A Coin in one level of the coins database caching hierarchy.
 *
 * A coin can either be:
 * - unspent or spent (in which case the Coin object will be nulled out - see Coin.Clear())
 * - DIRTY or not DIRTY
 * - FRESH or not FRESH
 *
 * Out of these 2^3 = 8 states, only some combinations are valid:
 * - unspent, FRESH, DIRTY (e.g. a new coin created in the cache)
 * - unspent, not FRESH, DIRTY (e.g. a coin changed in the cache during a reorg)
 * - unspent, not FRESH, not DIRTY (e.g. an unspent coin fetched from the parent cache)
 * - spent, FRESH, not DIRTY (e.g. a spent coin fetched from the parent cache)
 * - spent, not FRESH, DIRTY (e.g. a coin is spent and spentness needs to be flushed to the parent)
 */
struct CCoinsCacheEntry {
    Coin coin; // The actual cached data.
    unsigned char flags;

    enum Flags {
        /**
         * DIRTY means the CCoinsCacheEntry is potentially different from the
         * version in the parent cache. Failure to mark a coin as DIRTY when
         * it is potentially different from the parent cache will cause a
         * consensus failure, since the coin's state won't get written to the
         * parent when the cache is flushed.
         */
        DIRTY = (1 << 0),
        /**
         * FRESH means the parent cache does not have this coin or that it is a
         * spent coin in the parent cache. If a FRESH coin in the cache is
         * later spent, it can be deleted entirely and doesn't ever need to be
         * flushed to the parent. This is a performance optimization. Marking a
         * coin as FRESH when it exists unspent in the parent cache will cause a
         * consensus failure, since it might not be deleted from the parent
         * when this cache is flushed.
         */
        FRESH = (1 << 1),
    };

    CCoinsCacheEntry() : flags(0) {}
    explicit CCoinsCacheEntry(Coin&& coin_) : coin(std::move(coin_)), flags(0) {}
    CCoinsCacheEntry(Coin&& coin_, unsigned char flag) : coin(std::move(coin_)), flags(flag) {}
};

typedef std::unordered_map<COutPoint, CCoinsCacheEntry, SaltedOutpointHasher> CCoinsMap;

/** Cursor for iterating over CoinsView state */
class CCoinsViewCursor
{
public:
    CCoinsViewCursor(const uint256& hashBlockIn) : hashBlock(hashBlockIn) {}
    virtual ~CCoinsViewCursor() {}

    virtual bool GetKey(COutPoint& key) const = 0;
    virtual bool GetValue(Coin& coin) const = 0;

    virtual bool Valid() const = 0;
    virtual void Next() = 0;

    //! Get best block at the time this cursor was created
    const uint256& GetBestBlock() const { return hashBlock; }

private:
    uint256 hashBlock;
};

/** Abstract view on the open txout dataset. */
class CCoinsView
{
public:
    /** Retrieve the Coin (unspent transaction output) for a given outpoint.
     *  Returns true only when an unspent coin was found, which is returned in coin.
     *  When false is returned, coin's value is unspecified.
     */
    virtual bool GetCoin(const COutPoint& outpoint, Coin& coin) const;

    //! Just check whether a given outpoint is unspent.
    virtual bool HaveCoin(const COutPoint& outpoint) const;

    //! Retrieve the block hash whose state this CCoinsView currently represents
    virtual uint256 GetBestBlock() const;

    //! Retrieve the range of blocks that may have been only partially written.
    //! If the database is in a consistent state, the result is the empty vector.
    //! Otherwise, a two-element vector is returned consisting of the new and
    //! the old block hash, in that order.
    virtual std::vector<uint256> GetHeadBlocks() const;

    //! Do a bulk modification (multiple Coin changes + BestBlock change).
    //! The passed mapCoins can be modified.
<<<<<<< HEAD
    virtual bool BatchWrite(CCoinsMap &mapCoins, const uint256 &hashBlock, bool erase = true);
=======
    virtual bool BatchWrite(CCoinsMap& mapCoins, const uint256& hashBlock);
>>>>>>> d8abe5a8

    //! Get a cursor to iterate over the whole state
    virtual std::unique_ptr<CCoinsViewCursor> Cursor() const;

    //! As we use CCoinsViews polymorphically, have a virtual destructor
    virtual ~CCoinsView() {}

    //! Estimate database size (0 if not implemented)
    virtual size_t EstimateSize() const { return 0; }
};


/** CCoinsView backed by another CCoinsView */
class CCoinsViewBacked : public CCoinsView
{
protected:
    CCoinsView* base;

public:
    CCoinsViewBacked(CCoinsView* viewIn);
    bool GetCoin(const COutPoint& outpoint, Coin& coin) const override;
    bool HaveCoin(const COutPoint& outpoint) const override;
    uint256 GetBestBlock() const override;
    std::vector<uint256> GetHeadBlocks() const override;
<<<<<<< HEAD
    void SetBackend(CCoinsView &viewIn);
    bool BatchWrite(CCoinsMap &mapCoins, const uint256 &hashBlock, bool erase = true) override;
=======
    void SetBackend(CCoinsView& viewIn);
    bool BatchWrite(CCoinsMap& mapCoins, const uint256& hashBlock) override;
>>>>>>> d8abe5a8
    std::unique_ptr<CCoinsViewCursor> Cursor() const override;
    size_t EstimateSize() const override;
};


/** CCoinsView that adds a memory cache for transactions to another CCoinsView */
class CCoinsViewCache : public CCoinsViewBacked
{
private:
    const bool m_deterministic;

protected:
    /**
     * Make mutable so that we can "fill the cache" even from Get-methods
     * declared as "const".
     */
    mutable uint256 hashBlock;
    mutable CCoinsMap cacheCoins;

    /* Cached dynamic memory usage for the inner Coin objects. */
    mutable size_t cachedCoinsUsage{0};

public:
<<<<<<< HEAD
    CCoinsViewCache(CCoinsView *baseIn, bool deterministic = false);
=======
    CCoinsViewCache(CCoinsView* baseIn);
>>>>>>> d8abe5a8

    /**
     * By deleting the copy constructor, we prevent accidentally using it when one intends to create a cache on top of a base cache.
     */
    CCoinsViewCache(const CCoinsViewCache&) = delete;

    // Standard CCoinsView methods
    bool GetCoin(const COutPoint& outpoint, Coin& coin) const override;
    bool HaveCoin(const COutPoint& outpoint) const override;
    uint256 GetBestBlock() const override;
<<<<<<< HEAD
    void SetBestBlock(const uint256 &hashBlock);
    bool BatchWrite(CCoinsMap &mapCoins, const uint256 &hashBlock, bool erase = true) override;
    std::unique_ptr<CCoinsViewCursor> Cursor() const override {
=======
    void SetBestBlock(const uint256& hashBlock);
    bool BatchWrite(CCoinsMap& mapCoins, const uint256& hashBlock) override;
    std::unique_ptr<CCoinsViewCursor> Cursor() const override
    {
>>>>>>> d8abe5a8
        throw std::logic_error("CCoinsViewCache cursor iteration not supported.");
    }

    /**
     * Check if we have the given utxo already loaded in this cache.
     * The semantics are the same as HaveCoin(), but no calls to
     * the backing CCoinsView are made.
     */
    bool HaveCoinInCache(const COutPoint& outpoint) const;

    /**
     * Return a reference to Coin in the cache, or coinEmpty if not found. This is
     * more efficient than GetCoin.
     *
     * Generally, do not hold the reference returned for more than a short scope.
     * While the current implementation allows for modifications to the contents
     * of the cache while holding the reference, this behavior should not be relied
     * on! To be safe, best to not hold the returned reference through any other
     * calls to this cache.
     */
    const Coin& AccessCoin(const COutPoint& output) const;

    /**
     * Add a coin. Set possible_overwrite to true if an unspent version may
     * already exist in the cache.
     */
    void AddCoin(const COutPoint& outpoint, Coin&& coin, bool possible_overwrite);

    /**
     * Emplace a coin into cacheCoins without performing any checks, marking
     * the emplaced coin as dirty.
     *
     * NOT FOR GENERAL USE. Used only when loading coins from a UTXO snapshot.
     * @sa ChainstateManager::PopulateAndValidateSnapshot()
     */
    void EmplaceCoinInternalDANGER(COutPoint&& outpoint, Coin&& coin);

    /**
     * Spend a coin. Pass moveto in order to get the deleted data.
     * If no unspent output exists for the passed outpoint, this call
     * has no effect.
     */
    bool SpendCoin(const COutPoint& outpoint, Coin* moveto = nullptr);

    /**
     * Push the modifications applied to this cache to its base and wipe local state.
     * Failure to call this method or Sync() before destruction will cause the changes
     * to be forgotten.
     * If false is returned, the state of this cache (and its backing view) will be undefined.
     */
    bool Flush();

    /**
     * Push the modifications applied to this cache to its base while retaining
     * the contents of this cache (except for spent coins, which we erase).
     * Failure to call this method or Flush() before destruction will cause the changes
     * to be forgotten.
     * If false is returned, the state of this cache (and its backing view) will be undefined.
     */
    bool Sync();

    /**
     * Removes the UTXO with the given outpoint from the cache, if it is
     * not modified.
     */
    void Uncache(const COutPoint& outpoint);

    //! Calculate the size of the cache (in number of transaction outputs)
    unsigned int GetCacheSize() const;

    //! Calculate the size of the cache (in bytes)
    size_t DynamicMemoryUsage() const;

    //! Check whether all prevouts of the transaction are present in the UTXO set represented by this view
    bool HaveInputs(const CTransaction& tx) const;

    //! Force a reallocation of the cache map. This is required when downsizing
    //! the cache because the map's allocator may be hanging onto a lot of
    //! memory despite having called .clear().
    //!
    //! See: https://stackoverflow.com/questions/42114044/how-to-release-unordered-map-memory
    void ReallocateCache();

    //! Run an internal sanity check on the cache data structure. */
    void SanityCheck() const;

private:
    /**
     * @note this is marked const, but may actually append to `cacheCoins`, increasing
     * memory usage.
     */
    CCoinsMap::iterator FetchCoin(const COutPoint& outpoint) const;
};

//! Utility function to add all of a transaction's outputs to a cache.
//! When check is false, this assumes that overwrites are only possible for coinbase transactions.
//! When check is true, the underlying view may be queried to determine whether an addition is
//! an overwrite.
// TODO: pass in a boolean to limit these possible overwrites to known
// (pre-BIP34) cases.
void AddCoins(CCoinsViewCache& cache, const CTransaction& tx, int nHeight, bool check = false);

//! Utility function to find any unspent output with a given txid.
//! This function can be quite expensive because in the event of a transaction
//! which is not found in the cache, it can cause up to MAX_OUTPUTS_PER_BLOCK
//! lookups to database, so it should be used with care.
const Coin& AccessByTxid(const CCoinsViewCache& cache, const uint256& txid);

/**
 * This is a minimally invasive approach to shutdown on LevelDB read errors from the
 * chainstate, while keeping user interface out of the common library, which is shared
 * between bitcoind, and bitcoin-qt and non-server tools.
 *
 * Writes do not need similar protection, as failure to write is handled by the caller.
 */
class CCoinsViewErrorCatcher final : public CCoinsViewBacked
{
public:
    explicit CCoinsViewErrorCatcher(CCoinsView* view) : CCoinsViewBacked(view) {}

    void AddReadErrCallback(std::function<void()> f)
    {
        m_err_callbacks.emplace_back(std::move(f));
    }

    bool GetCoin(const COutPoint& outpoint, Coin& coin) const override;

private:
    /** A list of callbacks to execute upon leveldb read error. */
    std::vector<std::function<void()>> m_err_callbacks;
};

#endif // BITCOIN_COINS_H<|MERGE_RESOLUTION|>--- conflicted
+++ resolved
@@ -182,11 +182,7 @@
 
     //! Do a bulk modification (multiple Coin changes + BestBlock change).
     //! The passed mapCoins can be modified.
-<<<<<<< HEAD
     virtual bool BatchWrite(CCoinsMap &mapCoins, const uint256 &hashBlock, bool erase = true);
-=======
-    virtual bool BatchWrite(CCoinsMap& mapCoins, const uint256& hashBlock);
->>>>>>> d8abe5a8
 
     //! Get a cursor to iterate over the whole state
     virtual std::unique_ptr<CCoinsViewCursor> Cursor() const;
@@ -211,13 +207,8 @@
     bool HaveCoin(const COutPoint& outpoint) const override;
     uint256 GetBestBlock() const override;
     std::vector<uint256> GetHeadBlocks() const override;
-<<<<<<< HEAD
     void SetBackend(CCoinsView &viewIn);
     bool BatchWrite(CCoinsMap &mapCoins, const uint256 &hashBlock, bool erase = true) override;
-=======
-    void SetBackend(CCoinsView& viewIn);
-    bool BatchWrite(CCoinsMap& mapCoins, const uint256& hashBlock) override;
->>>>>>> d8abe5a8
     std::unique_ptr<CCoinsViewCursor> Cursor() const override;
     size_t EstimateSize() const override;
 };
@@ -241,11 +232,7 @@
     mutable size_t cachedCoinsUsage{0};
 
 public:
-<<<<<<< HEAD
     CCoinsViewCache(CCoinsView *baseIn, bool deterministic = false);
-=======
-    CCoinsViewCache(CCoinsView* baseIn);
->>>>>>> d8abe5a8
 
     /**
      * By deleting the copy constructor, we prevent accidentally using it when one intends to create a cache on top of a base cache.
@@ -256,16 +243,9 @@
     bool GetCoin(const COutPoint& outpoint, Coin& coin) const override;
     bool HaveCoin(const COutPoint& outpoint) const override;
     uint256 GetBestBlock() const override;
-<<<<<<< HEAD
     void SetBestBlock(const uint256 &hashBlock);
     bool BatchWrite(CCoinsMap &mapCoins, const uint256 &hashBlock, bool erase = true) override;
     std::unique_ptr<CCoinsViewCursor> Cursor() const override {
-=======
-    void SetBestBlock(const uint256& hashBlock);
-    bool BatchWrite(CCoinsMap& mapCoins, const uint256& hashBlock) override;
-    std::unique_ptr<CCoinsViewCursor> Cursor() const override
-    {
->>>>>>> d8abe5a8
         throw std::logic_error("CCoinsViewCache cursor iteration not supported.");
     }
 
