--- conflicted
+++ resolved
@@ -1176,11 +1176,7 @@
         }
         else if (pnode->nPingNonceSent && pnode->m_ping_start.load() + std::chrono::seconds{TIMEOUT_INTERVAL} < GetTime<std::chrono::microseconds>())
         {
-<<<<<<< HEAD
-            LogPrintf("\nping timeout: %fs\n", 0.000001 * (GetTimeMicros() - pnode->nPingUsecStart));
-=======
             LogPrintf("ping timeout: %fs\n", 0.000001 * count_microseconds(GetTime<std::chrono::microseconds>() - pnode->m_ping_start.load()));
->>>>>>> 42fe6aad
             pnode->fDisconnect = true;
         }
         else if (!pnode->fSuccessfullyConnected)
