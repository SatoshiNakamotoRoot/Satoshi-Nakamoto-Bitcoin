--- conflicted
+++ resolved
@@ -594,7 +594,6 @@
     }
 
     Object obj;
-<<<<<<< HEAD
     if (strMode == "rank") {
         std::vector<pair<int, CMasternode> > vMasternodeRanks = mnodeman.GetMasternodeRanks(chainActive.Tip()->nHeight);
         BOOST_FOREACH(PAIRTYPE(int, CMasternode)& s, vMasternodeRanks) {
@@ -609,7 +608,16 @@
             if(strMode == "active"){
                 if(strFilter !="" && strFilter != (mn.IsEnabled() ? "true" : "false") &&
                     strAddr.find(strFilter) == string::npos) continue;
-                obj.push_back(Pair(strAddr,       (int)mn.IsEnabled()));
+
+                std::string strStatus = "ACTIVE";
+
+                if(mn.activeState == MASTERNODE_ENABLED) strStatus = "ENABLED";
+                if(mn.activeState == MASTERNODE_EXPIRED) strStatus = "EXPIRED";
+                if(mn.activeState == MASTERNODE_VIN_SPENT) strStatus = "VIN_SPENT";
+                if(mn.activeState == MASTERNODE_REMOVE) strStatus = "REMOVE";
+                if(mn.activeState == MASTERNODE_POS_ERROR) strStatus = "POS_ERROR";
+
+                obj.push_back(Pair(strAddr,       strStatus.c_str()));
             } else if (strMode == "activeseconds") {
                 if(strFilter !="" && strAddr.find(strFilter) == string::npos) continue;
                 obj.push_back(Pair(strAddr,       (int64_t)(mn.lastTimeSeen - mn.sigTime)));
@@ -619,35 +627,6 @@
                 CTxDestination address1;
                 ExtractDestination(pubkey, address1);
                 CBitcoinAddress address2(address1);
-=======
-    std::vector<CMasternode> vMasternodes = mnodeman.GetFullMasternodeVector();
-    BOOST_FOREACH(CMasternode& mn, vMasternodes) {
-
-        std::string strAddr = mn.addr.ToString().c_str();
-        if(strMode == "active"){
-            if(strFilter !="" && strFilter != (mn.IsEnabled() ? "true" : "false") &&
-                mn.addr.ToString().find(strFilter) == string::npos) continue;
-
-
-            std::string strStatus = "ACTIVE";
-
-            if(mn.activeState == MASTERNODE_ENABLED) strStatus = "ENABLED";
-            if(mn.activeState == MASTERNODE_EXPIRED) strStatus = "EXPIRED";
-            if(mn.activeState == MASTERNODE_VIN_SPENT) strStatus = "VIN_SPENT";
-            if(mn.activeState == MASTERNODE_REMOVE) strStatus = "REMOVE";
-            if(mn.activeState == MASTERNODE_POS_ERROR) strStatus = "POS_ERROR";
-
-            obj.push_back(Pair(strAddr,       strStatus.c_str()));
-        } else if (strMode == "activeseconds") {
-            if(strFilter !="" && mn.addr.ToString().find(strFilter) == string::npos) continue;
-            obj.push_back(Pair(strAddr,       (int64_t)(mn.lastTimeSeen - mn.sigTime)));
-        } else if (strMode == "full") {
-            CScript pubkey;
-            pubkey.SetDestination(mn.pubkey.GetID());
-            CTxDestination address1;
-            ExtractDestination(pubkey, address1);
-            CBitcoinAddress address2(address1);
->>>>>>> 92836f5b
 
                 std::ostringstream addrStream;
                 addrStream << setw(21) << strAddr;
