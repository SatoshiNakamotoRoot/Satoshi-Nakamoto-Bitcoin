--- conflicted
+++ resolved
@@ -112,17 +112,6 @@
     return strprintf("%04i-%02i-%02i", ts.tm_year + 1900, ts.tm_mon + 1, ts.tm_mday);
 }
 
-<<<<<<< HEAD
-std::string FormatISO8601Time(int64_t nTime) {
-    struct tm ts;
-    time_t time_val = nTime;
-#ifdef _MSC_VER
-    gmtime_s(&ts, &time_val);
-#else
-    gmtime_r(&time_val, &ts);
-#endif
-    return strprintf("%02i:%02i:%02iZ", ts.tm_hour, ts.tm_min, ts.tm_sec);
-=======
 int64_t ParseISO8601DateTime(const std::string& str)
 {
     static const boost::posix_time::ptime epoch = boost::posix_time::from_time_t(0);
@@ -135,5 +124,4 @@
     if (ptime.is_not_a_date_time() || epoch > ptime)
         return 0;
     return (ptime - epoch).total_seconds();
->>>>>>> e8e79958
 }