// Copyright (c) 2009-2015 The Dash developers
// Copyright (c) 2014-2018 The Crown developers
// Distributed under the MIT/X11 software license, see the accompanying
// file COPYING or http://www.opensource.org/licenses/mit-license.php.

#include "sync.h"
#include "net.h"
#include "key.h"
#include "util.h"
#include "base58.h"
#include "protocol.h"
#include "instantx.h"
#include "activemasternode.h"
#include "masternodeman.h"
#include "legacysigner.h"
#include "spork.h"
#include <boost/lexical_cast.hpp>

using namespace std;
using namespace boost;

std::auto_ptr<InstantSend> g_instantSend;

//step 1.) Broadcast intention to lock transaction inputs, "txlreg", CTransaction
//step 2.) Top INSTANTX_SIGNATURES_TOTAL masternodes, open connect to top 1 masternode.
//         Send "txvote", CTransaction, Signature, Approve
//step 3.) Top 1 masternode, waits for INSTANTX_SIGNATURES_REQUIRED messages. Upon success, sends "txlock'

void InstantSend::ProcessMessage(CNode* pfrom, const std::string& strCommand, CDataStream& vRecv)
{
    if(fLiteMode) return; //disable all masternode related functionality
    if(!IsSporkActive(SPORK_2_INSTANTX)) return;
    if(!masternodeSync.IsBlockchainSynced()) return;

    if (strCommand == "ix")
    {
        //LogPrintf("ProcessMessageInstantX::ix\n");
        CDataStream vMsg(vRecv);
        CTransaction tx;
        vRecv >> tx;

        CInv inv(MSG_TXLOCK_REQUEST, tx.GetHash());
        pfrom->AddInventoryKnown(inv);

        if(m_txLockReq.count(tx.GetHash()) || m_txLockReqRejected.count(tx.GetHash()))
            return;

        if(!IsIxTxValid(tx))
            return;

        // Check if transaction is old for lock
        if (GetTransactionAge(tx.GetHash()) > m_acceptedBlockCount)
            return;

        int64_t nBlockHeight = CreateNewLock(tx);
        if (nBlockHeight == 0)
            return;

        bool fMissingInputs = false;
        CValidationState state;

        bool fAccepted = false;
        {
            LOCK(cs_main);
            fAccepted = AcceptToMemoryPool(mempool, state, tx, true, &fMissingInputs);
        }
        if (fAccepted)
        {
            RelayInv(inv);

            DoConsensusVote(tx, nBlockHeight);

            m_txLockReq.insert(make_pair(tx.GetHash(), tx));

            IXLogPrintf("ProcessMessageInstantX::ix - Transaction Lock Request: %s %s : accepted %s\n",
                pfrom->addr.ToString().c_str(), pfrom->cleanSubVer.c_str(),
                tx.GetHash().ToString().c_str()
            );

            return;

        } else {
            m_txLockReqRejected.insert(make_pair(tx.GetHash(), tx));

            // can we get the conflicting transaction as proof?

            IXLogPrintf("ProcessMessageInstantX::ix - Transaction Lock Request: %s %s : rejected %s\n",
                pfrom->addr.ToString().c_str(), pfrom->cleanSubVer.c_str(),
                tx.GetHash().ToString().c_str()
            );

            BOOST_FOREACH(const CTxIn& in, tx.vin){
                if(!m_lockedInputs.count(in.prevout)){
                    m_lockedInputs.insert(make_pair(in.prevout, tx.GetHash()));
                }
            }

            // resolve conflicts
            std::map<uint256, CTransactionLock>::iterator i = m_txLocks.find(tx.GetHash());
            if (i != m_txLocks.end()){
                //we only care if we have a complete tx lock
                if((*i).second.CountSignatures() >= INSTANTX_SIGNATURES_REQUIRED){
                    if(!CheckForConflictingLocks(tx)){
                        IXLogPrintf("ProcessMessageInstantX::ix - Found Existing Complete IX Lock\n");

                        //reprocess the last 15 blocks
                        ReprocessBlocks(15);
                        m_txLockReq.insert(make_pair(tx.GetHash(), tx));
                    }
                }
            }

            return;
        }
    }
    else if (strCommand == "txlvote") //InstantX Lock Consensus Votes
    {
        CConsensusVote ctx;
        vRecv >> ctx;

        CInv inv(MSG_TXLOCK_VOTE, ctx.GetHash());
        pfrom->AddInventoryKnown(inv);

<<<<<<< HEAD
        if (m_txLockVote.find(ctx.GetHash()) == m_txLockVote.end())
=======
        if (m_txLockVote.find(ctx.GetHash()) != m_txLockVote.end())
>>>>>>> bdaefb53
            return;

        // Check if transaction is old for lock
        if (GetTransactionAge(ctx.txHash) > m_acceptedBlockCount)
        {
            IXLogPrintf("InstantSend::ProcessMessage - Old transaction lock request is received. TxId - %s\n", ctx.txHash.ToString());
            return;
        }

        m_txLockVote.insert(make_pair(ctx.GetHash(), ctx));

        if (ProcessConsensusVote(pfrom, ctx))
        {
            //Spam/Dos protection
            /*
                Masternodes will sometimes propagate votes before the transaction is known to the client.
                This tracks those messages and allows it at the same rate of the rest of the network, if
                a peer violates it, it will simply be ignored
            */
            if(!m_txLockReq.count(ctx.txHash) && !m_txLockReqRejected.count(ctx.txHash)){
                if(!m_unknownVotes.count(ctx.vinMasternode.prevout.hash)){
                    m_unknownVotes[ctx.vinMasternode.prevout.hash] = GetTime()+(60*10);
                }

                if(m_unknownVotes[ctx.vinMasternode.prevout.hash] > GetTime() &&
                    m_unknownVotes[ctx.vinMasternode.prevout.hash] - GetAverageVoteTime() > 60*10){
                        IXLogPrintf("ProcessMessageInstantX::ix - masternode is spamming transaction votes: %s %s\n",
                            ctx.vinMasternode.ToString().c_str(),
                            ctx.txHash.ToString().c_str()
                        );
                        return;
                } else {
                    m_unknownVotes[ctx.vinMasternode.prevout.hash] = GetTime()+(60*10);
                }
            }
            RelayInv(inv);
        }
        return;
    }
    else if (strCommand == "txllist") //Get InstantX Locked list
    {
        std::map<uint256, CConsensusVote>::const_iterator it = m_txLockVote.begin();
        for (; it != m_txLockVote.end(); ++it)
        {
            CInv inv(MSG_TXLOCK_VOTE, it->second.GetHash());
            pfrom->AddInventoryKnown(inv);

            RelayInv(inv);
        }
    }
}

bool InstantSend::IsIxTxValid(const CTransaction& txCollateral) const
{
    if(txCollateral.vout.size() < 1) return false;
    if(txCollateral.nLockTime != 0) return false;

    int64_t nValueIn = 0;
    int64_t nValueOut = 0;
    bool missingTx = false;

    BOOST_FOREACH(const CTxOut o, txCollateral.vout)
        nValueOut += o.nValue;

    BOOST_FOREACH(const CTxIn i, txCollateral.vin){
        CTransaction tx2;
        uint256 hash;
        if(GetTransaction(i.prevout.hash, tx2, hash, true)){
            if(tx2.vout.size() > i.prevout.n) {
                nValueIn += tx2.vout[i.prevout.n].nValue;
            }
        } else{
            missingTx = true;
        }
    }

    if(nValueOut > GetSporkValue(SPORK_5_MAX_VALUE)*COIN){
        LogPrint("instantx", "IsIxTxValid - Transaction value too high - %s\n", txCollateral.ToString().c_str());
        return false;
    }

    if(missingTx){
        LogPrint("instantx", "IsIxTxValid - Unknown inputs in IX transaction - %s\n", txCollateral.ToString().c_str());
        /*
            This happens sometimes for an unknown reason, so we'll return that it's a valid transaction.
            If someone submits an invalid transaction it will be rejected by the network anyway and this isn't
            very common, but we don't want to block IX just because the client can't figure out the fee.
        */
        return true;
    }

    return true;
}

int64_t InstantSend::CreateNewLock(const CTransaction& tx)
{
    LOCK(cs);
    int64_t nTxAge = 0;
    BOOST_REVERSE_FOREACH(CTxIn i, tx.vin){
        nTxAge = GetInputAge(i);
        if(nTxAge < 5) //1 less than the "send IX" gui requires, incase of a block propagating the network at the time
        {
            IXLogPrintf("CreateNewLock - Transaction not found / too new: %d / %s\n", nTxAge, tx.GetHash().ToString().c_str());
            return 0;
        }
    }

    /*
        Use a blockheight newer than the input.
        This prevents attackers from using transaction mallibility to predict which masternodes
        they'll use.
    */
    int nBlockHeight = (chainActive.Tip()->nHeight - nTxAge)+4;

    if (!m_txLocks.count(tx.GetHash())){
        IXLogPrintf("CreateNewLock - New Transaction Lock %s !\n", tx.GetHash().ToString().c_str());

        CTransactionLock newLock;
        newLock.nBlockHeight = nBlockHeight;
        newLock.txHash = tx.GetHash();
        m_txLocks.insert(make_pair(tx.GetHash(), newLock));
    } else {
        m_txLocks[tx.GetHash()].nBlockHeight = nBlockHeight;
        LogPrint("instantx", "CreateNewLock - Transaction Lock Exists %s !\n", tx.GetHash().ToString().c_str());
    }

    m_txLockReq.insert(make_pair(tx.GetHash(), tx));
    return nBlockHeight;
}

// check if we need to vote on this transaction
void InstantSend::DoConsensusVote(const CTransaction& tx, int64_t nBlockHeight)
{
    LOCK(cs);
    if(!fMasterNode) return;

    int n = mnodeman.GetMasternodeRank(activeMasternode.vin, nBlockHeight, MIN_INSTANTX_PROTO_VERSION);

    if(n == -1)
    {
        LogPrint("instantx", "InstantX::DoConsensusVote - Unknown Masternode\n");
        return;
    }

    if(n > INSTANTX_SIGNATURES_TOTAL)
    {
        LogPrint("instantx", "InstantX::DoConsensusVote - Masternode not in the top %d (%d)\n", INSTANTX_SIGNATURES_TOTAL, n);
        return;
    }
    /*
        nBlockHeight calculated from the transaction is the authoritive source
    */

    LogPrint("instantx", "InstantX::DoConsensusVote - In the top %d (%d)\n", INSTANTX_SIGNATURES_TOTAL, n);

    CConsensusVote ctx;
    ctx.vinMasternode = activeMasternode.vin;
    ctx.txHash = tx.GetHash();
    ctx.nBlockHeight = nBlockHeight;
    if(!ctx.Sign()){
        IXLogPrintf("InstantX::DoConsensusVote - Failed to sign consensus vote\n");
        return;
    }
    if(!ctx.SignatureValid()) {
        IXLogPrintf("InstantX::DoConsensusVote - Signature invalid\n");
        return;
    }

    m_txLockVote[ctx.GetHash()] = ctx;

    CInv inv(MSG_TXLOCK_VOTE, ctx.GetHash());
    RelayInv(inv);
}

//received a consensus vote
bool InstantSend::ProcessConsensusVote(CNode* pnode, const CConsensusVote& ctx)
{
    LOCK(cs);
    int n = mnodeman.GetMasternodeRank(ctx.vinMasternode, ctx.nBlockHeight, MIN_INSTANTX_PROTO_VERSION);

    CMasternode* pmn = mnodeman.Find(ctx.vinMasternode);
    if(pmn != NULL)
        IXLogPrint("instantx", "InstantX::ProcessConsensusVote - Masternode ADDR %s %d\n", pmn->addr.ToString().c_str(), n);

    if(n == -1)
    {
        //can be caused by past versions trying to vote with an invalid protocol
        LogPrint("instantx", "InstantX::ProcessConsensusVote - Unknown Masternode\n");
        mnodeman.AskForMN(pnode, ctx.vinMasternode);
        return false;
    }

    if(n > INSTANTX_SIGNATURES_TOTAL)
    {
        LogPrint("instantx", "InstantX::ProcessConsensusVote - Masternode not in the top %d (%d) - %s\n", INSTANTX_SIGNATURES_TOTAL, n, ctx.GetHash().ToString().c_str());
        return false;
    }

    if(!ctx.SignatureValid()) {
        IXLogPrintf("InstantX::ProcessConsensusVote - Signature invalid\n");
        // don't ban, it could just be a non-synced masternode
        mnodeman.AskForMN(pnode, ctx.vinMasternode);
        return false;
    }

    if (!m_txLocks.count(ctx.txHash)){
        IXLogPrintf("InstantX::ProcessConsensusVote - New Transaction Lock %s !\n", ctx.txHash.ToString().c_str());

        CTransactionLock newLock;
        newLock.nBlockHeight = 0;
        newLock.txHash = ctx.txHash;
        m_txLocks.insert(make_pair(ctx.txHash, newLock));
    } else
        LogPrint("instantx", "InstantX::ProcessConsensusVote - Transaction Lock Exists %s !\n", ctx.txHash.ToString().c_str());

    //compile consessus vote
    std::map<uint256, CTransactionLock>::iterator i = m_txLocks.find(ctx.txHash);
    if (i != m_txLocks.end()){
        (*i).second.AddSignature(ctx);

#ifdef ENABLE_WALLET
        if(pwalletMain){
            //when we get back signatures, we'll count them as requests. Otherwise the client will think it didn't propagate.
            if(pwalletMain->mapRequestCount.count(ctx.txHash))
                pwalletMain->mapRequestCount[ctx.txHash]++;
        }
#endif

        LogPrint("instantx", "InstantX::ProcessConsensusVote - Transaction Lock Votes %d - %s !\n", (*i).second.CountSignatures(), ctx.GetHash().ToString().c_str());

        if((*i).second.CountSignatures() >= INSTANTX_SIGNATURES_REQUIRED){
            IXLogPrintf("InstantX::ProcessConsensusVote - Transaction Lock Is Complete \n");
            LogPrint("instantx", "InstantX::ProcessConsensusVote - Transaction Lock Is Complete %s !\n", (*i).second.GetHash().ToString().c_str());

            CTransaction& tx = m_txLockReq[ctx.txHash];
            if(!CheckForConflictingLocks(tx)){

#ifdef ENABLE_WALLET
                if(pwalletMain){
                    if(pwalletMain->UpdatedTransaction((*i).second.txHash)){
                        m_completeTxLocks++;
                    }
                }
#endif

                if(m_txLockReq.count(ctx.txHash)){
                    BOOST_FOREACH(const CTxIn& in, tx.vin){
                        if(!m_lockedInputs.count(in.prevout)){
                            m_lockedInputs.insert(make_pair(in.prevout, ctx.txHash));
                        }
                    }
                }

                // resolve conflicts

                //if this tx lock was rejected, we need to remove the conflicting blocks
                if(m_txLockReqRejected.count((*i).second.txHash)){
                    //reprocess the last 15 blocks
                    ReprocessBlocks(15);
                }
            }
        }
        return true;
    }

    return false;
}

bool InstantSend::CheckForConflictingLocks(const CTransaction& tx)
{
    LOCK(cs);
    /*
        It's possible (very unlikely though) to get 2 conflicting transaction locks approved by the network.
        In that case, they will cancel each other out.

        Blocks could have been rejected during this time, which is OK. After they cancel out, the client will
        rescan the blocks and find they're acceptable and then take the chain with the most work.
    */
    BOOST_FOREACH(const CTxIn& in, tx.vin)
    {
        if(m_lockedInputs.count(in.prevout))
        {
            if(m_lockedInputs[in.prevout] != tx.GetHash())
            {
                IXLogPrintf("InstantX::CheckForConflictingLocks - found two complete conflicting locks - removing both. %s %s",
                        tx.GetHash().ToString().c_str(), m_lockedInputs[in.prevout].ToString().c_str());
                if(m_txLocks.count(tx.GetHash()))
                    m_txLocks[tx.GetHash()].m_expiration = GetTime();
                if(m_txLocks.count(m_lockedInputs[in.prevout]))
                    m_txLocks[m_lockedInputs[in.prevout]].m_expiration = GetTime();
                return true;
            }
        }
    }
    return false;
}

int64_t InstantSend::GetAverageVoteTime() const
{
    std::map<uint256, int64_t>::const_iterator it = m_unknownVotes.begin();
    int64_t total = 0;
    int64_t count = 0;

    while(it != m_unknownVotes.end()) {
        total+= it->second;
        count++;
        it++;
    }

    return total / count;
}

void InstantSend::CheckAndRemove()
{
    LOCK(cs);
    if(chainActive.Tip() == NULL) return;

    std::map<uint256, CTransactionLock>::iterator it = m_txLocks.begin();

    while (it != m_txLocks.end())
    {
        if (GetTime() > it->second.m_expiration)
        {
            IXLogPrintf("Removing old transaction lock %s\n", it->second.txHash.ToString().c_str());

            // Remove rejected transaction if expired
            m_txLockReqRejected.erase(it->second.txHash);

            std::map<uint256, CTransaction>::iterator itLock = m_txLockReq.find(it->second.txHash);
            if (itLock != m_txLockReq.end())
            {
                CTransaction& tx = itLock->second;

                BOOST_FOREACH(const CTxIn& in, tx.vin)
                    m_lockedInputs.erase(in.prevout);

                m_txLockReq.erase(it->second.txHash);

                BOOST_FOREACH(CConsensusVote& v, it->second.vecConsensusVotes)
                    m_txLockVote.erase(v.GetHash());
            }
            m_txLocks.erase(it++);
        }
        else
        {
            it++;
        }
    }

    std::map<uint256, CConsensusVote>::iterator itVote = m_txLockVote.begin();
    while(itVote != m_txLockVote.end())
    {
        if (GetTime() > it->second.m_expiration ||
                GetTransactionAge(it->second.txHash) > InstantSend::m_completeTxLocks)
        {
            // Remove transaction vote if it is expired or belongs to old transaction
            m_txLockVote.erase(itVote++);
        }
        else
        {
            ++itVote;
        }
    }
}

int InstantSend::GetSignaturesCount(uint256 txHash) const
{
    std::map<uint256, CTransactionLock>::const_iterator i = m_txLocks.find(txHash);
    if (i != m_txLocks.end()) {
        return (*i).second.CountSignatures();
    }
    return -1;
}

bool InstantSend::IsLockTimedOut(uint256 txHash) const
{
    std::map<uint256, CTransactionLock>::const_iterator i = m_txLocks.find(txHash);
    if (i != m_txLocks.end()) {
        return GetTime() > (*i).second.m_timeout;
    }
    return false;
}

bool InstantSend::TxLockRequested(uint256 txHash) const
{
    return m_txLockReq.count(txHash) || m_txLockReqRejected.count(txHash);
}

boost::optional<uint256> InstantSend::GetLockedTx(const COutPoint& out) const
{
    std::map<COutPoint, uint256>::const_iterator it = m_lockedInputs.find(out);
    if (it != m_lockedInputs.end())
        return boost::optional<uint256>(it->second);
    return boost::optional<uint256>();
}

boost::optional<CConsensusVote> InstantSend::GetLockVote(uint256 txHash) const
{
    std::map<uint256, CConsensusVote>::const_iterator it = m_txLockVote.find(txHash);
    if (it != m_txLockVote.end())
        return boost::optional<CConsensusVote>(it->second);
    return boost::optional<CConsensusVote>();
}

boost::optional<CTransaction> InstantSend::GetLockReq(uint256 txHash) const
{
    std::map<uint256, CTransaction>::const_iterator it = m_txLockReq.find(txHash);
    if (it != m_txLockReq.end())
        return boost::optional<CTransaction>(it->second);
    return boost::optional<CTransaction>();
}

bool InstantSend::AlreadyHave(uint256 txHash) const
{
    return m_txLockVote.find(txHash) != m_txLockVote.end();
}

std::string InstantSend::ToString() const
{
    std::ostringstream info;

    info << "Transaction lock requests: " << m_txLockReq.size() <<
            ", Transaction locks: " << m_txLocks.size() <<
            ", Locked Inputs: " << m_lockedInputs.size() <<
            ", Transaction lock votes: " << m_txLockVote.size();

    return info.str();
}

void InstantSend::Clear()
{
    LOCK(cs);
    m_lockedInputs.clear();
    m_txLockVote.clear();
    m_txLockReq.clear();
    m_txLocks.clear();
    m_unknownVotes.clear();
    m_txLockReqRejected.clear();
}

int InstantSend::GetCompleteLocksCount() const
{
    return m_completeTxLocks;
}

uint256 CConsensusVote::GetHash() const
{
    return ArithToUint256(UintToArith256(vinMasternode.prevout.hash) + vinMasternode.prevout.n + UintToArith256(txHash));
}

bool CConsensusVote::SignatureValid() const
{
    std::string errorMessage;
    std::string strMessage = txHash.ToString().c_str() + boost::lexical_cast<std::string>(nBlockHeight);
    //LogPrintf("verify strMessage %s \n", strMessage.c_str());

    CMasternode* pmn = mnodeman.Find(vinMasternode);

    if(pmn == NULL)
    {
        IXLogPrintf("InstantX::CConsensusVote::SignatureValid() - Unknown Masternode\n");
        return false;
    }

    if(!legacySigner.VerifyMessage(pmn->pubkey2, vchMasterNodeSignature, strMessage, errorMessage)) {
        IXLogPrintf("InstantX::CConsensusVote::SignatureValid() - Verify message failed\n");
        return false;
    }

    return true;
}

bool CConsensusVote::Sign()
{
    std::string errorMessage;

    CKey key2;
    CPubKey pubkey2;
    std::string strMessage = txHash.ToString().c_str() + boost::lexical_cast<std::string>(nBlockHeight);
    //LogPrintf("signing strMessage %s \n", strMessage.c_str());
    //LogPrintf("signing privkey %s \n", strMasterNodePrivKey.c_str());

    if(!legacySigner.SetKey(strMasterNodePrivKey, errorMessage, key2, pubkey2))
    {
        IXLogPrintf("CConsensusVote::Sign() - ERROR: Invalid masternodeprivkey: '%s'\n", errorMessage.c_str());
        return false;
    }

    if(!legacySigner.SignMessage(strMessage, errorMessage, vchMasterNodeSignature, key2)) {
        IXLogPrintf("CConsensusVote::Sign() - Sign message failed");
        return false;
    }

    if(!legacySigner.VerifyMessage(pubkey2, vchMasterNodeSignature, strMessage, errorMessage)) {
        IXLogPrintf("CConsensusVote::Sign() - Verify message failed");
        return false;
    }

    return true;
}


bool CTransactionLock::SignaturesValid() const
{

    BOOST_FOREACH(CConsensusVote vote, vecConsensusVotes)
    {
        int n = mnodeman.GetMasternodeRank(vote.vinMasternode, vote.nBlockHeight, MIN_INSTANTX_PROTO_VERSION);

        if(n == -1)
        {
            IXLogPrintf("CTransactionLock::SignaturesValid() - Unknown Masternode\n");
            return false;
        }

        if(n > INSTANTX_SIGNATURES_TOTAL)
        {
            IXLogPrintf("CTransactionLock::SignaturesValid() - Masternode not in the top %s\n", INSTANTX_SIGNATURES_TOTAL);
            return false;
        }

        if(!vote.SignatureValid()){
            IXLogPrintf("CTransactionLock::SignaturesValid() - Signature not valid\n");
            return false;
        }
    }

    return true;
}

void CTransactionLock::AddSignature(const CConsensusVote& cv)
{
    vecConsensusVotes.push_back(cv);
}

int CTransactionLock::CountSignatures() const
{
    /*
        Only count signatures where the BlockHeight matches the transaction's blockheight.
        The votes have no proof it's the correct blockheight
    */

    if(nBlockHeight == 0) return -1;

    int n = 0;
    BOOST_FOREACH(CConsensusVote v, vecConsensusVotes){
        if(v.nBlockHeight == nBlockHeight){
            n++;
        }
    }
    return n;
}

uint256 CTransactionLock::GetHash() const
{
    return txHash;
}

InstantSend& GetInstantSend()
{
    if (g_instantSend.get() == NULL)
    {
        g_instantSend.reset(new InstantSend);
    }
    return *g_instantSend;
}<|MERGE_RESOLUTION|>--- conflicted
+++ resolved
@@ -121,11 +121,7 @@
         CInv inv(MSG_TXLOCK_VOTE, ctx.GetHash());
         pfrom->AddInventoryKnown(inv);
 
-<<<<<<< HEAD
-        if (m_txLockVote.find(ctx.GetHash()) == m_txLockVote.end())
-=======
         if (m_txLockVote.find(ctx.GetHash()) != m_txLockVote.end())
->>>>>>> bdaefb53
             return;
 
         // Check if transaction is old for lock
