--- conflicted
+++ resolved
@@ -10,16 +10,12 @@
 
 JSON_TEST_FILES = \
   test/data/base58_encode_decode.json \
-<<<<<<< HEAD
-  test/data/base58_keys_invalid.json \
   test/data/bip39_vectors_english.json \
   test/data/bip39_vectors_japanese.json \
-=======
   test/data/key_io_valid.json \
   test/data/key_io_invalid.json \
   test/data/script_tests.json \
   test/data/sighash.json \
->>>>>>> 243c9bb7
   test/data/tx_invalid.json \
   test/data/tx_valid.json
 
@@ -108,16 +104,13 @@
   wallet/test/accounting_tests.cpp \
   wallet/test/wallet_tests.cpp \
   wallet/test/crypto_tests.cpp \
-<<<<<<< HEAD
   wallet/test/rpc_wallet_tests.cpp \
   wallet/test/hdwallet_test_fixture.cpp \
   wallet/test/hdwallet_test_fixture.h \
   wallet/test/hdwallet_tests.cpp \
   wallet/test/rpc_hdwallet_tests.cpp \
+  wallet/test/coinselector_tests.cpp \
   wallet/test/stake_tests.cpp
-=======
-  wallet/test/coinselector_tests.cpp
->>>>>>> 243c9bb7
 endif
 
 test_test_particl_SOURCES = $(BITCOIN_TESTS) $(JSON_TEST_FILES) $(RAW_TEST_FILES)
