--- conflicted
+++ resolved
@@ -88,8 +88,6 @@
   test/txvalidationcache_tests.cpp \
   test/versionbits_tests.cpp \
   test/uint256_tests.cpp \
-<<<<<<< HEAD
-  test/univalue_tests.cpp \
   test/util_tests.cpp \
   test/smsg_tests.cpp \
   test/mnemonic_tests.cpp \
@@ -97,10 +95,6 @@
   test/ct_tests.cpp \
   test/ringct_tests.cpp \
   test/particlchain_tests.cpp
-
-=======
-  test/util_tests.cpp
->>>>>>> f17942a3
 
 if ENABLE_WALLET
 BITCOIN_TESTS += \
@@ -117,18 +111,9 @@
   wallet/test/stake_tests.cpp
 endif
 
-<<<<<<< HEAD
-
-
 test_test_particl_SOURCES = $(BITCOIN_TESTS) $(JSON_TEST_FILES) $(RAW_TEST_FILES)
-test_test_particl_CPPFLAGS = $(AM_CPPFLAGS) $(BITCOIN_INCLUDES) -I$(builddir)/test/ $(TESTDEFS) $(EVENT_CFLAGS)
+test_test_particl_CPPFLAGS = $(AM_CPPFLAGS) $(BITCOIN_INCLUDES) $(TESTDEFS) $(EVENT_CFLAGS)
 test_test_particl_LDADD =
-
-=======
-test_test_bitcoin_SOURCES = $(BITCOIN_TESTS) $(JSON_TEST_FILES) $(RAW_TEST_FILES)
-test_test_bitcoin_CPPFLAGS = $(AM_CPPFLAGS) $(BITCOIN_INCLUDES) $(TESTDEFS) $(EVENT_CFLAGS)
-test_test_bitcoin_LDADD =
->>>>>>> f17942a3
 if ENABLE_WALLET
 test_test_particl_LDADD += $(LIBPARTICL_WALLET)
 endif
