// Copyright (c) 2009-2010 Satoshi Nakamoto
// Copyright (c) 2009-2015 The Bitcoin Core developers
// Distributed under the MIT software license, see the accompanying
// file COPYING or http://www.opensource.org/licenses/mit-license.php.

#include "miner.h"

#include "amount.h"
#include "chain.h"
#include "chainparams.h"
#include "coins.h"
#include "consensus/consensus.h"
#include "consensus/merkle.h"
#include "consensus/validation.h"
#include "hash.h"
#include "main.h"
#include "net.h"
#include "policy/policy.h"
#include "pow.h"
#include "primitives/transaction.h"
#include "script/standard.h"
#include "timedata.h"
#include "txmempool.h"
#include "util.h"
#include "utilmoneystr.h"
#include "validationinterface.h"

#include <algorithm>
#include <boost/thread.hpp>
#include <boost/tuple/tuple.hpp>
#include <queue>

using namespace std;

//////////////////////////////////////////////////////////////////////////////
//
// BitcoinMiner
//

//
// Unconfirmed transactions in the memory pool often depend on other
// transactions in the memory pool. When we select transactions from the
// pool, we select by highest priority or fee rate, so we might consider
// transactions that depend on transactions that aren't yet in the block.

uint64_t nLastBlockTx = 0;
uint64_t nLastBlockSize = 0;
uint64_t nLastBlockWeight = 0;

class ScoreCompare
{
public:
    ScoreCompare() {}

    bool operator()(const CTxMemPool::txiter a, const CTxMemPool::txiter b)
    {
        return CompareTxMemPoolEntryByScore()(*b,*a); // Convert to less than
    }
};

int64_t UpdateTime(CBlockHeader* pblock, const Consensus::Params& consensusParams, const CBlockIndex* pindexPrev)
{
    int64_t nOldTime = pblock->nTime;
    int64_t nNewTime = std::max(pindexPrev->GetMedianTimePast()+1, GetAdjustedTime());

    if (nOldTime < nNewTime)
        pblock->nTime = nNewTime;

    // Updating time can change work required on testnet:
    if (consensusParams.fPowAllowMinDifficultyBlocks)
        pblock->nBits = GetNextWorkRequired(pindexPrev, pblock, consensusParams);

    return nNewTime - nOldTime;
}

BlockAssembler::BlockAssembler(const CChainParams& _chainparams)
    : chainparams(_chainparams)
{
    // Block resource limits
    // If neither -blockmaxsize or -blockmaxweight is given, limit to DEFAULT_BLOCK_MAX_*
    // If only one is given, only restrict the specified resource.
    // If both are given, restrict both.
    nBlockMaxWeight = DEFAULT_BLOCK_MAX_WEIGHT;
    nBlockMaxSize = DEFAULT_BLOCK_MAX_SIZE;
    bool fWeightSet = false;
    if (mapArgs.count("-blockmaxweight")) {
        nBlockMaxWeight = GetArg("-blockmaxweight", DEFAULT_BLOCK_MAX_WEIGHT);
        nBlockMaxSize = MAX_BLOCK_SERIALIZED_SIZE;
        fWeightSet = true;
    }
    if (mapArgs.count("-blockmaxsize")) {
        nBlockMaxSize = GetArg("-blockmaxsize", DEFAULT_BLOCK_MAX_SIZE);
        if (!fWeightSet) {
            nBlockMaxWeight = nBlockMaxSize * WITNESS_SCALE_FACTOR;
        }
    }

    // Limit weight to between 4K and MAX_BLOCK_WEIGHT-4K for sanity:
    nBlockMaxWeight = std::max((unsigned int)4000, std::min((unsigned int)(MAX_BLOCK_WEIGHT-4000), nBlockMaxWeight));
    // Limit size to between 1K and MAX_BLOCK_SERIALIZED_SIZE-1K for sanity:
    nBlockMaxSize = std::max((unsigned int)1000, std::min((unsigned int)(MAX_BLOCK_SERIALIZED_SIZE-1000), nBlockMaxSize));

    // Whether we need to account for byte usage (in addition to weight usage)
    fNeedSizeAccounting = (nBlockMaxSize < MAX_BLOCK_SERIALIZED_SIZE-1000);
}

void BlockAssembler::resetBlock()
{
    inBlock.clear();

    // Reserve space for coinbase tx
    nBlockSize = 1000;
    nBlockWeight = 4000;
    nBlockSigOpsCost = 400;
    fIncludeWitness = false;

    // These counters do not include coinbase tx
    nBlockTx = 0;
    nFees = 0;

    lastFewTxs = 0;
    blockFinished = false;
}

CBlockTemplate* BlockAssembler::CreateNewBlock(const CScript& scriptPubKeyIn)
{
    resetBlock();

    pblocktemplate.reset(new CBlockTemplate());

    if(!pblocktemplate.get())
        return NULL;
    pblock = &pblocktemplate->block; // pointer for convenience

    // Add dummy coinbase tx as first transaction
    pblock->vtx.push_back(CTransaction());
    pblocktemplate->vTxFees.push_back(-1); // updated at end
    pblocktemplate->vTxSigOpsCost.push_back(-1); // updated at end

    LOCK2(cs_main, mempool.cs);
    CBlockIndex* pindexPrev = chainActive.Tip();
    nHeight = pindexPrev->nHeight + 1;

    pblock->nVersion = ComputeBlockVersion(pindexPrev, chainparams.GetConsensus());
    // -regtest only: allow overriding block.nVersion with
    // -blockversion=N to test forking scenarios
    if (chainparams.MineBlocksOnDemand())
        pblock->nVersion = GetArg("-blockversion", pblock->nVersion);

    pblock->nTime = GetAdjustedTime();
    const int64_t nMedianTimePast = pindexPrev->GetMedianTimePast();

    nLockTimeCutoff = (STANDARD_LOCKTIME_VERIFY_FLAGS & LOCKTIME_MEDIAN_TIME_PAST)
                       ? nMedianTimePast
                       : pblock->GetBlockTime();

    // Decide whether to include witness transactions
    // This is only needed in case the witness softfork activation is reverted
    // (which would require a very deep reorganization) or when
    // -promiscuousmempoolflags is used.
    // TODO: replace this with a call to main to assess validity of a mempool
    // transaction (which in most cases can be a no-op).
    fIncludeWitness = IsWitnessEnabled(pindexPrev, chainparams.GetConsensus());

    addPriorityTxs();
    addPackageTxs();

    nLastBlockTx = nBlockTx;
    nLastBlockSize = nBlockSize;
    nLastBlockWeight = nBlockWeight;
    LogPrintf("CreateNewBlock(): total size %u txs: %u fees: %ld sigops %d\n", nBlockSize, nBlockTx, nFees, nBlockSigOpsCost);

    // Create coinbase transaction.
    CMutableTransaction coinbaseTx;
    coinbaseTx.vin.resize(1);
    coinbaseTx.vin[0].prevout.SetNull();
    coinbaseTx.vout.resize(1);
    coinbaseTx.vout[0].scriptPubKey = scriptPubKeyIn;
    coinbaseTx.vout[0].nValue = nFees + GetBlockSubsidy(nHeight, chainparams.GetConsensus());
    coinbaseTx.vin[0].scriptSig = CScript() << nHeight << OP_0;
    pblock->vtx[0] = coinbaseTx;
    pblocktemplate->vchCoinbaseCommitment = GenerateCoinbaseCommitment(*pblock, pindexPrev, chainparams.GetConsensus());
    pblocktemplate->vTxFees[0] = -nFees;

    // Fill in header
    pblock->hashPrevBlock  = pindexPrev->GetBlockHash();
    UpdateTime(pblock, chainparams.GetConsensus(), pindexPrev);
    pblock->nBits          = GetNextWorkRequired(pindexPrev, pblock, chainparams.GetConsensus());
    pblock->nNonce         = 0;
    pblocktemplate->vTxSigOpsCost[0] = WITNESS_SCALE_FACTOR * GetLegacySigOpCount(pblock->vtx[0]);

    CValidationState state;
    if (!TestBlockValidity(state, chainparams, *pblock, pindexPrev, false, false)) {
        throw std::runtime_error(strprintf("%s: TestBlockValidity failed: %s", __func__, FormatStateMessage(state)));
    }

    return pblocktemplate.release();
}

bool BlockAssembler::isStillDependent(CTxMemPool::txiter iter)
{
    BOOST_FOREACH(CTxMemPool::txiter parent, mempool.GetMemPoolParents(iter))
    {
        if (!inBlock.count(parent)) {
            return true;
        }
    }
    return false;
}

void BlockAssembler::onlyUnconfirmed(CTxMemPool::setEntries& testSet)
{
    for (CTxMemPool::setEntries::iterator iit = testSet.begin(); iit != testSet.end(); ) {
        // Only test txs not already in the block
        if (inBlock.count(*iit)) {
            testSet.erase(iit++);
        }
        else {
            iit++;
        }
    }
}

bool BlockAssembler::TestPackage(uint64_t packageSize, int64_t packageSigOpsCost)
{
    // TODO: switch to weight-based accounting for packages instead of vsize-based accounting.
    if (nBlockWeight + WITNESS_SCALE_FACTOR * packageSize >= nBlockMaxWeight)
        return false;
    if (nBlockSigOpsCost + packageSigOpsCost >= MAX_BLOCK_SIGOPS_COST)
        return false;
    return true;
}

// Perform transaction-level checks before adding to block:
// - transaction finality (locktime)
// - premature witness (in case segwit transactions are added to mempool before
//   segwit activation)
// - serialized size (in case -blockmaxsize is in use)
bool BlockAssembler::TestPackageTransactions(const CTxMemPool::setEntries& package)
{
    uint64_t nPotentialBlockSize = nBlockSize; // only used with fNeedSizeAccounting
    BOOST_FOREACH (const CTxMemPool::txiter it, package) {
        if (!IsFinalTx(it->GetTx(), nHeight, nLockTimeCutoff))
            return false;
        if (!fIncludeWitness && !it->GetTx().wit.IsNull())
            return false;
        if (fNeedSizeAccounting) {
            uint64_t nTxSize = ::GetSerializeSize(it->GetTx(), SER_NETWORK, PROTOCOL_VERSION);
            if (nPotentialBlockSize + nTxSize >= nBlockMaxSize) {
                return false;
            }
            nPotentialBlockSize += nTxSize;
        }
    }
    return true;
}

bool BlockAssembler::TestForBlock(CTxMemPool::txiter iter)
{
    if (nBlockWeight + iter->GetTxWeight() >= nBlockMaxWeight) {
        // If the block is so close to full that no more txs will fit
        // or if we've tried more than 50 times to fill remaining space
        // then flag that the block is finished
        if (nBlockWeight >  nBlockMaxWeight - 400 || lastFewTxs > 50) {
             blockFinished = true;
             return false;
        }
        // Once we're within 4000 weight of a full block, only look at 50 more txs
        // to try to fill the remaining space.
        if (nBlockWeight > nBlockMaxWeight - 4000) {
            lastFewTxs++;
        }
        return false;
    }

    if (fNeedSizeAccounting) {
        if (nBlockSize + ::GetSerializeSize(iter->GetTx(), SER_NETWORK, PROTOCOL_VERSION) >= nBlockMaxSize) {
            if (nBlockSize >  nBlockMaxSize - 100 || lastFewTxs > 50) {
                 blockFinished = true;
                 return false;
            }
            if (nBlockSize > nBlockMaxSize - 1000) {
                lastFewTxs++;
            }
            return false;
        }
    }

    if (nBlockSigOpsCost + iter->GetSigOpCost() >= MAX_BLOCK_SIGOPS_COST) {
        // If the block has room for no more sig ops then
        // flag that the block is finished
        if (nBlockSigOpsCost > MAX_BLOCK_SIGOPS_COST - 8) {
            blockFinished = true;
            return false;
        }
        // Otherwise attempt to find another tx with fewer sigops
        // to put in the block.
        return false;
    }

    // Must check that lock times are still valid
    // This can be removed once MTP is always enforced
    // as long as reorgs keep the mempool consistent.
    if (!IsFinalTx(iter->GetTx(), nHeight, nLockTimeCutoff))
        return false;

    return true;
}

void BlockAssembler::AddToBlock(CTxMemPool::txiter iter)
{
    pblock->vtx.push_back(iter->GetTx());
    pblocktemplate->vTxFees.push_back(iter->GetFee());
    pblocktemplate->vTxSigOpsCost.push_back(iter->GetSigOpCost());
    if (fNeedSizeAccounting) {
        nBlockSize += ::GetSerializeSize(iter->GetTx(), SER_NETWORK, PROTOCOL_VERSION);
    }
    nBlockWeight += iter->GetTxWeight();
    ++nBlockTx;
    nBlockSigOpsCost += iter->GetSigOpCost();
    nFees += iter->GetFee();
    inBlock.insert(iter);

    bool fPrintPriority = GetBoolArg("-printpriority", DEFAULT_PRINTPRIORITY);
    if (fPrintPriority) {
        double dPriority = iter->GetPriority(nHeight);
        CAmount dummy;
        mempool.ApplyDeltas(iter->GetTx().GetHash(), dPriority, dummy);
        LogPrintf("priority %.1f fee %s txid %s\n",
                  dPriority,
                  CFeeRate(iter->GetModifiedFee(), iter->GetTxSize()).ToString(),
                  iter->GetTx().GetHash().ToString());
    }
}

void BlockAssembler::UpdatePackagesForAdded(const CTxMemPool::setEntries& alreadyAdded,
        indexed_modified_transaction_set &mapModifiedTx)
{
    BOOST_FOREACH(const CTxMemPool::txiter it, alreadyAdded) {
        CTxMemPool::setEntries descendants;
        mempool.CalculateDescendants(it, descendants);
        // Insert all descendants (not yet in block) into the modified set
        BOOST_FOREACH(CTxMemPool::txiter desc, descendants) {
            if (alreadyAdded.count(desc))
                continue;
            modtxiter mit = mapModifiedTx.find(desc);
            if (mit == mapModifiedTx.end()) {
                CTxMemPoolModifiedEntry modEntry(desc);
                modEntry.nSizeWithAncestors -= it->GetTxSize();
                modEntry.nModFeesWithAncestors -= it->GetModifiedFee();
                modEntry.nSigOpCostWithAncestors -= it->GetSigOpCost();
                mapModifiedTx.insert(modEntry);
            } else {
                mapModifiedTx.modify(mit, update_for_parent_inclusion(it));
            }
        }
    }
}

// Skip entries in mapTx that are already in a block or are present
// in mapModifiedTx (which implies that the mapTx ancestor state is
// stale due to ancestor inclusion in the block)
// Also skip transactions that we've already failed to add. This can happen if
// we consider a transaction in mapModifiedTx and it fails: we can then
// potentially consider it again while walking mapTx.  It's currently
// guaranteed to fail again, but as a belt-and-suspenders check we put it in
// failedTx and avoid re-evaluation, since the re-evaluation would be using
// cached size/sigops/fee values that are not actually correct.
bool BlockAssembler::SkipMapTxEntry(CTxMemPool::txiter it, indexed_modified_transaction_set &mapModifiedTx, CTxMemPool::setEntries &failedTx)
{
    assert (it != mempool.mapTx.end());
    if (mapModifiedTx.count(it) || inBlock.count(it) || failedTx.count(it))
        return true;
    return false;
}

void BlockAssembler::SortForBlock(const CTxMemPool::setEntries& package, CTxMemPool::txiter entry, std::vector<CTxMemPool::txiter>& sortedEntries)
{
    // Sort package by ancestor count
    // If a transaction A depends on transaction B, then A's ancestor count
    // must be greater than B's.  So this is sufficient to validly order the
    // transactions for block inclusion.
    sortedEntries.clear();
    sortedEntries.insert(sortedEntries.begin(), package.begin(), package.end());
    std::sort(sortedEntries.begin(), sortedEntries.end(), CompareTxIterByAncestorCount());
}

// This transaction selection algorithm orders the mempool based
// on feerate of a transaction including all unconfirmed ancestors.
// Since we don't remove transactions from the mempool as we select them
// for block inclusion, we need an alternate method of updating the feerate
// of a transaction with its not-yet-selected ancestors as we go.
// This is accomplished by walking the in-mempool descendants of selected
// transactions and storing a temporary modified state in mapModifiedTxs.
// Each time through the loop, we compare the best transaction in
// mapModifiedTxs with the next transaction in the mempool to decide what
// transaction package to work on next.
void BlockAssembler::addPackageTxs()
{
    // mapModifiedTx will store sorted packages after they are modified
    // because some of their txs are already in the block
    indexed_modified_transaction_set mapModifiedTx;
    // Keep track of entries that failed inclusion, to avoid duplicate work
    CTxMemPool::setEntries failedTx;

    // Start by adding all descendants of previously added txs to mapModifiedTx
    // and modifying them for their already included ancestors
    UpdatePackagesForAdded(inBlock, mapModifiedTx);

    CTxMemPool::indexed_transaction_set::index<ancestor_score>::type::iterator mi = mempool.mapTx.get<ancestor_score>().begin();
    CTxMemPool::txiter iter;
    while (mi != mempool.mapTx.get<ancestor_score>().end() || !mapModifiedTx.empty())
    {
        // First try to find a new transaction in mapTx to evaluate.
        if (mi != mempool.mapTx.get<ancestor_score>().end() &&
                SkipMapTxEntry(mempool.mapTx.project<0>(mi), mapModifiedTx, failedTx)) {
            ++mi;
            continue;
        }

        // Now that mi is not stale, determine which transaction to evaluate:
        // the next entry from mapTx, or the best from mapModifiedTx?
        bool fUsingModified = false;

        modtxscoreiter modit = mapModifiedTx.get<ancestor_score>().begin();
        if (mi == mempool.mapTx.get<ancestor_score>().end()) {
            // We're out of entries in mapTx; use the entry from mapModifiedTx
            iter = modit->iter;
            fUsingModified = true;
        } else {
            // Try to compare the mapTx entry to the mapModifiedTx entry
            iter = mempool.mapTx.project<0>(mi);
            if (modit != mapModifiedTx.get<ancestor_score>().end() &&
                    CompareModifiedEntry()(*modit, CTxMemPoolModifiedEntry(iter))) {
                // The best entry in mapModifiedTx has higher score
                // than the one from mapTx.
                // Switch which transaction (package) to consider
                iter = modit->iter;
                fUsingModified = true;
            } else {
                // Either no entry in mapModifiedTx, or it's worse than mapTx.
                // Increment mi for the next loop iteration.
                ++mi;
            }
        }

        // We skip mapTx entries that are inBlock, and mapModifiedTx shouldn't
        // contain anything that is inBlock.
        assert(!inBlock.count(iter));

        uint64_t packageSize = iter->GetSizeWithAncestors();
        CAmount packageFees = iter->GetModFeesWithAncestors();
        int64_t packageSigOpsCost = iter->GetSigOpCostWithAncestors();
        if (fUsingModified) {
            packageSize = modit->nSizeWithAncestors;
            packageFees = modit->nModFeesWithAncestors;
            packageSigOpsCost = modit->nSigOpCostWithAncestors;
        }

        if (packageFees < ::minRelayTxFee.GetFee(packageSize)) {
            // Everything else we might consider has a lower fee rate
            return;
        }

        if (!TestPackage(packageSize, packageSigOpsCost)) {
            if (fUsingModified) {
                // Since we always look at the best entry in mapModifiedTx,
                // we must erase failed entries so that we can consider the
                // next best entry on the next loop iteration
                mapModifiedTx.get<ancestor_score>().erase(modit);
                failedTx.insert(iter);
            }
            continue;
        }

        CTxMemPool::setEntries ancestors;
        uint64_t nNoLimit = std::numeric_limits<uint64_t>::max();
        std::string dummy;
        mempool.CalculateMemPoolAncestors(*iter, ancestors, nNoLimit, nNoLimit, nNoLimit, nNoLimit, dummy, false);

        onlyUnconfirmed(ancestors);
        ancestors.insert(iter);

        // Test if all tx's are Final
        if (!TestPackageTransactions(ancestors)) {
            if (fUsingModified) {
                mapModifiedTx.get<ancestor_score>().erase(modit);
                failedTx.insert(iter);
            }
            continue;
        }

        // Package can be added. Sort the entries in a valid order.
        vector<CTxMemPool::txiter> sortedEntries;
        SortForBlock(ancestors, iter, sortedEntries);

        for (size_t i=0; i<sortedEntries.size(); ++i) {
            AddToBlock(sortedEntries[i]);
            // Erase from the modified set, if present
            mapModifiedTx.erase(sortedEntries[i]);
        }

        // Update transactions that depend on each of these
        UpdatePackagesForAdded(ancestors, mapModifiedTx);
    }
}

void BlockAssembler::addPriorityTxs()
{
    // How much of the block should be dedicated to high-priority transactions,
    // included regardless of the fees they pay
    unsigned int nBlockPrioritySize = GetArg("-blockprioritysize", DEFAULT_BLOCK_PRIORITY_SIZE);
    nBlockPrioritySize = std::min(nBlockMaxSize, nBlockPrioritySize);

    if (nBlockPrioritySize == 0) {
        return;
    }

    bool fSizeAccounting = fNeedSizeAccounting;
    fNeedSizeAccounting = true;

    // This vector will be sorted into a priority queue:
    vector<TxCoinAgePriority> vecPriority;
    TxCoinAgePriorityCompare pricomparer;
    std::map<CTxMemPool::txiter, double, CTxMemPool::CompareIteratorByHash> waitPriMap;
    typedef std::map<CTxMemPool::txiter, double, CTxMemPool::CompareIteratorByHash>::iterator waitPriIter;
    double actualPriority = -1;

    vecPriority.reserve(mempool.mapTx.size());
    for (CTxMemPool::indexed_transaction_set::iterator mi = mempool.mapTx.begin();
         mi != mempool.mapTx.end(); ++mi)
    {
        double dPriority = mi->GetPriority(nHeight);
        CAmount dummy;
        mempool.ApplyDeltas(mi->GetTx().GetHash(), dPriority, dummy);
        vecPriority.push_back(TxCoinAgePriority(dPriority, mi));
    }
    std::make_heap(vecPriority.begin(), vecPriority.end(), pricomparer);

    CTxMemPool::txiter iter;
    while (!vecPriority.empty() && !blockFinished) { // add a tx from priority queue to fill the blockprioritysize
        iter = vecPriority.front().second;
        actualPriority = vecPriority.front().first;
        std::pop_heap(vecPriority.begin(), vecPriority.end(), pricomparer);
        vecPriority.pop_back();

        // If tx already in block, skip
        if (inBlock.count(iter)) {
            assert(false); // shouldn't happen for priority txs
            continue;
        }

        // cannot accept witness transactions into a non-witness block
        if (!fIncludeWitness && !iter->GetTx().wit.IsNull())
            continue;

        // If tx is dependent on other mempool txs which haven't yet been included
        // then put it in the waitSet
        if (isStillDependent(iter)) {
            waitPriMap.insert(std::make_pair(iter, actualPriority));
            continue;
        }

        // If this tx fits in the block add it, otherwise keep looping
        if (TestForBlock(iter)) {
            AddToBlock(iter);

<<<<<<< HEAD
void static BitcoinMiner(CWallet *pwallet)
{
    LogPrintf("BitcoinMiner started\n");
    SetThreadPriority(THREAD_PRIORITY_LOWEST);
    RenameThread("bitcoin-miner");

    // Each thread has its own key and counter
    CReserveKey reservekey(pwallet);
    unsigned int nExtraNonce = 0;

    try {
        while (true) {
            if (Params().MiningRequiresPeers()) {
                // Busy-wait for the network to come online so we don't waste time mining
                // on an obsolete chain. In regtest mode we expect to fly solo.
                do {
                    bool fvNodesEmpty;
                    {
                        LOCK(cs_vNodes);
                        fvNodesEmpty = vNodes.empty();
                    }
                    if (!fvNodesEmpty && !IsInitialBlockDownload())
                        break;
                    MilliSleep(1000);
                } while (true);
=======
            // If now that this txs is added we've surpassed our desired priority size
            // or have dropped below the AllowFreeThreshold, then we're done adding priority txs
            if (nBlockSize >= nBlockPrioritySize || !AllowFree(actualPriority)) {
                break;
>>>>>>> 9460771a
            }

            // This tx was successfully added, so
            // add transactions that depend on this one to the priority queue to try again
            BOOST_FOREACH(CTxMemPool::txiter child, mempool.GetMemPoolChildren(iter))
            {
                waitPriIter wpiter = waitPriMap.find(child);
                if (wpiter != waitPriMap.end()) {
                    vecPriority.push_back(TxCoinAgePriority(wpiter->second,child));
                    std::push_heap(vecPriority.begin(), vecPriority.end(), pricomparer);
                    waitPriMap.erase(wpiter);
                }
            }
        }
    }
<<<<<<< HEAD
    catch (boost::thread_interrupted)
    {
        LogPrintf("BitcoinMiner terminated\n");
        throw;
    }
    catch (const std::runtime_error &e)
    {
        LogPrintf("BitcoinMiner runtime error: %s\n", e.what());
        return;
    }
=======
    fNeedSizeAccounting = fSizeAccounting;
>>>>>>> 9460771a
}

void IncrementExtraNonce(CBlock* pblock, const CBlockIndex* pindexPrev, unsigned int& nExtraNonce)
{
    // Update nExtraNonce
    static uint256 hashPrevBlock;
    if (hashPrevBlock != pblock->hashPrevBlock)
    {
        nExtraNonce = 0;
        hashPrevBlock = pblock->hashPrevBlock;
    }
    ++nExtraNonce;
    unsigned int nHeight = pindexPrev->nHeight+1; // Height first in coinbase required for block.version=2
    CMutableTransaction txCoinbase(pblock->vtx[0]);
    txCoinbase.vin[0].scriptSig = (CScript() << nHeight << CScriptNum(nExtraNonce)) + COINBASE_FLAGS;
    assert(txCoinbase.vin[0].scriptSig.size() <= 100);

    pblock->vtx[0] = txCoinbase;
    pblock->hashMerkleRoot = BlockMerkleRoot(*pblock);
}<|MERGE_RESOLUTION|>--- conflicted
+++ resolved
@@ -565,38 +565,10 @@
         if (TestForBlock(iter)) {
             AddToBlock(iter);
 
-<<<<<<< HEAD
-void static BitcoinMiner(CWallet *pwallet)
-{
-    LogPrintf("BitcoinMiner started\n");
-    SetThreadPriority(THREAD_PRIORITY_LOWEST);
-    RenameThread("bitcoin-miner");
-
-    // Each thread has its own key and counter
-    CReserveKey reservekey(pwallet);
-    unsigned int nExtraNonce = 0;
-
-    try {
-        while (true) {
-            if (Params().MiningRequiresPeers()) {
-                // Busy-wait for the network to come online so we don't waste time mining
-                // on an obsolete chain. In regtest mode we expect to fly solo.
-                do {
-                    bool fvNodesEmpty;
-                    {
-                        LOCK(cs_vNodes);
-                        fvNodesEmpty = vNodes.empty();
-                    }
-                    if (!fvNodesEmpty && !IsInitialBlockDownload())
-                        break;
-                    MilliSleep(1000);
-                } while (true);
-=======
             // If now that this txs is added we've surpassed our desired priority size
             // or have dropped below the AllowFreeThreshold, then we're done adding priority txs
             if (nBlockSize >= nBlockPrioritySize || !AllowFree(actualPriority)) {
                 break;
->>>>>>> 9460771a
             }
 
             // This tx was successfully added, so
@@ -612,20 +584,7 @@
             }
         }
     }
-<<<<<<< HEAD
-    catch (boost::thread_interrupted)
-    {
-        LogPrintf("BitcoinMiner terminated\n");
-        throw;
-    }
-    catch (const std::runtime_error &e)
-    {
-        LogPrintf("BitcoinMiner runtime error: %s\n", e.what());
-        return;
-    }
-=======
     fNeedSizeAccounting = fSizeAccounting;
->>>>>>> 9460771a
 }
 
 void IncrementExtraNonce(CBlock* pblock, const CBlockIndex* pindexPrev, unsigned int& nExtraNonce)
