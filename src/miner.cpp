--- conflicted
+++ resolved
@@ -42,6 +42,7 @@
 // its ancestors.
 
 uint64_t nLastBlockTx = 0;
+uint64_t nLastBlockSize = 0;
 uint64_t nLastBlockWeight = 0;
 
 int64_t UpdateTime(CBlockHeader* pblock, const Consensus::Params& consensusParams, const CBlockIndex* pindexPrev)
@@ -105,7 +106,7 @@
     nFees = 0;
 }
 
-std::unique_ptr<CBlockTemplate> BlockAssembler::CreateNewBlock(const CScript& scriptPubKeyIn, bool fMineWitnessTx)
+std::unique_ptr<CBlockTemplate> BlockAssembler::CreateNewBlock(const CScript& scriptPubKeyIn, bool fMineWitnessTx, bool fTestBlockValidity)
 {
     int64_t nTimeStart = GetTimeMicros();
 
@@ -155,6 +156,7 @@
     int64_t nTime1 = GetTimeMicros();
 
     nLastBlockTx = nBlockTx;
+    nLastBlockSize = nBlockSize;
     nLastBlockWeight = nBlockWeight;
 
     // Create coinbase transaction.
@@ -170,13 +172,10 @@
     pblocktemplate->vchCoinbaseCommitment = GenerateCoinbaseCommitment(*pblock, pindexPrev, chainparams.GetConsensus());
     pblocktemplate->vTxFees[0] = -nFees;
 
-<<<<<<< HEAD
+    //LogPrintf("CreateNewBlock(): block weight: %u txs: %u fees: %ld sigops %d\n", GetBlockWeight(*pblock), nBlockTx, nFees, nBlockSigOpsCost);
     uint64_t nSerializeSize = GetSerializeSize(*pblock, SER_NETWORK, PROTOCOL_VERSION);
-    //LogPrintf("CreateNewBlock(): total size: %u block weight: %u txs: %u fees: %ld sigops %d\n", nSerializeSize, GetBlockWeight(*pblock), nBlockTx, nFees, nBlockSigOpsCost);
     LogPrint(BCLog::POS, "CreateNewBlock(): total size: %u block weight: %u txs: %u fees: %ld sigops %d\n", nSerializeSize, GetBlockWeight(*pblock), nBlockTx, nFees, nBlockSigOpsCost);
-=======
-    LogPrintf("CreateNewBlock(): block weight: %u txs: %u fees: %ld sigops %d\n", GetBlockWeight(*pblock), nBlockTx, nFees, nBlockSigOpsCost);
->>>>>>> f17942a3
+
 
     // Fill in header
     pblock->hashPrevBlock  = pindexPrev->GetBlockHash();
@@ -186,7 +185,7 @@
     pblocktemplate->vTxSigOpsCost[0] = WITNESS_SCALE_FACTOR * GetLegacySigOpCount(*pblock->vtx[0]);
     CValidationState state;
 
-    if (!fParticlMode // block won't be valid until after SignBlock
+    if (fTestBlockValidity
         && !TestBlockValidity(state, chainparams, *pblock, pindexPrev, false, false)) {
         throw std::runtime_error(strprintf("%s: TestBlockValidity failed: %s", __func__, FormatStateMessage(state)));
     }
