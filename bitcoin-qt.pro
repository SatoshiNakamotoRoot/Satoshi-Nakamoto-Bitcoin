--- conflicted
+++ resolved
@@ -210,7 +210,6 @@
     src/kernel.h \
     src/checkpointsync.h \
     src/qt/rpcconsole.h \
-<<<<<<< HEAD
     src/version.h \
     src/netbase.h \
     src/clientversion.h \
@@ -218,19 +217,14 @@
     src/leveldb.h \
     src/threadsafety.h \
     src/limitedmap.h \
-    src/qt/splashscreen.h
-
-SOURCES += src/qt/bitcoin.cpp \
-    src/qt/bitcoingui.cpp \
-=======
-    src/kernel.h \
+    src/qt/splashscreen.h \
     src/qt/mintingview.h \
     src/qt/mintingtablemodel.h \
     src/qt/mintingfilterproxy.h \
     src/kernelrecord.h
 
-SOURCES += src/qt/bitcoin.cpp src/qt/bitcoingui.cpp \
->>>>>>> e56b31e5
+SOURCES += src/qt/bitcoin.cpp \
+    src/qt/bitcoingui.cpp \
     src/qt/transactiontablemodel.cpp \
     src/qt/addresstablemodel.cpp \
     src/qt/optionsdialog.cpp \
@@ -277,6 +271,7 @@
     src/rpcdump.cpp \
     src/rpcnet.cpp \
     src/rpcmining.cpp \
+    src/rpcminting.cpp \
     src/rpcwallet.cpp \
     src/rpcblockchain.cpp \
     src/rpcrawtransaction.cpp \
@@ -294,18 +289,14 @@
     src/checkpointsync.cpp \
     src/qt/paymentserver.cpp \
     src/qt/rpcconsole.cpp \
-<<<<<<< HEAD
     src/noui.cpp \
     src/leveldb.cpp \
     src/txdb.cpp \
-    src/qt/splashscreen.cpp
-=======
-    src/kernel.cpp \
+    src/qt/splashscreen.cpp \
     src/qt/mintingview.cpp \
     src/qt/mintingtablemodel.cpp \
     src/qt/mintingfilterproxy.cpp \
     src/kernelrecord.cpp
->>>>>>> e56b31e5
 
 RESOURCES += src/qt/bitcoin.qrc
 
