Name "@PACKAGE_NAME@ (64-bit)"

RequestExecutionLevel highest
SetCompressor /SOLID lzma

# General Symbol Definitions
!define REGKEY "SOFTWARE\$(^Name)"
!define COMPANY "@PACKAGE_NAME@ project"
!define URL @PACKAGE_URL@

# MUI Symbol Definitions
!define MUI_ICON "@abs_top_srcdir@/share/pixmaps/bitcoin.ico"
!define MUI_WELCOMEFINISHPAGE_BITMAP "@abs_top_srcdir@/share/pixmaps/nsis-wizard.bmp"
!define MUI_HEADERIMAGE
!define MUI_HEADERIMAGE_RIGHT
!define MUI_HEADERIMAGE_BITMAP "@abs_top_srcdir@/share/pixmaps/nsis-header.bmp"
!define MUI_FINISHPAGE_NOAUTOCLOSE
!define MUI_STARTMENUPAGE_REGISTRY_ROOT HKLM
!define MUI_STARTMENUPAGE_REGISTRY_KEY ${REGKEY}
!define MUI_STARTMENUPAGE_REGISTRY_VALUENAME StartMenuGroup
!define MUI_STARTMENUPAGE_DEFAULTFOLDER "@PACKAGE_NAME@"
!define MUI_FINISHPAGE_RUN "$WINDIR\explorer.exe"
!define MUI_FINISHPAGE_RUN_PARAMETERS $INSTDIR\@BITCOIN_GUI_NAME@@EXEEXT@
!define MUI_UNICON "${NSISDIR}\Contrib\Graphics\Icons\modern-uninstall.ico"
!define MUI_UNWELCOMEFINISHPAGE_BITMAP "@abs_top_srcdir@/share/pixmaps/nsis-wizard.bmp"
!define MUI_UNFINISHPAGE_NOAUTOCLOSE

# Included files
!include Sections.nsh
!include MUI2.nsh
!include x64.nsh

# Variables
Var StartMenuGroup

# Installer pages
!insertmacro MUI_PAGE_WELCOME
!insertmacro MUI_PAGE_DIRECTORY
!insertmacro MUI_PAGE_STARTMENU Application $StartMenuGroup
!insertmacro MUI_PAGE_INSTFILES
!insertmacro MUI_PAGE_FINISH
!insertmacro MUI_UNPAGE_CONFIRM
!insertmacro MUI_UNPAGE_INSTFILES

# Installer languages
!insertmacro MUI_LANGUAGE English

# Installer attributes
<<<<<<< HEAD
OutFile @abs_top_srcdir@/@PACKAGE_TARNAME@-@PACKAGE_VERSION@-win@WINDOWS_BITS@-setup.exe
!if "@WINDOWS_BITS@" == "64"
InstallDir $PROGRAMFILES64\NdovuCoin
!else
InstallDir $PROGRAMFILES\NdovuCoin
!endif
=======
OutFile @abs_top_srcdir@/@PACKAGE_TARNAME@-@PACKAGE_VERSION@-win64-setup-unsigned.exe
InstallDir $PROGRAMFILES64\Bitcoin
>>>>>>> e8e79958
CRCCheck on
XPStyle on
BrandingText " "
ShowInstDetails show
VIProductVersion @CLIENT_VERSION_MAJOR@.@CLIENT_VERSION_MINOR@.@CLIENT_VERSION_REVISION@.@CLIENT_VERSION_BUILD@
VIAddVersionKey ProductName "@PACKAGE_NAME@"
VIAddVersionKey ProductVersion "@PACKAGE_VERSION@"
VIAddVersionKey CompanyName "${COMPANY}"
VIAddVersionKey CompanyWebsite "${URL}"
VIAddVersionKey FileVersion "@PACKAGE_VERSION@"
VIAddVersionKey FileDescription ""
VIAddVersionKey LegalCopyright ""
InstallDirRegKey HKCU "${REGKEY}" Path
ShowUninstDetails show

# Installer sections
Section -Main SEC0000
    SetOutPath $INSTDIR
    SetOverwrite on
    File @abs_top_srcdir@/release/@BITCOIN_GUI_NAME@@EXEEXT@
    File /oname=COPYING.txt @abs_top_srcdir@/COPYING
    File /oname=readme.txt @abs_top_srcdir@/doc/README_windows.txt
    SetOutPath $INSTDIR\daemon
    File @abs_top_srcdir@/release/@BITCOIN_DAEMON_NAME@@EXEEXT@
    File @abs_top_srcdir@/release/@BITCOIN_CLI_NAME@@EXEEXT@
    File @abs_top_srcdir@/release/@BITCOIN_TX_NAME@@EXEEXT@
    File @abs_top_srcdir@/release/@BITCOIN_WALLET_TOOL_NAME@@EXEEXT@
    SetOutPath $INSTDIR\doc
    File /r /x Makefile* @abs_top_srcdir@/doc\*.*
    SetOutPath $INSTDIR
    WriteRegStr HKCU "${REGKEY}\Components" Main 1
SectionEnd

Section -post SEC0001
    WriteRegStr HKCU "${REGKEY}" Path $INSTDIR
    SetOutPath $INSTDIR
    WriteUninstaller $INSTDIR\uninstall.exe
    !insertmacro MUI_STARTMENU_WRITE_BEGIN Application
    CreateDirectory $SMPROGRAMS\$StartMenuGroup
    CreateShortcut "$SMPROGRAMS\$StartMenuGroup\$(^Name).lnk" $INSTDIR\@BITCOIN_GUI_NAME@@EXEEXT@
    CreateShortcut "$SMPROGRAMS\$StartMenuGroup\@PACKAGE_NAME@ (testnet, 64-bit).lnk" "$INSTDIR\@BITCOIN_GUI_NAME@@EXEEXT@" "-testnet" "$INSTDIR\@BITCOIN_GUI_NAME@@EXEEXT@" 1
    CreateShortcut "$SMPROGRAMS\$StartMenuGroup\Uninstall $(^Name).lnk" $INSTDIR\uninstall.exe
    !insertmacro MUI_STARTMENU_WRITE_END
    WriteRegStr HKCU "SOFTWARE\Microsoft\Windows\CurrentVersion\Uninstall\$(^Name)" DisplayName "$(^Name)"
    WriteRegStr HKCU "SOFTWARE\Microsoft\Windows\CurrentVersion\Uninstall\$(^Name)" DisplayVersion "@PACKAGE_VERSION@"
    WriteRegStr HKCU "SOFTWARE\Microsoft\Windows\CurrentVersion\Uninstall\$(^Name)" Publisher "${COMPANY}"
    WriteRegStr HKCU "SOFTWARE\Microsoft\Windows\CurrentVersion\Uninstall\$(^Name)" URLInfoAbout "${URL}"
    WriteRegStr HKCU "SOFTWARE\Microsoft\Windows\CurrentVersion\Uninstall\$(^Name)" DisplayIcon $INSTDIR\bitcoin-qt.exe
    WriteRegStr HKCU "SOFTWARE\Microsoft\Windows\CurrentVersion\Uninstall\$(^Name)" UninstallString $INSTDIR\uninstall.exe
    WriteRegDWORD HKCU "SOFTWARE\Microsoft\Windows\CurrentVersion\Uninstall\$(^Name)" NoModify 1
    WriteRegDWORD HKCU "SOFTWARE\Microsoft\Windows\CurrentVersion\Uninstall\$(^Name)" NoRepair 1
    WriteRegStr HKCR "@PACKAGE_TARNAME@" "URL Protocol" ""
    WriteRegStr HKCR "@PACKAGE_TARNAME@" "" "URL:NdovuCoin"
    WriteRegStr HKCR "@PACKAGE_TARNAME@\DefaultIcon" "" $INSTDIR\@BITCOIN_GUI_NAME@@EXEEXT@
    WriteRegStr HKCR "@PACKAGE_TARNAME@\shell\open\command" "" '"$INSTDIR\@BITCOIN_GUI_NAME@@EXEEXT@" "%1"'
SectionEnd

# Macro for selecting uninstaller sections
!macro SELECT_UNSECTION SECTION_NAME UNSECTION_ID
    Push $R0
    ReadRegStr $R0 HKCU "${REGKEY}\Components" "${SECTION_NAME}"
    StrCmp $R0 1 0 next${UNSECTION_ID}
    !insertmacro SelectSection "${UNSECTION_ID}"
    GoTo done${UNSECTION_ID}
next${UNSECTION_ID}:
    !insertmacro UnselectSection "${UNSECTION_ID}"
done${UNSECTION_ID}:
    Pop $R0
!macroend

# Uninstaller sections
Section /o -un.Main UNSEC0000
    Delete /REBOOTOK $INSTDIR\@BITCOIN_GUI_NAME@@EXEEXT@
    Delete /REBOOTOK $INSTDIR\COPYING.txt
    Delete /REBOOTOK $INSTDIR\readme.txt
    RMDir /r /REBOOTOK $INSTDIR\daemon
    RMDir /r /REBOOTOK $INSTDIR\doc
    DeleteRegValue HKCU "${REGKEY}\Components" Main
SectionEnd

Section -un.post UNSEC0001
    DeleteRegKey HKCU "SOFTWARE\Microsoft\Windows\CurrentVersion\Uninstall\$(^Name)"
    Delete /REBOOTOK "$SMPROGRAMS\$StartMenuGroup\Uninstall $(^Name).lnk"
    Delete /REBOOTOK "$SMPROGRAMS\$StartMenuGroup\$(^Name).lnk"
<<<<<<< HEAD
    Delete /REBOOTOK "$SMPROGRAMS\$StartMenuGroup\@PACKAGE_NAME@ (testnet, @WINDOWS_BITS@-bit).lnk"
    Delete /REBOOTOK "$SMSTARTUP\NdovuCoin.lnk"
=======
    Delete /REBOOTOK "$SMPROGRAMS\$StartMenuGroup\@PACKAGE_NAME@ (testnet, 64-bit).lnk"
    Delete /REBOOTOK "$SMSTARTUP\Bitcoin.lnk"
>>>>>>> e8e79958
    Delete /REBOOTOK $INSTDIR\uninstall.exe
    Delete /REBOOTOK $INSTDIR\debug.log
    Delete /REBOOTOK $INSTDIR\db.log
    DeleteRegValue HKCU "${REGKEY}" StartMenuGroup
    DeleteRegValue HKCU "${REGKEY}" Path
    DeleteRegKey /IfEmpty HKCU "${REGKEY}\Components"
    DeleteRegKey /IfEmpty HKCU "${REGKEY}"
    DeleteRegKey HKCR "@PACKAGE_TARNAME@"
    RmDir /REBOOTOK $SMPROGRAMS\$StartMenuGroup
    RmDir /REBOOTOK $INSTDIR
    Push $R0
    StrCpy $R0 $StartMenuGroup 1
    StrCmp $R0 ">" no_smgroup
no_smgroup:
    Pop $R0
SectionEnd

# Installer functions
Function .onInit
    InitPluginsDir
    ${If} ${RunningX64}
      ; disable registry redirection (enable access to 64-bit portion of registry)
      SetRegView 64
    ${Else}
      MessageBox MB_OK|MB_ICONSTOP "Cannot install 64-bit version on a 32-bit system."
      Abort
    ${EndIf}
FunctionEnd

# Uninstaller functions
Function un.onInit
    ReadRegStr $INSTDIR HKCU "${REGKEY}" Path
    !insertmacro MUI_STARTMENU_GETFOLDER Application $StartMenuGroup
    !insertmacro SELECT_UNSECTION Main ${UNSEC0000}
FunctionEnd<|MERGE_RESOLUTION|>--- conflicted
+++ resolved
@@ -46,17 +46,8 @@
 !insertmacro MUI_LANGUAGE English
 
 # Installer attributes
-<<<<<<< HEAD
-OutFile @abs_top_srcdir@/@PACKAGE_TARNAME@-@PACKAGE_VERSION@-win@WINDOWS_BITS@-setup.exe
-!if "@WINDOWS_BITS@" == "64"
-InstallDir $PROGRAMFILES64\NdovuCoin
-!else
-InstallDir $PROGRAMFILES\NdovuCoin
-!endif
-=======
 OutFile @abs_top_srcdir@/@PACKAGE_TARNAME@-@PACKAGE_VERSION@-win64-setup-unsigned.exe
 InstallDir $PROGRAMFILES64\Bitcoin
->>>>>>> e8e79958
 CRCCheck on
 XPStyle on
 BrandingText " "
@@ -141,13 +132,8 @@
     DeleteRegKey HKCU "SOFTWARE\Microsoft\Windows\CurrentVersion\Uninstall\$(^Name)"
     Delete /REBOOTOK "$SMPROGRAMS\$StartMenuGroup\Uninstall $(^Name).lnk"
     Delete /REBOOTOK "$SMPROGRAMS\$StartMenuGroup\$(^Name).lnk"
-<<<<<<< HEAD
-    Delete /REBOOTOK "$SMPROGRAMS\$StartMenuGroup\@PACKAGE_NAME@ (testnet, @WINDOWS_BITS@-bit).lnk"
-    Delete /REBOOTOK "$SMSTARTUP\NdovuCoin.lnk"
-=======
     Delete /REBOOTOK "$SMPROGRAMS\$StartMenuGroup\@PACKAGE_NAME@ (testnet, 64-bit).lnk"
     Delete /REBOOTOK "$SMSTARTUP\Bitcoin.lnk"
->>>>>>> e8e79958
     Delete /REBOOTOK $INSTDIR\uninstall.exe
     Delete /REBOOTOK $INSTDIR\debug.log
     Delete /REBOOTOK $INSTDIR\db.log
